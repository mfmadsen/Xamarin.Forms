﻿<Project Sdk="Microsoft.NET.Sdk.WindowsDesktop">
  <PropertyGroup>
    <TargetFrameworks Condition=" '$(OS)' == 'Windows_NT' ">netcoreapp3.1;net461;</TargetFrameworks>
    <TargetFrameworks Condition=" '$(OS)' != 'Windows_NT' ">net461;</TargetFrameworks>
    <RootNamespace>Xamarin.Forms.ControlGallery.WPF</RootNamespace>
    <AssemblyName>Xamarin.Forms.ControlGallery.WPF</AssemblyName>
    <OutputType>WinExe</OutputType>
    <UseWPF>true</UseWPF>
    <AppendTargetFrameworkToOutputPath>true</AppendTargetFrameworkToOutputPath>
<<<<<<< HEAD
    <GenerateAssemblyInfo>true</GenerateAssemblyInfo>    
=======
    <GenerateAssemblyInfo>true</GenerateAssemblyInfo>
>>>>>>> 1882b5d5
    <AutoGenerateBindingRedirects>true</AutoGenerateBindingRedirects>
  </PropertyGroup>
  <PropertyGroup>
    <NoWarn>$(NoWarn);NU1701</NoWarn>
  </PropertyGroup>
  <PropertyGroup Condition=" '$(Configuration)|$(Platform)' == 'Debug|AnyCPU' ">
    <PlatformTarget>AnyCPU</PlatformTarget>
    <DebugSymbols>true</DebugSymbols>
    <DebugType>full</DebugType>
    <Optimize>false</Optimize>
    <OutputPath>bin\Debug\</OutputPath>
    <DefineConstants>DEBUG;TRACE;HAVE_OPENTK;__WPF__</DefineConstants>
    <ErrorReport>prompt</ErrorReport>
    <WarningLevel>4</WarningLevel>
    <AllowUnsafeBlocks>true</AllowUnsafeBlocks>
  </PropertyGroup>
  <PropertyGroup Condition=" '$(Configuration)|$(Platform)' == 'Release|AnyCPU' ">
    <PlatformTarget>AnyCPU</PlatformTarget>
    <DebugType>pdbonly</DebugType>
    <Optimize>true</Optimize>
    <OutputPath>bin\Release\</OutputPath>
    <DefineConstants>TRACE;HAVE_OPENTK;__WPF__</DefineConstants>
    <ErrorReport>prompt</ErrorReport>
    <WarningLevel>4</WarningLevel>
    <AllowUnsafeBlocks>true</AllowUnsafeBlocks>
  </PropertyGroup>
  <ItemGroup>
    <PackageReference Include="Meziantou.WpfFontAwesome" Version="5.13.0" />
    <PackageReference Include="Microsoft.Maps.MapControl.WPF" Version="1.0.0.3" />
    <PackageReference Include="OpenTK" Version="3.0.1" />
    <PackageReference Include="OpenTK.GLControl" Version="3.0.1" />
  </ItemGroup>
  <ItemGroup>
    <EmbeddedResource Remove="**\*.xaml" />
    <Compile Include="..\Xamarin.Forms.Controls\GalleryPages\OpenGLGalleries\AdvancedOpenGLGallery.cs">
      <Link>GalleryPages\AdvancedOpenGLGallery.cs</Link>
    </Compile>
    <Compile Include="..\Xamarin.Forms.Controls\GalleryPages\OpenGLGalleries\BasicOpenGLGallery.cs">
      <Link>GalleryPages\BasicOpenGLGallery.cs</Link>
    </Compile>
  </ItemGroup>
  <ItemGroup>
    <Resource Include="Assets\*.ttf" />
    <Resource Include="*.png" />
    <Resource Include="*.jpg" />
    <Resource Include="*.gif" />
  </ItemGroup>
  <ItemGroup>
    <None Include="App.config" />
  </ItemGroup>
  <ItemGroup>
    <ProjectReference Include="..\Xamarin.Forms.Controls\Xamarin.Forms.Controls.csproj" />
    <ProjectReference Include="..\Xamarin.Forms.Core\Xamarin.Forms.Core.csproj" />
    <ProjectReference Include="..\Xamarin.Forms.Maps.WPF\Xamarin.Forms.Maps.WPF.csproj" />
    <ProjectReference Include="..\Xamarin.Forms.Maps\Xamarin.Forms.Maps.csproj" />
    <ProjectReference Include="..\Xamarin.Forms.Platform.WPF\Xamarin.Forms.Platform.WPF.csproj" />
  </ItemGroup>
</Project><|MERGE_RESOLUTION|>--- conflicted
+++ resolved
@@ -7,11 +7,7 @@
     <OutputType>WinExe</OutputType>
     <UseWPF>true</UseWPF>
     <AppendTargetFrameworkToOutputPath>true</AppendTargetFrameworkToOutputPath>
-<<<<<<< HEAD
-    <GenerateAssemblyInfo>true</GenerateAssemblyInfo>    
-=======
     <GenerateAssemblyInfo>true</GenerateAssemblyInfo>
->>>>>>> 1882b5d5
     <AutoGenerateBindingRedirects>true</AutoGenerateBindingRedirects>
   </PropertyGroup>
   <PropertyGroup>
