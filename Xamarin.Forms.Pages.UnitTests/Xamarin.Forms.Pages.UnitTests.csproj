--- conflicted
+++ resolved
@@ -41,17 +41,14 @@
     <Reference Include="System.Xml" />
   </ItemGroup>
   <ItemGroup>
-<<<<<<< HEAD
-    <Compile Include="..\Xamarin.Forms.Core.UnitTests\MockDispatcher.cs">
-      <Link>MockDispatcher.cs</Link>
-    </Compile>
-=======
     <PackageReference Include="Newtonsoft.Json" Version="11.0.2" />
     <PackageReference Include="NUnit" Version="2.6.4" />
     <PackageReference Include="NUnitTestAdapter" Version="2.1.1" />
   </ItemGroup>
   <ItemGroup>
->>>>>>> 27e0b8e0
+	<Compile Include="..\Xamarin.Forms.Core.UnitTests\MockDispatcher.cs">
+      <Link>MockDispatcher.cs</Link>
+    </Compile>
     <Compile Include="..\Xamarin.Forms.Core.UnitTests\MockPlatformServices.cs">
       <Link>MockPlatformServices.cs</Link>
     </Compile>
