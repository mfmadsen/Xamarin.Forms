// Licensed to the .NET Foundation under one or more agreements.
// The .NET Foundation licenses this file to you under the MIT license.
// See the LICENSE file in the project root for more information.


// examples
/*

Windows CMD:
build.cmd -Target NugetPack
build.cmd -Target NugetPack -ScriptArgs '-packageVersion="9.9.9-custom"'

PowerShell:
./build.ps1 -Target NugetPack
./build.ps1 -Target NugetPack -ScriptArgs '-packageVersion="9.9.9-custom"'

 */
//////////////////////////////////////////////////////////////////////
// ADDINS
//////////////////////////////////////////////////////////////////////
#addin "nuget:?package=Cake.Xamarin&version=3.0.0"
#addin "nuget:?package=Cake.Android.Adb&version=3.0.0"
#addin "nuget:?package=Cake.Git&version=0.19.0"
#addin "nuget:?package=Cake.Android.SdkManager&version=3.0.2"
#addin "nuget:?package=Cake.Boots&version=1.0.2.421"

#addin "nuget:?package=Cake.FileHelpers&version=3.2.0"
//////////////////////////////////////////////////////////////////////
// TOOLS
//////////////////////////////////////////////////////////////////////
#tool nuget:?package=NUnit.ConsoleRunner&version=3.4.0

//////////////////////////////////////////////////////////////////////
// ARGUMENTS
//////////////////////////////////////////////////////////////////////

var target = Argument("target", "Default");
var configuration = Argument("configuration", "Debug");
var packageVersion = Argument("packageVersion", "");
var releaseChannelArg = Argument("releaseChannel", "Stable");
releaseChannelArg = EnvironmentVariable("releaseChannel") ?? releaseChannelArg;
<<<<<<< HEAD
=======
var teamProject = Argument("TeamProject", "");
bool buildForVS2017 = Convert.ToBoolean(Argument("buildForVS2017", "false"));
>>>>>>> 1cb06564

string artifactStagingDirectory = Argument("Build_ArtifactStagingDirectory", (string)null) ?? EnvironmentVariable("Build.ArtifactStagingDirectory") ?? EnvironmentVariable("Build_ArtifactStagingDirectory") ?? ".";
var ANDROID_HOME = EnvironmentVariable ("ANDROID_HOME") ??
    (IsRunningOnWindows () ? "C:\\Program Files (x86)\\Android\\android-sdk\\" : "");

string[] androidSdkManagerInstalls = new string[0];//new [] { "platforms;android-24", "platforms;android-28"};
<<<<<<< HEAD
var releaseChannel = ReleaseChannel.Stable;

=======


Information ("Team Project: {0}", teamProject);
Information ("buildForVS2017: {0}", buildForVS2017);

var releaseChannel = ReleaseChannel.Stable;
>>>>>>> 1cb06564
if(releaseChannelArg == "Preview")
{
    releaseChannel = ReleaseChannel.Preview;
}

Information ("Release Channel: {0}", releaseChannel);
<<<<<<< HEAD
=======

string androidSDK_macos = "";
string monoSDK_macos = "";
string iOSSDK_macos = "";
string macSDK_macos = "";
string monoPatchVersion = "";
string monoMajorVersion = "";
string monoVersion = "";

if(buildForVS2017)
{
    // VS2017
    monoMajorVersion = "5.18.1";
    monoPatchVersion = "";
    androidSDK_macos = "https://aka.ms/xamarin-android-commercial-d15-9-macos";
    iOSSDK_macos = $"https://bosstoragemirror.blob.core.windows.net/wrench/jenkins/xcode10.2/9c8d8e0a50e68d9abc8cd48fcd47a669e981fcc9/53/package/xamarin.ios-12.4.0.64.pkg";
    macSDK_macos = $"https://bosstoragemirror.blob.core.windows.net/wrench/jenkins/xcode10.2/9c8d8e0a50e68d9abc8cd48fcd47a669e981fcc9/53/package/xamarin.mac-5.4.0.64.pkg";

}

if(String.IsNullOrWhiteSpace(monoPatchVersion))
    monoVersion = $"{monoMajorVersion}";
else
    monoVersion = $"{monoMajorVersion}.{monoPatchVersion}";

if(!String.IsNullOrWhiteSpace(monoVersion))
{
    monoSDK_macos = $"https://download.mono-project.com/archive/{monoMajorVersion}/macos-10-universal/MonoFramework-MDK-{monoVersion}.macos10.xamarin.universal.pkg";
}
    

string androidSDK = IsRunningOnWindows() ? "" : androidSDK_macos;
string monoSDK = IsRunningOnWindows() ? "" : monoSDK_macos;
string iosSDK = IsRunningOnWindows() ? "" : iOSSDK_macos;
string macSDK  = IsRunningOnWindows() ? "" : macSDK_macos;
>>>>>>> 1cb06564

//////////////////////////////////////////////////////////////////////
// TASKS
//////////////////////////////////////////////////////////////////////

Task("Clean")
    .Description("Deletes all the obj/bin directories")
    .Does(() =>
{
    CleanDirectories("./**/obj", (fsi)=> !fsi.Path.FullPath.Contains("XFCorePostProcessor") && !fsi.Path.FullPath.StartsWith("tools"));
    CleanDirectories("./**/bin", (fsi)=> !fsi.Path.FullPath.Contains("XFCorePostProcessor") && !fsi.Path.FullPath.StartsWith("tools"));
});

Task("provision-macsdk")
    .Description("Install Xamarin.Mac SDK")
    .Does(async () =>
    {
<<<<<<< HEAD
        if (!IsRunningOnWindows ()) {
            await Boots (Product.XamarinMac, releaseChannel);
=======
        if(!IsRunningOnWindows())
        {
            if(!String.IsNullOrWhiteSpace(macSDK))
                await Boots(macSDK);
            else
                await Boots (Product.XamarinMac, releaseChannel);
>>>>>>> 1cb06564
        }
    });

Task("provision-iossdk")
    .Description("Install Xamarin.iOS SDK")
    .Does(async () =>
    {
        if (!IsRunningOnWindows ()) {
<<<<<<< HEAD
            await Boots (Product.XamariniOS, releaseChannel);
=======
            if(!String.IsNullOrWhiteSpace(iosSDK))
                await Boots(iosSDK);
            else
                await Boots (Product.XamariniOS, releaseChannel);
>>>>>>> 1cb06564
        }
    });

Task("provision-androidsdk")
    .Description("Install Xamarin.Android SDK")
    .Does(async () =>
    {
        Information ("ANDROID_HOME: {0}", ANDROID_HOME);

        if(androidSdkManagerInstalls.Length > 0)
        {
            var androidSdkSettings = new AndroidSdkManagerToolSettings {
                SdkRoot = ANDROID_HOME,
                SkipVersionCheck = true
            };

            AcceptLicenses (androidSdkSettings);
            AndroidSdkManagerUpdateAll (androidSdkSettings);
            AcceptLicenses (androidSdkSettings);
            AndroidSdkManagerInstall (androidSdkManagerInstalls, androidSdkSettings);
        }

        if (!IsRunningOnWindows ()) {
<<<<<<< HEAD
            await Boots (Product.XamarinAndroid, releaseChannel);
=======
            if(!String.IsNullOrWhiteSpace(androidSDK))
                await Boots (androidSDK);
            else
                await Boots (Product.XamarinAndroid, releaseChannel);
>>>>>>> 1cb06564
        }
    });

Task("provision-monosdk")
    .Description("Install Mono SDK")
    .Does(async () =>
    {
        if(!IsRunningOnWindows())
        {
<<<<<<< HEAD
            await Boots (Product.Mono, releaseChannel);
=======
            if(!String.IsNullOrWhiteSpace(monoSDK))
                await Boots(monoSDK);
            else
                await Boots (Product.Mono, releaseChannel);
>>>>>>> 1cb06564
        }
    });

Task("provision")
    .Description("Install SDKs required to build project")
    .IsDependentOn("provision-macsdk")
    .IsDependentOn("provision-iossdk")
    .IsDependentOn("provision-monosdk")
    .IsDependentOn("provision-androidsdk");

Task("NuGetPack")
    .Description("Build and Create Nugets")
    .IsDependentOn("Restore")
    .IsDependentOn("BuildForNuget")
    .IsDependentOn("_NuGetPack");


Task("_NuGetPack")
    .Description("Create Nugets without building anything")
    .Does(() =>
    {
        var nugetversion = String.Empty;

        if(!String.IsNullOrWhiteSpace(packageVersion))
        {
            nugetversion = packageVersion;
        }
        else
        {
            var nugetVersionFile = GetFiles(".XamarinFormsVersionFile.txt");
            nugetversion = FileReadText(nugetVersionFile.First());
        }

        Information("Nuget Version: {0}", nugetversion);

        var nugetPackageDir = Directory("./artifacts");
        var nuGetPackSettings = new NuGetPackSettings
        {
            OutputDirectory = nugetPackageDir,
            Version = nugetversion
        };

        var nugetFilePaths =
            GetFiles("./.nuspec/*.nuspec");

        nuGetPackSettings.Properties.Add("configuration", configuration);
        nuGetPackSettings.Properties.Add("platform", "anycpu");
        // nuGetPackSettings.Verbosity = NuGetVerbosity.Detailed;
        NuGetPack(nugetFilePaths, nuGetPackSettings);
    });


Task("Restore")
    .Description("Restore target on Xamarin.Forms.sln")
    .Does(() =>
    {
        try{
            MSBuild("./Xamarin.Forms.sln", GetMSBuildSettings().WithTarget("restore"));
        }
        catch{
            // ignore restore errors that come from uwp
            if(IsRunningOnWindows())
                throw;
        }
    });

Task("BuildForNuget")
    .Description("Builds all necessary projects to create Nuget Packages")
    .Does(() =>
{
    try{

        var msbuildSettings = GetMSBuildSettings();
        var binaryLogger = new MSBuildBinaryLogSettings {
            Enabled  = true
        };

        msbuildSettings.BinaryLogger = binaryLogger;
        msbuildSettings.ArgumentCustomization = args => args.Append("/nowarn:VSX1000");
        binaryLogger.FileName = $"{artifactStagingDirectory}/win-{configuration}.binlog";

        MSBuild("./Xamarin.Forms.sln", msbuildSettings);

        binaryLogger.FileName = $"{artifactStagingDirectory}/win-{configuration}-csproj.binlog";
        MSBuild("./Xamarin.Forms.Platform.UAP/Xamarin.Forms.Platform.UAP.csproj",
                    msbuildSettings
                        .WithTarget("rebuild")
                        .WithProperty("DisableEmbeddedXbf", "false"));

        binaryLogger.FileName = $"{artifactStagingDirectory}/ios-{configuration}-csproj.binlog";
        MSBuild("./Xamarin.Forms.Platform.iOS/Xamarin.Forms.Platform.iOS.csproj",
                    msbuildSettings
                        .WithTarget("rebuild")
                        .WithProperty("USE2017", "true"));

        binaryLogger.FileName = $"{artifactStagingDirectory}/macos-{configuration}-csproj.binlog";
        MSBuild("./Xamarin.Forms.Platform.MacOS/Xamarin.Forms.Platform.MacOS.csproj",
                    msbuildSettings
                        .WithTarget("rebuild")
                        .WithProperty("USE2017", "true"));
    }
    catch(Exception)
    {
        if(IsRunningOnWindows())
            throw;
    }
});

Task("Build")
    .Description("Builds all necessary projects to run Control Gallery")
    .IsDependentOn("Restore")
    .Does(() =>
{
    try{
        MSBuild("./Xamarin.Forms.sln", GetMSBuildSettings().WithRestore());
    }
    catch(Exception)
    {
        if(IsRunningOnWindows())
            throw;
    }
});

Task("Android100")
    .Description("Builds Monodroid10.0 targets")
    .Does(() =>
    {
            MSBuild("Xamarin.Forms.sln",
                    GetMSBuildSettings()
                        .WithRestore()
                        .WithProperty("AndroidTargetFrameworks", "MonoAndroid90;MonoAndroid10.0"));
    });

Task("VSMAC")
    .Description("Builds projects necessary so solution compiles on VSMAC")
    .Does(() =>
    {
        StartProcess("open", new ProcessSettings{ Arguments = "Xamarin.Forms.sln" });
    });

/*
Task("Deploy")
    .IsDependentOn("DeployiOS")
    .IsDependentOn("DeployAndroid");


// TODO? Not sure how to make this work
Task("DeployiOS")
    .Does(() =>
    {
        // not sure how to get this to deploy to iOS
        BuildiOSIpa("./Xamarin.Forms.sln", platform:"iPhoneSimulator", configuration:"Debug");

    });
*/
Task("DeployAndroid")
    .Description("Builds and deploy Android Control Gallery")
    .Does(() =>
    {
        MSBuild("./Xamarin.Forms.Build.Tasks/Xamarin.Forms.Build.Tasks.csproj", GetMSBuildSettings().WithRestore());
        MSBuild("./Xamarin.Forms.ControlGallery.Android/Xamarin.Forms.ControlGallery.Android.csproj", GetMSBuildSettings().WithRestore());
        BuildAndroidApk("./Xamarin.Forms.ControlGallery.Android/Xamarin.Forms.ControlGallery.Android.csproj", sign:true, configuration:configuration);
        AdbUninstall("AndroidControlGallery.AndroidControlGallery");
        AdbInstall("./Xamarin.Forms.ControlGallery.Android/bin/Debug/AndroidControlGallery.AndroidControlGallery-Signed.apk");
        AmStartActivity("AndroidControlGallery.AndroidControlGallery/md546303760447087909496d02dc7b17ae8.Activity1");
    });

//////////////////////////////////////////////////////////////////////
// TASK TARGETS
//////////////////////////////////////////////////////////////////////

Task("Default")
    .IsDependentOn("Build")
    ;

//////////////////////////////////////////////////////////////////////
// EXECUTION
//////////////////////////////////////////////////////////////////////

RunTarget(target);


MSBuildSettings GetMSBuildSettings()
{
    return new MSBuildSettings {
        PlatformTarget = PlatformTarget.MSIL,
        MSBuildPlatform = Cake.Common.Tools.MSBuild.MSBuildPlatform.x86,
        Configuration = configuration,
    };
}<|MERGE_RESOLUTION|>--- conflicted
+++ resolved
@@ -39,36 +39,26 @@
 var packageVersion = Argument("packageVersion", "");
 var releaseChannelArg = Argument("releaseChannel", "Stable");
 releaseChannelArg = EnvironmentVariable("releaseChannel") ?? releaseChannelArg;
-<<<<<<< HEAD
-=======
 var teamProject = Argument("TeamProject", "");
 bool buildForVS2017 = Convert.ToBoolean(Argument("buildForVS2017", "false"));
->>>>>>> 1cb06564
 
 string artifactStagingDirectory = Argument("Build_ArtifactStagingDirectory", (string)null) ?? EnvironmentVariable("Build.ArtifactStagingDirectory") ?? EnvironmentVariable("Build_ArtifactStagingDirectory") ?? ".";
 var ANDROID_HOME = EnvironmentVariable ("ANDROID_HOME") ??
     (IsRunningOnWindows () ? "C:\\Program Files (x86)\\Android\\android-sdk\\" : "");
 
 string[] androidSdkManagerInstalls = new string[0];//new [] { "platforms;android-24", "platforms;android-28"};
-<<<<<<< HEAD
-var releaseChannel = ReleaseChannel.Stable;
-
-=======
 
 
 Information ("Team Project: {0}", teamProject);
 Information ("buildForVS2017: {0}", buildForVS2017);
 
 var releaseChannel = ReleaseChannel.Stable;
->>>>>>> 1cb06564
 if(releaseChannelArg == "Preview")
 {
     releaseChannel = ReleaseChannel.Preview;
 }
 
 Information ("Release Channel: {0}", releaseChannel);
-<<<<<<< HEAD
-=======
 
 string androidSDK_macos = "";
 string monoSDK_macos = "";
@@ -104,7 +94,6 @@
 string monoSDK = IsRunningOnWindows() ? "" : monoSDK_macos;
 string iosSDK = IsRunningOnWindows() ? "" : iOSSDK_macos;
 string macSDK  = IsRunningOnWindows() ? "" : macSDK_macos;
->>>>>>> 1cb06564
 
 //////////////////////////////////////////////////////////////////////
 // TASKS
@@ -122,17 +111,12 @@
     .Description("Install Xamarin.Mac SDK")
     .Does(async () =>
     {
-<<<<<<< HEAD
-        if (!IsRunningOnWindows ()) {
-            await Boots (Product.XamarinMac, releaseChannel);
-=======
         if(!IsRunningOnWindows())
         {
             if(!String.IsNullOrWhiteSpace(macSDK))
                 await Boots(macSDK);
             else
                 await Boots (Product.XamarinMac, releaseChannel);
->>>>>>> 1cb06564
         }
     });
 
@@ -141,14 +125,10 @@
     .Does(async () =>
     {
         if (!IsRunningOnWindows ()) {
-<<<<<<< HEAD
-            await Boots (Product.XamariniOS, releaseChannel);
-=======
             if(!String.IsNullOrWhiteSpace(iosSDK))
                 await Boots(iosSDK);
             else
                 await Boots (Product.XamariniOS, releaseChannel);
->>>>>>> 1cb06564
         }
     });
 
@@ -172,14 +152,10 @@
         }
 
         if (!IsRunningOnWindows ()) {
-<<<<<<< HEAD
-            await Boots (Product.XamarinAndroid, releaseChannel);
-=======
             if(!String.IsNullOrWhiteSpace(androidSDK))
                 await Boots (androidSDK);
             else
                 await Boots (Product.XamarinAndroid, releaseChannel);
->>>>>>> 1cb06564
         }
     });
 
@@ -189,14 +165,10 @@
     {
         if(!IsRunningOnWindows())
         {
-<<<<<<< HEAD
-            await Boots (Product.Mono, releaseChannel);
-=======
             if(!String.IsNullOrWhiteSpace(monoSDK))
                 await Boots(monoSDK);
             else
                 await Boots (Product.Mono, releaseChannel);
->>>>>>> 1cb06564
         }
     });
 
