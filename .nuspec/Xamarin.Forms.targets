--- conflicted
+++ resolved
@@ -202,15 +202,10 @@
       <MicrosoftUIXamlTargetPlatformCheckValue>$([System.Version]::Parse('$(TargetPlatformVersion)').Build)</MicrosoftUIXamlTargetPlatformCheckValue>
     </PropertyGroup>
     <Warning
-<<<<<<< HEAD
-        Text="Xamarin.Forms recommends TargetPlatformVersion &gt;= 10.0.17763.0 (current project is $(MicrosoftUIXamlTargetPlatformCheckValue))"
-        Condition="$(MicrosoftUIXamlTargetPlatformCheckValue) &lt; 17763 AND '$(OutputType)'!='Library'" />
+        Text="Xamarin.Forms recommends TargetPlatformVersion &gt;= 10.0.18362.0 (current project is $(MicrosoftUIXamlTargetPlatformCheckValue))"
+        Condition="$(MicrosoftUIXamlTargetPlatformCheckValue) &lt; 18362 AND '$(OutputType)'!='Library'" />
     <Warning
         Text="Xamarin.Forms recommends TargetPlatformVersion &gt;= 10.0.14393.0 (current project is $(MicrosoftUIXamlTargetPlatformCheckValue))"
         Condition="$(MicrosoftUIXamlTargetPlatformCheckValue) &lt; 14393 AND '$(OutputType)'=='Library'" />
-=======
-        Text="Xamarin.Forms recommends TargetPlatformVersion &gt;= 10.0.18362.0 (current project is $(MicrosoftUIXamlTargetPlatformCheckValue))"
-        Condition="$(MicrosoftUIXamlTargetPlatformCheckValue) &lt; 18362" />
->>>>>>> 79828dfe
   </Target>
 </Project>