--- conflicted
+++ resolved
@@ -1,7 +1,7 @@
 <?xml version="1.0"?>
 <package >
   <metadata>
-    <id>Xamarin.Forms.Maps</id>
+    <id>Xamarin.Forms.Maps$IdAppend$</id>
     <version>$version$</version>
     <authors>Microsoft</authors>
     <owners>microsoft xamarin</owners>
@@ -14,32 +14,26 @@
     <copyright>© Microsoft Corporation. All rights reserved.</copyright>
     <dependencies>
       <group>
-        <dependency id="Xamarin.Forms" version="$version$"/>
+        <dependency id="Xamarin.Forms$IdAppend$" version="$version$"/>
       </group>
       <group targetFramework="MonoAndroid10">
         <dependency id="Xamarin.GooglePlayServices.Maps" version="[29.0.0.1]"/>
         <dependency id="Xamarin.Android.Support.v7.MediaRouter" version="[23.3.0]"/>
         <dependency id="Xamarin.Android.Support.v7.AppCompat" version="[23.3.0]"/>
-        <dependency id="Xamarin.Forms" version="$version$"/>
+        <dependency id="Xamarin.Forms$IdAppend$" version="$version$"/>
       </group>
       <group targetFramework="MonoAndroid70">
         <dependency id="Xamarin.GooglePlayServices.Maps" version="29.0.0.1"/>
         <dependency id="Xamarin.Android.Support.v7.MediaRouter" version="23.3.0"/>
         <dependency id="Xamarin.Android.Support.v7.AppCompat" version="23.3.0"/>
-        <dependency id="Xamarin.Forms" version="$version$"/>
+        <dependency id="Xamarin.Forms$IdAppend$" version="$version$"/>
       </group>
       <group targetFramework="MonoAndroid71">
         <dependency id="Xamarin.GooglePlayServices.Maps" version="42.1021.1"/>
         <dependency id="Xamarin.Android.Support.v7.MediaRouter" version="25.4.0.2"/>
         <dependency id="Xamarin.Android.Support.v7.AppCompat" version="25.4.0.2"/>
-        <dependency id="Xamarin.Forms" version="$version$"/>
+        <dependency id="Xamarin.Forms$IdAppend$" version="$version$"/>
       </group>
-<<<<<<< HEAD
-      <group targetFramework="tizen40">
-        <dependency id="Tizen.NET" version="4.0.0"/>
-      </group>
-    </dependencies>
-=======
     </dependencies>
     <references>
       <group targetFramework="portable-win+net45+wp80+win81+wpa81">
@@ -65,47 +59,38 @@
         <reference file="Xamarin.Forms.Maps.macOS.dll" />
       </group>
     </references>
->>>>>>> 6384a9b5
   </metadata>
   <files>
-    <file src="..\Xamarin.Forms.Maps\bin\$Configuration$\netstandard1.0\Xamarin.Forms.Maps.dll" target="lib\netstandard1.0" />
+    <file src="..\Xamarin.Forms.Maps\bin\$Configuration$\Xamarin.Forms.Maps.dll" target="lib\portable-win+net45+wp80+win81+wpa81" />
+    <file src="..\Xamarin.Forms.Maps\bin\$Configuration$\Xamarin.Forms.Maps.dll" target="lib\netstandard1.0" />
+    <file src="..\docs\Xamarin.Forms.Maps.xml" target="lib\portable-win+net45+wp80+win81+wpa81" />
     <file src="..\docs\Xamarin.Forms.Maps.xml" target="lib\netstandard1.0" />
 
-    <file src="..\Xamarin.Forms.Maps\bin\$Configuration$\netstandard2.0\Xamarin.Forms.Maps.dll" target="lib\netstandard2.0" />
-    <file src="..\docs\Xamarin.Forms.Maps.xml" target="lib\netstandard2.0" />
-
     <file src="..\Xamarin.Forms.Maps.Android\bin\$Configuration$\Xamarin.Forms.Maps.Android.dll" target="lib\MonoAndroid10" />
-    <file src="..\Xamarin.Forms.Maps\bin\$Configuration$\netstandard2.0\Xamarin.Forms.Maps.dll" target="lib\MonoAndroid10" />
+    <file src="..\Xamarin.Forms.Maps\bin\$Configuration$\Xamarin.Forms.Maps.dll" target="lib\MonoAndroid10" />
     <file src="..\docs\Xamarin.Forms.Maps.xml" target="lib\MonoAndroid10" />
 
     <file src="..\Xamarin.Forms.Maps.iOS\bin\iPhoneSimulator\$Configuration$\Xamarin.Forms.Maps.iOS.dll" target="lib\Xamarin.iOS10" />
-    <file src="..\Xamarin.Forms.Maps\bin\$Configuration$\netstandard2.0\Xamarin.Forms.Maps.dll" target="lib\Xamarin.iOS10" />
+    <file src="..\Xamarin.Forms.Maps\bin\$Configuration$\Xamarin.Forms.Maps.dll" target="lib\Xamarin.iOS10" />
     <file src="..\docs\Xamarin.Forms.Maps.xml" target="lib\Xamarin.iOS10" />
-<<<<<<< HEAD
-
-    <file src="..\Xamarin.Forms.Maps.UWP\bin\$Configuration$\Xamarin.Forms.Maps.UWP.dll" target="lib\uap10.0" />
-    <file src="..\Xamarin.Forms.Maps.UWP\bin\$Configuration$\Xamarin.Forms.Maps.UWP.pri" target="lib\uap10.0" />
-    <file src="..\Xamarin.Forms.Maps\bin\$Configuration$\netstandard2.0\Xamarin.Forms.Maps.dll" target="lib\uap10.0" />
-
-    <file src="..\Xamarin.Forms.Maps.MacOS\bin\$Configuration$\Xamarin.Forms.Maps.macOS.dll" target="lib\Xamarin.Mac" />
-    <file src="..\Xamarin.Forms.Maps\bin\$Configuration$\netstandard2.0\Xamarin.Forms.Maps.dll" target="lib\Xamarin.Mac" />
-    <file src="..\docs\Xamarin.Forms.Maps.xml" target="lib\Xamarin.Mac" />
-
-    <file src="..\Xamarin.Forms.Maps.Tizen\bin\$Configuration$\tizen40\Xamarin.Forms.Maps.Tizen.dll" target="lib\tizen40" />
-    <file src="..\Xamarin.Forms.Maps\bin\$Configuration$\netstandard2.0\Xamarin.Forms.Maps.dll" target="lib\tizen40" />
-    <file src="..\docs\Xamarin.Forms.Maps.xml" target="lib\tizen40" />
-
-=======
     
     <!--UWP-->
     <file src="..\Xamarin.Forms.Maps.UWP\bin\$Configuration$\Xamarin.Forms.Maps.UWP.dll" target="lib\uap10.0" />
     <file src="..\Xamarin.Forms.Maps.UWP\bin\$Configuration$\Xamarin.Forms.Maps.UWP.pri" target="lib\uap10.0" />
     <file src="..\Xamarin.Forms.Maps\bin\$Configuration$\Xamarin.Forms.Maps.dll" target="lib\uap10.0" />
        
->>>>>>> 6384a9b5
     <!-- Xaml Design-time Stuff -->
-    <file src="..\Xamarin.Forms.Maps.Design\bin\$Configuration$\Xamarin.Forms.Maps.Design.dll" target="lib\netstandard2.0" />
+    <file src="..\Xamarin.Forms.Maps.Design\bin\$Configuration$\Xamarin.Forms.Maps.Design.dll" target="lib\portable-win+net45+wp80+win81+wpa81\Design" />
     <file src="..\Xamarin.Forms.Maps.Design\bin\$Configuration$\Xamarin.Forms.Maps.Design.dll" target="lib\netstandard1.0" />
+    <file src="..\Xamarin.Forms.Maps.Design\bin\$Configuration$\Xamarin.Forms.Maps.Design.dll" target="lib\MonoAndroid10\Design" />
+    <file src="..\Xamarin.Forms.Maps.Design\bin\$Configuration$\Xamarin.Forms.Maps.Design.dll" target="lib\Xamarin.iOS10\Design" />
+    <file src="..\Xamarin.Forms.Maps.Design\bin\$Configuration$\Xamarin.Forms.Maps.Design.dll" target="lib\WP80\Design" />
+    <file src="..\Xamarin.Forms.Maps.Design\bin\$Configuration$\Xamarin.Forms.Maps.Design.dll" target="lib\wpa81\Design" />
+    <file src="..\Xamarin.Forms.Maps.Design\bin\$Configuration$\Xamarin.Forms.Maps.Design.dll" target="lib\win81\Design" />
+    <file src="..\Xamarin.Forms.Maps.Design\bin\$Configuration$\Xamarin.Forms.Maps.Design.dll" target="lib\uap10.0\Design" />
 
-</files>
+	<file src="..\Xamarin.Forms.Maps.MacOS\bin\$Configuration$\Xamarin.Forms.Maps.macOS.dll" target="lib\Xamarin.Mac" />
+	<file src="..\Xamarin.Forms.Maps\bin\$Configuration$\Xamarin.Forms.Maps.dll" target="lib\Xamarin.Mac" />
+    <file src="..\docs\Xamarin.Forms.Maps.xml" target="lib\Xamarin.Mac" />
+  </files>
 </package>