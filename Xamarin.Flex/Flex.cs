--- conflicted
+++ resolved
@@ -339,13 +339,8 @@
 		/// <value>The bottom edge padding space.Negative values are not allowed.</value>
 		public float PaddingTop { get; set; } = 0f;
 
-<<<<<<< HEAD
 		/// <summary>This property defines whether the item should be positioned by the flexbox rules of the layout engine(Relative) or have an absolute fixed position (Absolute). If this property is set to Absolute, the<see cref="P:Xamarin.Flex.Item.Left" />, <see cref = "P:Xamarin.Flex.Item.Right" />, <see cref = "P:Xamarin.Flex.Item.Top" /> and <see cref= "P:Xamarin.Flex.Item.Bottom" /> properties will then be used to determine the item's fixed position in its container.</summary>
 		/// <value>Any value part of the<see cref="T:Xamarin.Flex.Position" /> enumeration.</value>
-=======
-		/// <summary>This property defines whether the item should be positioned by the flexbox rules of the layout engine(Relative) or have an absolute fixed position (Absolute). If this property is set to Absolute, the <see cref="P:Xamarin.Flex.Item.Left" />, <see cref = "P:Xamarin.Flex.Item.Right" />, <see cref = "P:Xamarin.Flex.Item.Top" /> and <see cref= "P:Xamarin.Flex.Item.Bottom" /> properties will then be used to determine the item's fixed position in its container.</summary>
-		/// <value>Any value part of the <see cref="T:Xamarin.Flex.Position" /> enumeration.</value>
->>>>>>> e53e3845
 		/// <remarks>The default value for this property is Relative</remarks>
 		public Position Position { get; set; } = Position.Relative;
 
@@ -392,15 +387,6 @@
 			Height = height;
 		}
 
-		/// <summary>Adds a given child item to the current item.</summary>
-		/// <exception cref = "ArgumentException" > Thrown if the child has already been added to another item.</exception>
-		/// <param name="child">The child item to be added.</param>
-<<<<<<< HEAD
-=======
-		/// <summary>Adds a given child item to the current item.</summary>
-		/// <exception cref = "ArgumentException" > Thrown if the child has already been added to another item.</exception>
-		/// <param name="child">Child.</param>
->>>>>>> e53e3845
 		public void Add(Item child)
 		{
 			ValidateChild(child);
@@ -444,13 +430,6 @@
 			}
 		}
 
-<<<<<<< HEAD
-		/// <summary>Determines the frames of each child(included nested ones) based on the flexbox rules that were applied on this item and the children themselves.After this method is called, the<see cref="P:Xamarin.Flex.Item.FrameX" />, <see cref = "P:Xamarin.Flex.Item.FrameY" />, <see cref = "P:Xamarin.Flex.Item.FrameWidth" /> and <see cref= "P:Xamarin.Flex.Item.FrameHeight" /> properties can be accessed on child items.</summary>
-=======
-		/// <summary>Determines the frames of each child(included nested ones) based on the flexbox rules that were applied on this item and the children themselves.After this method is called, the <see cref="P:Xamarin.Flex.Item.FrameX" />, <see cref = "P:Xamarin.Flex.Item.FrameY" />, <see cref = "P:Xamarin.Flex.Item.FrameWidth" /> and <see cref= "P:Xamarin.Flex.Item.FrameHeight" /> properties can be accessed on child items.</summary>
->>>>>>> e53e3845
-		/// <remarks>This method must be called on a root (without parent) item where the <see cref = "P:Xamarin.Flex.Item.Width" /> and <see cref= "P:Xamarin.Flex.Item.Height" /> properties have also been set.</remarks>
-		/// <exception cref = "InvalidOperationException" > Thrown if the item has a parent (must be root) or if the item does not have a proper value set for <see cref = "P:Xamarin.Flex.Item.Width" /> and <see cref = "P:Xamarin.Flex.Item.Height" />.</exception>
 		public void Layout()
 		{
 			if (Parent != null)
