--- conflicted
+++ resolved
@@ -142,14 +142,7 @@
 	internal class _MasterDetailPageRenderer
 	{
 	}
-
-<<<<<<< HEAD
-	internal class _MediaElementRenderer
-	{
-	}
-
-=======
->>>>>>> 1882b5d5
+   
 	internal class _SwipeViewRenderer
 	{
 	}
