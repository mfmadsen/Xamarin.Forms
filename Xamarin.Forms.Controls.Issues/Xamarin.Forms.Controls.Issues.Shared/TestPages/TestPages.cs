--- conflicted
+++ resolved
@@ -602,19 +602,15 @@
 #endif
 		}
 
-<<<<<<< HEAD
+		protected ContentPage DisplayedPage
+		{
+			get
+			{
+				return (ContentPage)(CurrentItem.CurrentItem as IShellSectionController).PresentedPage;
+			}
+		}
+
 		public ContentPage AddTopTab(string title, string icon = null)
-=======
-		protected ContentPage DisplayedPage
-		{
-			get
-			{
-				return (ContentPage)(CurrentItem.CurrentItem as IShellSectionController).PresentedPage;
-			}
-		}
-
-		public ContentPage AddTopTab(string title)
->>>>>>> 8fb1bb0e
 		{
 			var page = new ContentPage();
 			AddTopTab(page, title, icon);
