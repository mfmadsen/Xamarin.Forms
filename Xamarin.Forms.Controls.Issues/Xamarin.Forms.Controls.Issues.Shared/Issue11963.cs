--- conflicted
+++ resolved
@@ -21,10 +21,7 @@
 		protected override void Init()
 		{
 			var timePicker = new TimePicker();
-<<<<<<< HEAD
-=======
 			var datePicker = new DatePicker();
->>>>>>> 712849b9
 
 			Content = new StackLayout
 			{
