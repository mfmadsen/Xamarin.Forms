<?xml version="1.0" encoding="utf-8"?>
<Project xmlns="http://schemas.microsoft.com/developer/msbuild/2003">
  <PropertyGroup>
    <MSBuildAllProjects>$(MSBuildAllProjects);$(MSBuildThisFileFullPath)</MSBuildAllProjects>
    <HasSharedItems>true</HasSharedItems>
    <SharedGUID>0f0db9cc-ea65-429c-9363-38624bf8f49c</SharedGUID>
  </PropertyGroup>
  <PropertyGroup Label="Configuration">
    <Import_RootNamespace>Xamarin.Forms.Controls.Issues</Import_RootNamespace>
  </PropertyGroup>
  <ItemGroup>
    <Compile Include="$(MSBuildThisFileDirectory)CollectionViewGroupTypeIssue.cs" />
    <Compile Include="$(MSBuildThisFileDirectory)Issue10324.cs" />
    <Compile Include="$(MSBuildThisFileDirectory)Github9536.xaml.cs">
      <DependentUpon>Github9536.xaml</DependentUpon>
      <SubType>Code</SubType>
    </Compile>
    <Compile Include="$(MSBuildThisFileDirectory)Issue10482.xaml.cs">
      <DependentUpon>Issue10482.xaml</DependentUpon>
      <SubType>Code</SubType>
    </Compile>
    <Compile Include="$(MSBuildThisFileDirectory)Issue10110.cs" />
    <Compile Include="$(MSBuildThisFileDirectory)Issue10672.xaml.cs">
      <DependentUpon>Issue10672.xaml</DependentUpon>
      <SubType>Code</SubType>
    </Compile>
    <Compile Include="$(MSBuildThisFileDirectory)Issue10744.cs" />
    <Compile Include="$(MSBuildThisFileDirectory)Issue10909.cs" />
    <Compile Include="$(MSBuildThisFileDirectory)Issue8613.cs" />
    <Compile Include="$(MSBuildThisFileDirectory)Issue9137.cs" />
    <Compile Include="$(MSBuildThisFileDirectory)Issue8691.cs" />
    <Compile Include="$(MSBuildThisFileDirectory)Issue7606.cs" />
    <Compile Include="$(MSBuildThisFileDirectory)Issue11137.cs" />
    <Compile Include="$(MSBuildThisFileDirectory)Issue11106.cs" />
    <Compile Include="$(MSBuildThisFileDirectory)Issue11259.cs" />
    <Compile Include="$(MSBuildThisFileDirectory)Issue11523.cs" />
    <Compile Include="$(MSBuildThisFileDirectory)Issue8291.cs" />
    <Compile Include="$(MSBuildThisFileDirectory)Issue2674.cs" />
    <Compile Include="$(MSBuildThisFileDirectory)Issue6484.cs" />
    <Compile Include="$(MSBuildThisFileDirectory)Issue6187.cs" />
    <Compile Include="$(MSBuildThisFileDirectory)Issue3228.xaml.cs">
      <DependentUpon>Issue3228.xaml</DependentUpon>
      <SubType>Code</SubType>
    </Compile>
    <Compile Include="$(MSBuildThisFileDirectory)Issue3262.cs" />
    <Compile Include="$(MSBuildThisFileDirectory)Issue8308.xaml.cs">
      <DependentUpon>Issue8308.xaml</DependentUpon>
      <SubType>Code</SubType>
    </Compile>
    <Compile Include="$(MSBuildThisFileDirectory)Issue8715.xaml.cs">
      <DependentUpon>Issue8715.xaml</DependentUpon>
      <SubType>Code</SubType>
    </Compile>
    <Compile Include="$(MSBuildThisFileDirectory)Issue8766.cs" />
    <Compile Include="$(MSBuildThisFileDirectory)Issue8797.cs" />
    <Compile Include="$(MSBuildThisFileDirectory)Issue8801.cs" />
    <Compile Include="$(MSBuildThisFileDirectory)Issue9279.xaml.cs">
      <DependentUpon>Issue9279.xaml</DependentUpon>
    </Compile>
    <Compile Include="$(MSBuildThisFileDirectory)Issue8870.cs" />
    <Compile Include="$(MSBuildThisFileDirectory)Issue9428.cs" />
    <Compile Include="$(MSBuildThisFileDirectory)Issue9419.cs" />
    <Compile Include="$(MSBuildThisFileDirectory)Issue8262.cs" />
    <Compile Include="$(MSBuildThisFileDirectory)Issue8787.cs" />
    <Compile Include="$(MSBuildThisFileDirectory)Issue8899.cs" />
    <Compile Include="$(MSBuildThisFileDirectory)Issue8551.cs" />
    <Compile Include="$(MSBuildThisFileDirectory)Issue8836.cs" />
    <Compile Include="$(MSBuildThisFileDirectory)Issue8902.xaml.cs">
      <DependentUpon>Issue8902.xaml</DependentUpon>
      <SubType>Code</SubType>
    </Compile>
    <Compile Include="$(MSBuildThisFileDirectory)Issue9580.cs" />
    <Compile Include="$(MSBuildThisFileDirectory)Issue9682.xaml.cs">
      <DependentUpon>Issue9682.xaml</DependentUpon>
      <SubType>Code</SubType>
    </Compile>
    <Compile Include="$(MSBuildThisFileDirectory)Issue9006.cs" />
    <Compile Include="$(MSBuildThisFileDirectory)Issue8207.xaml.cs" />
    <Compile Include="$(MSBuildThisFileDirectory)Issue6362.cs" />
    <Compile Include="$(MSBuildThisFileDirectory)Issue6698.cs" />
    <Compile Include="$(MSBuildThisFileDirectory)Issue7393.cs" />
    <Compile Include="$(MSBuildThisFileDirectory)Issue7505.cs" />
    <Compile Include="$(MSBuildThisFileDirectory)Issue4459.xaml.cs">
      <DependentUpon>Issue4459.xaml</DependentUpon>
      <SubType>Code</SubType>
    </Compile>
    <Compile Include="$(MSBuildThisFileDirectory)CollectionViewItemsSourceTypes.cs" />
    <Compile Include="$(MSBuildThisFileDirectory)Issue1455.xaml.cs">
      <DependentUpon>Issue1455.xaml</DependentUpon>
      <SubType>Code</SubType>
    </Compile>
    <Compile Include="$(MSBuildThisFileDirectory)CollectionViewHeaderFooterString.cs" />
    <Compile Include="$(MSBuildThisFileDirectory)CollectionViewHeaderFooterTemplate.cs" />
    <Compile Include="$(MSBuildThisFileDirectory)CollectionViewHeaderFooterView.cs" />
    <Compile Include="$(MSBuildThisFileDirectory)CollectionViewItemsUpdatingScrollMode.cs" />
    <Compile Include="$(MSBuildThisFileDirectory)Issue4606.cs" />
    <Compile Include="$(MSBuildThisFileDirectory)Issue8161.cs" />
    <Compile Include="$(MSBuildThisFileDirectory)Issue8644.cs" />
    <Compile Include="$(MSBuildThisFileDirectory)Issue7534.cs" />
    <Compile Include="$(MSBuildThisFileDirectory)Issue8177.cs" />
    <Compile Include="$(MSBuildThisFileDirectory)Issue4744.xaml.cs">
      <DependentUpon>Issue4744.xaml</DependentUpon>
    </Compile>
    <Compile Include="$(MSBuildThisFileDirectory)Issue7773.cs" />
    <Compile Include="$(MSBuildThisFileDirectory)Issue8186.cs" />
    <Compile Include="$(MSBuildThisFileDirectory)Issue2172.xaml.cs">
      <DependentUpon>Issue2172.xaml</DependentUpon>
      <SubType>Code</SubType>
    </Compile>
    <Compile Include="$(MSBuildThisFileDirectory)Issue3475.cs" />
    <Compile Include="$(MSBuildThisFileDirectory)Issue5168.cs" />
    <Compile Include="$(MSBuildThisFileDirectory)Issue5749.xaml.cs">
      <SubType>Code</SubType>
    </Compile>
    <Compile Include="$(MSBuildThisFileDirectory)Issue6556.cs" />
    <Compile Include="$(MSBuildThisFileDirectory)Issue5830.cs" />
    <Compile Include="$(MSBuildThisFileDirectory)Issue6476.cs" />
    <Compile Include="$(MSBuildThisFileDirectory)Issue6693.xaml.cs">
      <DependentUpon>Issue6693.xaml</DependentUpon>
      <SubType>Code</SubType>
    </Compile>
    <Compile Include="$(MSBuildThisFileDirectory)Issue7396.cs" />
    <Compile Include="$(MSBuildThisFileDirectory)Issue6403.xaml.cs">
      <DependentUpon>Issue6403.xaml</DependentUpon>
      <SubType>Code</SubType>
    </Compile>
    <Compile Include="$(MSBuildThisFileDirectory)Issue7825.cs" />
    <Compile Include="$(MSBuildThisFileDirectory)Issue2271.cs" />
    <Compile Include="$(MSBuildThisFileDirectory)Issue5354.xaml.cs">
      <DependentUpon>Issue5354.xaml</DependentUpon>
      <SubType>Code</SubType>
    </Compile>
    <Compile Include="$(MSBuildThisFileDirectory)Issue5868.cs" />
    <Compile Include="$(MSBuildThisFileDirectory)Issue6963.cs" />
    <Compile Include="$(MSBuildThisFileDirectory)Issue7048.xaml.cs">
      <DependentUpon>Issue7048.xaml</DependentUpon>
      <SubType>Code</SubType>
    </Compile>
    <Compile Include="$(MSBuildThisFileDirectory)Issue5577.xaml.cs">
      <DependentUpon>Issue5577.xaml</DependentUpon>
      <SubType>Code</SubType>
    </Compile>
    <Compile Include="$(MSBuildThisFileDirectory)Issue6804.cs" />
    <Compile Include="$(MSBuildThisFileDirectory)Issue7181.cs" />
    <Compile Include="$(MSBuildThisFileDirectory)Issue5367.cs" />
    <Compile Include="$(MSBuildThisFileDirectory)Issue6878.cs" />
    <Compile Include="$(MSBuildThisFileDirectory)Issue7253.cs" />
    <Compile Include="$(MSBuildThisFileDirectory)Issue7581.cs" />
    <Compile Include="$(MSBuildThisFileDirectory)Issue7361.cs" />
    <Compile Include="$(MSBuildThisFileDirectory)Issue7621.xaml.cs">
      <SubType>Code</SubType>
    </Compile>
    <Compile Include="$(MSBuildThisFileDirectory)Issue6889.cs" />
    <Compile Include="$(MSBuildThisFileDirectory)Issue6945.cs" />
    <Compile Include="$(MSBuildThisFileDirectory)Issue7313.cs" />
    <Compile Include="$(MSBuildThisFileDirectory)Issue5500.cs" />
    <Compile Include="$(MSBuildThisFileDirectory)Issue8148.cs" />
    <Compile Include="$(MSBuildThisFileDirectory)Issue8008.cs" />
    <Compile Include="$(MSBuildThisFileDirectory)Issue6640.cs" />
    <Compile Include="$(MSBuildThisFileDirectory)Issue7890.cs" />
    <Compile Include="$(MSBuildThisFileDirectory)Issue7556.cs" />
    <Compile Include="$(MSBuildThisFileDirectory)Issue5108.xaml.cs">
      <SubType>Code</SubType>
    </Compile>
    <Compile Include="$(MSBuildThisFileDirectory)Issue7329.cs" />
    <Compile Include="$(MSBuildThisFileDirectory)Issue7290.cs" />
    <Compile Include="$(MSBuildThisFileDirectory)Issue7240.cs" />
    <Compile Include="$(MSBuildThisFileDirectory)Issue5046.xaml.cs">
      <DependentUpon>Issue5046.xaml</DependentUpon>
      <SubType>Code</SubType>
    </Compile>
    <Compile Include="$(MSBuildThisFileDirectory)Issue6609.cs" />
    <Compile Include="$(MSBuildThisFileDirectory)Issue6802.cs" />
    <Compile Include="$(MSBuildThisFileDirectory)Issue6644.xaml.cs">
      <SubType>Code</SubType>
    </Compile>
    <Compile Include="$(MSBuildThisFileDirectory)Issue7049.cs" />
    <Compile Include="$(MSBuildThisFileDirectory)Issue7061.cs" />
    <Compile Include="$(MSBuildThisFileDirectory)Issue7385.cs" />
    <Compile Include="$(MSBuildThisFileDirectory)Issue7111.cs" />
    <Compile Include="$(MSBuildThisFileDirectory)Issue7357.xaml.cs">
      <SubType>Code</SubType>
    </Compile>
    <Compile Include="$(MSBuildThisFileDirectory)Issue7512.xaml.cs">
      <SubType>Code</SubType>
    </Compile>
    <Compile Include="$(MSBuildThisFileDirectory)Issue7519.cs" />
    <Compile Include="$(MSBuildThisFileDirectory)Issue7519Xaml.xaml.cs">
      <SubType>Code</SubType>
    </Compile>
    <Compile Include="$(MSBuildThisFileDirectory)Issue7700.cs" />
    <Compile Include="$(MSBuildThisFileDirectory)Issue7758.xaml.cs">
      <SubType>Code</SubType>
    </Compile>
    <Compile Include="$(MSBuildThisFileDirectory)Issue7593.xaml.cs">
      <SubType>Code</SubType>
    </Compile>
    <Compile Include="$(MSBuildThisFileDirectory)Issue7992.cs" />
    <Compile Include="$(MSBuildThisFileDirectory)Issue7792.xaml.cs">
      <SubType>Code</SubType>
    </Compile>
    <Compile Include="$(MSBuildThisFileDirectory)Issue7789.xaml.cs">
      <SubType>Code</SubType>
    </Compile>
    <Compile Include="$(MSBuildThisFileDirectory)Issue7817.xaml.cs">
      <SubType>Code</SubType>
    </Compile>
    <Compile Include="$(MSBuildThisFileDirectory)Issue7823.cs" />
    <Compile Include="$(MSBuildThisFileDirectory)Issue7943.xaml.cs">
      <SubType>Code</SubType>
    </Compile>
    <Compile Include="$(MSBuildThisFileDirectory)Issue7993.xaml.cs">
      <SubType>Code</SubType>
    </Compile>
    <Compile Include="$(MSBuildThisFileDirectory)Issue7865.xaml.cs">
      <SubType>Code</SubType>
    </Compile>
    <Compile Include="$(MSBuildThisFileDirectory)Issue7803.xaml.cs">
      <DependentUpon>Issue7803.xaml</DependentUpon>
    </Compile>
    <Compile Include="$(MSBuildThisFileDirectory)Issue8087.cs" />
    <Compile Include="$(MSBuildThisFileDirectory)Issue8203.cs" />
    <Compile Include="$(MSBuildThisFileDirectory)Issue8222.cs" />
    <Compile Include="$(MSBuildThisFileDirectory)Issue8167.cs" />
    <Compile Include="$(MSBuildThisFileDirectory)Issue8503.cs" />
    <Compile Include="$(MSBuildThisFileDirectory)Issue8263.xaml.cs">
      <DependentUpon>Issue8263.xaml</DependentUpon>
      <SubType>Code</SubType>
    </Compile>
    <Compile Include="$(MSBuildThisFileDirectory)Issue8345.cs" />
    <Compile Include="$(MSBuildThisFileDirectory)Issue8366.cs" />
    <Compile Include="$(MSBuildThisFileDirectory)Issue8526.cs" />
    <Compile Include="$(MSBuildThisFileDirectory)Issue8529.cs" />
    <Compile Include="$(MSBuildThisFileDirectory)Issue8529_1.xaml.cs">
      <DependentUpon>Issue8529_1.xaml</DependentUpon>
      <SubType>Code</SubType>
    </Compile>
    <Compile Include="$(MSBuildThisFileDirectory)Issue8508.xaml.cs">
      <SubType>Code</SubType>
    </Compile>
    <Compile Include="$(MSBuildThisFileDirectory)Issue7963.cs" />
    <Compile Include="$(MSBuildThisFileDirectory)Issue8741.cs" />
    <Compile Include="$(MSBuildThisFileDirectory)Issue8743.cs" />
    <Compile Include="$(MSBuildThisFileDirectory)Issue9092.cs" />
    <Compile Include="$(MSBuildThisFileDirectory)Issue9087.cs" />
    <Compile Include="$(MSBuildThisFileDirectory)Issue9196.xaml.cs">
      <DependentUpon>Issue9196.xaml</DependentUpon>
      <SubType>Code</SubType>
    </Compile>
    <Compile Include="$(MSBuildThisFileDirectory)Issue9355.cs" />
    <Compile Include="$(MSBuildThisFileDirectory)Issue8784.cs" />
    <Compile Include="$(MSBuildThisFileDirectory)Issue9360.cs" />
    <Compile Include="$(MSBuildThisFileDirectory)Issue9440.cs" />
    <Compile Include="$(MSBuildThisFileDirectory)Issue7242.xaml.cs">
      <DependentUpon>Issue7242.xaml</DependentUpon>
      <SubType>Code</SubType>
    </Compile>
    <Compile Include="$(MSBuildThisFileDirectory)Issue9783.xaml.cs">
      <DependentUpon>Issue9783.xaml</DependentUpon>
      <SubType>Code</SubType>
    </Compile>
    <Compile Include="$(MSBuildThisFileDirectory)Issue9686.cs" />
    <Compile Include="$(MSBuildThisFileDirectory)Issue9694.cs" />
    <Compile Include="$(MSBuildThisFileDirectory)Issue9771.xaml.cs">
      <SubType>Code</SubType>
      <DependentUpon>Issue9771.xaml</DependentUpon>
    </Compile>
    <Compile Include="$(MSBuildThisFileDirectory)Issue9833.cs" />
    <Compile Include="$(MSBuildThisFileDirectory)Issue9929.cs" />
    <Compile Include="$(MSBuildThisFileDirectory)RefreshViewTests.cs" />
    <Compile Include="$(MSBuildThisFileDirectory)Issue7338.cs" />
    <Compile Include="$(MSBuildThisFileDirectory)ScrollToGroup.cs" />
    <Compile Include="$(MSBuildThisFileDirectory)NestedCollectionViews.cs" />
    <Compile Include="$(MSBuildThisFileDirectory)Issue7339.cs" />
    <Compile Include="$(MSBuildThisFileDirectory)ShellAppearanceChange.cs" />
    <Compile Include="$(MSBuildThisFileDirectory)Issue10234.cs" />
    <Compile Include="$(MSBuildThisFileDirectory)ShellModal.cs" />
    <Compile Include="$(MSBuildThisFileDirectory)ShellFlyoutBehavior.cs" />
    <Compile Include="$(MSBuildThisFileDirectory)Issue7128.cs" />
    <Compile Include="$(MSBuildThisFileDirectory)ShellItemIsVisible.cs" />
    <Compile Include="$(MSBuildThisFileDirectory)ShellGestures.cs" />
    <Compile Include="$(MSBuildThisFileDirectory)ShellBackButtonBehavior.cs" />
    <Compile Include="$(MSBuildThisFileDirectory)Issue7102.cs" />
    <Compile Include="$(MSBuildThisFileDirectory)ShellInsets.cs" />
    <Compile Include="$(MSBuildThisFileDirectory)CollectionViewGrouping.cs" />
    <Compile Include="$(MSBuildThisFileDirectory)Issue5412.cs" />
    <Compile Include="$(MSBuildThisFileDirectory)Helpers\GarbageCollectionHelper.cs" />
    <Compile Include="$(MSBuildThisFileDirectory)Issue4879.cs" />
    <Compile Include="$(MSBuildThisFileDirectory)Issue5518.cs" />
    <Compile Include="$(MSBuildThisFileDirectory)Issue5555.cs" />
    <Compile Include="$(MSBuildThisFileDirectory)Issue6458.cs" />
    <Compile Include="$(MSBuildThisFileDirectory)Issue6258.cs" />
    <Compile Include="$(MSBuildThisFileDirectory)Issue3150.cs" />
    <Compile Include="$(MSBuildThisFileDirectory)Issue6262.cs" />
    <Compile Include="$(MSBuildThisFileDirectory)Github5623.xaml.cs">
      <DependentUpon>Github5623.xaml</DependentUpon>
      <SubType>Code</SubType>
    </Compile>
    <Compile Include="$(MSBuildThisFileDirectory)Bugzilla59172.cs" />
    <Compile Include="$(MSBuildThisFileDirectory)FlagTestHelpers.cs" />
    <Compile Include="$(MSBuildThisFileDirectory)Issue5886.cs" />
    <Compile Include="$(MSBuildThisFileDirectory)Issue6260.cs" />
    <Compile Include="$(MSBuildThisFileDirectory)Issue5766.cs" />
    <Compile Include="$(MSBuildThisFileDirectory)CollectionViewBoundMultiSelection.cs" />
    <Compile Include="$(MSBuildThisFileDirectory)CollectionViewBoundSingleSelection.cs" />
    <Compile Include="$(MSBuildThisFileDirectory)Issue5765.cs" />
    <Compile Include="$(MSBuildThisFileDirectory)Issue4684.xaml.cs" />
    <Compile Include="$(MSBuildThisFileDirectory)Issue4992.xaml.cs">
      <DependentUpon>Issue4992.xaml</DependentUpon>
      <SubType>Code</SubType>
    </Compile>
    <Compile Include="$(MSBuildThisFileDirectory)Issue4915.xaml.cs">
      <SubType>Code</SubType>
    </Compile>
    <Compile Include="$(MSBuildThisFileDirectory)Issue5131.cs" />
    <Compile Include="$(MSBuildThisFileDirectory)Issue5376.cs" />
    <Compile Include="$(MSBuildThisFileDirectory)Bugzilla60787.xaml.cs">
      <DependentUpon>Bugzilla60787.xaml</DependentUpon>
      <SubType>Code</SubType>
    </Compile>
    <Compile Include="$(MSBuildThisFileDirectory)Issue4919.cs" />
    <Compile Include="$(MSBuildThisFileDirectory)Issue4756.cs" />
    <Compile Include="$(MSBuildThisFileDirectory)Issue5461.cs" />
    <Compile Include="$(MSBuildThisFileDirectory)CollectionViewBindingErrors.xaml.cs">
      <DependentUpon>CollectionViewBindingErrors.xaml</DependentUpon>
      <SubType>Code</SubType>
    </Compile>
    <Compile Include="$(MSBuildThisFileDirectory)Github3847.xaml.cs">
      <DependentUpon>Github3847.xaml</DependentUpon>
      <SubType>Code</SubType>
    </Compile>
    <Compile Include="$(MSBuildThisFileDirectory)Issue2102.cs" />
    <Compile Include="$(MSBuildThisFileDirectory)Issue1588.xaml.cs">
      <DependentUpon>Issue1588.xaml</DependentUpon>
      <SubType>Code</SubType>
    </Compile>
    <Compile Include="$(MSBuildThisFileDirectory)Issue4961.cs" />
    <Compile Include="$(MSBuildThisFileDirectory)Issue4629.cs" />
    <Compile Include="$(MSBuildThisFileDirectory)Issue4384.cs" />
    <Compile Include="$(MSBuildThisFileDirectory)Issue4782.cs" />
    <Compile Include="$(MSBuildThisFileDirectory)Issue4484.cs" />
    <Compile Include="$(MSBuildThisFileDirectory)Issue3509.cs" />
    <Compile Include="$(MSBuildThisFileDirectory)Issue4597.cs" />
    <Compile Include="$(MSBuildThisFileDirectory)A11yTabIndex.xaml.cs">
      <DependentUpon>A11yTabIndex.xaml</DependentUpon>
      <SubType>Code</SubType>
    </Compile>
    <Compile Include="$(MSBuildThisFileDirectory)Github3856.cs" />
    <Compile Include="$(MSBuildThisFileDirectory)Issue1937.cs" />
    <Compile Include="$(MSBuildThisFileDirectory)Issue3555.cs" />
    <Compile Include="$(MSBuildThisFileDirectory)Issue3843.cs" />
    <Compile Include="$(MSBuildThisFileDirectory)Issue4053.cs" />
    <Compile Include="$(MSBuildThisFileDirectory)Issue3809.cs" />
    <Compile Include="$(MSBuildThisFileDirectory)Issue2894.cs" />
    <Compile Include="$(MSBuildThisFileDirectory)Issue3306.cs" />
    <Compile Include="$(MSBuildThisFileDirectory)Issue3454.cs" />
    <Compile Include="$(MSBuildThisFileDirectory)Issue3308.cs" />
    <Compile Include="$(MSBuildThisFileDirectory)Issue3788.cs" />
    <Compile Include="$(MSBuildThisFileDirectory)Issue1724.cs" />
    <Compile Include="$(MSBuildThisFileDirectory)Issue3524.cs" />
    <Compile Include="$(MSBuildThisFileDirectory)Issue1678.cs" />
    <Compile Include="$(MSBuildThisFileDirectory)Issue7701.cs" />
    <Compile Include="$(MSBuildThisFileDirectory)Issue2004.cs" />
    <Compile Include="$(MSBuildThisFileDirectory)Issue3333.cs" />
    <Compile Include="$(MSBuildThisFileDirectory)Issue2338.cs" />
    <Compile Include="$(MSBuildThisFileDirectory)Bugzilla60045.xaml.cs">
      <DependentUpon>Bugzilla60045.xaml</DependentUpon>
    </Compile>
    <Compile Include="$(MSBuildThisFileDirectory)Issue6282.xaml.cs">
      <DependentUpon>Issue6282.xaml</DependentUpon>
      <SubType>Code</SubType>
    </Compile>
    <Compile Include="$(MSBuildThisFileDirectory)AddingMultipleItemsListView.cs" />
    <Compile Include="$(MSBuildThisFileDirectory)AndroidStatusBarColor.cs" />
    <Compile Include="$(MSBuildThisFileDirectory)AppBarIconColors.cs" />
    <Compile Include="$(MSBuildThisFileDirectory)Bugzilla21368.cs" />
    <Compile Include="$(MSBuildThisFileDirectory)Bugzilla21501.cs" />
    <Compile Include="$(MSBuildThisFileDirectory)Bugzilla21780.cs" />
    <Compile Include="$(MSBuildThisFileDirectory)Bugzilla22229.xaml.cs">
      <DependentUpon>Bugzilla22229.xaml</DependentUpon>
    </Compile>
    <Compile Include="$(MSBuildThisFileDirectory)Bugzilla22401.cs" />
    <Compile Include="$(MSBuildThisFileDirectory)Bugzilla23942.xaml.cs">
      <DependentUpon>Bugzilla23942.xaml</DependentUpon>
    </Compile>
    <Compile Include="$(MSBuildThisFileDirectory)Bugzilla24769.cs" />
    <Compile Include="$(MSBuildThisFileDirectory)Bugzilla25234.cs" />
    <Compile Include="$(MSBuildThisFileDirectory)Bugzilla25662.cs" />
    <Compile Include="$(MSBuildThisFileDirectory)Bugzilla25943.cs" />
    <Compile Include="$(MSBuildThisFileDirectory)Bugzilla26501.cs" />
    <Compile Include="$(MSBuildThisFileDirectory)Bugzilla26868.cs" />
    <Compile Include="$(MSBuildThisFileDirectory)Bugzilla27378.cs" />
    <Compile Include="$(MSBuildThisFileDirectory)Bugzilla27417.cs" />
    <Compile Include="$(MSBuildThisFileDirectory)Bugzilla27417Xaml.xaml.cs">
      <DependentUpon>Bugzilla27417Xaml.xaml</DependentUpon>
      <SubType>Code</SubType>
    </Compile>
    <Compile Include="$(MSBuildThisFileDirectory)Bugzilla27581.cs" />
    <Compile Include="$(MSBuildThisFileDirectory)Bugzilla28570.cs" />
    <Compile Include="$(MSBuildThisFileDirectory)Bugzilla28796.cs" />
    <Compile Include="$(MSBuildThisFileDirectory)Bugzilla28939.cs" />
    <Compile Include="$(MSBuildThisFileDirectory)Bugzilla28953.cs" />
    <Compile Include="$(MSBuildThisFileDirectory)Bugzilla29107.xaml.cs">
      <DependentUpon>Bugzilla29107.xaml</DependentUpon>
    </Compile>
    <Compile Include="$(MSBuildThisFileDirectory)Bugzilla29110.cs" />
    <Compile Include="$(MSBuildThisFileDirectory)Bugzilla29158.cs" />
    <Compile Include="$(MSBuildThisFileDirectory)Bugzilla29363.cs" />
    <Compile Include="$(MSBuildThisFileDirectory)Bugzilla29229.cs" />
    <Compile Include="$(MSBuildThisFileDirectory)Bugzilla30166.cs" />
    <Compile Include="$(MSBuildThisFileDirectory)Bugzilla31141.cs" />
    <Compile Include="$(MSBuildThisFileDirectory)Bugzilla31145.cs" />
    <Compile Include="$(MSBuildThisFileDirectory)Bugzilla31333.cs" />
    <Compile Include="$(MSBuildThisFileDirectory)Bugzilla31366.cs" />
    <Compile Include="$(MSBuildThisFileDirectory)Issue4653.cs" />
    <Compile Include="$(MSBuildThisFileDirectory)Bugzilla31964.cs" />
    <Compile Include="$(MSBuildThisFileDirectory)Bugzilla32033.cs" />
    <Compile Include="$(MSBuildThisFileDirectory)Bugzilla32034.cs" />
    <Compile Include="$(MSBuildThisFileDirectory)Bugzilla32206.cs" />
    <Compile Include="$(MSBuildThisFileDirectory)Bugzilla32776.cs" />
    <Compile Include="$(MSBuildThisFileDirectory)Bugzilla32842.xaml.cs">
      <DependentUpon>Bugzilla32842.xaml</DependentUpon>
      <SubType>Code</SubType>
    </Compile>
    <Compile Include="$(MSBuildThisFileDirectory)Bugzilla32847.cs" />
    <Compile Include="$(MSBuildThisFileDirectory)Bugzilla32865.cs" />
    <Compile Include="$(MSBuildThisFileDirectory)Bugzilla32956.cs" />
    <Compile Include="$(MSBuildThisFileDirectory)Bugzilla33248.cs" />
    <Compile Include="$(MSBuildThisFileDirectory)Bugzilla33268.cs" />
    <Compile Include="$(MSBuildThisFileDirectory)Bugzilla33612.cs" />
    <Compile Include="$(MSBuildThisFileDirectory)Bugzilla33714.cs" />
    <Compile Include="$(MSBuildThisFileDirectory)Bugzilla33890.cs" />
    <Compile Include="$(MSBuildThisFileDirectory)Bugzilla34072.cs" />
    <Compile Include="$(MSBuildThisFileDirectory)Bugzilla34007.cs" />
    <Compile Include="$(MSBuildThisFileDirectory)Bugzilla35078.cs" />
    <Compile Include="$(MSBuildThisFileDirectory)Bugzilla35127.cs" />
    <Compile Include="$(MSBuildThisFileDirectory)Bugzilla35132.cs" />
    <Compile Include="$(MSBuildThisFileDirectory)Bugzilla35157.cs" />
    <Compile Include="$(MSBuildThisFileDirectory)Bugzilla35294.cs" />
    <Compile Include="$(MSBuildThisFileDirectory)Bugzilla35472.cs" />
    <Compile Include="$(MSBuildThisFileDirectory)Bugzilla35477.cs" />
    <Compile Include="$(MSBuildThisFileDirectory)Bugzilla35490.cs" />
    <Compile Include="$(MSBuildThisFileDirectory)Bugzilla36014.cs" />
    <Compile Include="$(MSBuildThisFileDirectory)Bugzilla36649.cs" />
    <Compile Include="$(MSBuildThisFileDirectory)Bugzilla36559.cs" />
    <Compile Include="$(MSBuildThisFileDirectory)Bugzilla36171.cs" />
    <Compile Include="$(MSBuildThisFileDirectory)Bugzilla36780.cs" />
    <Compile Include="$(MSBuildThisFileDirectory)Bugzilla36651.cs" />
    <Compile Include="$(MSBuildThisFileDirectory)Bugzilla36703.cs" />
    <Compile Include="$(MSBuildThisFileDirectory)Bugzilla36846.cs" />
    <Compile Include="$(MSBuildThisFileDirectory)Bugzilla36955.cs" />
    <Compile Include="$(MSBuildThisFileDirectory)Bugzilla37285.cs" />
    <Compile Include="$(MSBuildThisFileDirectory)Bugzilla37462.cs" />
    <Compile Include="$(MSBuildThisFileDirectory)Bugzilla37841.cs" />
    <Compile Include="$(MSBuildThisFileDirectory)Bugzilla37863.cs" />
    <Compile Include="$(MSBuildThisFileDirectory)Bugzilla37601.cs" />
    <Compile Include="$(MSBuildThisFileDirectory)Bugzilla38105.cs" />
    <Compile Include="$(MSBuildThisFileDirectory)Issue3652.cs" />
    <Compile Include="$(MSBuildThisFileDirectory)Issue4891.cs" />
    <Compile Include="$(MSBuildThisFileDirectory)Bugzilla38723.cs" />
    <Compile Include="$(MSBuildThisFileDirectory)Bugzilla38770.cs" />
    <Compile Include="$(MSBuildThisFileDirectory)Bugzilla38827.xaml.cs">
      <DependentUpon>Bugzilla38827.xaml</DependentUpon>
      <SubType>Code</SubType>
    </Compile>
    <Compile Include="$(MSBuildThisFileDirectory)Bugzilla38989.cs" />
    <Compile Include="$(MSBuildThisFileDirectory)Bugzilla39395.cs" />
    <Compile Include="$(MSBuildThisFileDirectory)Bugzilla39461.cs" />
    <Compile Include="$(MSBuildThisFileDirectory)Bugzilla39483.xaml.cs">
      <DependentUpon>Bugzilla39483.xaml</DependentUpon>
      <SubType>Code</SubType>
    </Compile>
    <Compile Include="$(MSBuildThisFileDirectory)Bugzilla39530.cs" />
    <Compile Include="$(MSBuildThisFileDirectory)Bugzilla39624.cs" />
    <Compile Include="$(MSBuildThisFileDirectory)Bugzilla39463.xaml.cs">
      <DependentUpon>Bugzilla39463.xaml</DependentUpon>
      <SubType>Code</SubType>
    </Compile>
    <Compile Include="$(MSBuildThisFileDirectory)Bugzilla39636.xaml.cs">
      <DependentUpon>Bugzilla39636.xaml</DependentUpon>
      <SubType>Code</SubType>
    </Compile>
    <Compile Include="$(MSBuildThisFileDirectory)Bugzilla39702.cs" />
    <Compile Include="$(MSBuildThisFileDirectory)Bugzilla40005.cs" />
    <Compile Include="$(MSBuildThisFileDirectory)Bugzilla40073.cs" />
    <Compile Include="$(MSBuildThisFileDirectory)Bugzilla40139.cs" />
    <Compile Include="$(MSBuildThisFileDirectory)Bugzilla40173.cs" />
    <Compile Include="$(MSBuildThisFileDirectory)Bugzilla39821.cs" />
    <Compile Include="$(MSBuildThisFileDirectory)Bugzilla40185.cs" />
    <Compile Include="$(MSBuildThisFileDirectory)Bugzilla40251.cs" />
    <Compile Include="$(MSBuildThisFileDirectory)Bugzilla40333.cs" />
    <Compile Include="$(MSBuildThisFileDirectory)Bugzilla31806.cs" />
    <Compile Include="$(MSBuildThisFileDirectory)Bugzilla40408.cs" />
    <Compile Include="$(MSBuildThisFileDirectory)Bugzilla40858.cs" />
    <Compile Include="$(MSBuildThisFileDirectory)Bugzilla40824.cs" />
    <Compile Include="$(MSBuildThisFileDirectory)Bugzilla40911.cs" />
    <Compile Include="$(MSBuildThisFileDirectory)Bugzilla40955.cs" />
    <Compile Include="$(MSBuildThisFileDirectory)Bugzilla41054.cs" />
    <Compile Include="$(MSBuildThisFileDirectory)Bugzilla41078.cs" />
    <Compile Include="$(MSBuildThisFileDirectory)Bugzilla40998.cs" />
    <Compile Include="$(MSBuildThisFileDirectory)Bugzilla41205.cs" />
    <Compile Include="$(MSBuildThisFileDirectory)Bugzilla41415.cs" />
    <Compile Include="$(MSBuildThisFileDirectory)Bugzilla41418.cs" />
    <Compile Include="$(MSBuildThisFileDirectory)Bugzilla41424.cs" />
    <Compile Include="$(MSBuildThisFileDirectory)Bugzilla41778.cs" />
    <Compile Include="$(MSBuildThisFileDirectory)Bugzilla41600.cs" />
    <Compile Include="$(MSBuildThisFileDirectory)Bugzilla41619.cs" />
    <Compile Include="$(MSBuildThisFileDirectory)Bugzilla42000.cs" />
    <Compile Include="$(MSBuildThisFileDirectory)Bugzilla42069.cs" />
    <Compile Include="$(MSBuildThisFileDirectory)Bugzilla42069_Page.xaml.cs">
      <DependentUpon>Bugzilla42069_Page.xaml</DependentUpon>
      <SubType>Code</SubType>
    </Compile>
    <Compile Include="$(MSBuildThisFileDirectory)Bugzilla42074.cs" />
    <Compile Include="$(MSBuildThisFileDirectory)Bugzilla42075.cs" />
    <Compile Include="$(MSBuildThisFileDirectory)Bugzilla42329.cs" />
    <Compile Include="$(MSBuildThisFileDirectory)Bugzilla42364.cs" />
    <Compile Include="$(MSBuildThisFileDirectory)Bugzilla42519.cs" />
    <Compile Include="$(MSBuildThisFileDirectory)Bugzilla32871.cs" />
    <Compile Include="$(MSBuildThisFileDirectory)Bugzilla43313.cs" />
    <Compile Include="$(MSBuildThisFileDirectory)Bugzilla43469.cs" />
    <Compile Include="$(MSBuildThisFileDirectory)Bugzilla43516.cs" />
    <Compile Include="$(MSBuildThisFileDirectory)Bugzilla43519.cs" />
    <Compile Include="$(MSBuildThisFileDirectory)Bugzilla43527.cs" />
    <Compile Include="$(MSBuildThisFileDirectory)Bugzilla44047.cs" />
    <Compile Include="$(MSBuildThisFileDirectory)Bugzilla43941.cs" />
    <Compile Include="$(MSBuildThisFileDirectory)Bugzilla43663.cs" />
    <Compile Include="$(MSBuildThisFileDirectory)Bugzilla43867.cs" />
    <Compile Include="$(MSBuildThisFileDirectory)Bugzilla43735.cs" />
    <Compile Include="$(MSBuildThisFileDirectory)Bugzilla43783.cs" />
    <Compile Include="$(MSBuildThisFileDirectory)Bugzilla44096.cs" />
    <Compile Include="$(MSBuildThisFileDirectory)Bugzilla44176.cs" />
    <Compile Include="$(MSBuildThisFileDirectory)Bugzilla44453.cs" />
    <Compile Include="$(MSBuildThisFileDirectory)Bugzilla45215.cs" />
    <Compile Include="$(MSBuildThisFileDirectory)Bugzilla44500.cs" />
    <Compile Include="$(MSBuildThisFileDirectory)Bugzilla45722.cs" />
    <Compile Include="$(MSBuildThisFileDirectory)Bugzilla45722Xaml0.xaml.cs">
      <DependentUpon>Bugzilla45722Xaml0.xaml</DependentUpon>
      <SubType>Code</SubType>
    </Compile>
    <Compile Include="$(MSBuildThisFileDirectory)Bugzilla46363.cs" />
    <Compile Include="$(MSBuildThisFileDirectory)Bugzilla46363_2.cs" />
    <Compile Include="$(MSBuildThisFileDirectory)Bugzilla47548.cs" />
    <Compile Include="$(MSBuildThisFileDirectory)Bugzilla50787.cs" />
    <Compile Include="$(MSBuildThisFileDirectory)Bugzilla52299.cs" />
    <Compile Include="$(MSBuildThisFileDirectory)Bugzilla52419.cs" />
    <Compile Include="$(MSBuildThisFileDirectory)Bugzilla49304.cs" />
    <Compile Include="$(MSBuildThisFileDirectory)Bugzilla53834.cs" />
    <Compile Include="$(MSBuildThisFileDirectory)Bugzilla51536.cs" />
    <Compile Include="$(MSBuildThisFileDirectory)Bugzilla44940.cs" />
    <Compile Include="$(MSBuildThisFileDirectory)Bugzilla44944.cs" />
    <Compile Include="$(MSBuildThisFileDirectory)Bugzilla44166.cs" />
    <Compile Include="$(MSBuildThisFileDirectory)Bugzilla44461.cs" />
    <Compile Include="$(MSBuildThisFileDirectory)Bugzilla44584.cs" />
    <Compile Include="$(MSBuildThisFileDirectory)Bugzilla42832.cs" />
    <Compile Include="$(MSBuildThisFileDirectory)Bugzilla44044.cs" />
    <Compile Include="$(MSBuildThisFileDirectory)Bugzilla44338.cs" />
    <Compile Include="$(MSBuildThisFileDirectory)Bugzilla44980.cs" />
    <Compile Include="$(MSBuildThisFileDirectory)Bugzilla45067.cs" />
    <Compile Include="$(MSBuildThisFileDirectory)Bugzilla45723.cs" />
    <Compile Include="$(MSBuildThisFileDirectory)Bugzilla45027.cs" />
    <Compile Include="$(MSBuildThisFileDirectory)Bugzilla45330.cs" />
    <Compile Include="$(MSBuildThisFileDirectory)Bugzilla44955.cs" />
    <Compile Include="$(MSBuildThisFileDirectory)Bugzilla45277.cs" />
    <Compile Include="$(MSBuildThisFileDirectory)Bugzilla45743.cs" />
    <Compile Include="$(MSBuildThisFileDirectory)Bugzilla46458.cs" />
    <Compile Include="$(MSBuildThisFileDirectory)Bugzilla46494.cs" />
    <Compile Include="$(MSBuildThisFileDirectory)Bugzilla44476.cs" />
    <Compile Include="$(MSBuildThisFileDirectory)Bugzilla46630.cs" />
    <Compile Include="$(MSBuildThisFileDirectory)Bugzilla47923.cs" />
    <Compile Include="$(MSBuildThisFileDirectory)Bugzilla48236.cs" />
    <Compile Include="$(MSBuildThisFileDirectory)Bugzilla47971.cs" />
    <Compile Include="$(MSBuildThisFileDirectory)Bugzilla52318.cs" />
    <Compile Include="$(MSBuildThisFileDirectory)Bugzilla37290.cs" />
    <Compile Include="$(MSBuildThisFileDirectory)Bugzilla51553.cs" />
    <Compile Include="$(MSBuildThisFileDirectory)Bugzilla51802.cs" />
    <Compile Include="$(MSBuildThisFileDirectory)Bugzilla51236.cs" />
    <Compile Include="$(MSBuildThisFileDirectory)Bugzilla51238.cs" />
    <Compile Include="$(MSBuildThisFileDirectory)Bugzilla51642.xaml.cs">
      <DependentUpon>Bugzilla51642.xaml</DependentUpon>
      <SubType>Code</SubType>
    </Compile>
    <Compile Include="$(MSBuildThisFileDirectory)Bugzilla53445.cs" />
    <Compile Include="$(MSBuildThisFileDirectory)Bugzilla55714.cs" />
    <Compile Include="$(MSBuildThisFileDirectory)Bugzilla54649.cs" />
    <Compile Include="$(MSBuildThisFileDirectory)Bugzilla56609.cs" />
    <Compile Include="$(MSBuildThisFileDirectory)Bugzilla55674.cs" />
    <Compile Include="$(MSBuildThisFileDirectory)Bugzilla55912.cs" />
    <Compile Include="$(MSBuildThisFileDirectory)Bugzilla57317.cs" />
    <Compile Include="$(MSBuildThisFileDirectory)Bugzilla57114.cs" />
    <Compile Include="$(MSBuildThisFileDirectory)Bugzilla57515.cs" />
    <Compile Include="$(MSBuildThisFileDirectory)Bugzilla57674.cs" />
    <Compile Include="$(MSBuildThisFileDirectory)Bugzilla57758.cs" />
    <Compile Include="$(MSBuildThisFileDirectory)Bugzilla57910.cs" />
    <Compile Include="$(MSBuildThisFileDirectory)Bugzilla58406.cs" />
    <Compile Include="$(MSBuildThisFileDirectory)Bugzilla58833.cs" />
    <Compile Include="$(MSBuildThisFileDirectory)Bugzilla51427.cs" />
    <Compile Include="$(MSBuildThisFileDirectory)Bugzilla59248.cs" />
    <Compile Include="$(MSBuildThisFileDirectory)Bugzilla59457.cs" />
    <Compile Include="$(MSBuildThisFileDirectory)Bugzilla59580.cs" />
    <Compile Include="$(MSBuildThisFileDirectory)Issue1469.cs" />
    <Compile Include="$(MSBuildThisFileDirectory)Effects\AttachedStateEffect.cs" />
    <Compile Include="$(MSBuildThisFileDirectory)Effects\AttachedStateEffectLabel.cs" />
    <Compile Include="$(MSBuildThisFileDirectory)Effects\AttachedStateEffectList.cs" />
    <Compile Include="$(MSBuildThisFileDirectory)GitHub1648.cs" />
    <Compile Include="$(MSBuildThisFileDirectory)GitHub1702.cs" />
    <Compile Include="$(MSBuildThisFileDirectory)GitHub2642.cs" />
    <Compile Include="$(MSBuildThisFileDirectory)GitHub1700.cs" />
    <Compile Include="$(MSBuildThisFileDirectory)GitHub2598.cs" />
    <Compile Include="$(MSBuildThisFileDirectory)Issue1483.cs" />
    <Compile Include="$(MSBuildThisFileDirectory)Issue1556.cs" />
    <Compile Include="$(MSBuildThisFileDirectory)Issue1799.cs" />
    <Compile Include="$(MSBuildThisFileDirectory)Issue1931.cs" />
    <Compile Include="$(MSBuildThisFileDirectory)Issue1399.cs" />
    <Compile Include="$(MSBuildThisFileDirectory)Issue2187.cs" />
    <Compile Include="$(MSBuildThisFileDirectory)Issue3001.cs" />
    <Compile Include="$(MSBuildThisFileDirectory)Issue3271.cs" />
    <Compile Include="$(MSBuildThisFileDirectory)Issue3390.cs" />
    <Compile Include="$(MSBuildThisFileDirectory)Issue3000.cs" />
    <Compile Include="$(MSBuildThisFileDirectory)Issue3273.cs" />
    <Compile Include="$(MSBuildThisFileDirectory)Issue3053.cs" />
    <Compile Include="$(MSBuildThisFileDirectory)Issue2617.cs" />
    <Compile Include="$(MSBuildThisFileDirectory)Issue3139.cs" />
    <Compile Include="$(MSBuildThisFileDirectory)Issue3087.cs" />
    <Compile Include="$(MSBuildThisFileDirectory)Issue1760_1.cs" />
    <Compile Include="$(MSBuildThisFileDirectory)Issue1332.cs" />
    <Compile Include="$(MSBuildThisFileDirectory)Issue5184.cs" />
    <Compile Include="$(MSBuildThisFileDirectory)Issue3089.cs" />
    <Compile Include="$(MSBuildThisFileDirectory)Issue1342.cs" />
    <Compile Include="$(MSBuildThisFileDirectory)Issue2482.cs" />
    <Compile Include="$(MSBuildThisFileDirectory)Issue2680ScrollView.cs" />
    <Compile Include="$(MSBuildThisFileDirectory)Issue2767.cs" />
    <Compile Include="$(MSBuildThisFileDirectory)Issue2499.cs" />
    <Compile Include="$(MSBuildThisFileDirectory)GitHub1878.cs" />
    <Compile Include="$(MSBuildThisFileDirectory)Helpers\ISampleNativeControl.cs" />
    <Compile Include="$(MSBuildThisFileDirectory)Helpers\UITestHelper.cs" />
    <Compile Include="$(MSBuildThisFileDirectory)Helpers\ViewHelper.cs" />
    <Compile Include="$(MSBuildThisFileDirectory)Issue1544.cs" />
    <Compile Include="$(MSBuildThisFileDirectory)Issue1677.cs" />
    <Compile Include="$(MSBuildThisFileDirectory)Issue1704.cs" />
    <Compile Include="$(MSBuildThisFileDirectory)Issue1801.cs" />
    <Compile Include="$(MSBuildThisFileDirectory)Issue1734.cs" />
    <Compile Include="$(MSBuildThisFileDirectory)Issue1683.cs" />
    <Compile Include="$(MSBuildThisFileDirectory)Issue1705_2.cs" />
    <Compile Include="$(MSBuildThisFileDirectory)Issue1396.cs" />
    <Compile Include="$(MSBuildThisFileDirectory)Issue1415.cs" />
    <Compile Include="$(MSBuildThisFileDirectory)Issue2829.cs" />
    <Compile Include="$(MSBuildThisFileDirectory)Issue2653.cs" />
    <Compile Include="$(MSBuildThisFileDirectory)Issue1942.cs" />
    <Compile Include="$(MSBuildThisFileDirectory)Issue2763.cs" />
    <Compile Include="$(MSBuildThisFileDirectory)Issue2247.cs" />
    <Compile Include="$(MSBuildThisFileDirectory)GroupListViewHeaderIndexOutOfRange.cs" />
    <Compile Include="$(MSBuildThisFileDirectory)Issue1760.cs" />
    <Compile Include="$(MSBuildThisFileDirectory)Issue1975.cs" />
    <Compile Include="$(MSBuildThisFileDirectory)Issue1601.cs" />
    <Compile Include="$(MSBuildThisFileDirectory)Issue1717.cs" />
    <Compile Include="$(MSBuildThisFileDirectory)Bugzilla60001.cs" />
    <Compile Include="$(MSBuildThisFileDirectory)Issue1355.cs" />
    <Compile Include="$(MSBuildThisFileDirectory)Bugzilla60056.cs" />
    <Compile Include="$(MSBuildThisFileDirectory)Bugzilla60122.cs" />
    <Compile Include="$(MSBuildThisFileDirectory)Bugzilla59863_0.cs" />
    <Compile Include="$(MSBuildThisFileDirectory)Bugzilla59863_1.cs" />
    <Compile Include="$(MSBuildThisFileDirectory)Bugzilla59863_2.cs" />
    <Compile Include="$(MSBuildThisFileDirectory)Bugzilla60563.cs" />
    <Compile Include="$(MSBuildThisFileDirectory)Bugzilla60774.cs" />
    <Compile Include="$(MSBuildThisFileDirectory)Bugzilla60774_1.cs" />
    <Compile Include="$(MSBuildThisFileDirectory)Bugzilla60774_2.cs" />
    <Compile Include="$(MSBuildThisFileDirectory)ButtonBackgroundColorTest.cs" />
    <Compile Include="$(MSBuildThisFileDirectory)CarouselAsync.cs" />
    <Compile Include="$(MSBuildThisFileDirectory)Bugzilla34561.cs" />
    <Compile Include="$(MSBuildThisFileDirectory)Bugzilla34727.cs" />
    <Compile Include="$(MSBuildThisFileDirectory)ComplexListView.cs" />
    <Compile Include="$(MSBuildThisFileDirectory)CustomImageRendererErrorHandling.cs" />
    <Compile Include="$(MSBuildThisFileDirectory)DefaultColorToggleTest.cs" />
    <Compile Include="$(MSBuildThisFileDirectory)Bugzilla38416.xaml.cs">
      <DependentUpon>Bugzilla38416.xaml</DependentUpon>
    </Compile>
    <Compile Include="$(MSBuildThisFileDirectory)Effects.cs" />
    <Compile Include="$(MSBuildThisFileDirectory)GestureBubblingTests.cs" />
    <Compile Include="$(MSBuildThisFileDirectory)Github1461.cs" />
    <Compile Include="$(MSBuildThisFileDirectory)CascadeInputTransparent.cs" />
    <Compile Include="$(MSBuildThisFileDirectory)GitHub1331.xaml.cs">
      <DependentUpon>GitHub1331.xaml</DependentUpon>
    </Compile>
    <Compile Include="$(MSBuildThisFileDirectory)Issue1691_2.cs" />
    <Compile Include="$(MSBuildThisFileDirectory)Github1625.cs" />
    <Compile Include="$(MSBuildThisFileDirectory)InputTransparentTests.cs" />
    <Compile Include="$(MSBuildThisFileDirectory)Issue1614.cs" />
    <Compile Include="$(MSBuildThisFileDirectory)IsInvokeRequiredRaceCondition.cs" />
    <Compile Include="$(MSBuildThisFileDirectory)IsPasswordToggleTest.cs" />
    <Compile Include="$(MSBuildThisFileDirectory)Issue1023.cs" />
    <Compile Include="$(MSBuildThisFileDirectory)Issue1024.cs" />
    <Compile Include="$(MSBuildThisFileDirectory)Issue1025.cs" />
    <Compile Include="$(MSBuildThisFileDirectory)Issue1026.cs" />
    <Compile Include="$(MSBuildThisFileDirectory)Issue1347.cs" />
    <Compile Include="$(MSBuildThisFileDirectory)Issue1356.cs" />
    <Compile Include="$(MSBuildThisFileDirectory)Issue1439.cs" />
    <Compile Include="$(MSBuildThisFileDirectory)Issue1660.cs" />
    <Compile Include="$(MSBuildThisFileDirectory)Issue1691.cs" />
    <Compile Include="$(MSBuildThisFileDirectory)Issue1665.cs" />
    <Compile Include="$(MSBuildThisFileDirectory)Issue1707.cs" />
    <Compile Include="$(MSBuildThisFileDirectory)Issue1864.cs" />
    <Compile Include="$(MSBuildThisFileDirectory)Issue2104.cs" />
    <Compile Include="$(MSBuildThisFileDirectory)Issue1908.cs" />
    <Compile Include="$(MSBuildThisFileDirectory)Issue1672.cs" />
    <Compile Include="$(MSBuildThisFileDirectory)Issue2394.cs" />
    <Compile Include="$(MSBuildThisFileDirectory)Issue2595.cs" />
    <Compile Include="$(MSBuildThisFileDirectory)Issue2625.xaml.cs">
      <DependentUpon>Issue2625.xaml</DependentUpon>
      <SubType>Code</SubType>
    </Compile>
    <Compile Include="$(MSBuildThisFileDirectory)Issue2681.cs" />
    <Compile Include="$(MSBuildThisFileDirectory)Issue2858.xaml.cs">
      <DependentUpon>Issue2858.xaml</DependentUpon>
      <SubType>Code</SubType>
    </Compile>
    <Compile Include="$(MSBuildThisFileDirectory)Issue2929.cs" />
    <Compile Include="$(MSBuildThisFileDirectory)Issue2983.cs" />
    <Compile Include="$(MSBuildThisFileDirectory)Issue2963.cs" />
    <Compile Include="$(MSBuildThisFileDirectory)Issue2981.cs" />
    <Compile Include="$(MSBuildThisFileDirectory)Issue2964.cs" />
    <Compile Include="$(MSBuildThisFileDirectory)Bugzilla29017.cs" />
    <Compile Include="$(MSBuildThisFileDirectory)Issue2927.cs" />
    <Compile Include="$(MSBuildThisFileDirectory)IsShowingUserIssue.cs" />
    <Compile Include="$(MSBuildThisFileDirectory)Bugzilla25979.cs" />
    <Compile Include="$(MSBuildThisFileDirectory)Bugzilla30317.cs" />
    <Compile Include="$(MSBuildThisFileDirectory)Bugzilla29128.cs" />
    <Compile Include="$(MSBuildThisFileDirectory)Bugzilla31029.cs" />
    <Compile Include="$(MSBuildThisFileDirectory)Bugzilla24574.cs" />
    <Compile Include="$(MSBuildThisFileDirectory)Bugzilla26233.cs" />
    <Compile Include="$(MSBuildThisFileDirectory)Bugzilla27642.cs" />
    <Compile Include="$(MSBuildThisFileDirectory)Bugzilla36393.cs" />
    <Compile Include="$(MSBuildThisFileDirectory)Bugzilla33870.cs" />
    <Compile Include="$(MSBuildThisFileDirectory)Bugzilla32462.cs" />
    <Compile Include="$(MSBuildThisFileDirectory)Bugzilla36681.cs" />
    <Compile Include="$(MSBuildThisFileDirectory)Bugzilla36479.cs" />
    <Compile Include="$(MSBuildThisFileDirectory)Issue3008.cs" />
    <Compile Include="$(MSBuildThisFileDirectory)Issue3019.cs" />
    <Compile Include="$(MSBuildThisFileDirectory)Issue2993.cs" />
    <Compile Include="$(MSBuildThisFileDirectory)Issue3507.cs" />
    <Compile Include="$(MSBuildThisFileDirectory)Issue3367.cs" />
    <Compile Include="$(MSBuildThisFileDirectory)Issue3398.cs" />
    <Compile Include="$(MSBuildThisFileDirectory)Issue3558.cs" />
    <Compile Include="$(MSBuildThisFileDirectory)Issue3541.cs" />
    <Compile Include="$(MSBuildThisFileDirectory)Issue3840.cs" />
    <Compile Include="$(MSBuildThisFileDirectory)Issue4561.cs" />
    <Compile Include="$(MSBuildThisFileDirectory)Issue3913.cs" />
    <Compile Include="$(MSBuildThisFileDirectory)Issue3979.xaml.cs">
      <DependentUpon>Issue3979.xaml</DependentUpon>
      <SubType>Code</SubType>
    </Compile>
    <Compile Include="$(MSBuildThisFileDirectory)Issue7167.xaml.cs">
      <DependentUpon>Issue7167.xaml</DependentUpon>
      <SubType>Code</SubType>
    </Compile>
    <Compile Include="$(MSBuildThisFileDirectory)Issue4194.xaml.cs">
      <DependentUpon>Issue4194.xaml</DependentUpon>
      <SubType>Code</SubType>
    </Compile>
    <Compile Include="$(MSBuildThisFileDirectory)Issue4136.cs" />
    <Compile Include="$(MSBuildThisFileDirectory)Issue4262.cs" />
    <Compile Include="$(MSBuildThisFileDirectory)Issue4360.xaml.cs">
      <DependentUpon>Issue4360.xaml</DependentUpon>
      <SubType>Code</SubType>
    </Compile>
    <Compile Include="$(MSBuildThisFileDirectory)Issue4600.cs" />
    <Compile Include="$(MSBuildThisFileDirectory)Issue4973.cs" />
    <Compile Include="$(MSBuildThisFileDirectory)Issue5252.cs" />
    <Compile Include="$(MSBuildThisFileDirectory)Issue5057.xaml.cs">
      <DependentUpon>Issue5057.xaml</DependentUpon>
      <SubType>Code</SubType>
    </Compile>
    <Compile Include="$(MSBuildThisFileDirectory)Issue5003.xaml.cs">
      <DependentUpon>Issue5003.xaml</DependentUpon>
      <SubType>Code</SubType>
    </Compile>
    <Compile Include="$(MSBuildThisFileDirectory)Issue5801.xaml.cs">
      <DependentUpon>Issue5801.xaml</DependentUpon>
      <SubType>Code</SubType>
    </Compile>
    <Compile Include="$(MSBuildThisFileDirectory)Issue5695.cs" />
    <Compile Include="$(MSBuildThisFileDirectory)Issue5535.cs" />
    <Compile Include="$(MSBuildThisFileDirectory)Issue5949.cs" />
    <Compile Include="$(MSBuildThisFileDirectory)Issue5949_1.xaml.cs">
      <DependentUpon>Issue5949_1.xaml</DependentUpon>
      <SubType>Code</SubType>
    </Compile>
    <Compile Include="$(MSBuildThisFileDirectory)Issue5949_2.xaml.cs">
      <DependentUpon>Issue5949_2.xaml</DependentUpon>
      <SubType>Code</SubType>
    </Compile>
    <Compile Include="$(MSBuildThisFileDirectory)Issue5793.cs" />
    <Compile Include="$(MSBuildThisFileDirectory)Issue6957.cs" />
    <Compile Include="$(MSBuildThisFileDirectory)Issue6130.xaml.cs">
      <SubType>Code</SubType>
    </Compile>
    <Compile Include="$(MSBuildThisFileDirectory)Issue5268.xaml.cs">
      <DependentUpon>Issue5268.xaml</DependentUpon>
      <SubType>Code</SubType>
    </Compile>
    <Compile Include="$(MSBuildThisFileDirectory)Issue6713.cs" />
    <Compile Include="$(MSBuildThisFileDirectory)Issue6705.cs" />
    <Compile Include="$(MSBuildThisFileDirectory)LegacyComponents\NonAppCompatSwitch.cs" />
    <Compile Include="$(MSBuildThisFileDirectory)MapsModalCrash.cs" />
    <Compile Include="$(MSBuildThisFileDirectory)ModalActivityIndicatorTest.cs" />
    <Compile Include="$(MSBuildThisFileDirectory)Bugzilla37625.cs" />
    <Compile Include="$(MSBuildThisFileDirectory)Bugzilla38658.cs" />
    <Compile Include="$(MSBuildThisFileDirectory)DataTemplateGridImageTest.cs" />
    <Compile Include="$(MSBuildThisFileDirectory)Bugzilla39331.cs" />
    <Compile Include="$(MSBuildThisFileDirectory)Bugzilla36788.cs" />
    <Compile Include="$(MSBuildThisFileDirectory)Bugzilla38978.cs" />
    <Compile Include="$(MSBuildThisFileDirectory)Bugzilla38112.cs" />
    <Compile Include="$(MSBuildThisFileDirectory)Bugzilla39668.cs" />
    <Compile Include="$(MSBuildThisFileDirectory)Bugzilla21177.cs" />
    <Compile Include="$(MSBuildThisFileDirectory)Bugzilla39829.cs" />
    <Compile Include="$(MSBuildThisFileDirectory)Bugzilla39458.cs" />
    <Compile Include="$(MSBuildThisFileDirectory)Bugzilla39853.cs" />
    <Compile Include="$(MSBuildThisFileDirectory)MultipleClipToBounds.cs" />
    <Compile Include="$(MSBuildThisFileDirectory)Issue6994.cs" />
    <Compile Include="$(MSBuildThisFileDirectory)Issue7371.cs" />
    <Compile Include="$(MSBuildThisFileDirectory)Issue6698View2.xaml.cs">
      <DependentUpon>Issue6698View2.xaml</DependentUpon>
      <SubType>Code</SubType>
    </Compile>
    <Compile Include="$(MSBuildThisFileDirectory)ViewModel.cs" />
    <Compile Include="$(MSBuildThisFileDirectory)Issue8145.cs" />
    <Compile Include="$(MSBuildThisFileDirectory)Issue10222.cs" />
    <Compile Include="$(MSBuildThisFileDirectory)Issue4714.cs" />
    <Compile Include="$(MSBuildThisFileDirectory)Issue9827.xaml.cs">
      <SubType>Code</SubType>
      <DependentUpon>Issue9827.xaml</DependentUpon>
    </Compile>
    <Compile Include="$(MSBuildThisFileDirectory)Issue10699.cs" />
    <Compile Include="$(MSBuildThisFileDirectory)_TemplateMarkup.xaml.cs">
      <DependentUpon>_TemplateMarkup.xaml</DependentUpon>
      <SubType>Code</SubType>
    </Compile>
    <Compile Include="$(MSBuildThisFileDirectory)PerformanceGallery\PerformanceDataManager.cs" />
    <Compile Include="$(MSBuildThisFileDirectory)PerformanceGallery\PerformanceGallery.cs" />
    <Compile Include="$(MSBuildThisFileDirectory)PerformanceGallery\PerformanceScenario.cs" />
    <Compile Include="$(MSBuildThisFileDirectory)PerformanceGallery\PerformanceTracker.cs" />
    <Compile Include="$(MSBuildThisFileDirectory)PerformanceGallery\PerformanceTrackerTemplate.cs" />
    <Compile Include="$(MSBuildThisFileDirectory)PerformanceGallery\PerformanceTrackerWatcher.cs" />
    <Compile Include="$(MSBuildThisFileDirectory)PerformanceGallery\PerformanceViewModel.cs" />
    <Compile Include="$(MSBuildThisFileDirectory)PerformanceGallery\Scenarios\SearchBarScenarios.cs" />
    <Compile Include="$(MSBuildThisFileDirectory)PerformanceGallery\Scenarios\SliderScenarios.cs" />
    <Compile Include="$(MSBuildThisFileDirectory)PerformanceGallery\Scenarios\StepperScenarios.cs" />
    <Compile Include="$(MSBuildThisFileDirectory)PerformanceGallery\Scenarios\TableViewScenarios.cs" />
    <Compile Include="$(MSBuildThisFileDirectory)PerformanceGallery\Scenarios\TimePickerScenarios.cs" />
    <Compile Include="$(MSBuildThisFileDirectory)PerformanceGallery\Scenarios\WebViewScenarios.cs" />
    <Compile Include="$(MSBuildThisFileDirectory)PerformanceGallery\Scenarios\ProgressBarScenarios.cs" />
    <Compile Include="$(MSBuildThisFileDirectory)PerformanceGallery\Scenarios\PickerScenarios.cs" />
    <Compile Include="$(MSBuildThisFileDirectory)PerformanceGallery\Scenarios\MapScenarios.cs" />
    <Compile Include="$(MSBuildThisFileDirectory)PerformanceGallery\Scenarios\EntryScenarios.cs" />
    <Compile Include="$(MSBuildThisFileDirectory)PerformanceGallery\Scenarios\EditorScenarios.cs" />
    <Compile Include="$(MSBuildThisFileDirectory)PerformanceGallery\Scenarios\ActivityIndicatorScenarios.cs" />
    <Compile Include="$(MSBuildThisFileDirectory)PerformanceGallery\Scenarios\LabelScenarios.cs" />
    <Compile Include="$(MSBuildThisFileDirectory)PerformanceGallery\Scenarios\BoxViewScenarios.cs" />
    <Compile Include="$(MSBuildThisFileDirectory)PerformanceGallery\Scenarios\SwitchScenarios.cs" />
    <Compile Include="$(MSBuildThisFileDirectory)PerformanceGallery\Scenarios\DatePickerScenarios.cs" />
    <Compile Include="$(MSBuildThisFileDirectory)PerformanceGallery\Scenarios\ButtonScenarios.cs" />
    <Compile Include="$(MSBuildThisFileDirectory)PerformanceGallery\Scenarios\ImageScenarios.cs" />
    <Compile Include="$(MSBuildThisFileDirectory)PerformanceGallery\Scenarios\ListViewScenarios.cs" />
    <Compile Include="$(MSBuildThisFileDirectory)Bugzilla53179_2.cs" />
    <Compile Include="$(MSBuildThisFileDirectory)ScrollViewIsEnabled.cs" />
    <Compile Include="$(MSBuildThisFileDirectory)PlatformSpecifics_iOSTranslucentNavBarX.xaml.cs">
      <DependentUpon>PlatformSpecifics_iOSTranslucentNavBarX.xaml</DependentUpon>
      <SubType>Code</SubType>
    </Compile>
    <Compile Include="$(MSBuildThisFileDirectory)Bugzilla53179_1.cs" />
    <Compile Include="$(MSBuildThisFileDirectory)RestartAppTest.cs" />
    <Compile Include="$(MSBuildThisFileDirectory)BottomTabbedPageTests.cs" />
    <Compile Include="$(MSBuildThisFileDirectory)TestPages\QuickCollectNavigationPage.cs" />
    <Compile Include="$(MSBuildThisFileDirectory)TestPages\ScreenshotConditionalApp.cs" />
    <Compile Include="$(MSBuildThisFileDirectory)Bugzilla41842.cs" />
    <Compile Include="$(MSBuildThisFileDirectory)Bugzilla42277.cs" />
    <Compile Include="$(MSBuildThisFileDirectory)Bugzilla51173.cs" />
    <Compile Include="$(MSBuildThisFileDirectory)Bugzilla33561.cs" />
    <Compile Include="$(MSBuildThisFileDirectory)Bugzilla43214.cs" />
    <Compile Include="$(MSBuildThisFileDirectory)Bugzilla42602.cs" />
    <Compile Include="$(MSBuildThisFileDirectory)Bugzilla43161.cs" />
    <Compile Include="$(MSBuildThisFileDirectory)Bugzilla39768.cs" />
    <Compile Include="$(MSBuildThisFileDirectory)Bugzilla41271.cs" />
    <Compile Include="$(MSBuildThisFileDirectory)Bugzilla40722.cs" />
    <Compile Include="$(MSBuildThisFileDirectory)Bugzilla41153.cs" />
    <Compile Include="$(MSBuildThisFileDirectory)Bugzilla44129.cs" />
    <Compile Include="$(MSBuildThisFileDirectory)Bugzilla44525.cs" />
    <Compile Include="$(MSBuildThisFileDirectory)Bugzilla28650.cs" />
    <Compile Include="$(MSBuildThisFileDirectory)Bugzilla37431.cs" />
    <Compile Include="$(MSBuildThisFileDirectory)Bugzilla44777.cs" />
    <Compile Include="$(MSBuildThisFileDirectory)Bugzilla42599.cs" />
    <Compile Include="$(MSBuildThisFileDirectory)Bugzilla51503.cs" />
    <Compile Include="$(MSBuildThisFileDirectory)Bugzilla51505.cs" />
    <Compile Include="$(MSBuildThisFileDirectory)Bugzilla52533.cs" />
    <Compile Include="$(MSBuildThisFileDirectory)Bugzilla53362.cs" />
    <Compile Include="$(MSBuildThisFileDirectory)Bugzilla45874.cs" />
    <Compile Include="$(MSBuildThisFileDirectory)TransparentOverlayTests.cs" />
    <Compile Include="$(MSBuildThisFileDirectory)Unreported1.cs" />
    <Compile Include="$(MSBuildThisFileDirectory)Bugzilla53909.cs" />
    <Compile Include="$(MSBuildThisFileDirectory)ListViewNRE.cs" />
    <Compile Include="$(MSBuildThisFileDirectory)Bugzilla55745.cs" />
    <Compile Include="$(MSBuildThisFileDirectory)AndroidHelpText.cs" />
    <Compile Include="$(MSBuildThisFileDirectory)Bugzilla32830.cs" />
    <Compile Include="$(MSBuildThisFileDirectory)Bugzilla55365.cs" />
    <Compile Include="$(MSBuildThisFileDirectory)Bugzilla39802.cs" />
    <Compile Include="$(MSBuildThisFileDirectory)Bugzilla53179.cs" />
    <Compile Include="$(MSBuildThisFileDirectory)Bugzilla54036.cs" />
    <Compile Include="$(MSBuildThisFileDirectory)Bugzilla56896.cs" />
    <Compile Include="$(MSBuildThisFileDirectory)Bugzilla40161.cs" />
    <Compile Include="$(MSBuildThisFileDirectory)Bugzilla44886.cs" />
    <Compile Include="$(MSBuildThisFileDirectory)Bugzilla57749.cs" />
    <Compile Include="$(MSBuildThisFileDirectory)Bugzilla45125.cs" />
    <Compile Include="$(MSBuildThisFileDirectory)ScrollViewObjectDisposed.cs" />
    <Compile Include="$(MSBuildThisFileDirectory)Bugzilla58645.cs" />
    <Compile Include="$(MSBuildThisFileDirectory)Bugzilla27731.cs" />
    <Compile Include="$(MSBuildThisFileDirectory)Bugzilla59097.cs" />
    <Compile Include="$(MSBuildThisFileDirectory)Bugzilla58875.cs" />
    <Compile Include="$(MSBuildThisFileDirectory)Bugzilla45702.cs" />
    <Compile Include="$(MSBuildThisFileDirectory)Bugzilla59718.cs" />
    <Compile Include="$(MSBuildThisFileDirectory)Bugzilla59896.cs" />
    <Compile Include="$(MSBuildThisFileDirectory)Bugzilla56771.cs" />
    <Compile Include="$(MSBuildThisFileDirectory)Bugzilla60382.cs" />
    <Compile Include="$(MSBuildThisFileDirectory)Bugzilla60524.cs" />
    <Compile Include="$(MSBuildThisFileDirectory)Bugzilla59925.cs" />
    <Compile Include="$(MSBuildThisFileDirectory)Bugzilla60691.cs" />
    <Compile Include="$(MSBuildThisFileDirectory)Issue1326.cs" />
    <Compile Include="$(MSBuildThisFileDirectory)Issue1436.cs" />
    <Compile Include="$(MSBuildThisFileDirectory)GitHub1567.cs" />
    <Compile Include="$(MSBuildThisFileDirectory)Issue1909.cs" />
    <Compile Include="$(MSBuildThisFileDirectory)Bugzilla60699.cs" />
    <Compile Include="$(MSBuildThisFileDirectory)Issue2035.cs" />
    <Compile Include="$(MSBuildThisFileDirectory)Issue2299.cs" />
    <Compile Include="$(MSBuildThisFileDirectory)Issue1900.cs" />
    <Compile Include="$(MSBuildThisFileDirectory)Issue2837.cs" />
    <Compile Include="$(MSBuildThisFileDirectory)Issue2740.cs" />
    <Compile Include="$(MSBuildThisFileDirectory)Issue1939.cs" />
    <Compile Include="$(MSBuildThisFileDirectory)Issue3385.cs" />
    <Compile Include="$(MSBuildThisFileDirectory)Issue3343.cs" />
    <Compile Include="$(MSBuildThisFileDirectory)Issue2842.cs" />
    <Compile Include="$(MSBuildThisFileDirectory)Issue1666.cs" />
    <Compile Include="$(MSBuildThisFileDirectory)Issue2838.cs" />
    <Compile Include="$(MSBuildThisFileDirectory)Issue3342.cs" />
    <Compile Include="$(MSBuildThisFileDirectory)Issue3415.cs" />
    <Compile Include="$(MSBuildThisFileDirectory)Issue3049.cs" />
    <Compile Include="$(MSBuildThisFileDirectory)Issue5030.cs" />
    <Compile Include="$(MSBuildThisFileDirectory)ViewClipBoundsShouldUpdate.cs" />
    <Compile Include="$(MSBuildThisFileDirectory)Issue3988.cs" />
    <Compile Include="$(MSBuildThisFileDirectory)Issue2580.cs" />
    <Compile Include="$(MSBuildThisFileDirectory)Issue4026.cs" />
    <Compile Include="$(MSBuildThisFileDirectory)Issue4748.cs" />
    <Compile Include="$(MSBuildThisFileDirectory)VisualControlsPage.xaml.cs">
      <SubType>Code</SubType>
      <DependentUpon>VisualControlsPage.xaml</DependentUpon>
    </Compile>
    <Compile Include="$(MSBuildThisFileDirectory)Issue5470.cs" />
    <Compile Include="$(MSBuildThisFileDirectory)Issue5724.cs" />
    <Compile Include="$(MSBuildThisFileDirectory)Issue6132.cs" />
    <Compile Include="$(MSBuildThisFileDirectory)Issue2577.cs" />
    <Compile Include="$(MSBuildThisFileDirectory)Issue6286.cs" />
    <Compile Include="$(MSBuildThisFileDirectory)_Template.cs" />
    <Compile Include="$(MSBuildThisFileDirectory)Bugzilla56298.cs" />
    <Compile Include="$(MSBuildThisFileDirectory)Bugzilla42620.cs" />
    <Compile Include="$(MSBuildThisFileDirectory)Issue1028.cs" />
    <Compile Include="$(MSBuildThisFileDirectory)Issue1075.cs" />
    <Compile Include="$(MSBuildThisFileDirectory)Issue1097.cs" />
    <Compile Include="$(MSBuildThisFileDirectory)Issue1146.cs" />
    <Compile Include="$(MSBuildThisFileDirectory)Issue1219.cs" />
    <Compile Include="$(MSBuildThisFileDirectory)Issue1228.cs" />
    <Compile Include="$(MSBuildThisFileDirectory)Issue1236.cs" />
    <Compile Include="$(MSBuildThisFileDirectory)Issue1259.cs" />
    <Compile Include="$(MSBuildThisFileDirectory)Issue1267.cs" />
    <Compile Include="$(MSBuildThisFileDirectory)Issue4187.cs" />
    <Compile Include="$(MSBuildThisFileDirectory)Issue1305.cs" />
    <Compile Include="$(MSBuildThisFileDirectory)Issue1329.cs" />
    <Compile Include="$(MSBuildThisFileDirectory)Issue1384.cs" />
    <Compile Include="$(MSBuildThisFileDirectory)Issue1400.cs" />
    <Compile Include="$(MSBuildThisFileDirectory)Issue1414.cs" />
    <Compile Include="$(MSBuildThisFileDirectory)Issue1461.cs" />
    <Compile Include="$(MSBuildThisFileDirectory)Issue1497.xaml.cs">
      <DependentUpon>Issue1497.xaml</DependentUpon>
    </Compile>
    <Compile Include="$(MSBuildThisFileDirectory)Issue1538.cs" />
    <Compile Include="$(MSBuildThisFileDirectory)Issue1545.xaml.cs">
      <DependentUpon>Issue1545.xaml</DependentUpon>
    </Compile>
    <Compile Include="$(MSBuildThisFileDirectory)Issue1546.cs" />
    <Compile Include="$(MSBuildThisFileDirectory)Issue1554.xaml.cs">
      <DependentUpon>Issue1554.xaml</DependentUpon>
    </Compile>
    <Compile Include="$(MSBuildThisFileDirectory)Issue1557.cs" />
    <Compile Include="$(MSBuildThisFileDirectory)Issue1566.cs" />
    <Compile Include="$(MSBuildThisFileDirectory)Issue1567.cs" />
    <Compile Include="$(MSBuildThisFileDirectory)Issue1568.xaml.cs">
      <DependentUpon>Issue1568.xaml</DependentUpon>
    </Compile>
    <Compile Include="$(MSBuildThisFileDirectory)Issue1583.cs" />
    <Compile Include="$(MSBuildThisFileDirectory)Issue1590.cs" />
    <Compile Include="$(MSBuildThisFileDirectory)Issue1593.cs" />
    <Compile Include="$(MSBuildThisFileDirectory)Issue1598.cs" />
    <Compile Include="$(MSBuildThisFileDirectory)Issue1613.cs" />
    <Compile Include="$(MSBuildThisFileDirectory)Issue1618.cs" />
    <Compile Include="$(MSBuildThisFileDirectory)Issue1641.xaml.cs">
      <DependentUpon>Issue1641.xaml</DependentUpon>
    </Compile>
    <Compile Include="$(MSBuildThisFileDirectory)Issue1644.cs" />
    <Compile Include="$(MSBuildThisFileDirectory)Issue1653.xaml.cs">
      <DependentUpon>Issue1653.xaml</DependentUpon>
    </Compile>
    <Compile Include="$(MSBuildThisFileDirectory)Issue1653v2.xaml.cs">
      <DependentUpon>Issue1653v2.xaml</DependentUpon>
    </Compile>
    <Compile Include="$(MSBuildThisFileDirectory)Issue1664.cs" />
    <Compile Include="$(MSBuildThisFileDirectory)Issue1680.cs" />
    <Compile Include="$(MSBuildThisFileDirectory)Issue3624.cs" />
    <Compile Include="$(MSBuildThisFileDirectory)Issue1682.cs" />
    <Compile Include="$(MSBuildThisFileDirectory)Issue1685.cs" />
    <Compile Include="$(MSBuildThisFileDirectory)Issue1698.cs" />
    <Compile Include="$(MSBuildThisFileDirectory)Issue1700.cs" />
    <Compile Include="$(MSBuildThisFileDirectory)Issue1703.cs" />
    <Compile Include="$(MSBuildThisFileDirectory)Issue1705.cs" />
    <Compile Include="$(MSBuildThisFileDirectory)Issue1712.xaml.cs">
      <DependentUpon>Issue1712.xaml</DependentUpon>
    </Compile>
    <Compile Include="$(MSBuildThisFileDirectory)Issue1722.cs" />
    <Compile Include="$(MSBuildThisFileDirectory)Issue1723.cs" />
    <Compile Include="$(MSBuildThisFileDirectory)Issue1741.xaml.cs">
      <DependentUpon>Issue1741.xaml</DependentUpon>
    </Compile>
    <Compile Include="$(MSBuildThisFileDirectory)Issue1742.cs" />
    <Compile Include="$(MSBuildThisFileDirectory)Issue1747.xaml.cs">
      <DependentUpon>Issue1747.xaml</DependentUpon>
    </Compile>
    <Compile Include="$(MSBuildThisFileDirectory)Issue1755.cs" />
    <Compile Include="$(MSBuildThisFileDirectory)Issue1758.cs" />
    <Compile Include="$(MSBuildThisFileDirectory)Issue1763.cs" />
    <Compile Include="$(MSBuildThisFileDirectory)Issue1766.xaml.cs">
      <DependentUpon>Issue1766.xaml</DependentUpon>
    </Compile>
    <Compile Include="$(MSBuildThisFileDirectory)Issue1769.cs" />
    <Compile Include="$(MSBuildThisFileDirectory)Issue1777.cs" />
    <Compile Include="$(MSBuildThisFileDirectory)Issue181.cs" />
    <Compile Include="$(MSBuildThisFileDirectory)Issue1851.cs" />
    <Compile Include="$(MSBuildThisFileDirectory)Issue1875.cs" />
    <Compile Include="$(MSBuildThisFileDirectory)Issue1888.cs" />
    <Compile Include="$(MSBuildThisFileDirectory)Issue1891.cs" />
    <Compile Include="$(MSBuildThisFileDirectory)Issue1895.cs" />
    <Compile Include="$(MSBuildThisFileDirectory)Issue1905.cs" />
    <Compile Include="$(MSBuildThisFileDirectory)Issue1914.cs" />
    <Compile Include="$(MSBuildThisFileDirectory)Issue194.cs" />
    <Compile Include="$(MSBuildThisFileDirectory)Issue198.cs" />
    <Compile Include="$(MSBuildThisFileDirectory)Issue206.cs" />
    <Compile Include="$(MSBuildThisFileDirectory)Issue214.cs" />
    <Compile Include="$(MSBuildThisFileDirectory)Issue2143.cs" />
    <Compile Include="$(MSBuildThisFileDirectory)Issue2222.cs" />
    <Compile Include="$(MSBuildThisFileDirectory)Issue22246_BZ.cs" />
    <Compile Include="$(MSBuildThisFileDirectory)Issue2241.cs" />
    <Compile Include="$(MSBuildThisFileDirectory)Issue2248.cs" />
    <Compile Include="$(MSBuildThisFileDirectory)Issue2259.cs" />
    <Compile Include="$(MSBuildThisFileDirectory)Issue2266.cs" />
    <Compile Include="$(MSBuildThisFileDirectory)Issue2270.cs" />
    <Compile Include="$(MSBuildThisFileDirectory)Issue2272.cs" />
    <Compile Include="$(MSBuildThisFileDirectory)Issue2282.xaml.cs">
      <DependentUpon>Issue2282.xaml</DependentUpon>
    </Compile>
    <Compile Include="$(MSBuildThisFileDirectory)Issue2288.xaml.cs">
      <DependentUpon>Issue2288.xaml</DependentUpon>
    </Compile>
    <Compile Include="$(MSBuildThisFileDirectory)Issue2289.xaml.cs">
      <DependentUpon>Issue2289.xaml</DependentUpon>
    </Compile>
    <Compile Include="$(MSBuildThisFileDirectory)Issue229.cs" />
    <Compile Include="$(MSBuildThisFileDirectory)Issue2291.cs" />
    <Compile Include="$(MSBuildThisFileDirectory)Issue2292.cs" />
    <Compile Include="$(MSBuildThisFileDirectory)Issue2294.cs" />
    <Compile Include="$(MSBuildThisFileDirectory)Issue2333.cs" />
    <Compile Include="$(MSBuildThisFileDirectory)Issue2339.cs" />
    <Compile Include="$(MSBuildThisFileDirectory)Issue2354.cs" />
    <Compile Include="$(MSBuildThisFileDirectory)Issue2357.xaml.cs">
      <DependentUpon>Issue2357.xaml</DependentUpon>
    </Compile>
    <Compile Include="$(MSBuildThisFileDirectory)Issue2411.cs" />
    <Compile Include="$(MSBuildThisFileDirectory)Issue2414.cs" />
    <Compile Include="$(MSBuildThisFileDirectory)Issue2470.xaml.cs">
      <DependentUpon>Issue2470.xaml</DependentUpon>
    </Compile>
    <Compile Include="$(MSBuildThisFileDirectory)Issue2563.cs" />
    <Compile Include="$(MSBuildThisFileDirectory)Issue2594.cs" />
    <Compile Include="$(MSBuildThisFileDirectory)Issue2597.cs" />
    <Compile Include="$(MSBuildThisFileDirectory)Issue260.cs" />
    <Compile Include="$(MSBuildThisFileDirectory)Issue2615.cs" />
    <Compile Include="$(MSBuildThisFileDirectory)Issue2628.cs" />
    <Compile Include="$(MSBuildThisFileDirectory)Issue2634.cs" />
    <Compile Include="$(MSBuildThisFileDirectory)Issue264.cs" />
    <Compile Include="$(MSBuildThisFileDirectory)Issue2659.xaml.cs">
      <DependentUpon>Issue2659.xaml</DependentUpon>
    </Compile>
    <Compile Include="$(MSBuildThisFileDirectory)Issue2783.cs" />
    <Compile Include="$(MSBuildThisFileDirectory)Issue2794.cs" />
    <Compile Include="$(MSBuildThisFileDirectory)Issue2809.cs" />
    <Compile Include="$(MSBuildThisFileDirectory)Issue2923.cs" />
    <Compile Include="$(MSBuildThisFileDirectory)Issue342.cs" />
    <Compile Include="$(MSBuildThisFileDirectory)Issue416.cs" />
    <Compile Include="$(MSBuildThisFileDirectory)Issue417.cs" />
    <Compile Include="$(MSBuildThisFileDirectory)Issue488.cs" />
    <Compile Include="$(MSBuildThisFileDirectory)Issue530.cs" />
    <Compile Include="$(MSBuildThisFileDirectory)Issue764.cs" />
    <Compile Include="$(MSBuildThisFileDirectory)Issue773.cs" />
    <Compile Include="$(MSBuildThisFileDirectory)Issue774.cs" />
    <Compile Include="$(MSBuildThisFileDirectory)Issue852.cs" />
    <Compile Include="$(MSBuildThisFileDirectory)Issue886.cs" />
    <Compile Include="$(MSBuildThisFileDirectory)Issue892.cs" />
    <Compile Include="$(MSBuildThisFileDirectory)Issue889.cs" />
    <Compile Include="$(MSBuildThisFileDirectory)Issue935.cs" />
    <Compile Include="$(MSBuildThisFileDirectory)Issue968.cs" />
    <Compile Include="$(MSBuildThisFileDirectory)Issue973.cs" />
    <Compile Include="$(MSBuildThisFileDirectory)Issue465.cs" />
    <Compile Include="$(MSBuildThisFileDirectory)ListViewViewCellBinding.cs" />
    <Compile Include="$(MSBuildThisFileDirectory)ModelContentPage.cs" />
    <Compile Include="$(MSBuildThisFileDirectory)NavigationStackTests.cs" />
    <Compile Include="$(MSBuildThisFileDirectory)NavPage.cs" />
    <Compile Include="$(MSBuildThisFileDirectory)ScrollViewOutOfBounds.cs" />
    <Compile Include="$(MSBuildThisFileDirectory)StackLayoutIssue.cs" />
    <Compile Include="$(MSBuildThisFileDirectory)SwipeBackNavCrash.cs" />
    <Compile Include="$(MSBuildThisFileDirectory)TabbedPageTests.cs" />
    <Compile Include="$(MSBuildThisFileDirectory)TabbedPageWithList.cs" />
    <Compile Include="$(MSBuildThisFileDirectory)TestPages\TestPages.cs" />
    <Compile Include="$(MSBuildThisFileDirectory)Issue2965.cs" />
    <Compile Include="$(MSBuildThisFileDirectory)Issue2775.cs" />
    <Compile Include="$(MSBuildThisFileDirectory)Issue2987.cs" />
    <Compile Include="$(MSBuildThisFileDirectory)Issue2976.cs" />
    <Compile Include="$(MSBuildThisFileDirectory)Issue2951.xaml.cs">
      <DependentUpon>Issue2951.xaml</DependentUpon>
    </Compile>
    <Compile Include="$(MSBuildThisFileDirectory)Issue2961.cs" />
    <Compile Include="$(MSBuildThisFileDirectory)Issue2948.cs" />
    <Compile Include="$(MSBuildThisFileDirectory)Issue2883.cs" />
    <Compile Include="$(MSBuildThisFileDirectory)Issue2953.cs" />
    <Compile Include="$(MSBuildThisFileDirectory)Issue2777.xaml.cs">
      <DependentUpon>Issue2777.xaml</DependentUpon>
    </Compile>
    <Compile Include="$(MSBuildThisFileDirectory)Issue2954.cs" />
    <Compile Include="$(MSBuildThisFileDirectory)Issue3086.xaml.cs">
      <DependentUpon>Issue3086.xaml</DependentUpon>
    </Compile>
    <Compile Include="$(MSBuildThisFileDirectory)Bugzilla27779.cs" />
    <Compile Include="$(MSBuildThisFileDirectory)Bugzilla27698.cs" />
    <Compile Include="$(MSBuildThisFileDirectory)Bugzilla29247.cs" />
    <Compile Include="$(MSBuildThisFileDirectory)Bugzilla27318.xaml.cs">
      <DependentUpon>Bugzilla27318.xaml</DependentUpon>
    </Compile>
    <Compile Include="$(MSBuildThisFileDirectory)Bugzilla29453.cs" />
    <Compile Include="$(MSBuildThisFileDirectory)Bugzilla28001.cs" />
    <Compile Include="$(MSBuildThisFileDirectory)Bugzilla30935.cs" />
    <Compile Include="$(MSBuildThisFileDirectory)Bugzilla26032.xaml.cs">
      <DependentUpon>Bugzilla26032.xaml</DependentUpon>
    </Compile>
    <Compile Include="$(MSBuildThisFileDirectory)Bugzilla30835.cs" />
    <Compile Include="$(MSBuildThisFileDirectory)Bugzilla27085.cs" />
    <Compile Include="$(MSBuildThisFileDirectory)Bugzilla31395.cs" />
    <Compile Include="$(MSBuildThisFileDirectory)Bugzilla30651.cs" />
    <Compile Include="$(MSBuildThisFileDirectory)Bugzilla26171.cs" />
    <Compile Include="$(MSBuildThisFileDirectory)Bugzilla31602.cs" />
    <Compile Include="$(MSBuildThisFileDirectory)Bugzilla30353.cs" />
    <Compile Include="$(MSBuildThisFileDirectory)Bugzilla28240.cs" />
    <Compile Include="$(MSBuildThisFileDirectory)Bugzilla30324.cs" />
    <Compile Include="$(MSBuildThisFileDirectory)Bugzilla31255.cs" />
    <Compile Include="$(MSBuildThisFileDirectory)Bugzilla28498.cs" />
    <Compile Include="$(MSBuildThisFileDirectory)Bugzilla32148.cs" />
    <Compile Include="$(MSBuildThisFileDirectory)Bugzilla31967.xaml.cs">
      <DependentUpon>Bugzilla31967.xaml</DependentUpon>
    </Compile>
    <Compile Include="$(MSBuildThisFileDirectory)Issue3276.cs" />
    <Compile Include="$(MSBuildThisFileDirectory)Bugzilla26993.cs" />
    <Compile Include="$(MSBuildThisFileDirectory)Issue3292.cs" />
    <Compile Include="$(MSBuildThisFileDirectory)Bugzilla32898.cs" />
    <Compile Include="$(MSBuildThisFileDirectory)Bugzilla31330.cs" />
    <Compile Include="$(MSBuildThisFileDirectory)Bugzilla31114.cs" />
    <Compile Include="$(MSBuildThisFileDirectory)Issue3319.xaml.cs">
      <DependentUpon>Issue3319.xaml</DependentUpon>
    </Compile>
    <Compile Include="$(MSBuildThisFileDirectory)Bugzilla32691.cs" />
    <Compile Include="$(MSBuildThisFileDirectory)Bugzilla32487.cs" />
    <Compile Include="$(MSBuildThisFileDirectory)Bugzilla34061.cs" />
    <Compile Include="$(MSBuildThisFileDirectory)Bugzilla34632.cs" />
    <Compile Include="$(MSBuildThisFileDirectory)Bugzilla32902.cs" />
    <Compile Include="$(MSBuildThisFileDirectory)Bugzilla32801.cs" />
    <Compile Include="$(MSBuildThisFileDirectory)Bugzilla32447.xaml.cs">
      <DependentUpon>Bugzilla32447.xaml</DependentUpon>
    </Compile>
    <Compile Include="$(MSBuildThisFileDirectory)Bugzilla29257.cs" />
    <Compile Include="$(MSBuildThisFileDirectory)Bugzilla32040.cs" />
    <Compile Include="$(MSBuildThisFileDirectory)Bugzilla33450.cs" />
    <Compile Include="$(MSBuildThisFileDirectory)Bugzilla34720.cs" />
    <Compile Include="$(MSBuildThisFileDirectory)Bugzilla35733.cs" />
    <Compile Include="$(MSBuildThisFileDirectory)Bugzilla36009.cs" />
    <Compile Include="$(MSBuildThisFileDirectory)Bugzilla34912.cs" />
    <Compile Include="$(MSBuildThisFileDirectory)Bugzilla32615.cs" />
    <Compile Include="$(MSBuildThisFileDirectory)Bugzilla27350.cs" />
    <Compile Include="$(MSBuildThisFileDirectory)Bugzilla28709.cs" />
    <Compile Include="$(MSBuildThisFileDirectory)Bugzilla33578.cs" />
    <Compile Include="$(MSBuildThisFileDirectory)Bugzilla39378.xaml.cs">
      <DependentUpon>Bugzilla39378.xaml</DependentUpon>
    </Compile>
    <Compile Include="$(MSBuildThisFileDirectory)Bugzilla39963.cs" />
    <Compile Include="$(MSBuildThisFileDirectory)Bugzilla39987.cs" />
    <Compile Include="$(MSBuildThisFileDirectory)Bugzilla40704.cs" />
    <Compile Include="$(MSBuildThisFileDirectory)Bugzilla41038.cs" />
    <Compile Include="$(MSBuildThisFileDirectory)Bugzilla38284.cs" />
    <Compile Include="$(MSBuildThisFileDirectory)Bugzilla39486.cs" />
    <Compile Include="$(MSBuildThisFileDirectory)Issue6323.cs" />
    <Compile Include="$(MSBuildThisFileDirectory)Issue55555.cs" />
    <Compile Include="$(MSBuildThisFileDirectory)Bugzilla41029.cs" />
    <Compile Include="$(MSBuildThisFileDirectory)Bugzilla39908.cs" />
    <Compile Include="$(MSBuildThisFileDirectory)Bugzilla39489.cs" />
    <Compile Include="$(MSBuildThisFileDirectory)Bugzilla36802.cs" />
    <Compile Include="$(MSBuildThisFileDirectory)Bugzilla35736.cs" />
    <Compile Include="$(MSBuildThisFileDirectory)Bugzilla48158.cs" />
    <Compile Include="$(MSBuildThisFileDirectory)Bugzilla45926.cs" />
    <Compile Include="$(MSBuildThisFileDirectory)Bugzilla45284.xaml.cs">
      <DependentUpon>Bugzilla45284.xaml</DependentUpon>
    </Compile>
    <Compile Include="$(MSBuildThisFileDirectory)Bugzilla54977.xaml.cs">
      <DependentUpon>Bugzilla54977.xaml</DependentUpon>
    </Compile>
    <Compile Include="$(MSBuildThisFileDirectory)Bugzilla49069.cs" />
    <Compile Include="$(MSBuildThisFileDirectory)Bugzilla42956.cs" />
    <Compile Include="$(MSBuildThisFileDirectory)Bugzilla38731.cs" />
    <Compile Include="$(MSBuildThisFileDirectory)Bugzilla56710.cs" />
    <Compile Include="$(MSBuildThisFileDirectory)Bugzilla52700.cs" />
    <Compile Include="$(MSBuildThisFileDirectory)Bugzilla39407.cs" />
    <Compile Include="$(MSBuildThisFileDirectory)ButtonFastRendererTest.cs" />
    <Compile Include="$(MSBuildThisFileDirectory)DesktopSupportTestPage.cs" />
    <Compile Include="$(MSBuildThisFileDirectory)Bugzilla58779.cs" />
    <Compile Include="$(MSBuildThisFileDirectory)Bugzilla51825.cs" />
    <Compile Include="$(MSBuildThisFileDirectory)Bugzilla31688.cs" />
    <Compile Include="$(MSBuildThisFileDirectory)Bugzilla40092.cs" />
    <Compile Include="$(MSBuildThisFileDirectory)Issue1426.cs" />
    <Compile Include="$(MSBuildThisFileDirectory)Issue1733.cs" />
    <Compile Include="$(MSBuildThisFileDirectory)Issue1898.cs" />
    <Compile Include="$(MSBuildThisFileDirectory)Issue1583_1.cs" />
    <Compile Include="$(MSBuildThisFileDirectory)Issue1323.cs" />
    <Compile Include="$(MSBuildThisFileDirectory)Issue2399.cs" />
    <Compile Include="$(MSBuildThisFileDirectory)Issue1729.cs" />
    <Compile Include="$(MSBuildThisFileDirectory)Issue2728.cs" />
    <Compile Include="$(MSBuildThisFileDirectory)Issue1667.cs" />
    <Compile Include="$(MSBuildThisFileDirectory)Issue3012.cs" />
    <Compile Include="$(MSBuildThisFileDirectory)Issue3872.cs" />
    <Compile Include="$(MSBuildThisFileDirectory)GitHub1650.cs" />
    <Compile Include="$(MSBuildThisFileDirectory)GitHub3216.cs" />
    <Compile Include="$(MSBuildThisFileDirectory)GitHub1776.cs" />
    <Compile Include="$(MSBuildThisFileDirectory)Issue3408.cs" />
    <Compile Include="$(MSBuildThisFileDirectory)Issue3413.cs" />
    <Compile Include="$(MSBuildThisFileDirectory)Issue3667.cs" />
    <Compile Include="$(MSBuildThisFileDirectory)Issue3525.cs" />
    <Compile Include="$(MSBuildThisFileDirectory)Issue3275.cs" />
    <Compile Include="$(MSBuildThisFileDirectory)Issue3884.cs" />
    <Compile Include="$(MSBuildThisFileDirectory)Issue2818.cs" />
    <Compile Include="$(MSBuildThisFileDirectory)Issue2831.cs" />
    <Compile Include="$(MSBuildThisFileDirectory)Issue4040.xaml.cs">
      <DependentUpon>Issue4040.xaml</DependentUpon>
    </Compile>
    <Compile Include="$(MSBuildThisFileDirectory)Issue4097.cs" />
    <Compile Include="$(MSBuildThisFileDirectory)Issue1480.cs" />
    <Compile Include="$(MSBuildThisFileDirectory)Issue2223.cs" />
    <Compile Include="$(MSBuildThisFileDirectory)Issue4001.cs" />
    <Compile Include="$(MSBuildThisFileDirectory)Issue4303.cs" />
    <Compile Include="$(MSBuildThisFileDirectory)Controls\GridExtension.cs" />
    <Compile Include="$(MSBuildThisFileDirectory)Controls\ViewModelBase.cs" />
    <Compile Include="$(MSBuildThisFileDirectory)Controls\DisposedSharedPages.cs" />
    <Compile Include="$(MSBuildThisFileDirectory)Controls\PerformanceProvider.cs" />
    <Compile Include="$(MSBuildThisFileDirectory)Controls\GenericValueConverter.cs" />
    <Compile Include="$(MSBuildThisFileDirectory)Controls\ContactsPage.cs" />
    <Compile Include="$(MSBuildThisFileDirectory)Controls\FailImageSource.cs" />
    <Compile Include="$(MSBuildThisFileDirectory)Controls\ICacheService.cs" />
    <Compile Include="$(MSBuildThisFileDirectory)Issue1386.cs" />
    <Compile Include="$(MSBuildThisFileDirectory)Issue3622.cs" />
    <Compile Include="$(MSBuildThisFileDirectory)Issue4138.cs" />
    <Compile Include="$(MSBuildThisFileDirectory)Issue4314.cs" />
    <Compile Include="$(MSBuildThisFileDirectory)Issue3318.cs" />
    <Compile Include="$(MSBuildThisFileDirectory)Issue4493.cs" />
    <Compile Include="$(MSBuildThisFileDirectory)Issue5172.cs" />
    <Compile Include="$(MSBuildThisFileDirectory)Issue5204.cs" />
    <Compile Include="$(MSBuildThisFileDirectory)Issue2204.cs" />
    <Compile Include="$(MSBuildThisFileDirectory)Issue4356.cs">
      <DependentUpon>Issue4356.xaml</DependentUpon>
    </Compile>
    <Compile Include="$(MSBuildThisFileDirectory)Issue4854.cs" />
    <Compile Include="$(MSBuildThisFileDirectory)Issue5951.cs" />
    <Compile Include="$(MSBuildThisFileDirectory)Github6021.cs" />
    <Compile Include="$(MSBuildThisFileDirectory)Issue5132.cs" />
    <Compile Include="$(MSBuildThisFileDirectory)Issue5888.cs" />
    <Compile Include="$(MSBuildThisFileDirectory)Issue6334.cs" />
    <Compile Include="$(MSBuildThisFileDirectory)Issue5728.cs" />
    <Compile Include="$(MSBuildThisFileDirectory)Issue6368.cs" />
    <Compile Include="$(MSBuildThisFileDirectory)Issue6077.cs" />
    <Compile Include="$(MSBuildThisFileDirectory)Issue3548.cs" />
    <Compile Include="$(MSBuildThisFileDirectory)Issue6472.cs" />
    <Compile Include="$(MSBuildThisFileDirectory)Issue6614.cs" />
    <Compile Include="$(MSBuildThisFileDirectory)Issue5239.cs" />
    <Compile Include="$(MSBuildThisFileDirectory)Issue6738.cs" />
    <Compile Include="$(MSBuildThisFileDirectory)GitHub6926.cs" />
    <Compile Include="$(MSBuildThisFileDirectory)Issue5503.cs" />
    <Compile Include="$(MSBuildThisFileDirectory)Issue5831.cs" />
    <Compile Include="$(MSBuildThisFileDirectory)LabelTextType.cs" />
    <Compile Include="$(MSBuildThisFileDirectory)ShellTitleView.cs" />
    <Compile Include="$(MSBuildThisFileDirectory)Issue5159.cs" />
    <Compile Include="$(MSBuildThisFileDirectory)Issue7311.cs" />
    <Compile Include="$(MSBuildThisFileDirectory)Issue7053.cs" />
    <Compile Include="$(MSBuildThisFileDirectory)Issue6894.cs" />
    <Compile Include="$(MSBuildThisFileDirectory)Issue6929.cs" />
    <Compile Include="$(MSBuildThisFileDirectory)Issue3798.xaml.cs">
      <DependentUpon>Issue3798.xaml</DependentUpon>
      <SubType>Code</SubType>
    </Compile>
    <Compile Include="$(MSBuildThisFileDirectory)Controls\ApiLabel.cs" />
    <Compile Include="$(MSBuildThisFileDirectory)Github6384.cs" />
    <Compile Include="$(MSBuildThisFileDirectory)Issue7035.xaml.cs">
      <DependentUpon>Issue7035.xaml</DependentUpon>
      <SubType>Code</SubType>
    </Compile>
    <Compile Include="$(MSBuildThisFileDirectory)Issue7525.xaml.cs" />
    <Compile Include="$(MSBuildThisFileDirectory)Issue7395.cs" />
    <Compile Include="$(MSBuildThisFileDirectory)Issue7582.cs" />
    <Compile Include="$(MSBuildThisFileDirectory)Issue7563.cs" />
    <Compile Include="$(MSBuildThisFileDirectory)Issue7742.cs" />
    <Compile Include="$(MSBuildThisFileDirectory)Issue7678.cs" />
    <Compile Include="$(MSBuildThisFileDirectory)Issue6491.cs" />
    <Compile Include="$(MSBuildThisFileDirectory)Issue6127.cs" />
    <Compile Include="$(MSBuildThisFileDirectory)Issue7283.cs" />
    <Compile Include="$(MSBuildThisFileDirectory)Issue1658.cs" />
    <Compile Include="$(MSBuildThisFileDirectory)Issue5395.cs" />
    <Compile Include="$(MSBuildThisFileDirectory)Issue7878.cs" />
    <Compile Include="$(MSBuildThisFileDirectory)Issue6663.cs" />
    <Compile Include="$(MSBuildThisFileDirectory)Issue8004.cs" />
    <Compile Include="$(MSBuildThisFileDirectory)Issue7886.xaml.cs">
      <DependentUpon>Issue7886.xaml</DependentUpon>
    </Compile>
    <Compile Include="$(MSBuildThisFileDirectory)Issue7898.cs" />
    <Compile Include="$(MSBuildThisFileDirectory)Issue8198.cs" />
    <Compile Include="$(MSBuildThisFileDirectory)Issue7249.cs" />
    <Compile Include="$(MSBuildThisFileDirectory)Issue8200.cs" />
    <Compile Include="$(MSBuildThisFileDirectory)Issue6932.xaml.cs">
      <SubType>Code</SubType>
      <DependentUpon>Issue6932.xaml</DependentUpon>
    </Compile>
    <Compile Include="$(MSBuildThisFileDirectory)Issue6932_emptyviewtemplate.xaml.cs">
      <SubType>Code</SubType>
      <DependentUpon>Issue6932_emptyviewtemplate.xaml</DependentUpon>
    </Compile>
    <Compile Include="$(MSBuildThisFileDirectory)Issue6932_emptyviewstring.xaml.cs">
      <SubType>Code</SubType>
      <DependentUpon>Issue6932_emptyviewstring.xaml</DependentUpon>
    </Compile>
    <Compile Include="$(MSBuildThisFileDirectory)Issue8417.xaml.cs" />
    <Compile Include="$(MSBuildThisFileDirectory)Issue8647.cs" />
    <Compile Include="$(MSBuildThisFileDirectory)Issue7510.cs" />
    <Compile Include="$(MSBuildThisFileDirectory)Issue8557.xaml.cs" />
    <Compile Include="$(MSBuildThisFileDirectory)Issue8753.cs" />
    <Compile Include="$(MSBuildThisFileDirectory)Issue8693.cs" />
    <Compile Include="$(MSBuildThisFileDirectory)Issue7813.xaml.cs" />
    <Compile Include="$(MSBuildThisFileDirectory)Issue8638.xaml.cs" />
    <Compile Include="$(MSBuildThisFileDirectory)Issue8294.cs" />
    <Compile Include="$(MSBuildThisFileDirectory)Issue8392.cs" />
    <Compile Include="$(MSBuildThisFileDirectory)Issue8672.cs" />
    <Compile Include="$(MSBuildThisFileDirectory)Issue8779.xaml.cs" />
    <Compile Include="$(MSBuildThisFileDirectory)Issue8806.cs" />
    <Compile Include="$(MSBuildThisFileDirectory)Issue8781.xaml.cs" />
    <Compile Include="$(MSBuildThisFileDirectory)Issue8782.xaml.cs" />
    <Compile Include="$(MSBuildThisFileDirectory)Issue8821.cs" />
    <Compile Include="$(MSBuildThisFileDirectory)Issue8326.xaml.cs" />
    <Compile Include="$(MSBuildThisFileDirectory)Issue8449.xaml.cs" />
    <Compile Include="$(MSBuildThisFileDirectory)Issue7875.cs" />
    <Compile Include="$(MSBuildThisFileDirectory)Issue8973.cs" />
    <Compile Include="$(MSBuildThisFileDirectory)Issue7924.xaml.cs" />
    <Compile Include="$(MSBuildThisFileDirectory)Issue8461.cs" />
    <Compile Include="$(MSBuildThisFileDirectory)Issue8777.cs" />
    <Compile Include="$(MSBuildThisFileDirectory)Issue9143.cs" />
    <Compile Include="$(MSBuildThisFileDirectory)Issue9588.xaml.cs" />
    <Compile Include="$(MSBuildThisFileDirectory)Issue9329.cs" />
    <Compile Include="$(MSBuildThisFileDirectory)Issue9734.xaml.cs" />
    <Compile Include="$(MSBuildThisFileDirectory)Issue8767.xaml.cs" />
    <Compile Include="$(MSBuildThisFileDirectory)Issue8778.xaml.cs" />
    <Compile Include="$(MSBuildThisFileDirectory)Issue9088.cs" />
    <Compile Include="$(MSBuildThisFileDirectory)Issue9646.xaml.cs" />
    <Compile Include="$(MSBuildThisFileDirectory)Issue9735.xaml.cs" />
    <Compile Include="$(MSBuildThisFileDirectory)Issue9305.xaml.cs" />
    <Compile Include="$(MSBuildThisFileDirectory)Issue9767.cs" />
    <Compile Include="$(MSBuildThisFileDirectory)Issue7856.cs" />
    <Compile Include="$(MSBuildThisFileDirectory)Issue7856_1.xaml.cs">
      <DependentUpon>Issue7856_1.xaml</DependentUpon>
    </Compile>
    <Compile Include="$(MSBuildThisFileDirectory)Issue9054.cs" />
    <Compile Include="$(MSBuildThisFileDirectory)Issue9326.xaml.cs" />
    <Compile Include="$(MSBuildThisFileDirectory)Issue8689.xaml.cs" />
    <Compile Include="$(MSBuildThisFileDirectory)Issue9306.cs" />
    <Compile Include="$(MSBuildThisFileDirectory)Issue9417.xaml.cs" />
    <Compile Include="$(MSBuildThisFileDirectory)Issue8272.cs" />
    <Compile Include="$(MSBuildThisFileDirectory)Issue8964.cs" />
    <Compile Include="$(MSBuildThisFileDirectory)Issue9951.cs" />
    <Compile Include="$(MSBuildThisFileDirectory)Issue9962.cs" />
    <Compile Include="$(MSBuildThisFileDirectory)Controls\INativeColorService.cs" />
    <Compile Include="$(MSBuildThisFileDirectory)Issue10337.cs" />
    <Compile Include="$(MSBuildThisFileDirectory)Issue9794.cs" />
    <Compile Include="$(MSBuildThisFileDirectory)Issue10134.cs" />
    <Compile Include="$(MSBuildThisFileDirectory)Issue10300.cs" />
    <Compile Include="$(MSBuildThisFileDirectory)Issue10438.cs" />
    <Compile Include="$(MSBuildThisFileDirectory)Issue10530.cs" />
    <Compile Include="$(MSBuildThisFileDirectory)Issue7780.cs" />
    <Compile Include="$(MSBuildThisFileDirectory)Issue8958.xaml.cs" />
<<<<<<< HEAD
    <Compile Include="$(MSBuildThisFileDirectory)Issue10366.cs" />
=======
    <Compile Include="$(MSBuildThisFileDirectory)Issue10830.cs" />
    <Compile Include="$(MSBuildThisFileDirectory)Issue10735.xaml.cs" />
>>>>>>> 8f5090f6
    <Compile Include="$(MSBuildThisFileDirectory)Issue10497.cs" />
    <Compile Include="$(MSBuildThisFileDirectory)Issue10477.xaml.cs" />
    <Compile Include="$(MSBuildThisFileDirectory)Issue10875.xaml.cs" />
    <Compile Include="$(MSBuildThisFileDirectory)Issue10708.cs" />

    <Compile Include="$(MSBuildThisFileDirectory)Issue9711.xaml.cs">
      <DependentUpon>Issue9711.xaml</DependentUpon>
      <SubType>Code</SubType>
    </Compile>
    <Compile Include="$(MSBuildThisFileDirectory)Issue10166.xaml.cs">
      <DependentUpon>Issue10166.xaml</DependentUpon>
      <SubType>Code</SubType>
    </Compile>
    <Compile Include="$(MSBuildThisFileDirectory)Issue10422.xaml.cs">
      <DependentUpon>Issue10422.xaml</DependentUpon>
    </Compile>
    <Compile Include="$(MSBuildThisFileDirectory)Issue9990.xaml.cs">
      <DependentUpon>Issue9990.xaml</DependentUpon>
    </Compile>
    <Compile Include="$(MSBuildThisFileDirectory)Issue9774.xaml.cs">
      <DependentUpon>Issue9774.xaml</DependentUpon>
      <SubType>Code</SubType>
    </Compile>
    <Compile Include="$(MSBuildThisFileDirectory)Issue10024.xaml.cs">
      <DependentUpon>Issue10024.xaml</DependentUpon>
      <SubType>Code</SubType>
    </Compile>
    <Compile Include="$(MSBuildThisFileDirectory)Issue10348.xaml.cs">
      <DependentUpon>Issue10348.xaml</DependentUpon>
    </Compile>
    <Compile Include="$(MSBuildThisFileDirectory)Issue10333.xaml.cs">
      <DependentUpon>Issue10333.xaml</DependentUpon>
    </Compile>
    <Compile Include="$(MSBuildThisFileDirectory)Issue9555.xaml.cs">
      <DependentUpon>Issue9555.xaml</DependentUpon>
    </Compile>
    <Compile Include="$(MSBuildThisFileDirectory)Issue11031.cs" />
    <Compile Include="$(MSBuildThisFileDirectory)Issue11018.cs" />
    <Compile Include="$(MSBuildThisFileDirectory)Issue10940.cs" />
    <Compile Include="$(MSBuildThisFileDirectory)Issue11050.xaml.cs" />
    <Compile Include="$(MSBuildThisFileDirectory)Issue9456.cs" />
    <Compile Include="$(MSBuildThisFileDirectory)Issue10908.xaml.cs" />
    <Compile Include="$(MSBuildThisFileDirectory)Issue11132.cs" />
    <Compile Include="$(MSBuildThisFileDirectory)Issue11113.xaml.cs" />
    <Compile Include="$(MSBuildThisFileDirectory)Issue10182.cs" />
    <Compile Include="$(MSBuildThisFileDirectory)Issue11107.cs" />
    <Compile Include="$(MSBuildThisFileDirectory)RectTest.xaml.cs" />
    <Compile Include="$(MSBuildThisFileDirectory)Issue11224.xaml.cs" />
    <Compile Include="$(MSBuildThisFileDirectory)Issue11262.xaml.cs" />
    <Compile Include="$(MSBuildThisFileDirectory)Issue11120.xaml.cs" />
    <Compile Include="$(MSBuildThisFileDirectory)Issue11291.cs" />
    <Compile Include="$(MSBuildThisFileDirectory)Issue11244.cs" />
    <Compile Include="$(MSBuildThisFileDirectory)Issue11272.cs" />
    <Compile Include="$(MSBuildThisFileDirectory)Issue11563.cs" />
    <Compile Include="$(MSBuildThisFileDirectory)Issue11547.xaml.cs" />
    <Compile Include="$(MSBuildThisFileDirectory)Issue9451.cs" />
    <Compile Include="$(MSBuildThisFileDirectory)Issue11374.xaml.cs" />
    <Compile Include="$(MSBuildThisFileDirectory)Issue11430.cs" />
    <Compile Include="$(MSBuildThisFileDirectory)Issue11247.cs" />
  </ItemGroup>
  <ItemGroup>
    <EmbeddedResource Include="$(MSBuildThisFileDirectory)Bugzilla22229.xaml">
      <Generator>MSBuild:UpdateDesignTimeXaml</Generator>
    </EmbeddedResource>
    <EmbeddedResource Include="$(MSBuildThisFileDirectory)Issue10672.xaml">
      <Generator>MSBuild:UpdateDesignTimeXaml</Generator>
    </EmbeddedResource>
    <EmbeddedResource Include="$(MSBuildThisFileDirectory)Issue1497.xaml">
      <Generator>MSBuild:UpdateDesignTimeXaml</Generator>
    </EmbeddedResource>
    <EmbeddedResource Include="$(MSBuildThisFileDirectory)Issue1545.xaml">
      <Generator>MSBuild:UpdateDesignTimeXaml</Generator>
    </EmbeddedResource>
    <EmbeddedResource Include="$(MSBuildThisFileDirectory)Issue1554.xaml">
      <Generator>MSBuild:UpdateDesignTimeXaml</Generator>
    </EmbeddedResource>
    <EmbeddedResource Include="$(MSBuildThisFileDirectory)Issue1568.xaml">
      <Generator>MSBuild:UpdateDesignTimeXaml</Generator>
    </EmbeddedResource>
    <EmbeddedResource Include="$(MSBuildThisFileDirectory)Issue1641.xaml">
      <Generator>MSBuild:UpdateDesignTimeXaml</Generator>
    </EmbeddedResource>
    <EmbeddedResource Include="$(MSBuildThisFileDirectory)Issue1653.xaml">
      <Generator>MSBuild:UpdateDesignTimeXaml</Generator>
    </EmbeddedResource>
    <EmbeddedResource Include="$(MSBuildThisFileDirectory)Issue1653v2.xaml">
      <Generator>MSBuild:UpdateDesignTimeXaml</Generator>
    </EmbeddedResource>
    <EmbeddedResource Include="$(MSBuildThisFileDirectory)Issue1712.xaml">
      <Generator>MSBuild:UpdateDesignTimeXaml</Generator>
    </EmbeddedResource>
    <EmbeddedResource Include="$(MSBuildThisFileDirectory)Issue1741.xaml">
      <Generator>MSBuild:UpdateDesignTimeXaml</Generator>
    </EmbeddedResource>
    <EmbeddedResource Include="$(MSBuildThisFileDirectory)Issue1747.xaml">
      <Generator>MSBuild:UpdateDesignTimeXaml</Generator>
    </EmbeddedResource>
    <EmbeddedResource Include="$(MSBuildThisFileDirectory)Issue1766.xaml">
      <Generator>MSBuild:UpdateDesignTimeXaml</Generator>
    </EmbeddedResource>
    <EmbeddedResource Include="$(MSBuildThisFileDirectory)Issue2282.xaml">
      <Generator>MSBuild:UpdateDesignTimeXaml</Generator>
    </EmbeddedResource>
    <EmbeddedResource Include="$(MSBuildThisFileDirectory)Issue2288.xaml">
      <Generator>MSBuild:UpdateDesignTimeXaml</Generator>
    </EmbeddedResource>
    <EmbeddedResource Include="$(MSBuildThisFileDirectory)Issue2289.xaml">
      <Generator>MSBuild:UpdateDesignTimeXaml</Generator>
    </EmbeddedResource>
    <EmbeddedResource Include="$(MSBuildThisFileDirectory)Issue2357.xaml">
      <Generator>MSBuild:UpdateDesignTimeXaml</Generator>
    </EmbeddedResource>
    <EmbeddedResource Include="$(MSBuildThisFileDirectory)Issue2470.xaml">
      <Generator>MSBuild:UpdateDesignTimeXaml</Generator>
    </EmbeddedResource>
    <EmbeddedResource Include="$(MSBuildThisFileDirectory)Issue8207.xaml">
      <SubType>Designer</SubType>
      <Generator>MSBuild:UpdateDesignTimeXaml</Generator>
    </EmbeddedResource>
    <EmbeddedResource Include="$(MSBuildThisFileDirectory)Issue6282.xaml">
      <Generator>MSBuild:UpdateDesignTimeXaml</Generator>
    </EmbeddedResource>
    <EmbeddedResource Include="$(MSBuildThisFileDirectory)Issue2659.xaml">
      <Generator>MSBuild:UpdateDesignTimeXaml</Generator>
    </EmbeddedResource>
    <EmbeddedResource Include="$(MSBuildThisFileDirectory)Issue2951.xaml">
      <Generator>MSBuild:UpdateDesignTimeXaml</Generator>
    </EmbeddedResource>
    <EmbeddedResource Include="$(MSBuildThisFileDirectory)Issue2777.xaml">
      <Generator>MSBuild:UpdateDesignTimeXaml</Generator>
    </EmbeddedResource>
    <EmbeddedResource Include="$(MSBuildThisFileDirectory)Issue3086.xaml">
      <Generator>MSBuild:UpdateDesignTimeXaml</Generator>
    </EmbeddedResource>
    <EmbeddedResource Include="$(MSBuildThisFileDirectory)Bugzilla27318.xaml">
      <Generator>MSBuild:UpdateDesignTimeXaml</Generator>
    </EmbeddedResource>
    <EmbeddedResource Include="$(MSBuildThisFileDirectory)Bugzilla29107.xaml">
      <Generator>MSBuild:UpdateDesignTimeXaml</Generator>
    </EmbeddedResource>
    <EmbeddedResource Include="$(MSBuildThisFileDirectory)Bugzilla26032.xaml">
      <Generator>MSBuild:UpdateDesignTimeXaml</Generator>
    </EmbeddedResource>
    <EmbeddedResource Include="$(MSBuildThisFileDirectory)Bugzilla31967.xaml">
      <Generator>MSBuild:UpdateDesignTimeXaml</Generator>
    </EmbeddedResource>
    <EmbeddedResource Include="$(MSBuildThisFileDirectory)Issue3319.xaml">
      <Generator>MSBuild:UpdateDesignTimeXaml</Generator>
    </EmbeddedResource>
    <EmbeddedResource Include="$(MSBuildThisFileDirectory)Bugzilla32447.xaml">
      <Generator>MSBuild:UpdateDesignTimeXaml</Generator>
    </EmbeddedResource>
    <EmbeddedResource Include="$(MSBuildThisFileDirectory)Bugzilla38827.xaml">
      <SubType>Designer</SubType>
      <Generator>MSBuild:UpdateDesignTimeXaml</Generator>
    </EmbeddedResource>
    <EmbeddedResource Include="$(MSBuildThisFileDirectory)Bugzilla32842.xaml">
      <SubType>Designer</SubType>
      <Generator>MSBuild:UpdateDesignTimeXaml</Generator>
    </EmbeddedResource>
    <EmbeddedResource Include="$(MSBuildThisFileDirectory)Bugzilla39463.xaml">
      <SubType>Designer</SubType>
      <Generator>MSBuild:UpdateDesignTimeXaml</Generator>
    </EmbeddedResource>
    <EmbeddedResource Include="$(MSBuildThisFileDirectory)Bugzilla38416.xaml">
      <SubType>Designer</SubType>
      <Generator>MSBuild:UpdateDesignTimeXaml</Generator>
    </EmbeddedResource>
    <EmbeddedResource Include="$(MSBuildThisFileDirectory)Bugzilla39483.xaml">
      <SubType>Designer</SubType>
      <Generator>MSBuild:UpdateDesignTimeXaml</Generator>
    </EmbeddedResource>
    <EmbeddedResource Include="$(MSBuildThisFileDirectory)Bugzilla39378.xaml">
      <Generator>MSBuild:UpdateDesignTimeXaml</Generator>
    </EmbeddedResource>
    <EmbeddedResource Include="$(MSBuildThisFileDirectory)Bugzilla45284.xaml">
      <Generator>MSBuild:UpdateDesignTimeXaml</Generator>
    </EmbeddedResource>
    <EmbeddedResource Include="$(MSBuildThisFileDirectory)Bugzilla54977.xaml">
      <Generator>MSBuild:UpdateDesignTimeXaml</Generator>
    </EmbeddedResource>
    <EmbeddedResource Include="$(MSBuildThisFileDirectory)Issue4040.xaml">
      <Generator>MSBuild:UpdateDesignTimeXaml</Generator>
    </EmbeddedResource>
    <EmbeddedResource Include="$(MSBuildThisFileDirectory)Issue8787.xaml" />
    <EmbeddedResource Include="$(MSBuildThisFileDirectory)Issue9771.xaml">
      <SubType>Designer</SubType>
      <Generator>MSBuild:UpdateDesignTimeXaml</Generator>
    </EmbeddedResource>
    <EmbeddedResource Include="$(MSBuildThisFileDirectory)VisualControlsPage.xaml">
      <SubType>Designer</SubType>
      <Generator>MSBuild:UpdateDesignTimeXaml</Generator>
    </EmbeddedResource>
    <EmbeddedResource Include="$(MSBuildThisFileDirectory)Issue4356.xaml">
      <Generator>MSBuild:UpdateDesignTimeXaml</Generator>
    </EmbeddedResource>
    <EmbeddedResource Include="$(MSBuildThisFileDirectory)Issue7035.xaml">
      <SubType>Designer</SubType>
      <Generator>MSBuild:UpdateDesignTimeXaml</Generator>
    </EmbeddedResource>
    <EmbeddedResource Include="$(MSBuildThisFileDirectory)Issue7525.xaml">
      <Generator>UpdateDesignTimeXaml</Generator>
    </EmbeddedResource>
    <EmbeddedResource Include="$(MSBuildThisFileDirectory)Issue7886.xaml">
      <Generator>MSBuild:UpdateDesignTimeXaml</Generator>
    </EmbeddedResource>
    <EmbeddedResource Include="$(MSBuildThisFileDirectory)Issue6932.xaml" />
    <EmbeddedResource Include="$(MSBuildThisFileDirectory)Issue6932_emptyviewtemplate.xaml" />
    <EmbeddedResource Include="$(MSBuildThisFileDirectory)Issue6932_emptyviewstring.xaml" />
    <EmbeddedResource Include="$(MSBuildThisFileDirectory)Issue8417.xaml" />
    <EmbeddedResource Include="$(MSBuildThisFileDirectory)Issue8557.xaml" />
    <EmbeddedResource Include="$(MSBuildThisFileDirectory)Issue7813.xaml" />
    <EmbeddedResource Include="$(MSBuildThisFileDirectory)Issue8638.xaml" />
    <EmbeddedResource Include="$(MSBuildThisFileDirectory)Issue8779.xaml" />
    <EmbeddedResource Include="$(MSBuildThisFileDirectory)Issue8781.xaml" />
    <EmbeddedResource Include="$(MSBuildThisFileDirectory)Issue8782.xaml" />
    <EmbeddedResource Include="$(MSBuildThisFileDirectory)Issue8326.xaml" />
    <EmbeddedResource Include="$(MSBuildThisFileDirectory)Issue8449.xaml" />
    <EmbeddedResource Include="$(MSBuildThisFileDirectory)Issue7924.xaml" />
    <EmbeddedResource Include="$(MSBuildThisFileDirectory)Issue7856_1.xaml">
      <SubType>Designer</SubType>
      <Generator>MSBuild:UpdateDesignTimeXaml</Generator>
    </EmbeddedResource>
    <EmbeddedResource Include="$(MSBuildThisFileDirectory)Issue9734.xaml">
      <Generator>MSBuild:UpdateDesignTimeXaml</Generator>
    </EmbeddedResource>
    <EmbeddedResource Include="$(MSBuildThisFileDirectory)Issue8767.xaml">
      <Generator>MSBuild:UpdateDesignTimeXaml</Generator>
    </EmbeddedResource>
    <EmbeddedResource Include="$(MSBuildThisFileDirectory)Issue8778.xaml">
      <Generator>MSBuild:UpdateDesignTimeXaml</Generator>
    </EmbeddedResource>
    <EmbeddedResource Include="$(MSBuildThisFileDirectory)Issue9646.xaml">
      <Generator>MSBuild:UpdateDesignTimeXaml</Generator>
    </EmbeddedResource>
    <EmbeddedResource Include="$(MSBuildThisFileDirectory)Issue9735.xaml">
      <SubType>Designer</SubType>
      <Generator>MSBuild:UpdateDesignTimeXaml</Generator>
    </EmbeddedResource>
    <EmbeddedResource Include="$(MSBuildThisFileDirectory)Issue9305.xaml">
      <SubType>Designer</SubType>
      <Generator>MSBuild:UpdateDesignTimeXaml</Generator>
    </EmbeddedResource>
    <EmbeddedResource Include="$(MSBuildThisFileDirectory)Issue9588.xaml">
      <Generator>MSBuild:UpdateDesignTimeXaml</Generator>
    </EmbeddedResource>
    <EmbeddedResource Include="$(MSBuildThisFileDirectory)Issue9326.xaml">
      <Generator>MSBuild:UpdateDesignTimeXaml</Generator>
    </EmbeddedResource>
    <EmbeddedResource Include="$(MSBuildThisFileDirectory)Issue8689.xaml">
      <Generator>MSBuild:UpdateDesignTimeXaml</Generator>
    </EmbeddedResource>
    <EmbeddedResource Include="$(MSBuildThisFileDirectory)Issue9417.xaml">
      <Generator>MSBuild:UpdateDesignTimeXaml</Generator>
    </EmbeddedResource>
    <EmbeddedResource Include="$(MSBuildThisFileDirectory)Issue8958.xaml">
      <Generator>MSBuild:UpdateDesignTimeXaml</Generator>
    </EmbeddedResource>
    <EmbeddedResource Include="$(MSBuildThisFileDirectory)Issue10735.xaml">
      <Generator>MSBuild:UpdateDesignTimeXaml</Generator>
    </EmbeddedResource>
    <EmbeddedResource Include="$(MSBuildThisFileDirectory)Issue10477.xaml">
      <SubType>Designer</SubType>
      <Generator>MSBuild:UpdateDesignTimeXaml</Generator>
    </EmbeddedResource>
    <EmbeddedResource Include="$(MSBuildThisFileDirectory)Issue10875.xaml">
      <SubType>Designer</SubType>
      <Generator>MSBuild:UpdateDesignTimeXaml</Generator>
    </EmbeddedResource>
    <EmbeddedResource Include="$(MSBuildThisFileDirectory)Issue9827.xaml">
      <SubType>Designer</SubType>
      <Generator>MSBuild:UpdateDesignTimeXaml</Generator>
    </EmbeddedResource>
    <EmbeddedResource Include="$(MSBuildThisFileDirectory)Issue9711.xaml" />
    <EmbeddedResource Include="$(MSBuildThisFileDirectory)Issue10166.xaml">
      <SubType>Designer</SubType>
      <Generator>MSBuild:UpdateDesignTimeXaml</Generator>
    </EmbeddedResource>
    <EmbeddedResource Include="$(MSBuildThisFileDirectory)Issue10422.xaml">
      <Generator>MSBuild:UpdateDesignTimeXaml</Generator>
    </EmbeddedResource>
    <EmbeddedResource Include="$(MSBuildThisFileDirectory)Issue9990.xaml">
      <Generator>MSBuild:UpdateDesignTimeXaml</Generator>
    </EmbeddedResource>
    <EmbeddedResource Include="$(MSBuildThisFileDirectory)Issue9774.xaml">
      <SubType>Designer</SubType>
      <Generator>MSBuild:UpdateDesignTimeXaml</Generator>
    </EmbeddedResource>
    <EmbeddedResource Include="$(MSBuildThisFileDirectory)Issue10024.xaml">
      <SubType>Designer</SubType>
      <Generator>MSBuild:UpdateDesignTimeXaml</Generator>
    </EmbeddedResource>
    <EmbeddedResource Include="$(MSBuildThisFileDirectory)Issue10348.xaml">
      <Generator>MSBuild:UpdateDesignTimeXaml</Generator>
    </EmbeddedResource>
    <EmbeddedResource Include="$(MSBuildThisFileDirectory)Issue10333.xaml">
      <Generator>MSBuild:UpdateDesignTimeXaml</Generator>
    </EmbeddedResource>
    <EmbeddedResource Include="$(MSBuildThisFileDirectory)Issue9555.xaml">
      <Generator>MSBuild:UpdateDesignTimeXaml</Generator>
    </EmbeddedResource>
    <EmbeddedResource Include="$(MSBuildThisFileDirectory)RectTest.xaml">
      <Generator>MSBuild:UpdateDesignTimeXaml</Generator>
    </EmbeddedResource>
    <EmbeddedResource Include="$(MSBuildThisFileDirectory)Issue11050.xaml">
      <Generator>MSBuild:UpdateDesignTimeXaml</Generator>
    </EmbeddedResource>
    <EmbeddedResource Include="$(MSBuildThisFileDirectory)Issue10908.xaml">
      <Generator>MSBuild:UpdateDesignTimeXaml</Generator>
    </EmbeddedResource>
    <EmbeddedResource Include="$(MSBuildThisFileDirectory)Issue11113.xaml">
      <Generator>MSBuild:UpdateDesignTimeXaml</Generator>
    </EmbeddedResource>
    <EmbeddedResource Include="$(MSBuildThisFileDirectory)Issue11120.xaml">
      <Generator>MSBuild:UpdateDesignTimeXaml</Generator>
    </EmbeddedResource>
    <EmbeddedResource Include="$(MSBuildThisFileDirectory)Issue11224.xaml">
      <Generator>MSBuild:UpdateDesignTimeXaml</Generator>
    </EmbeddedResource>
    <EmbeddedResource Include="$(MSBuildThisFileDirectory)Issue11374.xaml">
      <Generator>MSBuild:UpdateDesignTimeXaml</Generator>
    </EmbeddedResource>
    <EmbeddedResource Include="$(MSBuildThisFileDirectory)Issue11262.xaml">
      <Generator>MSBuild:UpdateDesignTimeXaml</Generator>
    </EmbeddedResource>
    <EmbeddedResource Include="$(MSBuildThisFileDirectory)Issue11547.xaml">
      <Generator>MSBuild:UpdateDesignTimeXaml</Generator>
    </EmbeddedResource>
  </ItemGroup>
  <ItemGroup>
    <EmbeddedResource Include="$(MSBuildThisFileDirectory)Bugzilla27417Xaml.xaml">
      <SubType>Designer</SubType>
      <Generator>MSBuild:UpdateDesignTimeXaml</Generator>
    </EmbeddedResource>
  </ItemGroup>
  <ItemGroup>
    <EmbeddedResource Include="$(MSBuildThisFileDirectory)Bugzilla23942.xaml">
      <SubType>Designer</SubType>
      <Generator>MSBuild:UpdateDesignTimeXaml</Generator>
    </EmbeddedResource>
  </ItemGroup>
  <ItemGroup>
    <EmbeddedResource Include="$(MSBuildThisFileDirectory)Bugzilla39636.xaml">
      <SubType>Designer</SubType>
      <Generator>MSBuild:UpdateDesignTimeXaml</Generator>
    </EmbeddedResource>
  </ItemGroup>
  <ItemGroup>
    <EmbeddedResource Include="$(MSBuildThisFileDirectory)PlatformSpecifics_iOSTranslucentNavBarX.xaml">
      <SubType>Designer</SubType>
      <Generator>MSBuild:UpdateDesignTimeXaml</Generator>
    </EmbeddedResource>
  </ItemGroup>
  <ItemGroup>
    <EmbeddedResource Include="$(MSBuildThisFileDirectory)Bugzilla42069_Page.xaml">
      <SubType>Designer</SubType>
      <Generator>MSBuild:UpdateDesignTimeXaml</Generator>
    </EmbeddedResource>
  </ItemGroup>
  <ItemGroup>
    <EmbeddedResource Include="$(MSBuildThisFileDirectory)Bugzilla51642.xaml">
      <SubType>Designer</SubType>
      <Generator>MSBuild:UpdateDesignTimeXaml</Generator>
    </EmbeddedResource>
  </ItemGroup>
  <ItemGroup>
    <EmbeddedResource Include="$(MSBuildThisFileDirectory)Bugzilla45722Xaml0.xaml">
      <SubType>Designer</SubType>
      <Generator>MSBuild:UpdateDesignTimeXaml</Generator>
    </EmbeddedResource>
  </ItemGroup>
  <ItemGroup>
    <EmbeddedResource Include="$(MSBuildThisFileDirectory)GitHub1331.xaml">
      <SubType>Designer</SubType>
      <Generator>MSBuild:UpdateDesignTimeXaml</Generator>
    </EmbeddedResource>
  </ItemGroup>
  <ItemGroup>
    <EmbeddedResource Include="$(MSBuildThisFileDirectory)Bugzilla60045.xaml">
      <SubType>Designer</SubType>
      <Generator>MSBuild:UpdateDesignTimeXaml</Generator>
    </EmbeddedResource>
  </ItemGroup>
  <ItemGroup>
    <EmbeddedResource Include="$(MSBuildThisFileDirectory)Issue2625.xaml">
      <SubType>Designer</SubType>
      <Generator>MSBuild:UpdateDesignTimeXaml</Generator>
    </EmbeddedResource>
  </ItemGroup>
  <ItemGroup>
    <Folder Include="$(MSBuildThisFileDirectory)Controls\" />
    <EmbeddedResource Include="$(MSBuildThisFileDirectory)Issue2858.xaml">
      <SubType>Designer</SubType>
      <Generator>MSBuild:UpdateDesignTimeXaml</Generator>
    </EmbeddedResource>
  </ItemGroup>
  <ItemGroup>
    <EmbeddedResource Include="$(MSBuildThisFileDirectory)Issue1588.xaml">
      <SubType>Designer</SubType>
      <Generator>MSBuild:UpdateDesignTimeXaml</Generator>
    </EmbeddedResource>
  </ItemGroup>
  <ItemGroup>
    <EmbeddedResource Include="$(MSBuildThisFileDirectory)Bugzilla60787.xaml">
      <SubType>Designer</SubType>
      <Generator>MSBuild:UpdateDesignTimeXaml</Generator>
    </EmbeddedResource>
  </ItemGroup>
  <ItemGroup>
    <EmbeddedResource Include="$(MSBuildThisFileDirectory)Issue3979.xaml">
      <SubType>Designer</SubType>
      <Generator>MSBuild:UpdateDesignTimeXaml</Generator>
    </EmbeddedResource>
  </ItemGroup>
  <ItemGroup>
    <EmbeddedResource Include="$(MSBuildThisFileDirectory)Issue7167.xaml">
      <SubType>Designer</SubType>
      <Generator>MSBuild:UpdateDesignTimeXaml</Generator>
    </EmbeddedResource>
  </ItemGroup>
  <ItemGroup>
    <EmbeddedResource Include="$(MSBuildThisFileDirectory)Issue4194.xaml">
      <SubType>Designer</SubType>
      <Generator>MSBuild:UpdateDesignTimeXaml</Generator>
    </EmbeddedResource>
  </ItemGroup>
  <ItemGroup>
    <EmbeddedResource Include="$(MSBuildThisFileDirectory)Issue4360.xaml">
      <SubType>Designer</SubType>
      <Generator>MSBuild:UpdateDesignTimeXaml</Generator>
    </EmbeddedResource>
  </ItemGroup>
  <ItemGroup>
    <EmbeddedResource Include="$(MSBuildThisFileDirectory)Issue5057.xaml">
      <SubType>Designer</SubType>
      <Generator>MSBuild:UpdateDesignTimeXaml</Generator>
    </EmbeddedResource>
  </ItemGroup>
  <ItemGroup>
    <EmbeddedResource Include="$(MSBuildThisFileDirectory)Issue5003.xaml">
      <SubType>Designer</SubType>
      <Generator>MSBuild:UpdateDesignTimeXaml</Generator>
    </EmbeddedResource>
  </ItemGroup>
  <ItemGroup>
    <EmbeddedResource Include="$(MSBuildThisFileDirectory)CollectionViewBindingErrors.xaml">
      <SubType>Designer</SubType>
      <Generator>MSBuild:UpdateDesignTimeXaml</Generator>
    </EmbeddedResource>
  </ItemGroup>
  <ItemGroup>
    <EmbeddedResource Include="$(MSBuildThisFileDirectory)Github3847.xaml">
      <SubType>Designer</SubType>
      <Generator>MSBuild:UpdateDesignTimeXaml</Generator>
    </EmbeddedResource>
  </ItemGroup>
  <ItemGroup>
    <EmbeddedResource Include="$(MSBuildThisFileDirectory)Issue4684.xaml">
      <SubType>Designer</SubType>
      <Generator>MSBuild:UpdateDesignTimeXaml</Generator>
    </EmbeddedResource>
  </ItemGroup>
  <ItemGroup>
    <EmbeddedResource Include="$(MSBuildThisFileDirectory)_TemplateMarkup.xaml">
      <SubType>Designer</SubType>
      <Generator>MSBuild:UpdateDesignTimeXaml</Generator>
    </EmbeddedResource>
    <EmbeddedResource Include="$(MSBuildThisFileDirectory)Issue5801.xaml">
      <SubType>Designer</SubType>
      <Generator>MSBuild:UpdateDesignTimeXaml</Generator>
    </EmbeddedResource>
    <EmbeddedResource Include="$(MSBuildThisFileDirectory)A11yTabIndex.xaml">
      <SubType>Designer</SubType>
      <Generator>MSBuild:UpdateDesignTimeXaml</Generator>
    </EmbeddedResource>
  </ItemGroup>
  <ItemGroup>
    <EmbeddedResource Include="$(MSBuildThisFileDirectory)Issue4915.xaml">
      <SubType>Designer</SubType>
      <Generator>MSBuild:UpdateDesignTimeXaml</Generator>
    </EmbeddedResource>
  </ItemGroup>
  <ItemGroup>
    <EmbeddedResource Include="$(MSBuildThisFileDirectory)Issue5949_1.xaml">
      <SubType>Designer</SubType>
      <Generator>MSBuild:UpdateDesignTimeXaml</Generator>
    </EmbeddedResource>
  </ItemGroup>
  <ItemGroup>
    <EmbeddedResource Include="$(MSBuildThisFileDirectory)Issue5949_2.xaml">
      <SubType>Designer</SubType>
      <Generator>MSBuild:UpdateDesignTimeXaml</Generator>
    </EmbeddedResource>
  </ItemGroup>
  <ItemGroup>
    <EmbeddedResource Include="$(MSBuildThisFileDirectory)Issue4992.xaml">
      <SubType>Designer</SubType>
      <Generator>MSBuild:UpdateDesignTimeXaml</Generator>
    </EmbeddedResource>
  </ItemGroup>
  <ItemGroup>
    <EmbeddedResource Include="$(MSBuildThisFileDirectory)Issue6130.xaml">
      <SubType>Designer</SubType>
      <Generator>MSBuild:UpdateDesignTimeXaml</Generator>
    </EmbeddedResource>
  </ItemGroup>
  <ItemGroup>
    <Compile Update="$(MSBuildThisFileDirectory)Issue6130.xaml.cs">
      <DependentUpon>Issue6130.xaml</DependentUpon>
    </Compile>
    <Compile Update="$(MSBuildThisFileDirectory)Issue6644.xaml.cs">
      <DependentUpon>Issue6644.xaml</DependentUpon>
    </Compile>
    <Compile Update="$(MSBuildThisFileDirectory)Issue6254.xaml.cs">
      <DependentUpon>Issue6254.xaml</DependentUpon>
    </Compile>
    <Compile Update="$(MSBuildThisFileDirectory)Issue5749.xaml.cs">
      <DependentUpon>Issue5749.xaml</DependentUpon>
    </Compile>
    <Compile Update="$(MSBuildThisFileDirectory)Issue5108.xaml.cs">
      <DependentUpon>Issue5108.xaml</DependentUpon>
    </Compile>
    <Compile Update="$(MSBuildThisFileDirectory)Issue7357.xaml.cs">
      <DependentUpon>Issue7357.xaml</DependentUpon>
    </Compile>
    <Compile Update="$(MSBuildThisFileDirectory)Issue7792.xaml.cs">
      <DependentUpon>Issue7792.xaml</DependentUpon>
    </Compile>
    <Compile Update="$(MSBuildThisFileDirectory)Issue7789.xaml.cs">
      <DependentUpon>Issue7789.xaml</DependentUpon>
    </Compile>
    <Compile Update="$(MSBuildThisFileDirectory)Issue7519Xaml.xaml.cs">
      <DependentUpon>Issue7519Xaml.xaml</DependentUpon>
    </Compile>
    <Compile Update="$(MSBuildThisFileDirectory)Issue7817.xaml.cs">
      <DependentUpon>Issue7817.xaml</DependentUpon>
    </Compile>
    <Compile Update="$(MSBuildThisFileDirectory)Issue7519Xaml.xaml.cs">
      <DependentUpon>Issue7519Xaml.xaml</DependentUpon>
    </Compile>
    <Compile Update="$(MSBuildThisFileDirectory)Issue5354.xaml.cs">
      <DependentUpon>Issue5354.xaml</DependentUpon>
    </Compile>
    <Compile Update="$(MSBuildThisFileDirectory)Issue7621.xaml.cs">
      <DependentUpon>Issue7621.xaml</DependentUpon>
    </Compile>
    <Compile Update="$(MSBuildThisFileDirectory)Issue7512.xaml.cs">
      <DependentUpon>Issue7512.xaml</DependentUpon>
    </Compile>
    <Compile Update="$(MSBuildThisFileDirectory)Issue7593.xaml.cs">
      <DependentUpon>Issue7593.xaml</DependentUpon>
    </Compile>
    <Compile Update="$(MSBuildThisFileDirectory)Issue7758.xaml.cs">
      <DependentUpon>Issue7758.xaml</DependentUpon>
    </Compile>
    <Compile Update="$(MSBuildThisFileDirectory)Issue7943.xaml.cs">
      <DependentUpon>Issue7943.xaml</DependentUpon>
    </Compile>
    <Compile Update="$(MSBuildThisFileDirectory)Issue7993.xaml.cs">
      <DependentUpon>Issue7993.xaml</DependentUpon>
    </Compile>
    <Compile Update="$(MSBuildThisFileDirectory)Issue7865.xaml.cs">
      <DependentUpon>Issue7865.xaml</DependentUpon>
    </Compile>
    <Compile Update="$(MSBuildThisFileDirectory)Issue8263.xaml.cs">
      <DependentUpon>Issue8263.xaml</DependentUpon>
    </Compile>
    <Compile Update="$(MSBuildThisFileDirectory)Issue8508.xaml.cs">
      <DependentUpon>Issue8508.xaml</DependentUpon>
    </Compile>
  </ItemGroup>
  <ItemGroup>
    <EmbeddedResource Include="$(MSBuildThisFileDirectory)Issue1455.xaml">
      <SubType>Designer</SubType>
      <Generator>MSBuild:UpdateDesignTimeXaml</Generator>
    </EmbeddedResource>
    <EmbeddedResource Include="$(MSBuildThisFileDirectory)Issue5268.xaml">
      <SubType>Designer</SubType>
      <Generator>MSBuild:UpdateDesignTimeXaml</Generator>
    </EmbeddedResource>
  </ItemGroup>
  <ItemGroup>
    <EmbeddedResource Include="$(MSBuildThisFileDirectory)Issue5046.xaml">
      <SubType>Designer</SubType>
      <Generator>MSBuild:UpdateDesignTimeXaml</Generator>
    </EmbeddedResource>
  </ItemGroup>
  <ItemGroup>
    <EmbeddedResource Include="$(MSBuildThisFileDirectory)Issue6644.xaml">
    </EmbeddedResource>
    <EmbeddedResource Include="$(MSBuildThisFileDirectory)Github5623.xaml">
      <SubType>Designer</SubType>
      <Generator>MSBuild:UpdateDesignTimeXaml</Generator>
    </EmbeddedResource>
    <EmbeddedResource Include="$(MSBuildThisFileDirectory)Issue3798.xaml">
      <SubType>Designer</SubType>
      <Generator>MSBuild:UpdateDesignTimeXaml</Generator>
    </EmbeddedResource>
  </ItemGroup>
  <ItemGroup>
    <EmbeddedResource Include="$(MSBuildThisFileDirectory)Issue5749.xaml">
      <SubType>Designer</SubType>
      <Generator>MSBuild:UpdateDesignTimeXaml</Generator>
    </EmbeddedResource>
  </ItemGroup>
  <ItemGroup>
    <EmbeddedResource Include="$(MSBuildThisFileDirectory)Issue5108.xaml">
      <SubType>Designer</SubType>
      <Generator>MSBuild:UpdateDesignTimeXaml</Generator>
    </EmbeddedResource>
  </ItemGroup>
  <ItemGroup>
    <EmbeddedResource Include="$(MSBuildThisFileDirectory)Issue7357.xaml">
      <SubType>Designer</SubType>
      <Generator>MSBuild:UpdateDesignTimeXaml</Generator>
    </EmbeddedResource>
  </ItemGroup>
  <ItemGroup>
    <EmbeddedResource Include="$(MSBuildThisFileDirectory)Issue7519Xaml.xaml">
      <SubType>Designer</SubType>
      <Generator>MSBuild:UpdateDesignTimeXaml</Generator>
    </EmbeddedResource>
  </ItemGroup>
  <ItemGroup>
    <EmbeddedResource Include="$(MSBuildThisFileDirectory)Issue7621.xaml">
      <SubType>Designer</SubType>
      <Generator>MSBuild:UpdateDesignTimeXaml</Generator>
    </EmbeddedResource>
  </ItemGroup>
  <ItemGroup>
    <EmbeddedResource Include="$(MSBuildThisFileDirectory)Issue7512.xaml">
      <SubType>Designer</SubType>
      <Generator>MSBuild:UpdateDesignTimeXaml</Generator>
    </EmbeddedResource>
  </ItemGroup>
  <ItemGroup>
    <EmbeddedResource Include="$(MSBuildThisFileDirectory)Issue5354.xaml">
      <SubType>Designer</SubType>
      <Generator>MSBuild:UpdateDesignTimeXaml</Generator>
    </EmbeddedResource>
  </ItemGroup>
  <ItemGroup>
    <EmbeddedResource Include="$(MSBuildThisFileDirectory)Issue4459.xaml">
      <SubType>Designer</SubType>
      <Generator>MSBuild:UpdateDesignTimeXaml</Generator>
    </EmbeddedResource>
  </ItemGroup>
  <ItemGroup>
    <EmbeddedResource Include="$(MSBuildThisFileDirectory)Issue7593.xaml">
      <SubType>Designer</SubType>
      <Generator>MSBuild:UpdateDesignTimeXaml</Generator>
    </EmbeddedResource>
    <EmbeddedResource Include="$(MSBuildThisFileDirectory)Issue7789.xaml">
      <SubType>Designer</SubType>
      <Generator>MSBuild:UpdateDesignTimeXaml</Generator>
    </EmbeddedResource>
  </ItemGroup>
  <ItemGroup>
    <EmbeddedResource Include="$(MSBuildThisFileDirectory)Issue7865.xaml">
      <SubType>Designer</SubType>
      <Generator>MSBuild:UpdateDesignTimeXaml</Generator>
    </EmbeddedResource>
  </ItemGroup>
  <ItemGroup>
    <EmbeddedResource Include="$(MSBuildThisFileDirectory)Issue7792.xaml">
      <SubType>Designer</SubType>
      <Generator>MSBuild:UpdateDesignTimeXaml</Generator>
    </EmbeddedResource>
    <EmbeddedResource Include="$(MSBuildThisFileDirectory)Issue7758.xaml">
      <SubType>Designer</SubType>
      <Generator>MSBuild:UpdateDesignTimeXaml</Generator>
    </EmbeddedResource>
  </ItemGroup>
  <ItemGroup>
    <EmbeddedResource Include="$(MSBuildThisFileDirectory)Issue7817.xaml">
      <SubType>Designer</SubType>
      <Generator>MSBuild:UpdateDesignTimeXaml</Generator>
    </EmbeddedResource>
    <EmbeddedResource Include="$(MSBuildThisFileDirectory)Issue7943.xaml">
      <SubType>Designer</SubType>
      <Generator>MSBuild:UpdateDesignTimeXaml</Generator>
    </EmbeddedResource>
  </ItemGroup>
  <ItemGroup>
    <EmbeddedResource Include="$(MSBuildThisFileDirectory)Issue7993.xaml">
      <SubType>Designer</SubType>
      <Generator>MSBuild:UpdateDesignTimeXaml</Generator>
    </EmbeddedResource>
  </ItemGroup>
  <ItemGroup>
    <EmbeddedResource Include="$(MSBuildThisFileDirectory)Issue7803.xaml">
      <SubType>Designer</SubType>
      <Generator>MSBuild:UpdateDesignTimeXaml</Generator>
    </EmbeddedResource>
  </ItemGroup>
  <ItemGroup>
    <EmbeddedResource Include="$(MSBuildThisFileDirectory)Issue5577.xaml">
      <SubType>Designer</SubType>
      <Generator>MSBuild:UpdateDesignTimeXaml</Generator>
    </EmbeddedResource>
  </ItemGroup>
  <ItemGroup>
    <EmbeddedResource Include="$(MSBuildThisFileDirectory)Issue8263.xaml">
      <Generator>MSBuild:UpdateDesignTimeXaml</Generator>
    </EmbeddedResource>
  </ItemGroup>
  <ItemGroup>
    <EmbeddedResource Include="$(MSBuildThisFileDirectory)Issue7048.xaml">
      <SubType>Designer</SubType>
      <Generator>MSBuild:UpdateDesignTimeXaml</Generator>
    </EmbeddedResource>
  </ItemGroup>
  <ItemGroup>
    <EmbeddedResource Include="$(MSBuildThisFileDirectory)Issue8529_1.xaml">
      <Generator>MSBuild:UpdateDesignTimeXaml</Generator>
    </EmbeddedResource>
  </ItemGroup>
  <ItemGroup>
    <EmbeddedResource Include="$(MSBuildThisFileDirectory)Issue6693.xaml">
      <SubType>Designer</SubType>
      <Generator>MSBuild:UpdateDesignTimeXaml</Generator>
    </EmbeddedResource>
  </ItemGroup>
  <ItemGroup>
    <EmbeddedResource Include="$(MSBuildThisFileDirectory)Issue8508.xaml">
      <SubType>Designer</SubType>
      <Generator>MSBuild:UpdateDesignTimeXaml</Generator>
    </EmbeddedResource>
  </ItemGroup>
  <ItemGroup>
    <EmbeddedResource Include="$(MSBuildThisFileDirectory)Issue4744.xaml">
      <SubType>Designer</SubType>
      <Generator>MSBuild:UpdateDesignTimeXaml</Generator>
    </EmbeddedResource>
  </ItemGroup>
  <ItemGroup>
    <EmbeddedResource Include="$(MSBuildThisFileDirectory)Issue3228.xaml">
      <SubType>Designer</SubType>
      <Generator>MSBuild:UpdateDesignTimeXaml</Generator>
    </EmbeddedResource>
  </ItemGroup>
  <ItemGroup>
    <EmbeddedResource Include="$(MSBuildThisFileDirectory)Issue2172.xaml">
      <SubType>Designer</SubType>
      <Generator>MSBuild:UpdateDesignTimeXaml</Generator>
    </EmbeddedResource>
    <EmbeddedResource Include="$(MSBuildThisFileDirectory)Issue8902.xaml">
      <SubType>Designer</SubType>
      <Generator>MSBuild:UpdateDesignTimeXaml</Generator>
    </EmbeddedResource>
    <EmbeddedResource Include="$(MSBuildThisFileDirectory)Issue9682.xaml">
      <SubType>Designer</SubType>
      <Generator>MSBuild:UpdateDesignTimeXaml</Generator>
    </EmbeddedResource>
  </ItemGroup>
  <ItemGroup>
    <EmbeddedResource Include="$(MSBuildThisFileDirectory)Issue6403.xaml">
      <SubType>Designer</SubType>
      <Generator>MSBuild:UpdateDesignTimeXaml</Generator>
    </EmbeddedResource>
    <EmbeddedResource Include="$(MSBuildThisFileDirectory)Issue9196.xaml">
      <SubType>Designer</SubType>
      <Generator>MSBuild:UpdateDesignTimeXaml</Generator>
    </EmbeddedResource>
  </ItemGroup>
  <ItemGroup>
    <EmbeddedResource Include="$(MSBuildThisFileDirectory)Issue8715.xaml">
      <SubType>Designer</SubType>
      <Generator>MSBuild:UpdateDesignTimeXaml</Generator>
    </EmbeddedResource>
    <EmbeddedResource Include="$(MSBuildThisFileDirectory)Issue9783.xaml">
      <SubType>Designer</SubType>
      <Generator>MSBuild:UpdateDesignTimeXaml</Generator>
    </EmbeddedResource>
  </ItemGroup>
  <ItemGroup>
    <EmbeddedResource Include="$(MSBuildThisFileDirectory)Issue8308.xaml">
      <SubType>Designer</SubType>
      <Generator>MSBuild:UpdateDesignTimeXaml</Generator>
    </EmbeddedResource>
    <EmbeddedResource Include="$(MSBuildThisFileDirectory)Issue6698View2.xaml">
      <SubType>Designer</SubType>
      <Generator>MSBuild:UpdateDesignTimeXaml</Generator>
    </EmbeddedResource>
  </ItemGroup>
  <ItemGroup>
    <EmbeddedResource Include="$(MSBuildThisFileDirectory)Issue7242.xaml">
      <SubType>Designer</SubType>
      <Generator>MSBuild:UpdateDesignTimeXaml</Generator>
    </EmbeddedResource>
  </ItemGroup>
  <ItemGroup>
    <EmbeddedResource Include="$(MSBuildThisFileDirectory)Github9536.xaml">
      <SubType>Designer</SubType>
      <Generator>MSBuild:UpdateDesignTimeXaml</Generator>
    </EmbeddedResource>
    <EmbeddedResource Include="$(MSBuildThisFileDirectory)Issue10482.xaml">
      <SubType>Designer</SubType>
      <Generator>MSBuild:UpdateDesignTimeXaml</Generator>
    </EmbeddedResource>
    <EmbeddedResource Include="$(MSBuildThisFileDirectory)Issue9279.xaml">
      <SubType>Designer</SubType>
      <Generator>MSBuild:UpdateDesignTimeXaml</Generator>
    </EmbeddedResource>
  </ItemGroup>
  <ItemGroup>
    <EmbeddedResource Include="$(MSBuildThisFileDirectory)Issue11259.xaml">
      <SubType>Designer</SubType>
      <Generator>MSBuild:UpdateDesignTimeXaml</Generator>
    </EmbeddedResource>
  </ItemGroup>
</Project><|MERGE_RESOLUTION|>--- conflicted
+++ resolved
@@ -1407,12 +1407,9 @@
     <Compile Include="$(MSBuildThisFileDirectory)Issue10530.cs" />
     <Compile Include="$(MSBuildThisFileDirectory)Issue7780.cs" />
     <Compile Include="$(MSBuildThisFileDirectory)Issue8958.xaml.cs" />
-<<<<<<< HEAD
     <Compile Include="$(MSBuildThisFileDirectory)Issue10366.cs" />
-=======
     <Compile Include="$(MSBuildThisFileDirectory)Issue10830.cs" />
     <Compile Include="$(MSBuildThisFileDirectory)Issue10735.xaml.cs" />
->>>>>>> 8f5090f6
     <Compile Include="$(MSBuildThisFileDirectory)Issue10497.cs" />
     <Compile Include="$(MSBuildThisFileDirectory)Issue10477.xaml.cs" />
     <Compile Include="$(MSBuildThisFileDirectory)Issue10875.xaml.cs" />
