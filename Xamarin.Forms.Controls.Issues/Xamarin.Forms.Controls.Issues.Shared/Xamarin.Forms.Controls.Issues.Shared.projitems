<?xml version="1.0" encoding="utf-8"?>
<Project xmlns="http://schemas.microsoft.com/developer/msbuild/2003">
  <PropertyGroup>
    <MSBuildAllProjects>$(MSBuildAllProjects);$(MSBuildThisFileFullPath)</MSBuildAllProjects>
    <HasSharedItems>true</HasSharedItems>
    <SharedGUID>0f0db9cc-ea65-429c-9363-38624bf8f49c</SharedGUID>
  </PropertyGroup>
  <PropertyGroup Label="Configuration">
    <Import_RootNamespace>Xamarin.Forms.Controls.Issues</Import_RootNamespace>
  </PropertyGroup>
  <ItemGroup>
    <Compile Include="$(MSBuildThisFileDirectory)CollectionViewGroupTypeIssue.cs" />
    <Compile Include="$(MSBuildThisFileDirectory)Issue10897.xaml.cs">
      <DependentUpon>Issue10897.xaml</DependentUpon>
    </Compile>
    <Compile Include="$(MSBuildThisFileDirectory)Issue12193.cs" />
    <Compile Include="$(MSBuildThisFileDirectory)Issue12320.cs" />
    <Compile Include="$(MSBuildThisFileDirectory)Issue12153.cs" />
    <Compile Include="$(MSBuildThisFileDirectory)Issue10324.cs" />
    <Compile Include="$(MSBuildThisFileDirectory)Github9536.xaml.cs">
      <DependentUpon>Github9536.xaml</DependentUpon>
      <SubType>Code</SubType>
    </Compile>
    <Compile Include="$(MSBuildThisFileDirectory)Issue10482.xaml.cs">
      <DependentUpon>Issue10482.xaml</DependentUpon>
      <SubType>Code</SubType>
    </Compile>
    <Compile Include="$(MSBuildThisFileDirectory)Issue10110.cs" />
    <Compile Include="$(MSBuildThisFileDirectory)Issue10672.xaml.cs">
      <DependentUpon>Issue10672.xaml</DependentUpon>
      <SubType>Code</SubType>
    </Compile>
    <Compile Include="$(MSBuildThisFileDirectory)Issue11962.cs" />
    <Compile Include="$(MSBuildThisFileDirectory)Issue10744.cs" />
    <Compile Include="$(MSBuildThisFileDirectory)Issue11090.cs" />
    <Compile Include="$(MSBuildThisFileDirectory)Issue10909.cs" />
    <Compile Include="$(MSBuildThisFileDirectory)Issue11931.xaml.cs">
      <DependentUpon>Issue11931.xaml</DependentUpon>
    </Compile>
    <Compile Include="$(MSBuildThisFileDirectory)Issue11709.xaml.cs">
      <DependentUpon>Issue11709.xaml</DependentUpon>
    </Compile>
    <Compile Include="$(MSBuildThisFileDirectory)Issue11794.xaml.cs">
      <DependentUpon>Issue11794.xaml</DependentUpon>
    </Compile>
    <Compile Include="$(MSBuildThisFileDirectory)Issue11769.cs" />
    <Compile Include="$(MSBuildThisFileDirectory)Issue12060.cs" />
    <Compile Include="$(MSBuildThisFileDirectory)Issue12344.xaml.cs">
      <DependentUpon>Issue12344.xaml</DependentUpon>
    </Compile>
    <Compile Include="$(MSBuildThisFileDirectory)Issue12246.cs" />
    <Compile Include="$(MSBuildThisFileDirectory)Issue12652.cs" />
    <Compile Include="$(MSBuildThisFileDirectory)Issue12714.cs" />
    <Compile Include="$(MSBuildThisFileDirectory)Issue8613.cs" />
    <Compile Include="$(MSBuildThisFileDirectory)Issue9137.cs" />
    <Compile Include="$(MSBuildThisFileDirectory)Issue8691.cs" />
    <Compile Include="$(MSBuildThisFileDirectory)Issue7606.cs" />
    <Compile Include="$(MSBuildThisFileDirectory)Issue11137.cs" />
    <Compile Include="$(MSBuildThisFileDirectory)Issue11106.cs" />
    <Compile Include="$(MSBuildThisFileDirectory)Issue11251.cs" />
    <Compile Include="$(MSBuildThisFileDirectory)Issue11523.cs" />
    <Compile Include="$(MSBuildThisFileDirectory)Issue11259.cs" />
    <Compile Include="$(MSBuildThisFileDirectory)Issue11311.cs" />
    <Compile Include="$(MSBuildThisFileDirectory)Issue8291.cs" />
    <Compile Include="$(MSBuildThisFileDirectory)Issue2674.cs" />
    <Compile Include="$(MSBuildThisFileDirectory)Issue6484.cs" />
    <Compile Include="$(MSBuildThisFileDirectory)Issue6187.cs" />
    <Compile Include="$(MSBuildThisFileDirectory)Issue3228.xaml.cs">
      <DependentUpon>Issue3228.xaml</DependentUpon>
      <SubType>Code</SubType>
    </Compile>
    <Compile Include="$(MSBuildThisFileDirectory)Issue3262.cs" />
    <Compile Include="$(MSBuildThisFileDirectory)Issue8308.xaml.cs">
      <DependentUpon>Issue8308.xaml</DependentUpon>
    </Compile>
    <Compile Include="$(MSBuildThisFileDirectory)Issue6184.xaml.cs">
      <DependentUpon>Issue6184.xaml</DependentUpon>
      <SubType>Code</SubType>
    </Compile>
    <Compile Include="$(MSBuildThisFileDirectory)Issue8715.xaml.cs">
      <DependentUpon>Issue8715.xaml</DependentUpon>
      <SubType>Code</SubType>
    </Compile>
    <Compile Include="$(MSBuildThisFileDirectory)Issue8766.cs" />
    <Compile Include="$(MSBuildThisFileDirectory)Issue8797.cs" />
    <Compile Include="$(MSBuildThisFileDirectory)Issue8801.cs" />
    <Compile Include="$(MSBuildThisFileDirectory)Issue9279.xaml.cs">
      <DependentUpon>Issue9279.xaml</DependentUpon>
    </Compile>
    <Compile Include="$(MSBuildThisFileDirectory)Issue8870.cs" />
    <Compile Include="$(MSBuildThisFileDirectory)Issue9428.cs" />
    <Compile Include="$(MSBuildThisFileDirectory)Issue9419.cs" />
    <Compile Include="$(MSBuildThisFileDirectory)Issue8262.cs" />
    <Compile Include="$(MSBuildThisFileDirectory)Issue8787.cs" />
    <Compile Include="$(MSBuildThisFileDirectory)Issue8899.cs" />
    <Compile Include="$(MSBuildThisFileDirectory)Issue8551.cs" />
    <Compile Include="$(MSBuildThisFileDirectory)Issue8836.cs" />
    <Compile Include="$(MSBuildThisFileDirectory)Issue8902.xaml.cs">
      <DependentUpon>Issue8902.xaml</DependentUpon>
      <SubType>Code</SubType>
    </Compile>
    <Compile Include="$(MSBuildThisFileDirectory)Issue9580.cs" />
    <Compile Include="$(MSBuildThisFileDirectory)Issue9631.cs" />
    <Compile Include="$(MSBuildThisFileDirectory)Issue9682.xaml.cs">
      <DependentUpon>Issue9682.xaml</DependentUpon>
      <SubType>Code</SubType>
    </Compile>
    <Compile Include="$(MSBuildThisFileDirectory)Issue9006.cs" />
    <Compile Include="$(MSBuildThisFileDirectory)Issue8207.xaml.cs">
      <DependentUpon>Issue8207.xaml</DependentUpon>
    </Compile>
    <Compile Include="$(MSBuildThisFileDirectory)Issue6362.cs" />
    <Compile Include="$(MSBuildThisFileDirectory)Issue6698.cs" />
    <Compile Include="$(MSBuildThisFileDirectory)Issue7393.cs" />
    <Compile Include="$(MSBuildThisFileDirectory)Issue7505.cs" />
    <Compile Include="$(MSBuildThisFileDirectory)Issue4459.xaml.cs">
      <DependentUpon>Issue4459.xaml</DependentUpon>
      <SubType>Code</SubType>
    </Compile>
    <Compile Include="$(MSBuildThisFileDirectory)CollectionViewItemsSourceTypes.cs" />
    <Compile Include="$(MSBuildThisFileDirectory)Issue1455.xaml.cs">
      <DependentUpon>Issue1455.xaml</DependentUpon>
      <SubType>Code</SubType>
    </Compile>
    <Compile Include="$(MSBuildThisFileDirectory)CollectionViewHeaderFooterString.cs" />
    <Compile Include="$(MSBuildThisFileDirectory)CollectionViewHeaderFooterTemplate.cs" />
    <Compile Include="$(MSBuildThisFileDirectory)CollectionViewHeaderFooterView.cs" />
    <Compile Include="$(MSBuildThisFileDirectory)CollectionViewItemsUpdatingScrollMode.cs" />
    <Compile Include="$(MSBuildThisFileDirectory)Issue4606.cs" />
    <Compile Include="$(MSBuildThisFileDirectory)Issue8161.cs" />
    <Compile Include="$(MSBuildThisFileDirectory)Issue8644.cs" />
    <Compile Include="$(MSBuildThisFileDirectory)Issue7534.cs" />
    <Compile Include="$(MSBuildThisFileDirectory)Issue8177.cs" />
    <Compile Include="$(MSBuildThisFileDirectory)Issue4744.xaml.cs">
      <DependentUpon>Issue4744.xaml</DependentUpon>
    </Compile>
    <Compile Include="$(MSBuildThisFileDirectory)Issue7773.cs" />
    <Compile Include="$(MSBuildThisFileDirectory)Issue8186.cs" />
    <Compile Include="$(MSBuildThisFileDirectory)Issue2172.xaml.cs">
      <DependentUpon>Issue2172.xaml</DependentUpon>
      <SubType>Code</SubType>
    </Compile>
    <Compile Include="$(MSBuildThisFileDirectory)Issue3475.cs" />
    <Compile Include="$(MSBuildThisFileDirectory)Issue5168.cs" />
    <Compile Include="$(MSBuildThisFileDirectory)Issue5749.xaml.cs">
      <SubType>Code</SubType>
    </Compile>
    <Compile Include="$(MSBuildThisFileDirectory)Issue6556.cs" />
    <Compile Include="$(MSBuildThisFileDirectory)Issue5830.cs" />
    <Compile Include="$(MSBuildThisFileDirectory)Issue6476.cs" />
    <Compile Include="$(MSBuildThisFileDirectory)Issue6693.xaml.cs">
      <DependentUpon>Issue6693.xaml</DependentUpon>
      <SubType>Code</SubType>
    </Compile>
    <Compile Include="$(MSBuildThisFileDirectory)Issue7396.cs" />
    <Compile Include="$(MSBuildThisFileDirectory)Issue6403.xaml.cs">
      <DependentUpon>Issue6403.xaml</DependentUpon>
      <SubType>Code</SubType>
    </Compile>
    <Compile Include="$(MSBuildThisFileDirectory)Issue7825.cs" />
    <Compile Include="$(MSBuildThisFileDirectory)Issue2271.cs" />
    <Compile Include="$(MSBuildThisFileDirectory)Issue5354.xaml.cs">
      <DependentUpon>Issue5354.xaml</DependentUpon>
      <SubType>Code</SubType>
    </Compile>
    <Compile Include="$(MSBuildThisFileDirectory)Issue5868.cs" />
    <Compile Include="$(MSBuildThisFileDirectory)Issue6963.cs" />
    <Compile Include="$(MSBuildThisFileDirectory)Issue7048.xaml.cs">
      <DependentUpon>Issue7048.xaml</DependentUpon>
      <SubType>Code</SubType>
    </Compile>
    <Compile Include="$(MSBuildThisFileDirectory)Issue5577.xaml.cs">
      <DependentUpon>Issue5577.xaml</DependentUpon>
      <SubType>Code</SubType>
    </Compile>
    <Compile Include="$(MSBuildThisFileDirectory)Issue6804.cs" />
    <Compile Include="$(MSBuildThisFileDirectory)Issue7181.cs" />
    <Compile Include="$(MSBuildThisFileDirectory)Issue5367.cs" />
    <Compile Include="$(MSBuildThisFileDirectory)Issue6878.cs" />
    <Compile Include="$(MSBuildThisFileDirectory)Issue7253.cs" />
    <Compile Include="$(MSBuildThisFileDirectory)Issue7581.cs" />
    <Compile Include="$(MSBuildThisFileDirectory)Issue7361.cs" />
    <Compile Include="$(MSBuildThisFileDirectory)Issue7621.xaml.cs">
      <SubType>Code</SubType>
    </Compile>
    <Compile Include="$(MSBuildThisFileDirectory)Issue6889.cs" />
    <Compile Include="$(MSBuildThisFileDirectory)Issue6945.cs" />
    <Compile Include="$(MSBuildThisFileDirectory)Issue7313.cs" />
    <Compile Include="$(MSBuildThisFileDirectory)Issue5500.cs" />
    <Compile Include="$(MSBuildThisFileDirectory)Issue8148.cs" />
    <Compile Include="$(MSBuildThisFileDirectory)Issue8008.cs" />
    <Compile Include="$(MSBuildThisFileDirectory)Issue6640.cs" />
    <Compile Include="$(MSBuildThisFileDirectory)Issue7890.cs" />
    <Compile Include="$(MSBuildThisFileDirectory)Issue7556.cs" />
    <Compile Include="$(MSBuildThisFileDirectory)Issue5108.xaml.cs">
      <SubType>Code</SubType>
    </Compile>
    <Compile Include="$(MSBuildThisFileDirectory)Issue7329.cs" />
    <Compile Include="$(MSBuildThisFileDirectory)Issue7290.cs" />
    <Compile Include="$(MSBuildThisFileDirectory)Issue7240.cs" />
    <Compile Include="$(MSBuildThisFileDirectory)Issue5046.xaml.cs">
      <DependentUpon>Issue5046.xaml</DependentUpon>
      <SubType>Code</SubType>
    </Compile>
    <Compile Include="$(MSBuildThisFileDirectory)Issue6609.cs" />
    <Compile Include="$(MSBuildThisFileDirectory)Issue6802.cs" />
    <Compile Include="$(MSBuildThisFileDirectory)Issue6644.xaml.cs">
      <SubType>Code</SubType>
    </Compile>
    <Compile Include="$(MSBuildThisFileDirectory)Issue7049.cs" />
    <Compile Include="$(MSBuildThisFileDirectory)Issue7061.cs" />
    <Compile Include="$(MSBuildThisFileDirectory)Issue7385.cs" />
    <Compile Include="$(MSBuildThisFileDirectory)Issue7111.cs" />
    <Compile Include="$(MSBuildThisFileDirectory)Issue7357.xaml.cs">
      <SubType>Code</SubType>
    </Compile>
    <Compile Include="$(MSBuildThisFileDirectory)Issue7512.xaml.cs">
      <SubType>Code</SubType>
    </Compile>
    <Compile Include="$(MSBuildThisFileDirectory)Issue7519.cs" />
    <Compile Include="$(MSBuildThisFileDirectory)Issue7519Xaml.xaml.cs">
      <SubType>Code</SubType>
    </Compile>
    <Compile Include="$(MSBuildThisFileDirectory)Issue7700.cs" />
    <Compile Include="$(MSBuildThisFileDirectory)Issue7758.xaml.cs">
      <SubType>Code</SubType>
    </Compile>
    <Compile Include="$(MSBuildThisFileDirectory)Issue7593.xaml.cs">
      <SubType>Code</SubType>
    </Compile>
    <Compile Include="$(MSBuildThisFileDirectory)Issue7992.cs" />
    <Compile Include="$(MSBuildThisFileDirectory)Issue7792.xaml.cs">
      <SubType>Code</SubType>
    </Compile>
    <Compile Include="$(MSBuildThisFileDirectory)Issue7789.xaml.cs">
      <SubType>Code</SubType>
    </Compile>
    <Compile Include="$(MSBuildThisFileDirectory)Issue7817.xaml.cs">
      <SubType>Code</SubType>
    </Compile>
    <Compile Include="$(MSBuildThisFileDirectory)Issue7823.cs" />
    <Compile Include="$(MSBuildThisFileDirectory)Issue7943.xaml.cs">
      <SubType>Code</SubType>
    </Compile>
    <Compile Include="$(MSBuildThisFileDirectory)Issue7993.xaml.cs">
      <SubType>Code</SubType>
    </Compile>
    <Compile Include="$(MSBuildThisFileDirectory)Issue7865.xaml.cs">
      <SubType>Code</SubType>
    </Compile>
    <Compile Include="$(MSBuildThisFileDirectory)Issue7803.xaml.cs">
      <DependentUpon>Issue7803.xaml</DependentUpon>
    </Compile>
    <Compile Include="$(MSBuildThisFileDirectory)Issue8087.cs" />
    <Compile Include="$(MSBuildThisFileDirectory)Issue8203.cs" />
    <Compile Include="$(MSBuildThisFileDirectory)Issue8222.cs" />
    <Compile Include="$(MSBuildThisFileDirectory)Issue8167.cs" />
    <Compile Include="$(MSBuildThisFileDirectory)Issue8503.cs" />
    <Compile Include="$(MSBuildThisFileDirectory)Issue8263.xaml.cs">
      <DependentUpon>Issue8263.xaml</DependentUpon>
      <SubType>Code</SubType>
    </Compile>
    <Compile Include="$(MSBuildThisFileDirectory)Issue8345.cs" />
    <Compile Include="$(MSBuildThisFileDirectory)Issue8366.cs" />
    <Compile Include="$(MSBuildThisFileDirectory)Issue8526.cs" />
    <Compile Include="$(MSBuildThisFileDirectory)Issue8529.cs" />
    <Compile Include="$(MSBuildThisFileDirectory)Issue8529_1.xaml.cs">
      <DependentUpon>Issue8529_1.xaml</DependentUpon>
      <SubType>Code</SubType>
    </Compile>
    <Compile Include="$(MSBuildThisFileDirectory)Issue8508.xaml.cs">
      <SubType>Code</SubType>
    </Compile>
    <Compile Include="$(MSBuildThisFileDirectory)Issue7963.cs" />
    <Compile Include="$(MSBuildThisFileDirectory)Issue8741.cs" />
    <Compile Include="$(MSBuildThisFileDirectory)Issue8743.cs" />
    <Compile Include="$(MSBuildThisFileDirectory)Issue9092.cs" />
    <Compile Include="$(MSBuildThisFileDirectory)Issue9087.cs" />
    <Compile Include="$(MSBuildThisFileDirectory)Issue9196.xaml.cs">
      <DependentUpon>Issue9196.xaml</DependentUpon>
      <SubType>Code</SubType>
    </Compile>
    <Compile Include="$(MSBuildThisFileDirectory)Issue9355.cs" />
    <Compile Include="$(MSBuildThisFileDirectory)Issue8784.cs" />
    <Compile Include="$(MSBuildThisFileDirectory)Issue9360.cs" />
    <Compile Include="$(MSBuildThisFileDirectory)Issue9440.cs" />
    <Compile Include="$(MSBuildThisFileDirectory)Issue7242.xaml.cs">
      <DependentUpon>Issue7242.xaml</DependentUpon>
      <SubType>Code</SubType>
    </Compile>
    <Compile Include="$(MSBuildThisFileDirectory)Issue9783.xaml.cs">
      <DependentUpon>Issue9783.xaml</DependentUpon>
      <SubType>Code</SubType>
    </Compile>
    <Compile Include="$(MSBuildThisFileDirectory)Issue9686.cs" />
    <Compile Include="$(MSBuildThisFileDirectory)Issue9694.cs" />
    <Compile Include="$(MSBuildThisFileDirectory)Issue9771.xaml.cs">
      <SubType>Code</SubType>
      <DependentUpon>Issue9771.xaml</DependentUpon>
    </Compile>
    <Compile Include="$(MSBuildThisFileDirectory)Issue9833.cs" />
    <Compile Include="$(MSBuildThisFileDirectory)Issue9929.cs" />
    <Compile Include="$(MSBuildThisFileDirectory)Issue9088.cs" />
    <Compile Include="$(MSBuildThisFileDirectory)RefreshViewTests.cs" />
    <Compile Include="$(MSBuildThisFileDirectory)Issue7338.cs" />
    <Compile Include="$(MSBuildThisFileDirectory)ScrollToGroup.cs" />
    <Compile Include="$(MSBuildThisFileDirectory)NestedCollectionViews.cs" />
    <Compile Include="$(MSBuildThisFileDirectory)Issue7339.cs" />
    <Compile Include="$(MSBuildThisFileDirectory)ShellAppearanceChange.cs" />
    <Compile Include="$(MSBuildThisFileDirectory)Issue10234.cs" />
    <Compile Include="$(MSBuildThisFileDirectory)ShellModal.cs" />
    <Compile Include="$(MSBuildThisFileDirectory)FlyoutBehaviorShell.cs" />
    <Compile Include="$(MSBuildThisFileDirectory)Issue7128.cs" />
    <Compile Include="$(MSBuildThisFileDirectory)ShellItemIsVisible.cs" />
    <Compile Include="$(MSBuildThisFileDirectory)ShellGestures.cs" />
    <Compile Include="$(MSBuildThisFileDirectory)ShellBackButtonBehavior.cs" />
    <Compile Include="$(MSBuildThisFileDirectory)Issue7102.cs" />
    <Compile Include="$(MSBuildThisFileDirectory)ShellInsets.cs" />
    <Compile Include="$(MSBuildThisFileDirectory)CollectionViewGrouping.cs" />
    <Compile Include="$(MSBuildThisFileDirectory)Issue5412.cs" />
    <Compile Include="$(MSBuildThisFileDirectory)Helpers\GarbageCollectionHelper.cs" />
    <Compile Include="$(MSBuildThisFileDirectory)Issue4879.cs" />
    <Compile Include="$(MSBuildThisFileDirectory)Issue5518.cs" />
    <Compile Include="$(MSBuildThisFileDirectory)Issue5555.cs" />
    <Compile Include="$(MSBuildThisFileDirectory)Issue6458.cs" />
    <Compile Include="$(MSBuildThisFileDirectory)Issue6258.cs" />
    <Compile Include="$(MSBuildThisFileDirectory)Issue3150.cs" />
    <Compile Include="$(MSBuildThisFileDirectory)Issue6262.cs" />
    <Compile Include="$(MSBuildThisFileDirectory)Github5623.xaml.cs">
      <DependentUpon>Github5623.xaml</DependentUpon>
      <SubType>Code</SubType>
    </Compile>
    <Compile Include="$(MSBuildThisFileDirectory)Bugzilla59172.cs" />
    <Compile Include="$(MSBuildThisFileDirectory)FlagTestHelpers.cs" />
    <Compile Include="$(MSBuildThisFileDirectory)Issue5886.cs" />
    <Compile Include="$(MSBuildThisFileDirectory)Issue6260.cs" />
    <Compile Include="$(MSBuildThisFileDirectory)Issue5766.cs" />
    <Compile Include="$(MSBuildThisFileDirectory)CollectionViewBoundMultiSelection.cs" />
    <Compile Include="$(MSBuildThisFileDirectory)CollectionViewBoundSingleSelection.cs" />
    <Compile Include="$(MSBuildThisFileDirectory)Issue5765.cs" />
    <Compile Include="$(MSBuildThisFileDirectory)Issue4684.xaml.cs">
      <DependentUpon>Issue4684.xaml</DependentUpon>
    </Compile>
    <Compile Include="$(MSBuildThisFileDirectory)Issue4992.xaml.cs">
      <DependentUpon>Issue4992.xaml</DependentUpon>
      <SubType>Code</SubType>
    </Compile>
    <Compile Include="$(MSBuildThisFileDirectory)Issue4915.xaml.cs">
      <SubType>Code</SubType>
    </Compile>
    <Compile Include="$(MSBuildThisFileDirectory)Issue5131.cs" />
    <Compile Include="$(MSBuildThisFileDirectory)Issue5376.cs" />
    <Compile Include="$(MSBuildThisFileDirectory)Bugzilla60787.xaml.cs">
      <DependentUpon>Bugzilla60787.xaml</DependentUpon>
      <SubType>Code</SubType>
    </Compile>
    <Compile Include="$(MSBuildThisFileDirectory)Issue4919.cs" />
    <Compile Include="$(MSBuildThisFileDirectory)Issue4756.cs" />
    <Compile Include="$(MSBuildThisFileDirectory)Issue5461.cs" />
    <Compile Include="$(MSBuildThisFileDirectory)CollectionViewBindingErrors.xaml.cs">
      <DependentUpon>CollectionViewBindingErrors.xaml</DependentUpon>
      <SubType>Code</SubType>
    </Compile>
    <Compile Include="$(MSBuildThisFileDirectory)Github3847.xaml.cs">
      <DependentUpon>Github3847.xaml</DependentUpon>
      <SubType>Code</SubType>
    </Compile>
    <Compile Include="$(MSBuildThisFileDirectory)Issue2102.cs" />
    <Compile Include="$(MSBuildThisFileDirectory)Issue1588.xaml.cs">
      <DependentUpon>Issue1588.xaml</DependentUpon>
      <SubType>Code</SubType>
    </Compile>
    <Compile Include="$(MSBuildThisFileDirectory)Issue4961.cs" />
    <Compile Include="$(MSBuildThisFileDirectory)Issue4629.cs" />
    <Compile Include="$(MSBuildThisFileDirectory)Issue4384.cs" />
    <Compile Include="$(MSBuildThisFileDirectory)Issue4782.cs" />
    <Compile Include="$(MSBuildThisFileDirectory)Issue4484.cs" />
    <Compile Include="$(MSBuildThisFileDirectory)Issue3509.cs" />
    <Compile Include="$(MSBuildThisFileDirectory)Issue4597.cs" />
    <Compile Include="$(MSBuildThisFileDirectory)A11yTabIndex.xaml.cs">
      <DependentUpon>A11yTabIndex.xaml</DependentUpon>
      <SubType>Code</SubType>
    </Compile>
    <Compile Include="$(MSBuildThisFileDirectory)Github3856.cs" />
    <Compile Include="$(MSBuildThisFileDirectory)Issue1937.cs" />
    <Compile Include="$(MSBuildThisFileDirectory)Issue3555.cs" />
    <Compile Include="$(MSBuildThisFileDirectory)Issue3843.cs" />
    <Compile Include="$(MSBuildThisFileDirectory)Issue4053.cs" />
    <Compile Include="$(MSBuildThisFileDirectory)Issue3809.cs" />
    <Compile Include="$(MSBuildThisFileDirectory)Issue2894.cs" />
    <Compile Include="$(MSBuildThisFileDirectory)Issue3306.cs" />
    <Compile Include="$(MSBuildThisFileDirectory)Issue3454.cs" />
    <Compile Include="$(MSBuildThisFileDirectory)Issue3308.cs" />
    <Compile Include="$(MSBuildThisFileDirectory)Issue3788.cs" />
    <Compile Include="$(MSBuildThisFileDirectory)Issue1724.cs" />
    <Compile Include="$(MSBuildThisFileDirectory)Issue3524.cs" />
    <Compile Include="$(MSBuildThisFileDirectory)Issue1678.cs" />
    <Compile Include="$(MSBuildThisFileDirectory)Issue7701.cs" />
    <Compile Include="$(MSBuildThisFileDirectory)Issue2004.cs" />
    <Compile Include="$(MSBuildThisFileDirectory)Issue3333.cs" />
    <Compile Include="$(MSBuildThisFileDirectory)Issue2338.cs" />
    <Compile Include="$(MSBuildThisFileDirectory)Bugzilla60045.xaml.cs">
      <DependentUpon>Bugzilla60045.xaml</DependentUpon>
    </Compile>
    <Compile Include="$(MSBuildThisFileDirectory)Issue6282.xaml.cs">
      <DependentUpon>Issue6282.xaml</DependentUpon>
      <SubType>Code</SubType>
    </Compile>
    <Compile Include="$(MSBuildThisFileDirectory)AddingMultipleItemsListView.cs" />
    <Compile Include="$(MSBuildThisFileDirectory)AndroidStatusBarColor.cs" />
    <Compile Include="$(MSBuildThisFileDirectory)AppBarIconColors.cs" />
    <Compile Include="$(MSBuildThisFileDirectory)Bugzilla21368.cs" />
    <Compile Include="$(MSBuildThisFileDirectory)Bugzilla21501.cs" />
    <Compile Include="$(MSBuildThisFileDirectory)Bugzilla21780.cs" />
    <Compile Include="$(MSBuildThisFileDirectory)Bugzilla22229.xaml.cs">
      <DependentUpon>Bugzilla22229.xaml</DependentUpon>
    </Compile>
    <Compile Include="$(MSBuildThisFileDirectory)Bugzilla22401.cs" />
    <Compile Include="$(MSBuildThisFileDirectory)Bugzilla23942.xaml.cs">
      <DependentUpon>Bugzilla23942.xaml</DependentUpon>
    </Compile>
    <Compile Include="$(MSBuildThisFileDirectory)Bugzilla24769.cs" />
    <Compile Include="$(MSBuildThisFileDirectory)Bugzilla25234.cs" />
    <Compile Include="$(MSBuildThisFileDirectory)Bugzilla25662.cs" />
    <Compile Include="$(MSBuildThisFileDirectory)Bugzilla25943.cs" />
    <Compile Include="$(MSBuildThisFileDirectory)Bugzilla26501.cs" />
    <Compile Include="$(MSBuildThisFileDirectory)Bugzilla26868.cs" />
    <Compile Include="$(MSBuildThisFileDirectory)Bugzilla27378.cs" />
    <Compile Include="$(MSBuildThisFileDirectory)Bugzilla27417.cs" />
    <Compile Include="$(MSBuildThisFileDirectory)Bugzilla27417Xaml.xaml.cs">
      <DependentUpon>Bugzilla27417Xaml.xaml</DependentUpon>
      <SubType>Code</SubType>
    </Compile>
    <Compile Include="$(MSBuildThisFileDirectory)Bugzilla27581.cs" />
    <Compile Include="$(MSBuildThisFileDirectory)Bugzilla28570.cs" />
    <Compile Include="$(MSBuildThisFileDirectory)Bugzilla28796.cs" />
    <Compile Include="$(MSBuildThisFileDirectory)Bugzilla28939.cs" />
    <Compile Include="$(MSBuildThisFileDirectory)Bugzilla28953.cs" />
    <Compile Include="$(MSBuildThisFileDirectory)Bugzilla29107.xaml.cs">
      <DependentUpon>Bugzilla29107.xaml</DependentUpon>
    </Compile>
    <Compile Include="$(MSBuildThisFileDirectory)Bugzilla29110.cs" />
    <Compile Include="$(MSBuildThisFileDirectory)Bugzilla29158.cs" />
    <Compile Include="$(MSBuildThisFileDirectory)Bugzilla29363.cs" />
    <Compile Include="$(MSBuildThisFileDirectory)Bugzilla29229.cs" />
    <Compile Include="$(MSBuildThisFileDirectory)Bugzilla30166.cs" />
    <Compile Include="$(MSBuildThisFileDirectory)Bugzilla31141.cs" />
    <Compile Include="$(MSBuildThisFileDirectory)Bugzilla31145.cs" />
    <Compile Include="$(MSBuildThisFileDirectory)Bugzilla31333.cs" />
    <Compile Include="$(MSBuildThisFileDirectory)Bugzilla31366.cs" />
    <Compile Include="$(MSBuildThisFileDirectory)Issue4653.cs" />
    <Compile Include="$(MSBuildThisFileDirectory)Bugzilla31964.cs" />
    <Compile Include="$(MSBuildThisFileDirectory)Bugzilla32033.cs" />
    <Compile Include="$(MSBuildThisFileDirectory)Bugzilla32034.cs" />
    <Compile Include="$(MSBuildThisFileDirectory)Bugzilla32206.cs" />
    <Compile Include="$(MSBuildThisFileDirectory)Bugzilla32776.cs" />
    <Compile Include="$(MSBuildThisFileDirectory)Bugzilla32842.xaml.cs">
      <DependentUpon>Bugzilla32842.xaml</DependentUpon>
      <SubType>Code</SubType>
    </Compile>
    <Compile Include="$(MSBuildThisFileDirectory)Bugzilla32847.cs" />
    <Compile Include="$(MSBuildThisFileDirectory)Bugzilla32865.cs" />
    <Compile Include="$(MSBuildThisFileDirectory)Bugzilla32956.cs" />
    <Compile Include="$(MSBuildThisFileDirectory)Bugzilla33248.cs" />
    <Compile Include="$(MSBuildThisFileDirectory)Bugzilla33268.cs" />
    <Compile Include="$(MSBuildThisFileDirectory)Bugzilla33612.cs" />
    <Compile Include="$(MSBuildThisFileDirectory)Bugzilla33714.cs" />
    <Compile Include="$(MSBuildThisFileDirectory)Bugzilla33890.cs" />
    <Compile Include="$(MSBuildThisFileDirectory)Bugzilla34072.cs" />
    <Compile Include="$(MSBuildThisFileDirectory)Bugzilla34007.cs" />
    <Compile Include="$(MSBuildThisFileDirectory)Bugzilla35078.cs" />
    <Compile Include="$(MSBuildThisFileDirectory)Bugzilla35127.cs" />
    <Compile Include="$(MSBuildThisFileDirectory)Bugzilla35132.cs" />
    <Compile Include="$(MSBuildThisFileDirectory)Bugzilla35157.cs" />
    <Compile Include="$(MSBuildThisFileDirectory)Bugzilla35294.cs" />
    <Compile Include="$(MSBuildThisFileDirectory)Bugzilla35472.cs" />
    <Compile Include="$(MSBuildThisFileDirectory)Bugzilla35477.cs" />
    <Compile Include="$(MSBuildThisFileDirectory)Bugzilla35490.cs" />
    <Compile Include="$(MSBuildThisFileDirectory)Bugzilla36014.cs" />
    <Compile Include="$(MSBuildThisFileDirectory)Bugzilla36649.cs" />
    <Compile Include="$(MSBuildThisFileDirectory)Bugzilla36559.cs" />
    <Compile Include="$(MSBuildThisFileDirectory)Bugzilla36171.cs" />
    <Compile Include="$(MSBuildThisFileDirectory)Bugzilla36780.cs" />
    <Compile Include="$(MSBuildThisFileDirectory)Bugzilla36651.cs" />
    <Compile Include="$(MSBuildThisFileDirectory)Bugzilla36703.cs" />
    <Compile Include="$(MSBuildThisFileDirectory)Bugzilla36846.cs" />
    <Compile Include="$(MSBuildThisFileDirectory)Bugzilla36955.cs" />
    <Compile Include="$(MSBuildThisFileDirectory)Bugzilla37285.cs" />
    <Compile Include="$(MSBuildThisFileDirectory)Bugzilla37462.cs" />
    <Compile Include="$(MSBuildThisFileDirectory)Bugzilla37841.cs" />
    <Compile Include="$(MSBuildThisFileDirectory)Bugzilla37863.cs" />
    <Compile Include="$(MSBuildThisFileDirectory)Bugzilla37601.cs" />
    <Compile Include="$(MSBuildThisFileDirectory)Bugzilla38105.cs" />
    <Compile Include="$(MSBuildThisFileDirectory)Issue3652.cs" />
    <Compile Include="$(MSBuildThisFileDirectory)Issue4891.cs" />
    <Compile Include="$(MSBuildThisFileDirectory)Bugzilla38723.cs" />
    <Compile Include="$(MSBuildThisFileDirectory)Bugzilla38770.cs" />
    <Compile Include="$(MSBuildThisFileDirectory)Bugzilla38827.xaml.cs">
      <DependentUpon>Bugzilla38827.xaml</DependentUpon>
      <SubType>Code</SubType>
    </Compile>
    <Compile Include="$(MSBuildThisFileDirectory)Bugzilla38989.cs" />
    <Compile Include="$(MSBuildThisFileDirectory)Bugzilla39395.cs" />
    <Compile Include="$(MSBuildThisFileDirectory)Bugzilla39461.cs" />
    <Compile Include="$(MSBuildThisFileDirectory)Bugzilla39483.xaml.cs">
      <DependentUpon>Bugzilla39483.xaml</DependentUpon>
      <SubType>Code</SubType>
    </Compile>
    <Compile Include="$(MSBuildThisFileDirectory)Bugzilla39530.cs" />
    <Compile Include="$(MSBuildThisFileDirectory)Bugzilla39624.cs" />
    <Compile Include="$(MSBuildThisFileDirectory)Bugzilla39463.xaml.cs">
      <DependentUpon>Bugzilla39463.xaml</DependentUpon>
      <SubType>Code</SubType>
    </Compile>
    <Compile Include="$(MSBuildThisFileDirectory)Bugzilla39636.xaml.cs">
      <DependentUpon>Bugzilla39636.xaml</DependentUpon>
      <SubType>Code</SubType>
    </Compile>
    <Compile Include="$(MSBuildThisFileDirectory)Bugzilla39702.cs" />
    <Compile Include="$(MSBuildThisFileDirectory)Bugzilla40005.cs" />
    <Compile Include="$(MSBuildThisFileDirectory)Bugzilla40073.cs" />
    <Compile Include="$(MSBuildThisFileDirectory)Bugzilla40139.cs" />
    <Compile Include="$(MSBuildThisFileDirectory)Bugzilla40173.cs" />
    <Compile Include="$(MSBuildThisFileDirectory)Bugzilla39821.cs" />
    <Compile Include="$(MSBuildThisFileDirectory)Bugzilla40185.cs" />
    <Compile Include="$(MSBuildThisFileDirectory)Bugzilla40251.cs" />
    <Compile Include="$(MSBuildThisFileDirectory)Bugzilla40333.cs" />
    <Compile Include="$(MSBuildThisFileDirectory)Bugzilla31806.cs" />
    <Compile Include="$(MSBuildThisFileDirectory)Bugzilla40408.cs" />
    <Compile Include="$(MSBuildThisFileDirectory)Bugzilla40858.cs" />
    <Compile Include="$(MSBuildThisFileDirectory)Bugzilla40824.cs" />
    <Compile Include="$(MSBuildThisFileDirectory)Bugzilla40911.cs" />
    <Compile Include="$(MSBuildThisFileDirectory)Bugzilla40955.cs" />
    <Compile Include="$(MSBuildThisFileDirectory)Bugzilla41054.cs" />
    <Compile Include="$(MSBuildThisFileDirectory)Bugzilla41078.cs" />
    <Compile Include="$(MSBuildThisFileDirectory)Bugzilla40998.cs" />
    <Compile Include="$(MSBuildThisFileDirectory)Bugzilla41205.cs" />
    <Compile Include="$(MSBuildThisFileDirectory)Bugzilla41415.cs" />
    <Compile Include="$(MSBuildThisFileDirectory)Bugzilla41418.cs" />
    <Compile Include="$(MSBuildThisFileDirectory)Bugzilla41424.cs" />
    <Compile Include="$(MSBuildThisFileDirectory)Bugzilla41778.cs" />
    <Compile Include="$(MSBuildThisFileDirectory)Bugzilla41600.cs" />
    <Compile Include="$(MSBuildThisFileDirectory)Bugzilla41619.cs" />
    <Compile Include="$(MSBuildThisFileDirectory)Bugzilla42000.cs" />
    <Compile Include="$(MSBuildThisFileDirectory)Bugzilla42069.cs" />
    <Compile Include="$(MSBuildThisFileDirectory)Bugzilla42069_Page.xaml.cs">
      <DependentUpon>Bugzilla42069_Page.xaml</DependentUpon>
      <SubType>Code</SubType>
    </Compile>
    <Compile Include="$(MSBuildThisFileDirectory)Bugzilla42074.cs" />
    <Compile Include="$(MSBuildThisFileDirectory)Bugzilla42075.cs" />
    <Compile Include="$(MSBuildThisFileDirectory)Bugzilla42329.cs" />
    <Compile Include="$(MSBuildThisFileDirectory)Bugzilla42364.cs" />
    <Compile Include="$(MSBuildThisFileDirectory)Bugzilla42519.cs" />
    <Compile Include="$(MSBuildThisFileDirectory)Bugzilla32871.cs" />
    <Compile Include="$(MSBuildThisFileDirectory)Bugzilla43313.cs" />
    <Compile Include="$(MSBuildThisFileDirectory)Bugzilla43469.cs" />
    <Compile Include="$(MSBuildThisFileDirectory)Bugzilla43516.cs" />
    <Compile Include="$(MSBuildThisFileDirectory)Bugzilla43519.cs" />
    <Compile Include="$(MSBuildThisFileDirectory)Bugzilla43527.cs" />
    <Compile Include="$(MSBuildThisFileDirectory)Bugzilla44047.cs" />
    <Compile Include="$(MSBuildThisFileDirectory)Bugzilla43941.cs" />
    <Compile Include="$(MSBuildThisFileDirectory)Bugzilla43663.cs" />
    <Compile Include="$(MSBuildThisFileDirectory)Bugzilla43867.cs" />
    <Compile Include="$(MSBuildThisFileDirectory)Bugzilla43735.cs" />
    <Compile Include="$(MSBuildThisFileDirectory)Bugzilla43783.cs" />
    <Compile Include="$(MSBuildThisFileDirectory)Bugzilla44096.cs" />
    <Compile Include="$(MSBuildThisFileDirectory)Bugzilla44176.cs" />
    <Compile Include="$(MSBuildThisFileDirectory)Bugzilla44453.cs" />
    <Compile Include="$(MSBuildThisFileDirectory)Bugzilla45215.cs" />
    <Compile Include="$(MSBuildThisFileDirectory)Bugzilla44500.cs" />
    <Compile Include="$(MSBuildThisFileDirectory)Bugzilla45722.cs" />
    <Compile Include="$(MSBuildThisFileDirectory)Bugzilla45722Xaml0.xaml.cs">
      <DependentUpon>Bugzilla45722Xaml0.xaml</DependentUpon>
      <SubType>Code</SubType>
    </Compile>
    <Compile Include="$(MSBuildThisFileDirectory)Bugzilla46363.cs" />
    <Compile Include="$(MSBuildThisFileDirectory)Bugzilla46363_2.cs" />
    <Compile Include="$(MSBuildThisFileDirectory)Bugzilla47548.cs" />
    <Compile Include="$(MSBuildThisFileDirectory)Bugzilla50787.cs" />
    <Compile Include="$(MSBuildThisFileDirectory)Bugzilla52299.cs" />
    <Compile Include="$(MSBuildThisFileDirectory)Bugzilla52419.cs" />
    <Compile Include="$(MSBuildThisFileDirectory)Bugzilla49304.cs" />
    <Compile Include="$(MSBuildThisFileDirectory)Bugzilla53834.cs" />
    <Compile Include="$(MSBuildThisFileDirectory)Bugzilla51536.cs" />
    <Compile Include="$(MSBuildThisFileDirectory)Bugzilla44940.cs" />
    <Compile Include="$(MSBuildThisFileDirectory)Bugzilla44944.cs" />
    <Compile Include="$(MSBuildThisFileDirectory)Bugzilla44166.cs" />
    <Compile Include="$(MSBuildThisFileDirectory)Bugzilla44461.cs" />
    <Compile Include="$(MSBuildThisFileDirectory)Bugzilla44584.cs" />
    <Compile Include="$(MSBuildThisFileDirectory)Bugzilla42832.cs" />
    <Compile Include="$(MSBuildThisFileDirectory)Bugzilla44044.cs" />
    <Compile Include="$(MSBuildThisFileDirectory)Bugzilla44338.cs" />
    <Compile Include="$(MSBuildThisFileDirectory)Bugzilla44980.cs" />
    <Compile Include="$(MSBuildThisFileDirectory)Bugzilla45067.cs" />
    <Compile Include="$(MSBuildThisFileDirectory)Bugzilla45723.cs" />
    <Compile Include="$(MSBuildThisFileDirectory)Bugzilla45027.cs" />
    <Compile Include="$(MSBuildThisFileDirectory)Bugzilla45330.cs" />
    <Compile Include="$(MSBuildThisFileDirectory)Bugzilla44955.cs" />
    <Compile Include="$(MSBuildThisFileDirectory)Bugzilla45277.cs" />
    <Compile Include="$(MSBuildThisFileDirectory)Bugzilla45743.cs" />
    <Compile Include="$(MSBuildThisFileDirectory)Bugzilla46458.cs" />
    <Compile Include="$(MSBuildThisFileDirectory)Bugzilla46494.cs" />
    <Compile Include="$(MSBuildThisFileDirectory)Bugzilla44476.cs" />
    <Compile Include="$(MSBuildThisFileDirectory)Bugzilla46630.cs" />
    <Compile Include="$(MSBuildThisFileDirectory)Bugzilla47923.cs" />
    <Compile Include="$(MSBuildThisFileDirectory)Bugzilla48236.cs" />
    <Compile Include="$(MSBuildThisFileDirectory)Bugzilla47971.cs" />
    <Compile Include="$(MSBuildThisFileDirectory)Bugzilla52318.cs" />
    <Compile Include="$(MSBuildThisFileDirectory)Bugzilla37290.cs" />
    <Compile Include="$(MSBuildThisFileDirectory)Bugzilla51553.cs" />
    <Compile Include="$(MSBuildThisFileDirectory)Bugzilla51802.cs" />
    <Compile Include="$(MSBuildThisFileDirectory)Bugzilla51236.cs" />
    <Compile Include="$(MSBuildThisFileDirectory)Bugzilla51238.cs" />
    <Compile Include="$(MSBuildThisFileDirectory)Bugzilla51642.xaml.cs">
      <DependentUpon>Bugzilla51642.xaml</DependentUpon>
      <SubType>Code</SubType>
    </Compile>
    <Compile Include="$(MSBuildThisFileDirectory)Bugzilla53445.cs" />
    <Compile Include="$(MSBuildThisFileDirectory)Bugzilla55714.cs" />
    <Compile Include="$(MSBuildThisFileDirectory)Bugzilla54649.cs" />
    <Compile Include="$(MSBuildThisFileDirectory)Bugzilla56609.cs" />
    <Compile Include="$(MSBuildThisFileDirectory)Bugzilla55674.cs" />
    <Compile Include="$(MSBuildThisFileDirectory)Bugzilla55912.cs" />
    <Compile Include="$(MSBuildThisFileDirectory)Bugzilla57317.cs" />
    <Compile Include="$(MSBuildThisFileDirectory)Bugzilla57114.cs" />
    <Compile Include="$(MSBuildThisFileDirectory)Bugzilla57515.cs" />
    <Compile Include="$(MSBuildThisFileDirectory)Bugzilla57674.cs" />
    <Compile Include="$(MSBuildThisFileDirectory)Bugzilla57758.cs" />
    <Compile Include="$(MSBuildThisFileDirectory)Bugzilla57910.cs" />
    <Compile Include="$(MSBuildThisFileDirectory)Bugzilla58406.cs" />
    <Compile Include="$(MSBuildThisFileDirectory)Bugzilla58833.cs" />
    <Compile Include="$(MSBuildThisFileDirectory)Bugzilla51427.cs" />
    <Compile Include="$(MSBuildThisFileDirectory)Bugzilla59248.cs" />
    <Compile Include="$(MSBuildThisFileDirectory)Bugzilla59457.cs" />
    <Compile Include="$(MSBuildThisFileDirectory)Bugzilla59580.cs" />
    <Compile Include="$(MSBuildThisFileDirectory)Issue1469.cs" />
    <Compile Include="$(MSBuildThisFileDirectory)Effects\AttachedStateEffect.cs" />
    <Compile Include="$(MSBuildThisFileDirectory)Effects\AttachedStateEffectLabel.cs" />
    <Compile Include="$(MSBuildThisFileDirectory)Effects\AttachedStateEffectList.cs" />
    <Compile Include="$(MSBuildThisFileDirectory)GitHub1648.cs" />
    <Compile Include="$(MSBuildThisFileDirectory)GitHub1702.cs" />
    <Compile Include="$(MSBuildThisFileDirectory)GitHub2642.cs" />
    <Compile Include="$(MSBuildThisFileDirectory)GitHub1700.cs" />
    <Compile Include="$(MSBuildThisFileDirectory)GitHub2598.cs" />
    <Compile Include="$(MSBuildThisFileDirectory)Issue1483.cs" />
    <Compile Include="$(MSBuildThisFileDirectory)Issue1556.cs" />
    <Compile Include="$(MSBuildThisFileDirectory)Issue1799.cs" />
    <Compile Include="$(MSBuildThisFileDirectory)Issue1931.cs" />
    <Compile Include="$(MSBuildThisFileDirectory)Issue1399.cs" />
    <Compile Include="$(MSBuildThisFileDirectory)Issue2187.cs" />
    <Compile Include="$(MSBuildThisFileDirectory)Issue3001.cs" />
    <Compile Include="$(MSBuildThisFileDirectory)Issue3271.cs" />
    <Compile Include="$(MSBuildThisFileDirectory)Issue3390.cs" />
    <Compile Include="$(MSBuildThisFileDirectory)Issue3000.cs" />
    <Compile Include="$(MSBuildThisFileDirectory)Issue3273.cs" />
    <Compile Include="$(MSBuildThisFileDirectory)Issue3053.cs" />
    <Compile Include="$(MSBuildThisFileDirectory)Issue2617.cs" />
    <Compile Include="$(MSBuildThisFileDirectory)Issue3139.cs" />
    <Compile Include="$(MSBuildThisFileDirectory)Issue3087.cs" />
    <Compile Include="$(MSBuildThisFileDirectory)Issue1760_1.cs" />
    <Compile Include="$(MSBuildThisFileDirectory)Issue1332.cs" />
    <Compile Include="$(MSBuildThisFileDirectory)Issue5184.cs" />
    <Compile Include="$(MSBuildThisFileDirectory)Issue3089.cs" />
    <Compile Include="$(MSBuildThisFileDirectory)Issue1342.cs" />
    <Compile Include="$(MSBuildThisFileDirectory)Issue2482.cs" />
    <Compile Include="$(MSBuildThisFileDirectory)Issue2680ScrollView.cs" />
    <Compile Include="$(MSBuildThisFileDirectory)Issue2767.cs" />
    <Compile Include="$(MSBuildThisFileDirectory)Issue2499.cs" />
    <Compile Include="$(MSBuildThisFileDirectory)GitHub1878.cs" />
    <Compile Include="$(MSBuildThisFileDirectory)Helpers\ISampleNativeControl.cs" />
    <Compile Include="$(MSBuildThisFileDirectory)Helpers\UITestHelper.cs" />
    <Compile Include="$(MSBuildThisFileDirectory)Helpers\ViewHelper.cs" />
    <Compile Include="$(MSBuildThisFileDirectory)Issue1544.cs" />
    <Compile Include="$(MSBuildThisFileDirectory)Issue1677.cs" />
    <Compile Include="$(MSBuildThisFileDirectory)Issue1704.cs" />
    <Compile Include="$(MSBuildThisFileDirectory)Issue1801.cs" />
    <Compile Include="$(MSBuildThisFileDirectory)Issue1734.cs" />
    <Compile Include="$(MSBuildThisFileDirectory)Issue1683.cs" />
    <Compile Include="$(MSBuildThisFileDirectory)Issue1705_2.cs" />
    <Compile Include="$(MSBuildThisFileDirectory)Issue1396.cs" />
    <Compile Include="$(MSBuildThisFileDirectory)Issue1415.cs" />
    <Compile Include="$(MSBuildThisFileDirectory)Issue2829.cs" />
    <Compile Include="$(MSBuildThisFileDirectory)Issue2653.cs" />
    <Compile Include="$(MSBuildThisFileDirectory)Issue1942.cs" />
    <Compile Include="$(MSBuildThisFileDirectory)Issue2763.cs" />
    <Compile Include="$(MSBuildThisFileDirectory)Issue2247.cs" />
    <Compile Include="$(MSBuildThisFileDirectory)GroupListViewHeaderIndexOutOfRange.cs" />
    <Compile Include="$(MSBuildThisFileDirectory)Issue1760.cs" />
    <Compile Include="$(MSBuildThisFileDirectory)Issue1975.cs" />
    <Compile Include="$(MSBuildThisFileDirectory)Issue1601.cs" />
    <Compile Include="$(MSBuildThisFileDirectory)Issue1717.cs" />
    <Compile Include="$(MSBuildThisFileDirectory)Bugzilla60001.cs" />
    <Compile Include="$(MSBuildThisFileDirectory)Issue1355.cs" />
    <Compile Include="$(MSBuildThisFileDirectory)Bugzilla60056.cs" />
    <Compile Include="$(MSBuildThisFileDirectory)Bugzilla60122.cs" />
    <Compile Include="$(MSBuildThisFileDirectory)Bugzilla59863_0.cs" />
    <Compile Include="$(MSBuildThisFileDirectory)Bugzilla59863_1.cs" />
    <Compile Include="$(MSBuildThisFileDirectory)Bugzilla59863_2.cs" />
    <Compile Include="$(MSBuildThisFileDirectory)Bugzilla60563.cs" />
    <Compile Include="$(MSBuildThisFileDirectory)Bugzilla60774.cs" />
    <Compile Include="$(MSBuildThisFileDirectory)Bugzilla60774_1.cs" />
    <Compile Include="$(MSBuildThisFileDirectory)Bugzilla60774_2.cs" />
    <Compile Include="$(MSBuildThisFileDirectory)ButtonBackgroundColorTest.cs" />
    <Compile Include="$(MSBuildThisFileDirectory)CarouselAsync.cs" />
    <Compile Include="$(MSBuildThisFileDirectory)Bugzilla34561.cs" />
    <Compile Include="$(MSBuildThisFileDirectory)Bugzilla34727.cs" />
    <Compile Include="$(MSBuildThisFileDirectory)ComplexListView.cs" />
    <Compile Include="$(MSBuildThisFileDirectory)CustomImageRendererErrorHandling.cs" />
    <Compile Include="$(MSBuildThisFileDirectory)DefaultColorToggleTest.cs" />
    <Compile Include="$(MSBuildThisFileDirectory)Bugzilla38416.xaml.cs">
      <DependentUpon>Bugzilla38416.xaml</DependentUpon>
    </Compile>
    <Compile Include="$(MSBuildThisFileDirectory)Effects.cs" />
    <Compile Include="$(MSBuildThisFileDirectory)GestureBubblingTests.cs" />
    <Compile Include="$(MSBuildThisFileDirectory)Github1461.cs" />
    <Compile Include="$(MSBuildThisFileDirectory)CascadeInputTransparent.cs" />
    <Compile Include="$(MSBuildThisFileDirectory)GitHub1331.xaml.cs">
      <DependentUpon>GitHub1331.xaml</DependentUpon>
    </Compile>
    <Compile Include="$(MSBuildThisFileDirectory)Issue1691_2.cs" />
    <Compile Include="$(MSBuildThisFileDirectory)Github1625.cs" />
    <Compile Include="$(MSBuildThisFileDirectory)InputTransparentTests.cs" />
    <Compile Include="$(MSBuildThisFileDirectory)Issue1614.cs" />
    <Compile Include="$(MSBuildThisFileDirectory)IsInvokeRequiredRaceCondition.cs" />
    <Compile Include="$(MSBuildThisFileDirectory)IsPasswordToggleTest.cs" />
    <Compile Include="$(MSBuildThisFileDirectory)Issue1023.cs" />
    <Compile Include="$(MSBuildThisFileDirectory)Issue1024.cs" />
    <Compile Include="$(MSBuildThisFileDirectory)Issue1025.cs" />
    <Compile Include="$(MSBuildThisFileDirectory)Issue1026.cs" />
    <Compile Include="$(MSBuildThisFileDirectory)Issue1347.cs" />
    <Compile Include="$(MSBuildThisFileDirectory)Issue1356.cs" />
    <Compile Include="$(MSBuildThisFileDirectory)Issue1439.cs" />
    <Compile Include="$(MSBuildThisFileDirectory)Issue1660.cs" />
    <Compile Include="$(MSBuildThisFileDirectory)Issue1691.cs" />
    <Compile Include="$(MSBuildThisFileDirectory)Issue1665.cs" />
    <Compile Include="$(MSBuildThisFileDirectory)Issue1707.cs" />
    <Compile Include="$(MSBuildThisFileDirectory)Issue1864.cs" />
    <Compile Include="$(MSBuildThisFileDirectory)Issue2104.cs" />
    <Compile Include="$(MSBuildThisFileDirectory)Issue1908.cs" />
    <Compile Include="$(MSBuildThisFileDirectory)Issue1672.cs" />
    <Compile Include="$(MSBuildThisFileDirectory)Issue2394.cs" />
    <Compile Include="$(MSBuildThisFileDirectory)Issue2595.cs" />
    <Compile Include="$(MSBuildThisFileDirectory)Issue2625.xaml.cs">
      <DependentUpon>Issue2625.xaml</DependentUpon>
      <SubType>Code</SubType>
    </Compile>
    <Compile Include="$(MSBuildThisFileDirectory)Issue2681.cs" />
    <Compile Include="$(MSBuildThisFileDirectory)Issue2858.xaml.cs">
      <DependentUpon>Issue2858.xaml</DependentUpon>
      <SubType>Code</SubType>
    </Compile>
    <Compile Include="$(MSBuildThisFileDirectory)Issue2929.cs" />
    <Compile Include="$(MSBuildThisFileDirectory)Issue2983.cs" />
    <Compile Include="$(MSBuildThisFileDirectory)Issue2963.cs" />
    <Compile Include="$(MSBuildThisFileDirectory)Issue2981.cs" />
    <Compile Include="$(MSBuildThisFileDirectory)Issue2964.cs" />
    <Compile Include="$(MSBuildThisFileDirectory)Bugzilla29017.cs" />
    <Compile Include="$(MSBuildThisFileDirectory)Issue2927.cs" />
    <Compile Include="$(MSBuildThisFileDirectory)IsShowingUserIssue.cs" />
    <Compile Include="$(MSBuildThisFileDirectory)Bugzilla25979.cs" />
    <Compile Include="$(MSBuildThisFileDirectory)Bugzilla30317.cs" />
    <Compile Include="$(MSBuildThisFileDirectory)Bugzilla29128.cs" />
    <Compile Include="$(MSBuildThisFileDirectory)Bugzilla31029.cs" />
    <Compile Include="$(MSBuildThisFileDirectory)Bugzilla24574.cs" />
    <Compile Include="$(MSBuildThisFileDirectory)Bugzilla26233.cs" />
    <Compile Include="$(MSBuildThisFileDirectory)Bugzilla27642.cs" />
    <Compile Include="$(MSBuildThisFileDirectory)Bugzilla36393.cs" />
    <Compile Include="$(MSBuildThisFileDirectory)Bugzilla33870.cs" />
    <Compile Include="$(MSBuildThisFileDirectory)Bugzilla32462.cs" />
    <Compile Include="$(MSBuildThisFileDirectory)Bugzilla36681.cs" />
    <Compile Include="$(MSBuildThisFileDirectory)Bugzilla36479.cs" />
    <Compile Include="$(MSBuildThisFileDirectory)Issue3008.cs" />
    <Compile Include="$(MSBuildThisFileDirectory)Issue3019.cs" />
    <Compile Include="$(MSBuildThisFileDirectory)Issue2993.cs" />
    <Compile Include="$(MSBuildThisFileDirectory)Issue3507.cs" />
    <Compile Include="$(MSBuildThisFileDirectory)Issue3367.cs" />
    <Compile Include="$(MSBuildThisFileDirectory)Issue3398.cs" />
    <Compile Include="$(MSBuildThisFileDirectory)Issue3558.cs" />
    <Compile Include="$(MSBuildThisFileDirectory)Issue3541.cs" />
    <Compile Include="$(MSBuildThisFileDirectory)Issue3840.cs" />
    <Compile Include="$(MSBuildThisFileDirectory)Issue4561.cs" />
    <Compile Include="$(MSBuildThisFileDirectory)Issue3913.cs" />
    <Compile Include="$(MSBuildThisFileDirectory)Issue3979.xaml.cs">
      <DependentUpon>Issue3979.xaml</DependentUpon>
      <SubType>Code</SubType>
    </Compile>
    <Compile Include="$(MSBuildThisFileDirectory)Issue7167.xaml.cs">
      <DependentUpon>Issue7167.xaml</DependentUpon>
      <SubType>Code</SubType>
    </Compile>
    <Compile Include="$(MSBuildThisFileDirectory)Issue4194.xaml.cs">
      <DependentUpon>Issue4194.xaml</DependentUpon>
      <SubType>Code</SubType>
    </Compile>
    <Compile Include="$(MSBuildThisFileDirectory)Issue4136.cs" />
    <Compile Include="$(MSBuildThisFileDirectory)Issue4262.cs" />
    <Compile Include="$(MSBuildThisFileDirectory)Issue4360.xaml.cs">
      <DependentUpon>Issue4360.xaml</DependentUpon>
      <SubType>Code</SubType>
    </Compile>
    <Compile Include="$(MSBuildThisFileDirectory)Issue4600.cs" />
    <Compile Include="$(MSBuildThisFileDirectory)Issue4973.cs" />
    <Compile Include="$(MSBuildThisFileDirectory)Issue5252.cs" />
    <Compile Include="$(MSBuildThisFileDirectory)Issue5057.xaml.cs">
      <DependentUpon>Issue5057.xaml</DependentUpon>
      <SubType>Code</SubType>
    </Compile>
    <Compile Include="$(MSBuildThisFileDirectory)Issue5003.xaml.cs">
      <DependentUpon>Issue5003.xaml</DependentUpon>
      <SubType>Code</SubType>
    </Compile>
    <Compile Include="$(MSBuildThisFileDirectory)Issue5801.xaml.cs">
      <DependentUpon>Issue5801.xaml</DependentUpon>
      <SubType>Code</SubType>
    </Compile>
    <Compile Include="$(MSBuildThisFileDirectory)Issue5695.cs" />
    <Compile Include="$(MSBuildThisFileDirectory)Issue5535.cs" />
    <Compile Include="$(MSBuildThisFileDirectory)Issue5949.cs" />
    <Compile Include="$(MSBuildThisFileDirectory)Issue5949_1.xaml.cs">
      <DependentUpon>Issue5949_1.xaml</DependentUpon>
      <SubType>Code</SubType>
    </Compile>
    <Compile Include="$(MSBuildThisFileDirectory)Issue5949_2.xaml.cs">
      <DependentUpon>Issue5949_2.xaml</DependentUpon>
      <SubType>Code</SubType>
    </Compile>
    <Compile Include="$(MSBuildThisFileDirectory)Issue5793.cs" />
    <Compile Include="$(MSBuildThisFileDirectory)Issue6957.cs" />
    <Compile Include="$(MSBuildThisFileDirectory)Issue6130.xaml.cs">
      <SubType>Code</SubType>
    </Compile>
    <Compile Include="$(MSBuildThisFileDirectory)Issue5268.xaml.cs">
      <DependentUpon>Issue5268.xaml</DependentUpon>
      <SubType>Code</SubType>
    </Compile>
    <Compile Include="$(MSBuildThisFileDirectory)Issue6713.cs" />
    <Compile Include="$(MSBuildThisFileDirectory)Issue6705.cs" />
    <Compile Include="$(MSBuildThisFileDirectory)LegacyComponents\NonAppCompatSwitch.cs" />
    <Compile Include="$(MSBuildThisFileDirectory)MapsModalCrash.cs" />
    <Compile Include="$(MSBuildThisFileDirectory)ModalActivityIndicatorTest.cs" />
    <Compile Include="$(MSBuildThisFileDirectory)Bugzilla37625.cs" />
    <Compile Include="$(MSBuildThisFileDirectory)Bugzilla38658.cs" />
    <Compile Include="$(MSBuildThisFileDirectory)DataTemplateGridImageTest.cs" />
    <Compile Include="$(MSBuildThisFileDirectory)Bugzilla39331.cs" />
    <Compile Include="$(MSBuildThisFileDirectory)Bugzilla36788.cs" />
    <Compile Include="$(MSBuildThisFileDirectory)Bugzilla38978.cs" />
    <Compile Include="$(MSBuildThisFileDirectory)Bugzilla38112.cs" />
    <Compile Include="$(MSBuildThisFileDirectory)Bugzilla39668.cs" />
    <Compile Include="$(MSBuildThisFileDirectory)Bugzilla21177.cs" />
    <Compile Include="$(MSBuildThisFileDirectory)Bugzilla39829.cs" />
    <Compile Include="$(MSBuildThisFileDirectory)Bugzilla39458.cs" />
    <Compile Include="$(MSBuildThisFileDirectory)Bugzilla39853.cs" />
    <Compile Include="$(MSBuildThisFileDirectory)MultipleClipToBounds.cs" />
    <Compile Include="$(MSBuildThisFileDirectory)Issue6994.cs" />
    <Compile Include="$(MSBuildThisFileDirectory)Issue7371.cs" />
    <Compile Include="$(MSBuildThisFileDirectory)Issue6698View2.xaml.cs">
      <DependentUpon>Issue6698View2.xaml</DependentUpon>
      <SubType>Code</SubType>
    </Compile>
    <Compile Include="$(MSBuildThisFileDirectory)ShellStoreTests.cs" />
    <Compile Include="$(MSBuildThisFileDirectory)ViewModel.cs" />
    <Compile Include="$(MSBuildThisFileDirectory)Issue8145.cs" />
    <Compile Include="$(MSBuildThisFileDirectory)Issue10222.cs" />
    <Compile Include="$(MSBuildThisFileDirectory)Issue4714.cs" />
    <Compile Include="$(MSBuildThisFileDirectory)Issue9827.xaml.cs">
      <SubType>Code</SubType>
      <DependentUpon>Issue9827.xaml</DependentUpon>
    </Compile>
    <Compile Include="$(MSBuildThisFileDirectory)Issue10699.cs" />
    <Compile Include="$(MSBuildThisFileDirectory)Issue11185.cs" />
    <Compile Include="$(MSBuildThisFileDirectory)Issue10307.cs" />
    <Compile Include="$(MSBuildThisFileDirectory)_TemplateMarkup.xaml.cs">
      <DependentUpon>_TemplateMarkup.xaml</DependentUpon>
      <SubType>Code</SubType>
    </Compile>
    <Compile Include="$(MSBuildThisFileDirectory)PerformanceGallery\PerformanceDataManager.cs" />
    <Compile Include="$(MSBuildThisFileDirectory)PerformanceGallery\PerformanceGallery.cs" />
    <Compile Include="$(MSBuildThisFileDirectory)PerformanceGallery\PerformanceScenario.cs" />
    <Compile Include="$(MSBuildThisFileDirectory)PerformanceGallery\PerformanceTracker.cs" />
    <Compile Include="$(MSBuildThisFileDirectory)PerformanceGallery\PerformanceTrackerTemplate.cs" />
    <Compile Include="$(MSBuildThisFileDirectory)PerformanceGallery\PerformanceTrackerWatcher.cs" />
    <Compile Include="$(MSBuildThisFileDirectory)PerformanceGallery\PerformanceViewModel.cs" />
    <Compile Include="$(MSBuildThisFileDirectory)PerformanceGallery\Scenarios\SearchBarScenarios.cs" />
    <Compile Include="$(MSBuildThisFileDirectory)PerformanceGallery\Scenarios\SliderScenarios.cs" />
    <Compile Include="$(MSBuildThisFileDirectory)PerformanceGallery\Scenarios\StepperScenarios.cs" />
    <Compile Include="$(MSBuildThisFileDirectory)PerformanceGallery\Scenarios\TableViewScenarios.cs" />
    <Compile Include="$(MSBuildThisFileDirectory)PerformanceGallery\Scenarios\TimePickerScenarios.cs" />
    <Compile Include="$(MSBuildThisFileDirectory)PerformanceGallery\Scenarios\WebViewScenarios.cs" />
    <Compile Include="$(MSBuildThisFileDirectory)PerformanceGallery\Scenarios\ProgressBarScenarios.cs" />
    <Compile Include="$(MSBuildThisFileDirectory)PerformanceGallery\Scenarios\PickerScenarios.cs" />
    <Compile Include="$(MSBuildThisFileDirectory)PerformanceGallery\Scenarios\MapScenarios.cs" />
    <Compile Include="$(MSBuildThisFileDirectory)PerformanceGallery\Scenarios\EntryScenarios.cs" />
    <Compile Include="$(MSBuildThisFileDirectory)PerformanceGallery\Scenarios\EditorScenarios.cs" />
    <Compile Include="$(MSBuildThisFileDirectory)PerformanceGallery\Scenarios\ActivityIndicatorScenarios.cs" />
    <Compile Include="$(MSBuildThisFileDirectory)PerformanceGallery\Scenarios\LabelScenarios.cs" />
    <Compile Include="$(MSBuildThisFileDirectory)PerformanceGallery\Scenarios\BoxViewScenarios.cs" />
    <Compile Include="$(MSBuildThisFileDirectory)PerformanceGallery\Scenarios\SwitchScenarios.cs" />
    <Compile Include="$(MSBuildThisFileDirectory)PerformanceGallery\Scenarios\DatePickerScenarios.cs" />
    <Compile Include="$(MSBuildThisFileDirectory)PerformanceGallery\Scenarios\ButtonScenarios.cs" />
    <Compile Include="$(MSBuildThisFileDirectory)PerformanceGallery\Scenarios\ImageScenarios.cs" />
    <Compile Include="$(MSBuildThisFileDirectory)PerformanceGallery\Scenarios\ListViewScenarios.cs" />
    <Compile Include="$(MSBuildThisFileDirectory)Bugzilla53179_2.cs" />
    <Compile Include="$(MSBuildThisFileDirectory)ScrollViewIsEnabled.cs" />
    <Compile Include="$(MSBuildThisFileDirectory)PlatformSpecifics_iOSTranslucentNavBarX.xaml.cs">
      <DependentUpon>PlatformSpecifics_iOSTranslucentNavBarX.xaml</DependentUpon>
      <SubType>Code</SubType>
    </Compile>
    <Compile Include="$(MSBuildThisFileDirectory)Bugzilla53179_1.cs" />
    <Compile Include="$(MSBuildThisFileDirectory)RestartAppTest.cs" />
    <Compile Include="$(MSBuildThisFileDirectory)BottomTabbedPageTests.cs" />
    <Compile Include="$(MSBuildThisFileDirectory)TestPages\QuickCollectNavigationPage.cs" />
    <Compile Include="$(MSBuildThisFileDirectory)TestPages\ScreenshotConditionalApp.cs" />
    <Compile Include="$(MSBuildThisFileDirectory)Bugzilla41842.cs" />
    <Compile Include="$(MSBuildThisFileDirectory)Bugzilla42277.cs" />
    <Compile Include="$(MSBuildThisFileDirectory)Bugzilla51173.cs" />
    <Compile Include="$(MSBuildThisFileDirectory)Bugzilla33561.cs" />
    <Compile Include="$(MSBuildThisFileDirectory)Bugzilla43214.cs" />
    <Compile Include="$(MSBuildThisFileDirectory)Bugzilla42602.cs" />
    <Compile Include="$(MSBuildThisFileDirectory)Bugzilla43161.cs" />
    <Compile Include="$(MSBuildThisFileDirectory)Bugzilla39768.cs" />
    <Compile Include="$(MSBuildThisFileDirectory)Bugzilla41271.cs" />
    <Compile Include="$(MSBuildThisFileDirectory)Bugzilla40722.cs" />
    <Compile Include="$(MSBuildThisFileDirectory)Bugzilla41153.cs" />
    <Compile Include="$(MSBuildThisFileDirectory)Bugzilla44129.cs" />
    <Compile Include="$(MSBuildThisFileDirectory)Bugzilla44525.cs" />
    <Compile Include="$(MSBuildThisFileDirectory)Bugzilla28650.cs" />
    <Compile Include="$(MSBuildThisFileDirectory)Bugzilla37431.cs" />
    <Compile Include="$(MSBuildThisFileDirectory)Bugzilla44777.cs" />
    <Compile Include="$(MSBuildThisFileDirectory)Bugzilla42599.cs" />
    <Compile Include="$(MSBuildThisFileDirectory)Bugzilla51503.cs" />
    <Compile Include="$(MSBuildThisFileDirectory)Bugzilla51505.cs" />
    <Compile Include="$(MSBuildThisFileDirectory)Bugzilla52533.cs" />
    <Compile Include="$(MSBuildThisFileDirectory)Bugzilla53362.cs" />
    <Compile Include="$(MSBuildThisFileDirectory)Bugzilla45874.cs" />
    <Compile Include="$(MSBuildThisFileDirectory)TransparentOverlayTests.cs" />
    <Compile Include="$(MSBuildThisFileDirectory)Unreported1.cs" />
    <Compile Include="$(MSBuildThisFileDirectory)Bugzilla53909.cs" />
    <Compile Include="$(MSBuildThisFileDirectory)ListViewNRE.cs" />
    <Compile Include="$(MSBuildThisFileDirectory)Bugzilla55745.cs" />
    <Compile Include="$(MSBuildThisFileDirectory)AndroidHelpText.cs" />
    <Compile Include="$(MSBuildThisFileDirectory)Bugzilla32830.cs" />
    <Compile Include="$(MSBuildThisFileDirectory)Bugzilla55365.cs" />
    <Compile Include="$(MSBuildThisFileDirectory)Bugzilla39802.cs" />
    <Compile Include="$(MSBuildThisFileDirectory)Bugzilla53179.cs" />
    <Compile Include="$(MSBuildThisFileDirectory)Bugzilla54036.cs" />
    <Compile Include="$(MSBuildThisFileDirectory)Bugzilla56896.cs" />
    <Compile Include="$(MSBuildThisFileDirectory)Bugzilla40161.cs" />
    <Compile Include="$(MSBuildThisFileDirectory)Bugzilla44886.cs" />
    <Compile Include="$(MSBuildThisFileDirectory)Bugzilla57749.cs" />
    <Compile Include="$(MSBuildThisFileDirectory)Bugzilla45125.cs" />
    <Compile Include="$(MSBuildThisFileDirectory)ScrollViewObjectDisposed.cs" />
    <Compile Include="$(MSBuildThisFileDirectory)Bugzilla58645.cs" />
    <Compile Include="$(MSBuildThisFileDirectory)Bugzilla27731.cs" />
    <Compile Include="$(MSBuildThisFileDirectory)Bugzilla59097.cs" />
    <Compile Include="$(MSBuildThisFileDirectory)Bugzilla58875.cs" />
    <Compile Include="$(MSBuildThisFileDirectory)Bugzilla45702.cs" />
    <Compile Include="$(MSBuildThisFileDirectory)Bugzilla59718.cs" />
    <Compile Include="$(MSBuildThisFileDirectory)Bugzilla59896.cs" />
    <Compile Include="$(MSBuildThisFileDirectory)Bugzilla56771.cs" />
    <Compile Include="$(MSBuildThisFileDirectory)Bugzilla60382.cs" />
    <Compile Include="$(MSBuildThisFileDirectory)Bugzilla60524.cs" />
    <Compile Include="$(MSBuildThisFileDirectory)Bugzilla59925.cs" />
    <Compile Include="$(MSBuildThisFileDirectory)Bugzilla60691.cs" />
    <Compile Include="$(MSBuildThisFileDirectory)Issue1326.cs" />
    <Compile Include="$(MSBuildThisFileDirectory)Issue1436.cs" />
    <Compile Include="$(MSBuildThisFileDirectory)GitHub1567.cs" />
    <Compile Include="$(MSBuildThisFileDirectory)Issue1909.cs" />
    <Compile Include="$(MSBuildThisFileDirectory)Bugzilla60699.cs" />
    <Compile Include="$(MSBuildThisFileDirectory)Issue2035.cs" />
    <Compile Include="$(MSBuildThisFileDirectory)Issue2299.cs" />
    <Compile Include="$(MSBuildThisFileDirectory)Issue1900.cs" />
    <Compile Include="$(MSBuildThisFileDirectory)Issue6417.cs" />
    <Compile Include="$(MSBuildThisFileDirectory)Issue2837.cs" />
    <Compile Include="$(MSBuildThisFileDirectory)Issue2740.cs" />
    <Compile Include="$(MSBuildThisFileDirectory)Issue1939.cs" />
    <Compile Include="$(MSBuildThisFileDirectory)Issue3385.cs" />
    <Compile Include="$(MSBuildThisFileDirectory)Issue3343.cs" />
    <Compile Include="$(MSBuildThisFileDirectory)Issue2842.cs" />
    <Compile Include="$(MSBuildThisFileDirectory)Issue1666.cs" />
    <Compile Include="$(MSBuildThisFileDirectory)Issue2838.cs" />
    <Compile Include="$(MSBuildThisFileDirectory)Issue3342.cs" />
    <Compile Include="$(MSBuildThisFileDirectory)Issue3415.cs" />
    <Compile Include="$(MSBuildThisFileDirectory)Issue3049.cs" />
    <Compile Include="$(MSBuildThisFileDirectory)Issue5030.cs" />
    <Compile Include="$(MSBuildThisFileDirectory)ViewClipBoundsShouldUpdate.cs" />
    <Compile Include="$(MSBuildThisFileDirectory)Issue3988.cs" />
    <Compile Include="$(MSBuildThisFileDirectory)Issue2580.cs" />
    <Compile Include="$(MSBuildThisFileDirectory)Issue4026.cs" />
    <Compile Include="$(MSBuildThisFileDirectory)Issue4748.cs" />
    <Compile Include="$(MSBuildThisFileDirectory)VisualControlsPage.xaml.cs">
      <SubType>Code</SubType>
      <DependentUpon>VisualControlsPage.xaml</DependentUpon>
    </Compile>
    <Compile Include="$(MSBuildThisFileDirectory)Issue5470.cs" />
    <Compile Include="$(MSBuildThisFileDirectory)Issue5724.cs" />
    <Compile Include="$(MSBuildThisFileDirectory)Issue6132.cs" />
    <Compile Include="$(MSBuildThisFileDirectory)Issue2577.cs" />
    <Compile Include="$(MSBuildThisFileDirectory)Issue6286.cs" />
    <Compile Include="$(MSBuildThisFileDirectory)_Template.cs" />
    <Compile Include="$(MSBuildThisFileDirectory)Bugzilla56298.cs" />
    <Compile Include="$(MSBuildThisFileDirectory)Bugzilla42620.cs" />
    <Compile Include="$(MSBuildThisFileDirectory)Issue1028.cs" />
    <Compile Include="$(MSBuildThisFileDirectory)Issue1075.cs" />
    <Compile Include="$(MSBuildThisFileDirectory)Issue1097.cs" />
    <Compile Include="$(MSBuildThisFileDirectory)Issue1146.cs" />
    <Compile Include="$(MSBuildThisFileDirectory)Issue1219.cs" />
    <Compile Include="$(MSBuildThisFileDirectory)Issue1228.cs" />
    <Compile Include="$(MSBuildThisFileDirectory)Issue1236.cs" />
    <Compile Include="$(MSBuildThisFileDirectory)Issue1259.cs" />
    <Compile Include="$(MSBuildThisFileDirectory)Issue1267.cs" />
    <Compile Include="$(MSBuildThisFileDirectory)Issue4187.cs" />
    <Compile Include="$(MSBuildThisFileDirectory)Issue1305.cs" />
    <Compile Include="$(MSBuildThisFileDirectory)Issue1329.cs" />
    <Compile Include="$(MSBuildThisFileDirectory)Issue1384.cs" />
    <Compile Include="$(MSBuildThisFileDirectory)Issue1400.cs" />
    <Compile Include="$(MSBuildThisFileDirectory)Issue1414.cs" />
    <Compile Include="$(MSBuildThisFileDirectory)Issue1461.cs" />
    <Compile Include="$(MSBuildThisFileDirectory)Issue1497.xaml.cs">
      <DependentUpon>Issue1497.xaml</DependentUpon>
    </Compile>
    <Compile Include="$(MSBuildThisFileDirectory)Issue1538.cs" />
    <Compile Include="$(MSBuildThisFileDirectory)Issue1545.xaml.cs">
      <DependentUpon>Issue1545.xaml</DependentUpon>
    </Compile>
    <Compile Include="$(MSBuildThisFileDirectory)Issue1546.cs" />
    <Compile Include="$(MSBuildThisFileDirectory)Issue1554.xaml.cs">
      <DependentUpon>Issue1554.xaml</DependentUpon>
    </Compile>
    <Compile Include="$(MSBuildThisFileDirectory)Issue1557.cs" />
    <Compile Include="$(MSBuildThisFileDirectory)Issue1566.cs" />
    <Compile Include="$(MSBuildThisFileDirectory)Issue1567.cs" />
    <Compile Include="$(MSBuildThisFileDirectory)Issue1568.xaml.cs">
      <DependentUpon>Issue1568.xaml</DependentUpon>
    </Compile>
    <Compile Include="$(MSBuildThisFileDirectory)Issue1583.cs" />
    <Compile Include="$(MSBuildThisFileDirectory)Issue1590.cs" />
    <Compile Include="$(MSBuildThisFileDirectory)Issue1593.cs" />
    <Compile Include="$(MSBuildThisFileDirectory)Issue1598.cs" />
    <Compile Include="$(MSBuildThisFileDirectory)Issue1613.cs" />
    <Compile Include="$(MSBuildThisFileDirectory)Issue1618.cs" />
    <Compile Include="$(MSBuildThisFileDirectory)Issue1641.xaml.cs">
      <DependentUpon>Issue1641.xaml</DependentUpon>
    </Compile>
    <Compile Include="$(MSBuildThisFileDirectory)Issue1644.cs" />
    <Compile Include="$(MSBuildThisFileDirectory)Issue1653.xaml.cs">
      <DependentUpon>Issue1653.xaml</DependentUpon>
    </Compile>
    <Compile Include="$(MSBuildThisFileDirectory)Issue1653v2.xaml.cs">
      <DependentUpon>Issue1653v2.xaml</DependentUpon>
    </Compile>
    <Compile Include="$(MSBuildThisFileDirectory)Issue1664.cs" />
    <Compile Include="$(MSBuildThisFileDirectory)Issue1680.cs" />
    <Compile Include="$(MSBuildThisFileDirectory)Issue3624.cs" />
    <Compile Include="$(MSBuildThisFileDirectory)Issue1682.cs" />
    <Compile Include="$(MSBuildThisFileDirectory)Issue1685.cs" />
    <Compile Include="$(MSBuildThisFileDirectory)Issue1698.cs" />
    <Compile Include="$(MSBuildThisFileDirectory)Issue1700.cs" />
    <Compile Include="$(MSBuildThisFileDirectory)Issue1703.cs" />
    <Compile Include="$(MSBuildThisFileDirectory)Issue1705.cs" />
    <Compile Include="$(MSBuildThisFileDirectory)Issue1712.xaml.cs">
      <DependentUpon>Issue1712.xaml</DependentUpon>
    </Compile>
    <Compile Include="$(MSBuildThisFileDirectory)Issue1722.cs" />
    <Compile Include="$(MSBuildThisFileDirectory)Issue1723.cs" />
    <Compile Include="$(MSBuildThisFileDirectory)Issue1741.xaml.cs">
      <DependentUpon>Issue1741.xaml</DependentUpon>
    </Compile>
    <Compile Include="$(MSBuildThisFileDirectory)Issue1742.cs" />
    <Compile Include="$(MSBuildThisFileDirectory)Issue1747.xaml.cs">
      <DependentUpon>Issue1747.xaml</DependentUpon>
    </Compile>
    <Compile Include="$(MSBuildThisFileDirectory)Issue1755.cs" />
    <Compile Include="$(MSBuildThisFileDirectory)Issue1758.cs" />
    <Compile Include="$(MSBuildThisFileDirectory)Issue1763.cs" />
    <Compile Include="$(MSBuildThisFileDirectory)Issue1766.xaml.cs">
      <DependentUpon>Issue1766.xaml</DependentUpon>
    </Compile>
    <Compile Include="$(MSBuildThisFileDirectory)Issue1769.cs" />
    <Compile Include="$(MSBuildThisFileDirectory)Issue1777.cs" />
    <Compile Include="$(MSBuildThisFileDirectory)Issue181.cs" />
    <Compile Include="$(MSBuildThisFileDirectory)Issue1851.cs" />
    <Compile Include="$(MSBuildThisFileDirectory)Issue1875.cs" />
    <Compile Include="$(MSBuildThisFileDirectory)Issue1888.cs" />
    <Compile Include="$(MSBuildThisFileDirectory)Issue1891.cs" />
    <Compile Include="$(MSBuildThisFileDirectory)Issue1895.cs" />
    <Compile Include="$(MSBuildThisFileDirectory)Issue1905.cs" />
    <Compile Include="$(MSBuildThisFileDirectory)Issue1914.cs" />
    <Compile Include="$(MSBuildThisFileDirectory)Issue194.cs" />
    <Compile Include="$(MSBuildThisFileDirectory)Issue198.cs" />
    <Compile Include="$(MSBuildThisFileDirectory)Issue206.cs" />
    <Compile Include="$(MSBuildThisFileDirectory)Issue214.cs" />
    <Compile Include="$(MSBuildThisFileDirectory)Issue2143.cs" />
    <Compile Include="$(MSBuildThisFileDirectory)Issue2222.cs" />
    <Compile Include="$(MSBuildThisFileDirectory)Issue22246_BZ.cs" />
    <Compile Include="$(MSBuildThisFileDirectory)Issue2241.cs" />
    <Compile Include="$(MSBuildThisFileDirectory)Issue2248.cs" />
    <Compile Include="$(MSBuildThisFileDirectory)Issue2259.cs" />
    <Compile Include="$(MSBuildThisFileDirectory)Issue2266.cs" />
    <Compile Include="$(MSBuildThisFileDirectory)Issue2270.cs" />
    <Compile Include="$(MSBuildThisFileDirectory)Issue2272.cs" />
    <Compile Include="$(MSBuildThisFileDirectory)Issue2282.xaml.cs">
      <DependentUpon>Issue2282.xaml</DependentUpon>
    </Compile>
    <Compile Include="$(MSBuildThisFileDirectory)Issue2288.xaml.cs">
      <DependentUpon>Issue2288.xaml</DependentUpon>
    </Compile>
    <Compile Include="$(MSBuildThisFileDirectory)Issue2289.xaml.cs">
      <DependentUpon>Issue2289.xaml</DependentUpon>
    </Compile>
    <Compile Include="$(MSBuildThisFileDirectory)Issue229.cs" />
    <Compile Include="$(MSBuildThisFileDirectory)Issue2291.cs" />
    <Compile Include="$(MSBuildThisFileDirectory)Issue2292.cs" />
    <Compile Include="$(MSBuildThisFileDirectory)Issue2294.cs" />
    <Compile Include="$(MSBuildThisFileDirectory)Issue2333.cs" />
    <Compile Include="$(MSBuildThisFileDirectory)Issue2339.cs" />
    <Compile Include="$(MSBuildThisFileDirectory)Issue2354.cs" />
    <Compile Include="$(MSBuildThisFileDirectory)Issue2357.xaml.cs">
      <DependentUpon>Issue2357.xaml</DependentUpon>
    </Compile>
    <Compile Include="$(MSBuildThisFileDirectory)Issue2411.cs" />
    <Compile Include="$(MSBuildThisFileDirectory)Issue2414.cs" />
    <Compile Include="$(MSBuildThisFileDirectory)Issue2470.xaml.cs">
      <DependentUpon>Issue2470.xaml</DependentUpon>
    </Compile>
    <Compile Include="$(MSBuildThisFileDirectory)Issue2563.cs" />
    <Compile Include="$(MSBuildThisFileDirectory)Issue2594.cs" />
    <Compile Include="$(MSBuildThisFileDirectory)Issue2597.cs" />
    <Compile Include="$(MSBuildThisFileDirectory)Issue260.cs" />
    <Compile Include="$(MSBuildThisFileDirectory)Issue2615.cs" />
    <Compile Include="$(MSBuildThisFileDirectory)Issue2628.cs" />
    <Compile Include="$(MSBuildThisFileDirectory)Issue2634.cs" />
    <Compile Include="$(MSBuildThisFileDirectory)Issue264.cs" />
    <Compile Include="$(MSBuildThisFileDirectory)Issue2659.xaml.cs">
      <DependentUpon>Issue2659.xaml</DependentUpon>
    </Compile>
    <Compile Include="$(MSBuildThisFileDirectory)Issue2783.cs" />
    <Compile Include="$(MSBuildThisFileDirectory)Issue2794.cs" />
    <Compile Include="$(MSBuildThisFileDirectory)Issue2809.cs" />
    <Compile Include="$(MSBuildThisFileDirectory)Issue2923.cs" />
    <Compile Include="$(MSBuildThisFileDirectory)Issue342.cs" />
    <Compile Include="$(MSBuildThisFileDirectory)Issue416.cs" />
    <Compile Include="$(MSBuildThisFileDirectory)Issue417.cs" />
    <Compile Include="$(MSBuildThisFileDirectory)Issue488.cs" />
    <Compile Include="$(MSBuildThisFileDirectory)Issue530.cs" />
    <Compile Include="$(MSBuildThisFileDirectory)Issue764.cs" />
    <Compile Include="$(MSBuildThisFileDirectory)Issue773.cs" />
    <Compile Include="$(MSBuildThisFileDirectory)Issue774.cs" />
    <Compile Include="$(MSBuildThisFileDirectory)Issue852.cs" />
    <Compile Include="$(MSBuildThisFileDirectory)Issue886.cs" />
    <Compile Include="$(MSBuildThisFileDirectory)Issue892.cs" />
    <Compile Include="$(MSBuildThisFileDirectory)Issue889.cs" />
    <Compile Include="$(MSBuildThisFileDirectory)Issue935.cs" />
    <Compile Include="$(MSBuildThisFileDirectory)Issue968.cs" />
    <Compile Include="$(MSBuildThisFileDirectory)Issue973.cs" />
    <Compile Include="$(MSBuildThisFileDirectory)Issue465.cs" />
    <Compile Include="$(MSBuildThisFileDirectory)ListViewViewCellBinding.cs" />
    <Compile Include="$(MSBuildThisFileDirectory)ModelContentPage.cs" />
    <Compile Include="$(MSBuildThisFileDirectory)NavigationStackTests.cs" />
    <Compile Include="$(MSBuildThisFileDirectory)NavPage.cs" />
    <Compile Include="$(MSBuildThisFileDirectory)ScrollViewOutOfBounds.cs" />
    <Compile Include="$(MSBuildThisFileDirectory)StackLayoutIssue.cs" />
    <Compile Include="$(MSBuildThisFileDirectory)SwipeBackNavCrash.cs" />
    <Compile Include="$(MSBuildThisFileDirectory)TabbedPageTests.cs" />
    <Compile Include="$(MSBuildThisFileDirectory)TabbedPageWithList.cs" />
    <Compile Include="$(MSBuildThisFileDirectory)TestPages\TestPages.cs" />
    <Compile Include="$(MSBuildThisFileDirectory)Issue2965.cs" />
    <Compile Include="$(MSBuildThisFileDirectory)Issue2775.cs" />
    <Compile Include="$(MSBuildThisFileDirectory)Issue2987.cs" />
    <Compile Include="$(MSBuildThisFileDirectory)Issue2976.cs" />
    <Compile Include="$(MSBuildThisFileDirectory)Issue2951.xaml.cs">
      <DependentUpon>Issue2951.xaml</DependentUpon>
    </Compile>
    <Compile Include="$(MSBuildThisFileDirectory)Issue2961.cs" />
    <Compile Include="$(MSBuildThisFileDirectory)Issue2948.cs" />
    <Compile Include="$(MSBuildThisFileDirectory)Issue2883.cs" />
    <Compile Include="$(MSBuildThisFileDirectory)Issue2953.cs" />
    <Compile Include="$(MSBuildThisFileDirectory)Issue2777.xaml.cs">
      <DependentUpon>Issue2777.xaml</DependentUpon>
    </Compile>
    <Compile Include="$(MSBuildThisFileDirectory)Issue2954.cs" />
    <Compile Include="$(MSBuildThisFileDirectory)Issue3086.xaml.cs">
      <DependentUpon>Issue3086.xaml</DependentUpon>
    </Compile>
    <Compile Include="$(MSBuildThisFileDirectory)Bugzilla27779.cs" />
    <Compile Include="$(MSBuildThisFileDirectory)Bugzilla27698.cs" />
    <Compile Include="$(MSBuildThisFileDirectory)Bugzilla29247.cs" />
    <Compile Include="$(MSBuildThisFileDirectory)Bugzilla27318.xaml.cs">
      <DependentUpon>Bugzilla27318.xaml</DependentUpon>
    </Compile>
    <Compile Include="$(MSBuildThisFileDirectory)Bugzilla29453.cs" />
    <Compile Include="$(MSBuildThisFileDirectory)Bugzilla28001.cs" />
    <Compile Include="$(MSBuildThisFileDirectory)Bugzilla30935.cs" />
    <Compile Include="$(MSBuildThisFileDirectory)Bugzilla26032.xaml.cs">
      <DependentUpon>Bugzilla26032.xaml</DependentUpon>
    </Compile>
    <Compile Include="$(MSBuildThisFileDirectory)Bugzilla30835.cs" />
    <Compile Include="$(MSBuildThisFileDirectory)Bugzilla27085.cs" />
    <Compile Include="$(MSBuildThisFileDirectory)Bugzilla31395.cs" />
    <Compile Include="$(MSBuildThisFileDirectory)Bugzilla30651.cs" />
    <Compile Include="$(MSBuildThisFileDirectory)Bugzilla26171.cs" />
    <Compile Include="$(MSBuildThisFileDirectory)Bugzilla31602.cs" />
    <Compile Include="$(MSBuildThisFileDirectory)Bugzilla30353.cs" />
    <Compile Include="$(MSBuildThisFileDirectory)Bugzilla28240.cs" />
    <Compile Include="$(MSBuildThisFileDirectory)Bugzilla30324.cs" />
    <Compile Include="$(MSBuildThisFileDirectory)Bugzilla31255.cs" />
    <Compile Include="$(MSBuildThisFileDirectory)Bugzilla28498.cs" />
    <Compile Include="$(MSBuildThisFileDirectory)Bugzilla32148.cs" />
    <Compile Include="$(MSBuildThisFileDirectory)Bugzilla31967.xaml.cs">
      <DependentUpon>Bugzilla31967.xaml</DependentUpon>
    </Compile>
    <Compile Include="$(MSBuildThisFileDirectory)Issue3276.cs" />
    <Compile Include="$(MSBuildThisFileDirectory)Bugzilla26993.cs" />
    <Compile Include="$(MSBuildThisFileDirectory)Issue3292.cs" />
    <Compile Include="$(MSBuildThisFileDirectory)Bugzilla32898.cs" />
    <Compile Include="$(MSBuildThisFileDirectory)Bugzilla31330.cs" />
    <Compile Include="$(MSBuildThisFileDirectory)Bugzilla31114.cs" />
    <Compile Include="$(MSBuildThisFileDirectory)Issue3319.xaml.cs">
      <DependentUpon>Issue3319.xaml</DependentUpon>
    </Compile>
    <Compile Include="$(MSBuildThisFileDirectory)Bugzilla32691.cs" />
    <Compile Include="$(MSBuildThisFileDirectory)Bugzilla32487.cs" />
    <Compile Include="$(MSBuildThisFileDirectory)Bugzilla34061.cs" />
    <Compile Include="$(MSBuildThisFileDirectory)Bugzilla34632.cs" />
    <Compile Include="$(MSBuildThisFileDirectory)Bugzilla32902.cs" />
    <Compile Include="$(MSBuildThisFileDirectory)Bugzilla32801.cs" />
    <Compile Include="$(MSBuildThisFileDirectory)Bugzilla32447.xaml.cs">
      <DependentUpon>Bugzilla32447.xaml</DependentUpon>
    </Compile>
    <Compile Include="$(MSBuildThisFileDirectory)Bugzilla29257.cs" />
    <Compile Include="$(MSBuildThisFileDirectory)Bugzilla32040.cs" />
    <Compile Include="$(MSBuildThisFileDirectory)Bugzilla33450.cs" />
    <Compile Include="$(MSBuildThisFileDirectory)Bugzilla34720.cs" />
    <Compile Include="$(MSBuildThisFileDirectory)Bugzilla35733.cs" />
    <Compile Include="$(MSBuildThisFileDirectory)Bugzilla36009.cs" />
    <Compile Include="$(MSBuildThisFileDirectory)Bugzilla34912.cs" />
    <Compile Include="$(MSBuildThisFileDirectory)Bugzilla32615.cs" />
    <Compile Include="$(MSBuildThisFileDirectory)Bugzilla27350.cs" />
    <Compile Include="$(MSBuildThisFileDirectory)Bugzilla28709.cs" />
    <Compile Include="$(MSBuildThisFileDirectory)Bugzilla33578.cs" />
    <Compile Include="$(MSBuildThisFileDirectory)Bugzilla39378.xaml.cs">
      <DependentUpon>Bugzilla39378.xaml</DependentUpon>
    </Compile>
    <Compile Include="$(MSBuildThisFileDirectory)Bugzilla39963.cs" />
    <Compile Include="$(MSBuildThisFileDirectory)Bugzilla39987.cs" />
    <Compile Include="$(MSBuildThisFileDirectory)Bugzilla40704.cs" />
    <Compile Include="$(MSBuildThisFileDirectory)Bugzilla41038.cs" />
    <Compile Include="$(MSBuildThisFileDirectory)Bugzilla38284.cs" />
    <Compile Include="$(MSBuildThisFileDirectory)Bugzilla39486.cs" />
    <Compile Include="$(MSBuildThisFileDirectory)Issue6323.cs" />
    <Compile Include="$(MSBuildThisFileDirectory)Issue55555.cs" />
    <Compile Include="$(MSBuildThisFileDirectory)Bugzilla41029.cs" />
    <Compile Include="$(MSBuildThisFileDirectory)Bugzilla39908.cs" />
    <Compile Include="$(MSBuildThisFileDirectory)Bugzilla39489.cs" />
    <Compile Include="$(MSBuildThisFileDirectory)Bugzilla36802.cs" />
    <Compile Include="$(MSBuildThisFileDirectory)Bugzilla35736.cs" />
    <Compile Include="$(MSBuildThisFileDirectory)Bugzilla48158.cs" />
    <Compile Include="$(MSBuildThisFileDirectory)Bugzilla45926.cs" />
    <Compile Include="$(MSBuildThisFileDirectory)Bugzilla45284.xaml.cs">
      <DependentUpon>Bugzilla45284.xaml</DependentUpon>
    </Compile>
    <Compile Include="$(MSBuildThisFileDirectory)Bugzilla54977.xaml.cs">
      <DependentUpon>Bugzilla54977.xaml</DependentUpon>
    </Compile>
    <Compile Include="$(MSBuildThisFileDirectory)Bugzilla49069.cs" />
    <Compile Include="$(MSBuildThisFileDirectory)Bugzilla42956.cs" />
    <Compile Include="$(MSBuildThisFileDirectory)Bugzilla38731.cs" />
    <Compile Include="$(MSBuildThisFileDirectory)Bugzilla56710.cs" />
    <Compile Include="$(MSBuildThisFileDirectory)Bugzilla52700.cs" />
    <Compile Include="$(MSBuildThisFileDirectory)Bugzilla39407.cs" />
    <Compile Include="$(MSBuildThisFileDirectory)ButtonFastRendererTest.cs" />
    <Compile Include="$(MSBuildThisFileDirectory)DesktopSupportTestPage.cs" />
    <Compile Include="$(MSBuildThisFileDirectory)Bugzilla58779.cs" />
    <Compile Include="$(MSBuildThisFileDirectory)Bugzilla51825.cs" />
    <Compile Include="$(MSBuildThisFileDirectory)Bugzilla31688.cs" />
    <Compile Include="$(MSBuildThisFileDirectory)Bugzilla40092.cs" />
    <Compile Include="$(MSBuildThisFileDirectory)Issue1426.cs" />
    <Compile Include="$(MSBuildThisFileDirectory)Issue1733.cs" />
    <Compile Include="$(MSBuildThisFileDirectory)Issue1898.cs" />
    <Compile Include="$(MSBuildThisFileDirectory)Issue1583_1.cs" />
    <Compile Include="$(MSBuildThisFileDirectory)Issue1323.cs" />
    <Compile Include="$(MSBuildThisFileDirectory)Issue2399.cs" />
    <Compile Include="$(MSBuildThisFileDirectory)Issue1729.cs" />
    <Compile Include="$(MSBuildThisFileDirectory)Issue2728.cs" />
    <Compile Include="$(MSBuildThisFileDirectory)Issue1667.cs" />
    <Compile Include="$(MSBuildThisFileDirectory)Issue3012.cs" />
    <Compile Include="$(MSBuildThisFileDirectory)Issue3872.cs" />
    <Compile Include="$(MSBuildThisFileDirectory)GitHub1650.cs" />
    <Compile Include="$(MSBuildThisFileDirectory)GitHub3216.cs" />
    <Compile Include="$(MSBuildThisFileDirectory)GitHub1776.cs" />
    <Compile Include="$(MSBuildThisFileDirectory)Issue3408.cs" />
    <Compile Include="$(MSBuildThisFileDirectory)Issue3413.cs" />
    <Compile Include="$(MSBuildThisFileDirectory)Issue3667.cs" />
    <Compile Include="$(MSBuildThisFileDirectory)Issue3525.cs" />
    <Compile Include="$(MSBuildThisFileDirectory)Issue3275.cs" />
    <Compile Include="$(MSBuildThisFileDirectory)Issue3884.cs" />
    <Compile Include="$(MSBuildThisFileDirectory)Issue2818.cs" />
    <Compile Include="$(MSBuildThisFileDirectory)Issue2831.cs" />
    <Compile Include="$(MSBuildThisFileDirectory)Issue4040.xaml.cs">
      <DependentUpon>Issue4040.xaml</DependentUpon>
    </Compile>
    <Compile Include="$(MSBuildThisFileDirectory)Issue4097.cs" />
    <Compile Include="$(MSBuildThisFileDirectory)Issue1480.cs" />
    <Compile Include="$(MSBuildThisFileDirectory)Issue2223.cs" />
    <Compile Include="$(MSBuildThisFileDirectory)Issue4001.cs" />
    <Compile Include="$(MSBuildThisFileDirectory)Issue4303.cs" />
    <Compile Include="$(MSBuildThisFileDirectory)Controls\GridExtension.cs" />
    <Compile Include="$(MSBuildThisFileDirectory)Controls\ViewModelBase.cs" />
    <Compile Include="$(MSBuildThisFileDirectory)Controls\DisposedSharedPages.cs" />
    <Compile Include="$(MSBuildThisFileDirectory)Controls\PerformanceProvider.cs" />
    <Compile Include="$(MSBuildThisFileDirectory)Controls\GenericValueConverter.cs" />
    <Compile Include="$(MSBuildThisFileDirectory)Controls\ContactsPage.cs" />
    <Compile Include="$(MSBuildThisFileDirectory)Controls\FailImageSource.cs" />
    <Compile Include="$(MSBuildThisFileDirectory)Controls\ICacheService.cs" />
    <Compile Include="$(MSBuildThisFileDirectory)Issue1386.cs" />
    <Compile Include="$(MSBuildThisFileDirectory)Issue3622.cs" />
    <Compile Include="$(MSBuildThisFileDirectory)Issue4138.cs" />
    <Compile Include="$(MSBuildThisFileDirectory)Issue4314.cs" />
    <Compile Include="$(MSBuildThisFileDirectory)Issue3318.cs" />
    <Compile Include="$(MSBuildThisFileDirectory)Issue4493.cs" />
    <Compile Include="$(MSBuildThisFileDirectory)Issue5172.cs" />
    <Compile Include="$(MSBuildThisFileDirectory)Issue5204.cs" />
    <Compile Include="$(MSBuildThisFileDirectory)Issue2204.cs" />
    <Compile Include="$(MSBuildThisFileDirectory)Issue4356.cs">
      <DependentUpon>Issue4356.xaml</DependentUpon>
    </Compile>
    <Compile Include="$(MSBuildThisFileDirectory)Issue4854.cs" />
    <Compile Include="$(MSBuildThisFileDirectory)Issue5951.cs" />
    <Compile Include="$(MSBuildThisFileDirectory)Github6021.cs" />
    <Compile Include="$(MSBuildThisFileDirectory)Issue5132.cs" />
    <Compile Include="$(MSBuildThisFileDirectory)Issue5888.cs" />
    <Compile Include="$(MSBuildThisFileDirectory)Issue6334.cs" />
    <Compile Include="$(MSBuildThisFileDirectory)Issue5728.cs" />
    <Compile Include="$(MSBuildThisFileDirectory)Issue6368.cs" />
    <Compile Include="$(MSBuildThisFileDirectory)Issue6077.cs" />
    <Compile Include="$(MSBuildThisFileDirectory)Issue3548.cs" />
    <Compile Include="$(MSBuildThisFileDirectory)Issue6472.cs" />
    <Compile Include="$(MSBuildThisFileDirectory)Issue6614.cs" />
    <Compile Include="$(MSBuildThisFileDirectory)Issue5239.cs" />
    <Compile Include="$(MSBuildThisFileDirectory)Issue6738.cs" />
    <Compile Include="$(MSBuildThisFileDirectory)GitHub6926.cs" />
    <Compile Include="$(MSBuildThisFileDirectory)Issue5503.cs" />
    <Compile Include="$(MSBuildThisFileDirectory)Issue5831.cs" />
    <Compile Include="$(MSBuildThisFileDirectory)LabelTextType.cs" />
    <Compile Include="$(MSBuildThisFileDirectory)ShellTitleView.cs" />
    <Compile Include="$(MSBuildThisFileDirectory)Issue5159.cs" />
    <Compile Include="$(MSBuildThisFileDirectory)Issue7311.cs" />
    <Compile Include="$(MSBuildThisFileDirectory)Issue7053.cs" />
    <Compile Include="$(MSBuildThisFileDirectory)Issue6894.cs" />
    <Compile Include="$(MSBuildThisFileDirectory)Issue6929.cs" />
    <Compile Include="$(MSBuildThisFileDirectory)Issue3798.xaml.cs">
      <DependentUpon>Issue3798.xaml</DependentUpon>
      <SubType>Code</SubType>
    </Compile>
    <Compile Include="$(MSBuildThisFileDirectory)Controls\ApiLabel.cs" />
    <Compile Include="$(MSBuildThisFileDirectory)Github6384.cs" />
    <Compile Include="$(MSBuildThisFileDirectory)Issue7035.xaml.cs">
      <DependentUpon>Issue7035.xaml</DependentUpon>
      <SubType>Code</SubType>
    </Compile>
    <Compile Include="$(MSBuildThisFileDirectory)Issue7525.xaml.cs">
      <DependentUpon>Issue7525.xaml</DependentUpon>
    </Compile>
    <Compile Include="$(MSBuildThisFileDirectory)Issue7395.cs" />
    <Compile Include="$(MSBuildThisFileDirectory)Issue7582.cs" />
    <Compile Include="$(MSBuildThisFileDirectory)Issue7563.cs" />
    <Compile Include="$(MSBuildThisFileDirectory)Issue7742.cs" />
    <Compile Include="$(MSBuildThisFileDirectory)Issue7678.cs" />
    <Compile Include="$(MSBuildThisFileDirectory)Issue6491.cs" />
    <Compile Include="$(MSBuildThisFileDirectory)Issue6127.cs" />
    <Compile Include="$(MSBuildThisFileDirectory)Issue7283.cs" />
    <Compile Include="$(MSBuildThisFileDirectory)Issue1658.cs" />
    <Compile Include="$(MSBuildThisFileDirectory)Issue5395.cs" />
    <Compile Include="$(MSBuildThisFileDirectory)Issue7878.cs" />
    <Compile Include="$(MSBuildThisFileDirectory)Issue6663.cs" />
    <Compile Include="$(MSBuildThisFileDirectory)Issue8004.cs" />
    <Compile Include="$(MSBuildThisFileDirectory)Issue7886.xaml.cs">
      <DependentUpon>Issue7886.xaml</DependentUpon>
    </Compile>
    <Compile Include="$(MSBuildThisFileDirectory)Issue7898.cs" />
    <Compile Include="$(MSBuildThisFileDirectory)Issue8198.cs" />
    <Compile Include="$(MSBuildThisFileDirectory)Issue7249.cs" />
    <Compile Include="$(MSBuildThisFileDirectory)Issue8200.cs" />
    <Compile Include="$(MSBuildThisFileDirectory)Issue6932.xaml.cs">
      <SubType>Code</SubType>
      <DependentUpon>Issue6932.xaml</DependentUpon>
    </Compile>
    <Compile Include="$(MSBuildThisFileDirectory)Issue6932_emptyviewtemplate.xaml.cs">
      <SubType>Code</SubType>
      <DependentUpon>Issue6932_emptyviewtemplate.xaml</DependentUpon>
    </Compile>
    <Compile Include="$(MSBuildThisFileDirectory)Issue6932_emptyviewstring.xaml.cs">
      <SubType>Code</SubType>
      <DependentUpon>Issue6932_emptyviewstring.xaml</DependentUpon>
    </Compile>
    <Compile Include="$(MSBuildThisFileDirectory)Issue8417.xaml.cs">
      <DependentUpon>Issue8417.xaml</DependentUpon>
    </Compile>
    <Compile Include="$(MSBuildThisFileDirectory)Issue8647.cs" />
    <Compile Include="$(MSBuildThisFileDirectory)Issue7510.cs" />
    <Compile Include="$(MSBuildThisFileDirectory)Issue8557.xaml.cs">
      <DependentUpon>Issue8557.xaml</DependentUpon>
    </Compile>
    <Compile Include="$(MSBuildThisFileDirectory)Issue8753.cs" />
    <Compile Include="$(MSBuildThisFileDirectory)Issue8693.cs" />
    <Compile Include="$(MSBuildThisFileDirectory)Issue7813.xaml.cs">
      <DependentUpon>Issue7813.xaml</DependentUpon>
    </Compile>
    <Compile Include="$(MSBuildThisFileDirectory)Issue8638.xaml.cs">
      <DependentUpon>Issue8638.xaml</DependentUpon>
    </Compile>
    <Compile Include="$(MSBuildThisFileDirectory)Issue8294.cs" />
    <Compile Include="$(MSBuildThisFileDirectory)Issue8392.cs" />
    <Compile Include="$(MSBuildThisFileDirectory)Issue8672.cs" />
    <Compile Include="$(MSBuildThisFileDirectory)Issue8779.xaml.cs">
      <DependentUpon>Issue8779.xaml</DependentUpon>
    </Compile>
    <Compile Include="$(MSBuildThisFileDirectory)Issue8806.cs" />
    <Compile Include="$(MSBuildThisFileDirectory)Issue8781.xaml.cs">
      <DependentUpon>Issue8781.xaml</DependentUpon>
    </Compile>
    <Compile Include="$(MSBuildThisFileDirectory)Issue8782.xaml.cs">
      <DependentUpon>Issue8782.xaml</DependentUpon>
    </Compile>
    <Compile Include="$(MSBuildThisFileDirectory)Issue8821.cs" />
    <Compile Include="$(MSBuildThisFileDirectory)Issue8326.xaml.cs">
      <DependentUpon>Issue8326.xaml</DependentUpon>
    </Compile>
    <Compile Include="$(MSBuildThisFileDirectory)Issue8449.xaml.cs">
      <DependentUpon>Issue8449.xaml</DependentUpon>
    </Compile>
    <Compile Include="$(MSBuildThisFileDirectory)Issue7875.cs" />
    <Compile Include="$(MSBuildThisFileDirectory)Issue8973.cs" />
    <Compile Include="$(MSBuildThisFileDirectory)Issue7924.xaml.cs">
      <DependentUpon>Issue7924.xaml</DependentUpon>
    </Compile>
    <Compile Include="$(MSBuildThisFileDirectory)Issue8461.cs" />
    <Compile Include="$(MSBuildThisFileDirectory)Issue8777.cs" />
    <Compile Include="$(MSBuildThisFileDirectory)Issue9143.cs" />
    <Compile Include="$(MSBuildThisFileDirectory)Issue9588.xaml.cs">
      <DependentUpon>Issue9588.xaml</DependentUpon>
    </Compile>
    <Compile Include="$(MSBuildThisFileDirectory)Issue9329.cs" />
    <Compile Include="$(MSBuildThisFileDirectory)Issue9734.xaml.cs">
      <DependentUpon>Issue9734.xaml</DependentUpon>
    </Compile>
    <Compile Include="$(MSBuildThisFileDirectory)Issue8767.xaml.cs">
      <DependentUpon>Issue8767.xaml</DependentUpon>
    </Compile>
    <Compile Include="$(MSBuildThisFileDirectory)Issue8778.xaml.cs">
      <DependentUpon>Issue8778.xaml</DependentUpon>
    </Compile>
    <Compile Include="$(MSBuildThisFileDirectory)Issue9646.xaml.cs">
      <DependentUpon>Issue9646.xaml</DependentUpon>
    </Compile>
    <Compile Include="$(MSBuildThisFileDirectory)Issue9735.xaml.cs">
      <DependentUpon>Issue9735.xaml</DependentUpon>
    </Compile>
    <Compile Include="$(MSBuildThisFileDirectory)Issue9305.xaml.cs">
      <DependentUpon>Issue9305.xaml</DependentUpon>
    </Compile>
    <Compile Include="$(MSBuildThisFileDirectory)Issue9767.cs" />
    <Compile Include="$(MSBuildThisFileDirectory)Issue7856.cs" />
    <Compile Include="$(MSBuildThisFileDirectory)Issue7856_1.xaml.cs">
      <DependentUpon>Issue7856_1.xaml</DependentUpon>
    </Compile>
    <Compile Include="$(MSBuildThisFileDirectory)Issue9054.cs" />
    <Compile Include="$(MSBuildThisFileDirectory)Issue9326.xaml.cs">
      <DependentUpon>Issue9326.xaml</DependentUpon>
    </Compile>
    <Compile Include="$(MSBuildThisFileDirectory)Issue8689.xaml.cs">
      <DependentUpon>Issue9279.xaml</DependentUpon>
    </Compile>
    <Compile Include="$(MSBuildThisFileDirectory)Issue9306.cs" />
    <Compile Include="$(MSBuildThisFileDirectory)Issue9417.xaml.cs">
      <DependentUpon>Issue9417.xaml</DependentUpon>
    </Compile>
    <Compile Include="$(MSBuildThisFileDirectory)Issue8272.cs" />
    <Compile Include="$(MSBuildThisFileDirectory)Issue8964.cs" />
    <Compile Include="$(MSBuildThisFileDirectory)Issue9951.cs" />
    <Compile Include="$(MSBuildThisFileDirectory)Issue9962.cs" />
    <Compile Include="$(MSBuildThisFileDirectory)Controls\INativeColorService.cs" />
    <Compile Include="$(MSBuildThisFileDirectory)Issue10337.cs" />
    <Compile Include="$(MSBuildThisFileDirectory)Issue9794.cs" />
    <Compile Include="$(MSBuildThisFileDirectory)Issue10134.cs" />
    <Compile Include="$(MSBuildThisFileDirectory)Issue10300.cs" />
    <Compile Include="$(MSBuildThisFileDirectory)Issue10438.cs" />
    <Compile Include="$(MSBuildThisFileDirectory)Issue10530.cs" />
    <Compile Include="$(MSBuildThisFileDirectory)Issue7780.cs" />
    <Compile Include="$(MSBuildThisFileDirectory)Issue8958.xaml.cs">
      <DependentUpon>Issue8958.xaml</DependentUpon>
    </Compile>
    <Compile Include="$(MSBuildThisFileDirectory)Issue10679.xaml.cs">
      <DependentUpon>Issue10679.xaml</DependentUpon>
    </Compile>
    <Compile Include="$(MSBuildThisFileDirectory)Issue10735.xaml.cs">
      <DependentUpon>Issue10735.xaml</DependentUpon>
    </Compile>
    <Compile Include="$(MSBuildThisFileDirectory)Issue10497.cs" />
    <Compile Include="$(MSBuildThisFileDirectory)Issue10477.xaml.cs">
      <DependentUpon>Issue10477.xaml</DependentUpon>
    </Compile>
    <Compile Include="$(MSBuildThisFileDirectory)Issue10875.xaml.cs">
      <DependentUpon>Issue10875.xaml</DependentUpon>
    </Compile>
    <Compile Include="$(MSBuildThisFileDirectory)Issue10708.cs" />
    <Compile Include="$(MSBuildThisFileDirectory)Issue9711.xaml.cs">
      <DependentUpon>Issue9711.xaml</DependentUpon>
      <SubType>Code</SubType>
    </Compile>
    <Compile Include="$(MSBuildThisFileDirectory)Issue10166.xaml.cs">
      <DependentUpon>Issue10166.xaml</DependentUpon>
      <SubType>Code</SubType>
    </Compile>
    <Compile Include="$(MSBuildThisFileDirectory)Issue10422.xaml.cs">
      <DependentUpon>Issue10422.xaml</DependentUpon>
    </Compile>
    <Compile Include="$(MSBuildThisFileDirectory)Issue9990.xaml.cs">
      <DependentUpon>Issue9990.xaml</DependentUpon>
    </Compile>
    <Compile Include="$(MSBuildThisFileDirectory)Issue9774.xaml.cs">
      <DependentUpon>Issue9774.xaml</DependentUpon>
      <SubType>Code</SubType>
    </Compile>
    <Compile Include="$(MSBuildThisFileDirectory)Issue10024.xaml.cs">
      <DependentUpon>Issue10024.xaml</DependentUpon>
      <SubType>Code</SubType>
    </Compile>
    <Compile Include="$(MSBuildThisFileDirectory)Issue10348.xaml.cs">
      <DependentUpon>Issue10348.xaml</DependentUpon>
    </Compile>
    <Compile Include="$(MSBuildThisFileDirectory)Issue10333.xaml.cs">
      <DependentUpon>Issue10333.xaml</DependentUpon>
    </Compile>
    <Compile Include="$(MSBuildThisFileDirectory)Issue9555.xaml.cs">
      <DependentUpon>Issue9555.xaml</DependentUpon>
    </Compile>
    <Compile Include="$(MSBuildThisFileDirectory)Issue11031.cs" />
    <Compile Include="$(MSBuildThisFileDirectory)Issue11018.cs" />
    <Compile Include="$(MSBuildThisFileDirectory)Issue10940.cs" />
    <Compile Include="$(MSBuildThisFileDirectory)Issue10865.xaml.cs" />
    <Compile Include="$(MSBuildThisFileDirectory)Issue11190.xaml.cs">
      <DependentUpon>Issue11190.xaml</DependentUpon>
    </Compile>
    <Compile Include="$(MSBuildThisFileDirectory)Issue11050.xaml.cs">
      <DependentUpon>Issue11050.xaml</DependentUpon>
    </Compile>
    <Compile Include="$(MSBuildThisFileDirectory)Issue9456.cs" />
    <Compile Include="$(MSBuildThisFileDirectory)Issue10908.xaml.cs">
      <DependentUpon>Issue10908.xaml</DependentUpon>
    </Compile>
    <Compile Include="$(MSBuildThisFileDirectory)Issue11132.cs" />
    <Compile Include="$(MSBuildThisFileDirectory)Issue11113.xaml.cs">
      <DependentUpon>Issue11113.xaml</DependentUpon>
    </Compile>
    <Compile Include="$(MSBuildThisFileDirectory)Issue10182.cs" />
    <Compile Include="$(MSBuildThisFileDirectory)Issue11107.cs" />
    <Compile Include="$(MSBuildThisFileDirectory)Issue11286.cs" />
    <Compile Include="$(MSBuildThisFileDirectory)RectTest.xaml.cs">
      <DependentUpon>RectTest.xaml</DependentUpon>
    </Compile>
    <Compile Include="$(MSBuildThisFileDirectory)Issue11224.xaml.cs">
      <DependentUpon>Issue11224.xaml</DependentUpon>
    </Compile>
    <Compile Include="$(MSBuildThisFileDirectory)Issue11262.xaml.cs">
      <DependentUpon>Issue11262.xaml</DependentUpon>
    </Compile>
    <Compile Include="$(MSBuildThisFileDirectory)Issue11120.xaml.cs">
      <DependentUpon>Issue11120.xaml</DependentUpon>
    </Compile>
    <Compile Include="$(MSBuildThisFileDirectory)Issue11291.cs" />
    <Compile Include="$(MSBuildThisFileDirectory)Issue11244.cs" />
    <Compile Include="$(MSBuildThisFileDirectory)Issue11272.cs" />
    <Compile Include="$(MSBuildThisFileDirectory)Issue11333.xaml.cs">
      <DependentUpon>Issue11333.xaml</DependentUpon>
    </Compile>
    <Compile Include="$(MSBuildThisFileDirectory)Issue11314.cs" />
    <Compile Include="$(MSBuildThisFileDirectory)Issue11413.xaml.cs">
      <DependentUpon>Issue11413.xaml</DependentUpon>
    </Compile>
    <Compile Include="$(MSBuildThisFileDirectory)Issue11563.cs" />
    <Compile Include="$(MSBuildThisFileDirectory)Issue11547.xaml.cs">
      <DependentUpon>Issue11547.xaml</DependentUpon>
    </Compile>
    <Compile Include="$(MSBuildThisFileDirectory)Issue9451.cs" />
    <Compile Include="$(MSBuildThisFileDirectory)Issue11374.xaml.cs">
      <DependentUpon>Issue11374.xaml</DependentUpon>
    </Compile>
    <Compile Include="$(MSBuildThisFileDirectory)Issue11430.cs" />
    <Compile Include="$(MSBuildThisFileDirectory)Issue11247.cs" />
    <Compile Include="$(MSBuildThisFileDirectory)Issue10608.cs" />
    <Compile Include="$(MSBuildThisFileDirectory)DateTimePickerLocalizationTests.cs" />
    <Compile Include="$(MSBuildThisFileDirectory)Issue11800.cs" />
    <Compile Include="$(MSBuildThisFileDirectory)Issue11572.xaml.cs" />
    <Compile Include="$(MSBuildThisFileDirectory)Issue11571.xaml.cs" />
    <Compile Include="$(MSBuildThisFileDirectory)Issue11715.xaml.cs" />
    <Compile Include="$(MSBuildThisFileDirectory)Issue11875.xaml.cs">
      <DependentUpon>Issue11875.xaml</DependentUpon>
    </Compile>
    <Compile Include="$(MSBuildThisFileDirectory)Issue11737.xaml.cs">
      <DependentUpon>Issue11737.xaml</DependentUpon>
    </Compile>
    <Compile Include="$(MSBuildThisFileDirectory)Issue11764.xaml.cs">
      <DependentUpon>Issue11764.xaml</DependentUpon>
    </Compile>
    <Compile Include="$(MSBuildThisFileDirectory)Issue11573.xaml.cs">
      <DependentUpon>Issue11573.xaml</DependentUpon>
    </Compile>
    <Compile Include="$(MSBuildThisFileDirectory)Issue11858.cs" />
    <Compile Include="$(MSBuildThisFileDirectory)Issue9210.cs" />
    <Compile Include="$(MSBuildThisFileDirectory)Issue11865.cs" />
    <Compile Include="$(MSBuildThisFileDirectory)Issue11653.xaml.cs">
      <DependentUpon>Issue11653.xaml</DependentUpon>
    </Compile>
    <Compile Include="$(MSBuildThisFileDirectory)Issue11869.cs" />
    <Compile Include="$(MSBuildThisFileDirectory)Issue11723.cs" />
    <Compile Include="$(MSBuildThisFileDirectory)Issue11155.cs" />
    <Compile Include="$(MSBuildThisFileDirectory)Issue11643.xaml.cs" />
    <Compile Include="$(MSBuildThisFileDirectory)HeaderFooterShellFlyout.cs" />
    <Compile Include="$(MSBuildThisFileDirectory)Issue12134.cs" />
    <Compile Include="$(MSBuildThisFileDirectory)Issue11963.cs" />
    <Compile Include="$(MSBuildThisFileDirectory)Issue12126.cs" />
    <Compile Include="$(MSBuildThisFileDirectory)Issue11831.xaml.cs" />
    <Compile Include="$(MSBuildThisFileDirectory)Issue11938.xaml.cs">
      <DependentUpon>Issue11938.xaml</DependentUpon>
    </Compile>
    <Compile Include="$(MSBuildThisFileDirectory)Issue11496.xaml.cs">
      <DependentUpon>Issue11496.xaml</DependentUpon>
    </Compile>
    <Compile Include="$(MSBuildThisFileDirectory)Issue11209.xaml.cs">
      <DependentUpon>Issue11209.xaml</DependentUpon>
    </Compile>
    <Compile Include="$(MSBuildThisFileDirectory)Issue10454.cs" />
    <Compile Include="$(MSBuildThisFileDirectory)Issue11081.xaml.cs">
      <DependentUpon>Issue11081.xaml</DependentUpon>
    </Compile>
    <Compile Include="$(MSBuildThisFileDirectory)Issue12374.xaml.cs" />
    <Compile Include="$(MSBuildThisFileDirectory)Issue12222.cs" />
    <Compile Include="$(MSBuildThisFileDirectory)Issue12574.cs" />
    <Compile Include="$(MSBuildThisFileDirectory)Issue12777.cs" />
    <Compile Include="$(MSBuildThisFileDirectory)Issue11911.xaml.cs" />
    <Compile Include="$(MSBuildThisFileDirectory)Issue11691.xaml.cs" />
<<<<<<< HEAD
    <Compile Include="$(MSBuildThisFileDirectory)Issue12911.xaml.cs" />
=======
    <Compile Include="$(MSBuildThisFileDirectory)Issue8988.cs" />
>>>>>>> 865f9fba
    <Compile Include="$(MSBuildThisFileDirectory)Issue12084.xaml.cs" />
    <Compile Include="$(MSBuildThisFileDirectory)Issue12512.cs" />
  </ItemGroup>
  <ItemGroup>
    <EmbeddedResource Include="$(MSBuildThisFileDirectory)Bugzilla22229.xaml">
      <Generator>MSBuild:UpdateDesignTimeXaml</Generator>
    </EmbeddedResource>
    <EmbeddedResource Include="$(MSBuildThisFileDirectory)Issue10672.xaml">
      <Generator>MSBuild:UpdateDesignTimeXaml</Generator>
    </EmbeddedResource>
    <EmbeddedResource Include="$(MSBuildThisFileDirectory)Issue11931.xaml">
      <Generator>MSBuild:UpdateDesignTimeXaml</Generator>
    </EmbeddedResource>
    <EmbeddedResource Include="$(MSBuildThisFileDirectory)Issue1497.xaml">
      <Generator>MSBuild:UpdateDesignTimeXaml</Generator>
    </EmbeddedResource>
    <EmbeddedResource Include="$(MSBuildThisFileDirectory)Issue1545.xaml">
      <Generator>MSBuild:UpdateDesignTimeXaml</Generator>
    </EmbeddedResource>
    <EmbeddedResource Include="$(MSBuildThisFileDirectory)Issue1554.xaml">
      <Generator>MSBuild:UpdateDesignTimeXaml</Generator>
    </EmbeddedResource>
    <EmbeddedResource Include="$(MSBuildThisFileDirectory)Issue1568.xaml">
      <Generator>MSBuild:UpdateDesignTimeXaml</Generator>
    </EmbeddedResource>
    <EmbeddedResource Include="$(MSBuildThisFileDirectory)Issue1641.xaml">
      <Generator>MSBuild:UpdateDesignTimeXaml</Generator>
    </EmbeddedResource>
    <EmbeddedResource Include="$(MSBuildThisFileDirectory)Issue1653.xaml">
      <Generator>MSBuild:UpdateDesignTimeXaml</Generator>
    </EmbeddedResource>
    <EmbeddedResource Include="$(MSBuildThisFileDirectory)Issue1653v2.xaml">
      <Generator>MSBuild:UpdateDesignTimeXaml</Generator>
    </EmbeddedResource>
    <EmbeddedResource Include="$(MSBuildThisFileDirectory)Issue1712.xaml">
      <Generator>MSBuild:UpdateDesignTimeXaml</Generator>
    </EmbeddedResource>
    <EmbeddedResource Include="$(MSBuildThisFileDirectory)Issue1741.xaml">
      <Generator>MSBuild:UpdateDesignTimeXaml</Generator>
    </EmbeddedResource>
    <EmbeddedResource Include="$(MSBuildThisFileDirectory)Issue1747.xaml">
      <Generator>MSBuild:UpdateDesignTimeXaml</Generator>
    </EmbeddedResource>
    <EmbeddedResource Include="$(MSBuildThisFileDirectory)Issue1766.xaml">
      <Generator>MSBuild:UpdateDesignTimeXaml</Generator>
    </EmbeddedResource>
    <EmbeddedResource Include="$(MSBuildThisFileDirectory)Issue2282.xaml">
      <Generator>MSBuild:UpdateDesignTimeXaml</Generator>
    </EmbeddedResource>
    <EmbeddedResource Include="$(MSBuildThisFileDirectory)Issue2288.xaml">
      <Generator>MSBuild:UpdateDesignTimeXaml</Generator>
    </EmbeddedResource>
    <EmbeddedResource Include="$(MSBuildThisFileDirectory)Issue2289.xaml">
      <Generator>MSBuild:UpdateDesignTimeXaml</Generator>
    </EmbeddedResource>
    <EmbeddedResource Include="$(MSBuildThisFileDirectory)Issue2357.xaml">
      <Generator>MSBuild:UpdateDesignTimeXaml</Generator>
    </EmbeddedResource>
    <EmbeddedResource Include="$(MSBuildThisFileDirectory)Issue2470.xaml">
      <Generator>MSBuild:UpdateDesignTimeXaml</Generator>
    </EmbeddedResource>
    <EmbeddedResource Include="$(MSBuildThisFileDirectory)Issue8207.xaml">
      <SubType>Designer</SubType>
      <Generator>MSBuild:UpdateDesignTimeXaml</Generator>
    </EmbeddedResource>
    <EmbeddedResource Include="$(MSBuildThisFileDirectory)Issue6282.xaml">
      <Generator>MSBuild:UpdateDesignTimeXaml</Generator>
    </EmbeddedResource>
    <EmbeddedResource Include="$(MSBuildThisFileDirectory)Issue2659.xaml">
      <Generator>MSBuild:UpdateDesignTimeXaml</Generator>
    </EmbeddedResource>
    <EmbeddedResource Include="$(MSBuildThisFileDirectory)Issue2951.xaml">
      <Generator>MSBuild:UpdateDesignTimeXaml</Generator>
    </EmbeddedResource>
    <EmbeddedResource Include="$(MSBuildThisFileDirectory)Issue2777.xaml">
      <Generator>MSBuild:UpdateDesignTimeXaml</Generator>
    </EmbeddedResource>
    <EmbeddedResource Include="$(MSBuildThisFileDirectory)Issue3086.xaml">
      <Generator>MSBuild:UpdateDesignTimeXaml</Generator>
    </EmbeddedResource>
    <EmbeddedResource Include="$(MSBuildThisFileDirectory)Bugzilla27318.xaml">
      <Generator>MSBuild:UpdateDesignTimeXaml</Generator>
    </EmbeddedResource>
    <EmbeddedResource Include="$(MSBuildThisFileDirectory)Bugzilla29107.xaml">
      <Generator>MSBuild:UpdateDesignTimeXaml</Generator>
    </EmbeddedResource>
    <EmbeddedResource Include="$(MSBuildThisFileDirectory)Bugzilla26032.xaml">
      <Generator>MSBuild:UpdateDesignTimeXaml</Generator>
    </EmbeddedResource>
    <EmbeddedResource Include="$(MSBuildThisFileDirectory)Bugzilla31967.xaml">
      <Generator>MSBuild:UpdateDesignTimeXaml</Generator>
    </EmbeddedResource>
    <EmbeddedResource Include="$(MSBuildThisFileDirectory)Issue3319.xaml">
      <Generator>MSBuild:UpdateDesignTimeXaml</Generator>
    </EmbeddedResource>
    <EmbeddedResource Include="$(MSBuildThisFileDirectory)Bugzilla32447.xaml">
      <Generator>MSBuild:UpdateDesignTimeXaml</Generator>
    </EmbeddedResource>
    <EmbeddedResource Include="$(MSBuildThisFileDirectory)Bugzilla38827.xaml">
      <SubType>Designer</SubType>
      <Generator>MSBuild:UpdateDesignTimeXaml</Generator>
    </EmbeddedResource>
    <EmbeddedResource Include="$(MSBuildThisFileDirectory)Bugzilla32842.xaml">
      <SubType>Designer</SubType>
      <Generator>MSBuild:UpdateDesignTimeXaml</Generator>
    </EmbeddedResource>
    <EmbeddedResource Include="$(MSBuildThisFileDirectory)Bugzilla39463.xaml">
      <SubType>Designer</SubType>
      <Generator>MSBuild:UpdateDesignTimeXaml</Generator>
    </EmbeddedResource>
    <EmbeddedResource Include="$(MSBuildThisFileDirectory)Bugzilla38416.xaml">
      <SubType>Designer</SubType>
      <Generator>MSBuild:UpdateDesignTimeXaml</Generator>
    </EmbeddedResource>
    <EmbeddedResource Include="$(MSBuildThisFileDirectory)Bugzilla39483.xaml">
      <SubType>Designer</SubType>
      <Generator>MSBuild:UpdateDesignTimeXaml</Generator>
    </EmbeddedResource>
    <EmbeddedResource Include="$(MSBuildThisFileDirectory)Bugzilla39378.xaml">
      <Generator>MSBuild:UpdateDesignTimeXaml</Generator>
    </EmbeddedResource>
    <EmbeddedResource Include="$(MSBuildThisFileDirectory)Bugzilla45284.xaml">
      <Generator>MSBuild:UpdateDesignTimeXaml</Generator>
    </EmbeddedResource>
    <EmbeddedResource Include="$(MSBuildThisFileDirectory)Bugzilla54977.xaml">
      <Generator>MSBuild:UpdateDesignTimeXaml</Generator>
    </EmbeddedResource>
    <EmbeddedResource Include="$(MSBuildThisFileDirectory)Issue4040.xaml">
      <Generator>MSBuild:UpdateDesignTimeXaml</Generator>
    </EmbeddedResource>
    <EmbeddedResource Include="$(MSBuildThisFileDirectory)Issue8787.xaml" />
    <EmbeddedResource Include="$(MSBuildThisFileDirectory)Issue9771.xaml">
      <SubType>Designer</SubType>
      <Generator>MSBuild:UpdateDesignTimeXaml</Generator>
    </EmbeddedResource>
    <EmbeddedResource Include="$(MSBuildThisFileDirectory)VisualControlsPage.xaml">
      <SubType>Designer</SubType>
      <Generator>MSBuild:UpdateDesignTimeXaml</Generator>
    </EmbeddedResource>
    <EmbeddedResource Include="$(MSBuildThisFileDirectory)Issue4356.xaml">
      <Generator>MSBuild:UpdateDesignTimeXaml</Generator>
    </EmbeddedResource>
    <EmbeddedResource Include="$(MSBuildThisFileDirectory)Issue7035.xaml">
      <SubType>Designer</SubType>
      <Generator>MSBuild:UpdateDesignTimeXaml</Generator>
    </EmbeddedResource>
    <EmbeddedResource Include="$(MSBuildThisFileDirectory)Issue7525.xaml">
      <Generator>UpdateDesignTimeXaml</Generator>
    </EmbeddedResource>
    <EmbeddedResource Include="$(MSBuildThisFileDirectory)Issue7886.xaml">
      <Generator>MSBuild:UpdateDesignTimeXaml</Generator>
    </EmbeddedResource>
    <EmbeddedResource Include="$(MSBuildThisFileDirectory)Issue6932.xaml" />
    <EmbeddedResource Include="$(MSBuildThisFileDirectory)Issue6932_emptyviewtemplate.xaml" />
    <EmbeddedResource Include="$(MSBuildThisFileDirectory)Issue6932_emptyviewstring.xaml" />
    <EmbeddedResource Include="$(MSBuildThisFileDirectory)Issue8417.xaml" />
    <EmbeddedResource Include="$(MSBuildThisFileDirectory)Issue8557.xaml" />
    <EmbeddedResource Include="$(MSBuildThisFileDirectory)Issue7813.xaml" />
    <EmbeddedResource Include="$(MSBuildThisFileDirectory)Issue8638.xaml" />
    <EmbeddedResource Include="$(MSBuildThisFileDirectory)Issue8779.xaml" />
    <EmbeddedResource Include="$(MSBuildThisFileDirectory)Issue8781.xaml" />
    <EmbeddedResource Include="$(MSBuildThisFileDirectory)Issue8782.xaml" />
    <EmbeddedResource Include="$(MSBuildThisFileDirectory)Issue8326.xaml" />
    <EmbeddedResource Include="$(MSBuildThisFileDirectory)Issue8449.xaml" />
    <EmbeddedResource Include="$(MSBuildThisFileDirectory)Issue7924.xaml" />
    <EmbeddedResource Include="$(MSBuildThisFileDirectory)Issue7856_1.xaml">
      <SubType>Designer</SubType>
      <Generator>MSBuild:UpdateDesignTimeXaml</Generator>
    </EmbeddedResource>
    <EmbeddedResource Include="$(MSBuildThisFileDirectory)Issue9734.xaml">
      <Generator>MSBuild:UpdateDesignTimeXaml</Generator>
    </EmbeddedResource>
    <EmbeddedResource Include="$(MSBuildThisFileDirectory)Issue8767.xaml">
      <Generator>MSBuild:UpdateDesignTimeXaml</Generator>
    </EmbeddedResource>
    <EmbeddedResource Include="$(MSBuildThisFileDirectory)Issue8778.xaml">
      <Generator>MSBuild:UpdateDesignTimeXaml</Generator>
    </EmbeddedResource>
    <EmbeddedResource Include="$(MSBuildThisFileDirectory)Issue9646.xaml">
      <Generator>MSBuild:UpdateDesignTimeXaml</Generator>
    </EmbeddedResource>
    <EmbeddedResource Include="$(MSBuildThisFileDirectory)Issue9735.xaml">
      <SubType>Designer</SubType>
      <Generator>MSBuild:UpdateDesignTimeXaml</Generator>
    </EmbeddedResource>
    <EmbeddedResource Include="$(MSBuildThisFileDirectory)Issue9305.xaml">
      <SubType>Designer</SubType>
      <Generator>MSBuild:UpdateDesignTimeXaml</Generator>
    </EmbeddedResource>
    <EmbeddedResource Include="$(MSBuildThisFileDirectory)Issue9588.xaml">
      <Generator>MSBuild:UpdateDesignTimeXaml</Generator>
    </EmbeddedResource>
    <EmbeddedResource Include="$(MSBuildThisFileDirectory)Issue9326.xaml">
      <Generator>MSBuild:UpdateDesignTimeXaml</Generator>
    </EmbeddedResource>
    <EmbeddedResource Include="$(MSBuildThisFileDirectory)Issue8689.xaml">
      <Generator>MSBuild:UpdateDesignTimeXaml</Generator>
    </EmbeddedResource>
    <EmbeddedResource Include="$(MSBuildThisFileDirectory)Issue9417.xaml">
      <Generator>MSBuild:UpdateDesignTimeXaml</Generator>
    </EmbeddedResource>
    <EmbeddedResource Include="$(MSBuildThisFileDirectory)Issue8958.xaml">
      <Generator>MSBuild:UpdateDesignTimeXaml</Generator>
    </EmbeddedResource>
    <EmbeddedResource Include="$(MSBuildThisFileDirectory)Issue10679.xaml">
      <SubType>Designer</SubType>
      <Generator>MSBuild:UpdateDesignTimeXaml</Generator>
    </EmbeddedResource>
    <EmbeddedResource Include="$(MSBuildThisFileDirectory)Issue10735.xaml">
      <Generator>MSBuild:UpdateDesignTimeXaml</Generator>
    </EmbeddedResource>
    <EmbeddedResource Include="$(MSBuildThisFileDirectory)Issue10477.xaml">
      <SubType>Designer</SubType>
      <Generator>MSBuild:UpdateDesignTimeXaml</Generator>
    </EmbeddedResource>
    <EmbeddedResource Include="$(MSBuildThisFileDirectory)Issue10875.xaml">
      <SubType>Designer</SubType>
      <Generator>MSBuild:UpdateDesignTimeXaml</Generator>
    </EmbeddedResource>
    <EmbeddedResource Include="$(MSBuildThisFileDirectory)Issue9827.xaml">
      <SubType>Designer</SubType>
      <Generator>MSBuild:UpdateDesignTimeXaml</Generator>
    </EmbeddedResource>
    <EmbeddedResource Include="$(MSBuildThisFileDirectory)Issue9711.xaml" />
    <EmbeddedResource Include="$(MSBuildThisFileDirectory)Issue10166.xaml">
      <SubType>Designer</SubType>
      <Generator>MSBuild:UpdateDesignTimeXaml</Generator>
    </EmbeddedResource>
    <EmbeddedResource Include="$(MSBuildThisFileDirectory)Issue10422.xaml">
      <Generator>MSBuild:UpdateDesignTimeXaml</Generator>
    </EmbeddedResource>
    <EmbeddedResource Include="$(MSBuildThisFileDirectory)Issue9990.xaml">
      <Generator>MSBuild:UpdateDesignTimeXaml</Generator>
    </EmbeddedResource>
    <EmbeddedResource Include="$(MSBuildThisFileDirectory)Issue9774.xaml">
      <SubType>Designer</SubType>
      <Generator>MSBuild:UpdateDesignTimeXaml</Generator>
    </EmbeddedResource>
    <EmbeddedResource Include="$(MSBuildThisFileDirectory)Issue10024.xaml">
      <SubType>Designer</SubType>
      <Generator>MSBuild:UpdateDesignTimeXaml</Generator>
    </EmbeddedResource>
    <EmbeddedResource Include="$(MSBuildThisFileDirectory)Issue10348.xaml">
      <Generator>MSBuild:UpdateDesignTimeXaml</Generator>
    </EmbeddedResource>
    <EmbeddedResource Include="$(MSBuildThisFileDirectory)Issue10333.xaml">
      <Generator>MSBuild:UpdateDesignTimeXaml</Generator>
    </EmbeddedResource>
    <EmbeddedResource Include="$(MSBuildThisFileDirectory)Issue9555.xaml">
      <Generator>MSBuild:UpdateDesignTimeXaml</Generator>
    </EmbeddedResource>
    <EmbeddedResource Include="$(MSBuildThisFileDirectory)Issue10865.xaml">
      <Generator>MSBuild:UpdateDesignTimeXaml</Generator>
    </EmbeddedResource>
    <EmbeddedResource Include="$(MSBuildThisFileDirectory)Issue11190.xaml">
      <Generator>MSBuild:UpdateDesignTimeXaml</Generator>
    </EmbeddedResource>
    <EmbeddedResource Include="$(MSBuildThisFileDirectory)RectTest.xaml">
      <Generator>MSBuild:UpdateDesignTimeXaml</Generator>
    </EmbeddedResource>
    <EmbeddedResource Include="$(MSBuildThisFileDirectory)Issue11050.xaml">
      <Generator>MSBuild:UpdateDesignTimeXaml</Generator>
    </EmbeddedResource>
    <EmbeddedResource Include="$(MSBuildThisFileDirectory)Issue10908.xaml">
      <Generator>MSBuild:UpdateDesignTimeXaml</Generator>
    </EmbeddedResource>
    <EmbeddedResource Include="$(MSBuildThisFileDirectory)Issue11113.xaml">
      <Generator>MSBuild:UpdateDesignTimeXaml</Generator>
    </EmbeddedResource>
    <EmbeddedResource Include="$(MSBuildThisFileDirectory)Issue11120.xaml">
      <Generator>MSBuild:UpdateDesignTimeXaml</Generator>
    </EmbeddedResource>
    <EmbeddedResource Include="$(MSBuildThisFileDirectory)Issue11333.xaml">
      <Generator>MSBuild:UpdateDesignTimeXaml</Generator>
    </EmbeddedResource>
    <EmbeddedResource Include="$(MSBuildThisFileDirectory)Issue11413.xaml">
      <Generator>MSBuild:UpdateDesignTimeXaml</Generator>
    </EmbeddedResource>
    <EmbeddedResource Include="$(MSBuildThisFileDirectory)Issue11224.xaml">
      <Generator>MSBuild:UpdateDesignTimeXaml</Generator>
    </EmbeddedResource>
    <EmbeddedResource Include="$(MSBuildThisFileDirectory)Issue11374.xaml">
      <Generator>MSBuild:UpdateDesignTimeXaml</Generator>
    </EmbeddedResource>
    <EmbeddedResource Include="$(MSBuildThisFileDirectory)Issue11262.xaml">
      <Generator>MSBuild:UpdateDesignTimeXaml</Generator>
    </EmbeddedResource>
    <EmbeddedResource Include="$(MSBuildThisFileDirectory)Issue11547.xaml">
      <Generator>MSBuild:UpdateDesignTimeXaml</Generator>
    </EmbeddedResource>
    <EmbeddedResource Include="$(MSBuildThisFileDirectory)Issue11572.xaml">
      <Generator>MSBuild:UpdateDesignTimeXaml</Generator>
    </EmbeddedResource>
    <EmbeddedResource Include="$(MSBuildThisFileDirectory)Issue11571.xaml">
      <Generator>MSBuild:UpdateDesignTimeXaml</Generator>
    </EmbeddedResource>
    <EmbeddedResource Include="$(MSBuildThisFileDirectory)Issue11715.xaml">
      <Generator>MSBuild:UpdateDesignTimeXaml</Generator>
    </EmbeddedResource>
    <EmbeddedResource Include="$(MSBuildThisFileDirectory)Issue11875.xaml">
      <Generator>MSBuild:UpdateDesignTimeXaml</Generator>
    </EmbeddedResource>
    <EmbeddedResource Include="$(MSBuildThisFileDirectory)Issue11653.xaml">
      <Generator>MSBuild:UpdateDesignTimeXaml</Generator>
    </EmbeddedResource>
    <EmbeddedResource Include="$(MSBuildThisFileDirectory)Issue11737.xaml">
      <Generator>MSBuild:UpdateDesignTimeXaml</Generator>
    </EmbeddedResource>
    <EmbeddedResource Include="$(MSBuildThisFileDirectory)Issue11764.xaml">
      <Generator>MSBuild:UpdateDesignTimeXaml</Generator>
    </EmbeddedResource>
    <EmbeddedResource Include="$(MSBuildThisFileDirectory)Issue11573.xaml">
      <Generator>MSBuild:UpdateDesignTimeXaml</Generator>
    </EmbeddedResource>
    <EmbeddedResource Include="$(MSBuildThisFileDirectory)Issue11496.xaml">
      <Generator>MSBuild:UpdateDesignTimeXaml</Generator>
    </EmbeddedResource>
    <EmbeddedResource Include="$(MSBuildThisFileDirectory)Issue11643.xaml">
      <Generator>MSBuild:UpdateDesignTimeXaml</Generator>
    </EmbeddedResource>
    <EmbeddedResource Include="$(MSBuildThisFileDirectory)Issue11938.xaml">
      <Generator>MSBuild:UpdateDesignTimeXaml</Generator>
    </EmbeddedResource>
    <EmbeddedResource Include="$(MSBuildThisFileDirectory)Issue11209.xaml">
      <Generator>MSBuild:UpdateDesignTimeXaml</Generator>
    </EmbeddedResource>
    <EmbeddedResource Include="$(MSBuildThisFileDirectory)Issue11831.xaml">
      <Generator>MSBuild:UpdateDesignTimeXaml</Generator>
    </EmbeddedResource>
    <EmbeddedResource Include="$(MSBuildThisFileDirectory)Issue11081.xaml">
      <Generator>MSBuild:UpdateDesignTimeXaml</Generator>
    </EmbeddedResource>
    <EmbeddedResource Include="$(MSBuildThisFileDirectory)Issue12374.xaml">
      <Generator>MSBuild:UpdateDesignTimeXaml</Generator>
    </EmbeddedResource>
    <EmbeddedResource Include="$(MSBuildThisFileDirectory)Issue11911.xaml">
      <Generator>MSBuild:UpdateDesignTimeXaml</Generator>
    </EmbeddedResource>
    <EmbeddedResource Include="$(MSBuildThisFileDirectory)Issue11691.xaml">
      <Generator>MSBuild:UpdateDesignTimeXaml</Generator>
    </EmbeddedResource>
    <EmbeddedResource Include="$(MSBuildThisFileDirectory)Issue12911.xaml">
      <Generator>MSBuild:UpdateDesignTimeXaml</Generator>
    </EmbeddedResource>
    <EmbeddedResource Include="$(MSBuildThisFileDirectory)Issue12084.xaml">
      <Generator>MSBuild:UpdateDesignTimeXaml</Generator>
    </EmbeddedResource>
  </ItemGroup>
  <ItemGroup>
    <EmbeddedResource Include="$(MSBuildThisFileDirectory)Bugzilla27417Xaml.xaml">
      <SubType>Designer</SubType>
      <Generator>MSBuild:UpdateDesignTimeXaml</Generator>
    </EmbeddedResource>
  </ItemGroup>
  <ItemGroup>
    <EmbeddedResource Include="$(MSBuildThisFileDirectory)Bugzilla23942.xaml">
      <SubType>Designer</SubType>
      <Generator>MSBuild:UpdateDesignTimeXaml</Generator>
    </EmbeddedResource>
  </ItemGroup>
  <ItemGroup>
    <EmbeddedResource Include="$(MSBuildThisFileDirectory)Bugzilla39636.xaml">
      <SubType>Designer</SubType>
      <Generator>MSBuild:UpdateDesignTimeXaml</Generator>
    </EmbeddedResource>
  </ItemGroup>
  <ItemGroup>
    <EmbeddedResource Include="$(MSBuildThisFileDirectory)PlatformSpecifics_iOSTranslucentNavBarX.xaml">
      <SubType>Designer</SubType>
      <Generator>MSBuild:UpdateDesignTimeXaml</Generator>
    </EmbeddedResource>
  </ItemGroup>
  <ItemGroup>
    <EmbeddedResource Include="$(MSBuildThisFileDirectory)Bugzilla42069_Page.xaml">
      <SubType>Designer</SubType>
      <Generator>MSBuild:UpdateDesignTimeXaml</Generator>
    </EmbeddedResource>
  </ItemGroup>
  <ItemGroup>
    <EmbeddedResource Include="$(MSBuildThisFileDirectory)Bugzilla51642.xaml">
      <SubType>Designer</SubType>
      <Generator>MSBuild:UpdateDesignTimeXaml</Generator>
    </EmbeddedResource>
  </ItemGroup>
  <ItemGroup>
    <EmbeddedResource Include="$(MSBuildThisFileDirectory)Bugzilla45722Xaml0.xaml">
      <SubType>Designer</SubType>
      <Generator>MSBuild:UpdateDesignTimeXaml</Generator>
    </EmbeddedResource>
  </ItemGroup>
  <ItemGroup>
    <EmbeddedResource Include="$(MSBuildThisFileDirectory)GitHub1331.xaml">
      <SubType>Designer</SubType>
      <Generator>MSBuild:UpdateDesignTimeXaml</Generator>
    </EmbeddedResource>
  </ItemGroup>
  <ItemGroup>
    <EmbeddedResource Include="$(MSBuildThisFileDirectory)Bugzilla60045.xaml">
      <SubType>Designer</SubType>
      <Generator>MSBuild:UpdateDesignTimeXaml</Generator>
    </EmbeddedResource>
  </ItemGroup>
  <ItemGroup>
    <EmbeddedResource Include="$(MSBuildThisFileDirectory)Issue2625.xaml">
      <SubType>Designer</SubType>
      <Generator>MSBuild:UpdateDesignTimeXaml</Generator>
    </EmbeddedResource>
  </ItemGroup>
  <ItemGroup>
    <Folder Include="$(MSBuildThisFileDirectory)Controls\" />
    <EmbeddedResource Include="$(MSBuildThisFileDirectory)Issue2858.xaml">
      <SubType>Designer</SubType>
      <Generator>MSBuild:UpdateDesignTimeXaml</Generator>
    </EmbeddedResource>
  </ItemGroup>
  <ItemGroup>
    <EmbeddedResource Include="$(MSBuildThisFileDirectory)Issue1588.xaml">
      <SubType>Designer</SubType>
      <Generator>MSBuild:UpdateDesignTimeXaml</Generator>
    </EmbeddedResource>
  </ItemGroup>
  <ItemGroup>
    <EmbeddedResource Include="$(MSBuildThisFileDirectory)Bugzilla60787.xaml">
      <SubType>Designer</SubType>
      <Generator>MSBuild:UpdateDesignTimeXaml</Generator>
    </EmbeddedResource>
  </ItemGroup>
  <ItemGroup>
    <EmbeddedResource Include="$(MSBuildThisFileDirectory)Issue3979.xaml">
      <SubType>Designer</SubType>
      <Generator>MSBuild:UpdateDesignTimeXaml</Generator>
    </EmbeddedResource>
  </ItemGroup>
  <ItemGroup>
    <EmbeddedResource Include="$(MSBuildThisFileDirectory)Issue7167.xaml">
      <SubType>Designer</SubType>
      <Generator>MSBuild:UpdateDesignTimeXaml</Generator>
    </EmbeddedResource>
  </ItemGroup>
  <ItemGroup>
    <EmbeddedResource Include="$(MSBuildThisFileDirectory)Issue4194.xaml">
      <SubType>Designer</SubType>
      <Generator>MSBuild:UpdateDesignTimeXaml</Generator>
    </EmbeddedResource>
  </ItemGroup>
  <ItemGroup>
    <EmbeddedResource Include="$(MSBuildThisFileDirectory)Issue4360.xaml">
      <SubType>Designer</SubType>
      <Generator>MSBuild:UpdateDesignTimeXaml</Generator>
    </EmbeddedResource>
  </ItemGroup>
  <ItemGroup>
    <EmbeddedResource Include="$(MSBuildThisFileDirectory)Issue5057.xaml">
      <SubType>Designer</SubType>
      <Generator>MSBuild:UpdateDesignTimeXaml</Generator>
    </EmbeddedResource>
  </ItemGroup>
  <ItemGroup>
    <EmbeddedResource Include="$(MSBuildThisFileDirectory)Issue5003.xaml">
      <SubType>Designer</SubType>
      <Generator>MSBuild:UpdateDesignTimeXaml</Generator>
    </EmbeddedResource>
  </ItemGroup>
  <ItemGroup>
    <EmbeddedResource Include="$(MSBuildThisFileDirectory)CollectionViewBindingErrors.xaml">
      <SubType>Designer</SubType>
      <Generator>MSBuild:UpdateDesignTimeXaml</Generator>
    </EmbeddedResource>
  </ItemGroup>
  <ItemGroup>
    <EmbeddedResource Include="$(MSBuildThisFileDirectory)Github3847.xaml">
      <SubType>Designer</SubType>
      <Generator>MSBuild:UpdateDesignTimeXaml</Generator>
    </EmbeddedResource>
  </ItemGroup>
  <ItemGroup>
    <EmbeddedResource Include="$(MSBuildThisFileDirectory)Issue4684.xaml">
      <SubType>Designer</SubType>
      <Generator>MSBuild:UpdateDesignTimeXaml</Generator>
    </EmbeddedResource>
  </ItemGroup>
  <ItemGroup>
    <EmbeddedResource Include="$(MSBuildThisFileDirectory)_TemplateMarkup.xaml">
      <SubType>Designer</SubType>
      <Generator>MSBuild:UpdateDesignTimeXaml</Generator>
    </EmbeddedResource>
    <EmbeddedResource Include="$(MSBuildThisFileDirectory)Issue5801.xaml">
      <SubType>Designer</SubType>
      <Generator>MSBuild:UpdateDesignTimeXaml</Generator>
    </EmbeddedResource>
    <EmbeddedResource Include="$(MSBuildThisFileDirectory)A11yTabIndex.xaml">
      <SubType>Designer</SubType>
      <Generator>MSBuild:UpdateDesignTimeXaml</Generator>
    </EmbeddedResource>
  </ItemGroup>
  <ItemGroup>
    <EmbeddedResource Include="$(MSBuildThisFileDirectory)Issue4915.xaml">
      <SubType>Designer</SubType>
      <Generator>MSBuild:UpdateDesignTimeXaml</Generator>
    </EmbeddedResource>
  </ItemGroup>
  <ItemGroup>
    <EmbeddedResource Include="$(MSBuildThisFileDirectory)Issue5949_1.xaml">
      <SubType>Designer</SubType>
      <Generator>MSBuild:UpdateDesignTimeXaml</Generator>
    </EmbeddedResource>
  </ItemGroup>
  <ItemGroup>
    <EmbeddedResource Include="$(MSBuildThisFileDirectory)Issue5949_2.xaml">
      <SubType>Designer</SubType>
      <Generator>MSBuild:UpdateDesignTimeXaml</Generator>
    </EmbeddedResource>
  </ItemGroup>
  <ItemGroup>
    <EmbeddedResource Include="$(MSBuildThisFileDirectory)Issue4992.xaml">
      <SubType>Designer</SubType>
      <Generator>MSBuild:UpdateDesignTimeXaml</Generator>
    </EmbeddedResource>
  </ItemGroup>
  <ItemGroup>
    <EmbeddedResource Include="$(MSBuildThisFileDirectory)Issue6130.xaml">
      <SubType>Designer</SubType>
      <Generator>MSBuild:UpdateDesignTimeXaml</Generator>
    </EmbeddedResource>
  </ItemGroup>
  <ItemGroup>
    <Compile Update="$(MSBuildThisFileDirectory)Issue6130.xaml.cs">
      <DependentUpon>Issue6130.xaml</DependentUpon>
    </Compile>
    <Compile Update="$(MSBuildThisFileDirectory)Issue6644.xaml.cs">
      <DependentUpon>Issue6644.xaml</DependentUpon>
    </Compile>
    <Compile Update="$(MSBuildThisFileDirectory)Issue6254.xaml.cs">
      <DependentUpon>Issue6254.xaml</DependentUpon>
    </Compile>
    <Compile Update="$(MSBuildThisFileDirectory)Issue5749.xaml.cs">
      <DependentUpon>Issue5749.xaml</DependentUpon>
    </Compile>
    <Compile Update="$(MSBuildThisFileDirectory)Issue5108.xaml.cs">
      <DependentUpon>Issue5108.xaml</DependentUpon>
    </Compile>
    <Compile Update="$(MSBuildThisFileDirectory)Issue7357.xaml.cs">
      <DependentUpon>Issue7357.xaml</DependentUpon>
    </Compile>
    <Compile Update="$(MSBuildThisFileDirectory)Issue7792.xaml.cs">
      <DependentUpon>Issue7792.xaml</DependentUpon>
    </Compile>
    <Compile Update="$(MSBuildThisFileDirectory)Issue7789.xaml.cs">
      <DependentUpon>Issue7789.xaml</DependentUpon>
    </Compile>
    <Compile Update="$(MSBuildThisFileDirectory)Issue7519Xaml.xaml.cs">
      <DependentUpon>Issue7519Xaml.xaml</DependentUpon>
    </Compile>
    <Compile Update="$(MSBuildThisFileDirectory)Issue7817.xaml.cs">
      <DependentUpon>Issue7817.xaml</DependentUpon>
    </Compile>
    <Compile Update="$(MSBuildThisFileDirectory)Issue7519Xaml.xaml.cs">
      <DependentUpon>Issue7519Xaml.xaml</DependentUpon>
    </Compile>
    <Compile Update="$(MSBuildThisFileDirectory)Issue5354.xaml.cs">
      <DependentUpon>Issue5354.xaml</DependentUpon>
    </Compile>
    <Compile Update="$(MSBuildThisFileDirectory)Issue7621.xaml.cs">
      <DependentUpon>Issue7621.xaml</DependentUpon>
    </Compile>
    <Compile Update="$(MSBuildThisFileDirectory)Issue7512.xaml.cs">
      <DependentUpon>Issue7512.xaml</DependentUpon>
    </Compile>
    <Compile Update="$(MSBuildThisFileDirectory)Issue7593.xaml.cs">
      <DependentUpon>Issue7593.xaml</DependentUpon>
    </Compile>
    <Compile Update="$(MSBuildThisFileDirectory)Issue7758.xaml.cs">
      <DependentUpon>Issue7758.xaml</DependentUpon>
    </Compile>
    <Compile Update="$(MSBuildThisFileDirectory)Issue7943.xaml.cs">
      <DependentUpon>Issue7943.xaml</DependentUpon>
    </Compile>
    <Compile Update="$(MSBuildThisFileDirectory)Issue7993.xaml.cs">
      <DependentUpon>Issue7993.xaml</DependentUpon>
    </Compile>
    <Compile Update="$(MSBuildThisFileDirectory)Issue7865.xaml.cs">
      <DependentUpon>Issue7865.xaml</DependentUpon>
    </Compile>
    <Compile Update="$(MSBuildThisFileDirectory)Issue8263.xaml.cs">
      <DependentUpon>Issue8263.xaml</DependentUpon>
    </Compile>
    <Compile Update="$(MSBuildThisFileDirectory)Issue8508.xaml.cs">
      <DependentUpon>Issue8508.xaml</DependentUpon>
    </Compile>
  </ItemGroup>
  <ItemGroup>
    <EmbeddedResource Include="$(MSBuildThisFileDirectory)Issue1455.xaml">
      <SubType>Designer</SubType>
      <Generator>MSBuild:UpdateDesignTimeXaml</Generator>
    </EmbeddedResource>
    <EmbeddedResource Include="$(MSBuildThisFileDirectory)Issue5268.xaml">
      <SubType>Designer</SubType>
      <Generator>MSBuild:UpdateDesignTimeXaml</Generator>
    </EmbeddedResource>
  </ItemGroup>
  <ItemGroup>
    <EmbeddedResource Include="$(MSBuildThisFileDirectory)Issue5046.xaml">
      <SubType>Designer</SubType>
      <Generator>MSBuild:UpdateDesignTimeXaml</Generator>
    </EmbeddedResource>
  </ItemGroup>
  <ItemGroup>
    <EmbeddedResource Include="$(MSBuildThisFileDirectory)Issue6644.xaml">
    </EmbeddedResource>
    <EmbeddedResource Include="$(MSBuildThisFileDirectory)Github5623.xaml">
      <SubType>Designer</SubType>
      <Generator>MSBuild:UpdateDesignTimeXaml</Generator>
    </EmbeddedResource>
    <EmbeddedResource Include="$(MSBuildThisFileDirectory)Issue3798.xaml">
      <SubType>Designer</SubType>
      <Generator>MSBuild:UpdateDesignTimeXaml</Generator>
    </EmbeddedResource>
  </ItemGroup>
  <ItemGroup>
    <EmbeddedResource Include="$(MSBuildThisFileDirectory)Issue5749.xaml">
      <SubType>Designer</SubType>
      <Generator>MSBuild:UpdateDesignTimeXaml</Generator>
    </EmbeddedResource>
  </ItemGroup>
  <ItemGroup>
    <EmbeddedResource Include="$(MSBuildThisFileDirectory)Issue5108.xaml">
      <SubType>Designer</SubType>
      <Generator>MSBuild:UpdateDesignTimeXaml</Generator>
    </EmbeddedResource>
  </ItemGroup>
  <ItemGroup>
    <EmbeddedResource Include="$(MSBuildThisFileDirectory)Issue7357.xaml">
      <SubType>Designer</SubType>
      <Generator>MSBuild:UpdateDesignTimeXaml</Generator>
    </EmbeddedResource>
  </ItemGroup>
  <ItemGroup>
    <EmbeddedResource Include="$(MSBuildThisFileDirectory)Issue7519Xaml.xaml">
      <SubType>Designer</SubType>
      <Generator>MSBuild:UpdateDesignTimeXaml</Generator>
    </EmbeddedResource>
  </ItemGroup>
  <ItemGroup>
    <EmbeddedResource Include="$(MSBuildThisFileDirectory)Issue7621.xaml">
      <SubType>Designer</SubType>
      <Generator>MSBuild:UpdateDesignTimeXaml</Generator>
    </EmbeddedResource>
  </ItemGroup>
  <ItemGroup>
    <EmbeddedResource Include="$(MSBuildThisFileDirectory)Issue7512.xaml">
      <SubType>Designer</SubType>
      <Generator>MSBuild:UpdateDesignTimeXaml</Generator>
    </EmbeddedResource>
  </ItemGroup>
  <ItemGroup>
    <EmbeddedResource Include="$(MSBuildThisFileDirectory)Issue5354.xaml">
      <SubType>Designer</SubType>
      <Generator>MSBuild:UpdateDesignTimeXaml</Generator>
    </EmbeddedResource>
  </ItemGroup>
  <ItemGroup>
    <EmbeddedResource Include="$(MSBuildThisFileDirectory)Issue4459.xaml">
      <SubType>Designer</SubType>
      <Generator>MSBuild:UpdateDesignTimeXaml</Generator>
    </EmbeddedResource>
  </ItemGroup>
  <ItemGroup>
    <EmbeddedResource Include="$(MSBuildThisFileDirectory)Issue7593.xaml">
      <SubType>Designer</SubType>
      <Generator>MSBuild:UpdateDesignTimeXaml</Generator>
    </EmbeddedResource>
    <EmbeddedResource Include="$(MSBuildThisFileDirectory)Issue7789.xaml">
      <SubType>Designer</SubType>
      <Generator>MSBuild:UpdateDesignTimeXaml</Generator>
    </EmbeddedResource>
  </ItemGroup>
  <ItemGroup>
    <EmbeddedResource Include="$(MSBuildThisFileDirectory)Issue7865.xaml">
      <SubType>Designer</SubType>
      <Generator>MSBuild:UpdateDesignTimeXaml</Generator>
    </EmbeddedResource>
  </ItemGroup>
  <ItemGroup>
    <EmbeddedResource Include="$(MSBuildThisFileDirectory)Issue7792.xaml">
      <SubType>Designer</SubType>
      <Generator>MSBuild:UpdateDesignTimeXaml</Generator>
    </EmbeddedResource>
    <EmbeddedResource Include="$(MSBuildThisFileDirectory)Issue7758.xaml">
      <SubType>Designer</SubType>
      <Generator>MSBuild:UpdateDesignTimeXaml</Generator>
    </EmbeddedResource>
  </ItemGroup>
  <ItemGroup>
    <EmbeddedResource Include="$(MSBuildThisFileDirectory)Issue7817.xaml">
      <SubType>Designer</SubType>
      <Generator>MSBuild:UpdateDesignTimeXaml</Generator>
    </EmbeddedResource>
    <EmbeddedResource Include="$(MSBuildThisFileDirectory)Issue7943.xaml">
      <SubType>Designer</SubType>
      <Generator>MSBuild:UpdateDesignTimeXaml</Generator>
    </EmbeddedResource>
  </ItemGroup>
  <ItemGroup>
    <EmbeddedResource Include="$(MSBuildThisFileDirectory)Issue7993.xaml">
      <SubType>Designer</SubType>
      <Generator>MSBuild:UpdateDesignTimeXaml</Generator>
    </EmbeddedResource>
  </ItemGroup>
  <ItemGroup>
    <EmbeddedResource Include="$(MSBuildThisFileDirectory)Issue7803.xaml">
      <SubType>Designer</SubType>
      <Generator>MSBuild:UpdateDesignTimeXaml</Generator>
    </EmbeddedResource>
  </ItemGroup>
  <ItemGroup>
    <EmbeddedResource Include="$(MSBuildThisFileDirectory)Issue5577.xaml">
      <SubType>Designer</SubType>
      <Generator>MSBuild:UpdateDesignTimeXaml</Generator>
    </EmbeddedResource>
  </ItemGroup>
  <ItemGroup>
    <EmbeddedResource Include="$(MSBuildThisFileDirectory)Issue8263.xaml">
      <Generator>MSBuild:UpdateDesignTimeXaml</Generator>
    </EmbeddedResource>
  </ItemGroup>
  <ItemGroup>
    <EmbeddedResource Include="$(MSBuildThisFileDirectory)Issue7048.xaml">
      <SubType>Designer</SubType>
      <Generator>MSBuild:UpdateDesignTimeXaml</Generator>
    </EmbeddedResource>
  </ItemGroup>
  <ItemGroup>
    <EmbeddedResource Include="$(MSBuildThisFileDirectory)Issue8529_1.xaml">
      <Generator>MSBuild:UpdateDesignTimeXaml</Generator>
    </EmbeddedResource>
  </ItemGroup>
  <ItemGroup>
    <EmbeddedResource Include="$(MSBuildThisFileDirectory)Issue6693.xaml">
      <SubType>Designer</SubType>
      <Generator>MSBuild:UpdateDesignTimeXaml</Generator>
    </EmbeddedResource>
  </ItemGroup>
  <ItemGroup>
    <EmbeddedResource Include="$(MSBuildThisFileDirectory)Issue8508.xaml">
      <SubType>Designer</SubType>
      <Generator>MSBuild:UpdateDesignTimeXaml</Generator>
    </EmbeddedResource>
  </ItemGroup>
  <ItemGroup>
    <EmbeddedResource Include="$(MSBuildThisFileDirectory)Issue4744.xaml">
      <SubType>Designer</SubType>
      <Generator>MSBuild:UpdateDesignTimeXaml</Generator>
    </EmbeddedResource>
  </ItemGroup>
  <ItemGroup>
    <EmbeddedResource Include="$(MSBuildThisFileDirectory)Issue3228.xaml">
      <SubType>Designer</SubType>
      <Generator>MSBuild:UpdateDesignTimeXaml</Generator>
    </EmbeddedResource>
  </ItemGroup>
  <ItemGroup>
    <EmbeddedResource Include="$(MSBuildThisFileDirectory)Issue2172.xaml">
      <SubType>Designer</SubType>
      <Generator>MSBuild:UpdateDesignTimeXaml</Generator>
    </EmbeddedResource>
    <EmbeddedResource Include="$(MSBuildThisFileDirectory)Issue8902.xaml">
      <SubType>Designer</SubType>
      <Generator>MSBuild:UpdateDesignTimeXaml</Generator>
    </EmbeddedResource>
    <EmbeddedResource Include="$(MSBuildThisFileDirectory)Issue9682.xaml">
      <SubType>Designer</SubType>
      <Generator>MSBuild:UpdateDesignTimeXaml</Generator>
    </EmbeddedResource>
  </ItemGroup>
  <ItemGroup>
    <EmbeddedResource Include="$(MSBuildThisFileDirectory)Issue6403.xaml">
      <SubType>Designer</SubType>
      <Generator>MSBuild:UpdateDesignTimeXaml</Generator>
    </EmbeddedResource>
    <EmbeddedResource Include="$(MSBuildThisFileDirectory)Issue9196.xaml">
      <SubType>Designer</SubType>
      <Generator>MSBuild:UpdateDesignTimeXaml</Generator>
    </EmbeddedResource>
  </ItemGroup>
  <ItemGroup>
    <EmbeddedResource Include="$(MSBuildThisFileDirectory)Issue6184.xaml">
      <SubType>Designer</SubType>
      <Generator>MSBuild:UpdateDesignTimeXaml</Generator>
    </EmbeddedResource>
  </ItemGroup>
  <ItemGroup>
    <EmbeddedResource Include="$(MSBuildThisFileDirectory)Issue8715.xaml">
      <SubType>Designer</SubType>
      <Generator>MSBuild:UpdateDesignTimeXaml</Generator>
    </EmbeddedResource>
    <EmbeddedResource Include="$(MSBuildThisFileDirectory)Issue9783.xaml">
      <SubType>Designer</SubType>
      <Generator>MSBuild:UpdateDesignTimeXaml</Generator>
    </EmbeddedResource>
  </ItemGroup>
  <ItemGroup>
    <EmbeddedResource Include="$(MSBuildThisFileDirectory)Issue8308.xaml">
      <SubType>Designer</SubType>
      <Generator>MSBuild:UpdateDesignTimeXaml</Generator>
    </EmbeddedResource>
    <EmbeddedResource Include="$(MSBuildThisFileDirectory)Issue6698View2.xaml">
      <SubType>Designer</SubType>
      <Generator>MSBuild:UpdateDesignTimeXaml</Generator>
    </EmbeddedResource>
  </ItemGroup>
  <ItemGroup>
    <EmbeddedResource Include="$(MSBuildThisFileDirectory)Issue7242.xaml">
      <SubType>Designer</SubType>
      <Generator>MSBuild:UpdateDesignTimeXaml</Generator>
    </EmbeddedResource>
  </ItemGroup>
  <ItemGroup>
    <EmbeddedResource Include="$(MSBuildThisFileDirectory)Github9536.xaml">
      <SubType>Designer</SubType>
      <Generator>MSBuild:UpdateDesignTimeXaml</Generator>
    </EmbeddedResource>
    <EmbeddedResource Include="$(MSBuildThisFileDirectory)Issue10482.xaml">
      <SubType>Designer</SubType>
      <Generator>MSBuild:UpdateDesignTimeXaml</Generator>
    </EmbeddedResource>
    <EmbeddedResource Include="$(MSBuildThisFileDirectory)Issue9279.xaml">
      <SubType>Designer</SubType>
      <Generator>MSBuild:UpdateDesignTimeXaml</Generator>
    </EmbeddedResource>
  </ItemGroup>
  <ItemGroup>
    <EmbeddedResource Include="$(MSBuildThisFileDirectory)Issue11259.xaml">
      <SubType>Designer</SubType>
      <Generator>MSBuild:UpdateDesignTimeXaml</Generator>
    </EmbeddedResource>
  </ItemGroup>
  <ItemGroup>
    <EmbeddedResource Include="$(MSBuildThisFileDirectory)Issue11709.xaml">
      <SubType>Designer</SubType>
      <Generator>MSBuild:UpdateDesignTimeXaml</Generator>
    </EmbeddedResource>
    <EmbeddedResource Include="$(MSBuildThisFileDirectory)Issue11794.xaml">
      <SubType>Designer</SubType>
      <Generator>MSBuild:UpdateDesignTimeXaml</Generator>
    </EmbeddedResource>
  </ItemGroup>
  <ItemGroup>
    <EmbeddedResource Include="$(MSBuildThisFileDirectory)Issue10897.xaml">
      <SubType>Designer</SubType>
      <Generator>MSBuild:UpdateDesignTimeXaml</Generator>
    </EmbeddedResource>
    <EmbeddedResource Include="$(MSBuildThisFileDirectory)Issue12344.xaml">
      <SubType>Designer</SubType>
      <Generator>MSBuild:UpdateDesignTimeXaml</Generator>
    </EmbeddedResource>
  </ItemGroup>
</Project><|MERGE_RESOLUTION|>--- conflicted
+++ resolved
@@ -1640,11 +1640,8 @@
     <Compile Include="$(MSBuildThisFileDirectory)Issue12777.cs" />
     <Compile Include="$(MSBuildThisFileDirectory)Issue11911.xaml.cs" />
     <Compile Include="$(MSBuildThisFileDirectory)Issue11691.xaml.cs" />
-<<<<<<< HEAD
     <Compile Include="$(MSBuildThisFileDirectory)Issue12911.xaml.cs" />
-=======
     <Compile Include="$(MSBuildThisFileDirectory)Issue8988.cs" />
->>>>>>> 865f9fba
     <Compile Include="$(MSBuildThisFileDirectory)Issue12084.xaml.cs" />
     <Compile Include="$(MSBuildThisFileDirectory)Issue12512.cs" />
   </ItemGroup>
