<?xml version="1.0" encoding="utf-8"?>
<Project xmlns="http://schemas.microsoft.com/developer/msbuild/2003">
  <PropertyGroup>
    <MSBuildAllProjects>$(MSBuildAllProjects);$(MSBuildThisFileFullPath)</MSBuildAllProjects>
    <HasSharedItems>true</HasSharedItems>
    <SharedGUID>0f0db9cc-ea65-429c-9363-38624bf8f49c</SharedGUID>
  </PropertyGroup>
  <PropertyGroup Label="Configuration">
    <Import_RootNamespace>Xamarin.Forms.Controls.Issues</Import_RootNamespace>
  </PropertyGroup>
  <ItemGroup>
    <Compile Include="$(MSBuildThisFileDirectory)CollectionViewGroupTypeIssue.cs" />
    <Compile Include="$(MSBuildThisFileDirectory)Issue3228.xaml.cs">
      <DependentUpon>Issue3228.xaml</DependentUpon>
      <SubType>Code</SubType>
    </Compile>
    <Compile Include="$(MSBuildThisFileDirectory)Issue8262.cs" />
    <Compile Include="$(MSBuildThisFileDirectory)Issue8902.xaml.cs">
      <DependentUpon>Issue8902.xaml</DependentUpon>
      <SubType>Code</SubType>
    </Compile>
    <Compile Include="$(MSBuildThisFileDirectory)Issue9006.cs" />
    <Compile Include="$(MSBuildThisFileDirectory)Issue8207.xaml.cs" />
    <Compile Include="$(MSBuildThisFileDirectory)Issue6362.cs" />
    <Compile Include="$(MSBuildThisFileDirectory)Issue7393.cs" />
    <Compile Include="$(MSBuildThisFileDirectory)Issue7505.cs" />
    <Compile Include="$(MSBuildThisFileDirectory)CollectionViewItemsSourceTypes.cs" />
    <Compile Include="$(MSBuildThisFileDirectory)Issue1455.xaml.cs">
      <DependentUpon>Issue1455.xaml</DependentUpon>
      <SubType>Code</SubType>
    </Compile>
    <Compile Include="$(MSBuildThisFileDirectory)CollectionViewHeaderFooterString.cs" />
    <Compile Include="$(MSBuildThisFileDirectory)CollectionViewHeaderFooterTemplate.cs" />
    <Compile Include="$(MSBuildThisFileDirectory)CollectionViewHeaderFooterView.cs" />
    <Compile Include="$(MSBuildThisFileDirectory)CollectionViewItemsUpdatingScrollMode.cs" />
    <Compile Include="$(MSBuildThisFileDirectory)Issue4606.cs" />
    <Compile Include="$(MSBuildThisFileDirectory)Issue8644.cs" />
    <Compile Include="$(MSBuildThisFileDirectory)Issue8177.cs" />
    <Compile Include="$(MSBuildThisFileDirectory)Issue4744.xaml.cs">
      <DependentUpon>Issue4744.xaml</DependentUpon>
    </Compile>
    <Compile Include="$(MSBuildThisFileDirectory)Issue7773.cs" />
    <Compile Include="$(MSBuildThisFileDirectory)Issue8186.cs" />
    <Compile Include="$(MSBuildThisFileDirectory)Issue2172.xaml.cs">
      <DependentUpon>Issue2172.xaml</DependentUpon>
      <SubType>Code</SubType>
    </Compile>
    <Compile Include="$(MSBuildThisFileDirectory)Issue3475.cs" />
    <Compile Include="$(MSBuildThisFileDirectory)Issue5168.cs" />
    <Compile Include="$(MSBuildThisFileDirectory)Issue5749.xaml.cs">
      <SubType>Code</SubType>
    </Compile>
    <Compile Include="$(MSBuildThisFileDirectory)Issue6556.cs" />
    <Compile Include="$(MSBuildThisFileDirectory)Issue5830.cs" />
    <Compile Include="$(MSBuildThisFileDirectory)Issue6476.cs" />
    <Compile Include="$(MSBuildThisFileDirectory)Issue6693.xaml.cs">
      <DependentUpon>Issue6693.xaml</DependentUpon>
      <SubType>Code</SubType>
    </Compile>
    <Compile Include="$(MSBuildThisFileDirectory)Issue7396.cs" />
    <Compile Include="$(MSBuildThisFileDirectory)Issue7825.cs" />
    <Compile Include="$(MSBuildThisFileDirectory)Issue2271.cs" />
    <Compile Include="$(MSBuildThisFileDirectory)Issue5354.xaml.cs">
      <DependentUpon>Issue5354.xaml</DependentUpon>
      <SubType>Code</SubType>
    </Compile>
    <Compile Include="$(MSBuildThisFileDirectory)Issue5868.cs" />
    <Compile Include="$(MSBuildThisFileDirectory)Issue6963.cs" />
    <Compile Include="$(MSBuildThisFileDirectory)Issue7048.xaml.cs">
      <DependentUpon>Issue7048.xaml</DependentUpon>
      <SubType>Code</SubType>
    </Compile>
    <Compile Include="$(MSBuildThisFileDirectory)Issue7181.cs" />
    <Compile Include="$(MSBuildThisFileDirectory)Issue5367.cs" />
    <Compile Include="$(MSBuildThisFileDirectory)Issue6878.cs" />
    <Compile Include="$(MSBuildThisFileDirectory)Issue7253.cs" />
    <Compile Include="$(MSBuildThisFileDirectory)Issue7581.cs" />
    <Compile Include="$(MSBuildThisFileDirectory)Issue7361.cs" />
    <Compile Include="$(MSBuildThisFileDirectory)Issue7621.xaml.cs">
      <SubType>Code</SubType>
    </Compile>
    <Compile Include="$(MSBuildThisFileDirectory)Issue6889.cs" />
    <Compile Include="$(MSBuildThisFileDirectory)Issue6945.cs" />
    <Compile Include="$(MSBuildThisFileDirectory)Issue7313.cs" />
    <Compile Include="$(MSBuildThisFileDirectory)Issue5500.cs" />
    <Compile Include="$(MSBuildThisFileDirectory)Issue8148.cs" />
    <Compile Include="$(MSBuildThisFileDirectory)Issue8008.cs" />
    <Compile Include="$(MSBuildThisFileDirectory)Issue6640.cs" />
    <Compile Include="$(MSBuildThisFileDirectory)Issue7556.cs" />
    <Compile Include="$(MSBuildThisFileDirectory)Issue5108.xaml.cs">
      <SubType>Code</SubType>
    </Compile>
    <Compile Include="$(MSBuildThisFileDirectory)Issue7329.cs" />
    <Compile Include="$(MSBuildThisFileDirectory)Issue7290.cs" />
    <Compile Include="$(MSBuildThisFileDirectory)Issue7240.cs" />
    <Compile Include="$(MSBuildThisFileDirectory)Issue5046.xaml.cs">
      <DependentUpon>Issue5046.xaml</DependentUpon>
      <SubType>Code</SubType>
    </Compile>
    <Compile Include="$(MSBuildThisFileDirectory)Issue6609.cs" />
    <Compile Include="$(MSBuildThisFileDirectory)Issue6802.cs" />
    <Compile Include="$(MSBuildThisFileDirectory)Issue6644.xaml.cs">
      <SubType>Code</SubType>
    </Compile>
    <Compile Include="$(MSBuildThisFileDirectory)Issue7049.cs" />
    <Compile Include="$(MSBuildThisFileDirectory)Issue7061.cs" />
    <Compile Include="$(MSBuildThisFileDirectory)Issue7385.cs" />
    <Compile Include="$(MSBuildThisFileDirectory)Issue7111.cs" />
    <Compile Include="$(MSBuildThisFileDirectory)Issue7357.xaml.cs">
      <SubType>Code</SubType>
    </Compile>
    <Compile Include="$(MSBuildThisFileDirectory)Issue7512.xaml.cs">
      <SubType>Code</SubType>
    </Compile>
    <Compile Include="$(MSBuildThisFileDirectory)Issue7519.cs" />
    <Compile Include="$(MSBuildThisFileDirectory)Issue7519Xaml.xaml.cs">
      <SubType>Code</SubType>
    </Compile>
    <Compile Include="$(MSBuildThisFileDirectory)Issue7700.cs" />
    <Compile Include="$(MSBuildThisFileDirectory)Issue7758.xaml.cs">
      <SubType>Code</SubType>
    </Compile>
    <Compile Include="$(MSBuildThisFileDirectory)Issue7593.xaml.cs">
      <SubType>Code</SubType>
    </Compile>
    <Compile Include="$(MSBuildThisFileDirectory)Issue7992.cs" />
    <Compile Include="$(MSBuildThisFileDirectory)Issue7792.xaml.cs">
      <SubType>Code</SubType>
    </Compile>
    <Compile Include="$(MSBuildThisFileDirectory)Issue7789.xaml.cs">
      <SubType>Code</SubType>
    </Compile>
    <Compile Include="$(MSBuildThisFileDirectory)Issue7817.xaml.cs">
      <SubType>Code</SubType>
    </Compile>
    <Compile Include="$(MSBuildThisFileDirectory)Issue7823.cs" />
    <Compile Include="$(MSBuildThisFileDirectory)Issue7943.xaml.cs">
      <SubType>Code</SubType>
    </Compile>
    <Compile Include="$(MSBuildThisFileDirectory)Issue7993.xaml.cs">
      <SubType>Code</SubType>
    </Compile>
    <Compile Include="$(MSBuildThisFileDirectory)Issue7865.xaml.cs">
      <SubType>Code</SubType>
    </Compile>
    <Compile Include="$(MSBuildThisFileDirectory)Issue7803.xaml.cs">
      <DependentUpon>Issue7803.xaml</DependentUpon>
    </Compile>
    <Compile Include="$(MSBuildThisFileDirectory)Issue8087.cs" />
    <Compile Include="$(MSBuildThisFileDirectory)Issue8203.cs" />
    <Compile Include="$(MSBuildThisFileDirectory)Issue8222.cs" />
    <Compile Include="$(MSBuildThisFileDirectory)Issue8167.cs" />
    <Compile Include="$(MSBuildThisFileDirectory)Issue8345.cs" />
    <Compile Include="$(MSBuildThisFileDirectory)Issue8366.cs" />
    <Compile Include="$(MSBuildThisFileDirectory)Issue8269.cs" />
    <Compile Include="$(MSBuildThisFileDirectory)Issue8526.cs" />
    <Compile Include="$(MSBuildThisFileDirectory)Issue8529.cs" />
    <Compile Include="$(MSBuildThisFileDirectory)Issue8529_1.xaml.cs">
      <DependentUpon>Issue8529_1.xaml</DependentUpon>
      <SubType>Code</SubType>
    </Compile>
    <Compile Include="$(MSBuildThisFileDirectory)Issue8508.xaml.cs">
      <SubType>Code</SubType>
    </Compile>
    <Compile Include="$(MSBuildThisFileDirectory)Issue7963.cs" />
    <Compile Include="$(MSBuildThisFileDirectory)Issue8741.cs" />
    <Compile Include="$(MSBuildThisFileDirectory)Issue8743.cs" />
<<<<<<< HEAD
    <Compile Include="$(MSBuildThisFileDirectory)Issue9087.cs" />
    <Compile Include="$(MSBuildThisFileDirectory)Issue9355.cs" />
=======
    <Compile Include="$(MSBuildThisFileDirectory)Issue8784.cs" />
    <Compile Include="$(MSBuildThisFileDirectory)Issue9360.cs" />
>>>>>>> 8c3de6fb
    <Compile Include="$(MSBuildThisFileDirectory)RefreshViewTests.cs" />
    <Compile Include="$(MSBuildThisFileDirectory)Issue7338.cs" />
    <Compile Include="$(MSBuildThisFileDirectory)ScrollToGroup.cs" />
    <Compile Include="$(MSBuildThisFileDirectory)NestedCollectionViews.cs" />
    <Compile Include="$(MSBuildThisFileDirectory)Issue7339.cs" />
    <Compile Include="$(MSBuildThisFileDirectory)ShellAppearanceChange.cs" />
    <Compile Include="$(MSBuildThisFileDirectory)ShellModal.cs" />
    <Compile Include="$(MSBuildThisFileDirectory)ShellFlyoutBehavior.cs" />
    <Compile Include="$(MSBuildThisFileDirectory)Issue7128.cs" />
    <Compile Include="$(MSBuildThisFileDirectory)ShellItemIsVisible.cs" />
    <Compile Include="$(MSBuildThisFileDirectory)ShellGestures.cs" />
    <Compile Include="$(MSBuildThisFileDirectory)ShellBackButtonBehavior.cs" />
    <Compile Include="$(MSBuildThisFileDirectory)Issue7102.cs" />
    <Compile Include="$(MSBuildThisFileDirectory)ShellInsets.cs" />
    <Compile Include="$(MSBuildThisFileDirectory)CollectionViewGrouping.cs" />
    <Compile Include="$(MSBuildThisFileDirectory)Issue5412.cs" />
    <Compile Include="$(MSBuildThisFileDirectory)Helpers\GarbageCollectionHelper.cs" />
    <Compile Include="$(MSBuildThisFileDirectory)Issue4879.cs" />
    <Compile Include="$(MSBuildThisFileDirectory)Issue5518.cs" />
    <Compile Include="$(MSBuildThisFileDirectory)Issue5555.cs" />
    <Compile Include="$(MSBuildThisFileDirectory)Issue6458.cs" />
    <Compile Include="$(MSBuildThisFileDirectory)Issue6258.cs" />
    <Compile Include="$(MSBuildThisFileDirectory)Issue3150.cs" />
    <Compile Include="$(MSBuildThisFileDirectory)Issue6262.cs" />
    <Compile Include="$(MSBuildThisFileDirectory)Github5623.xaml.cs">
      <DependentUpon>Github5623.xaml</DependentUpon>
      <SubType>Code</SubType>
    </Compile>
    <Compile Include="$(MSBuildThisFileDirectory)Issue8682.cs" />
    <Compile Include="$(MSBuildThisFileDirectory)Bugzilla59172.cs" />
    <Compile Include="$(MSBuildThisFileDirectory)FlagTestHelpers.cs" />
    <Compile Include="$(MSBuildThisFileDirectory)Issue5886.cs" />
    <Compile Include="$(MSBuildThisFileDirectory)Issue6260.cs" />
    <Compile Include="$(MSBuildThisFileDirectory)Issue5766.cs" />
    <Compile Include="$(MSBuildThisFileDirectory)CollectionViewBoundMultiSelection.cs" />
    <Compile Include="$(MSBuildThisFileDirectory)CollectionViewBoundSingleSelection.cs" />
    <Compile Include="$(MSBuildThisFileDirectory)Issue5765.cs" />
    <Compile Include="$(MSBuildThisFileDirectory)Issue4684.xaml.cs" />
    <Compile Include="$(MSBuildThisFileDirectory)Issue4992.xaml.cs">
      <DependentUpon>Issue4992.xaml</DependentUpon>
      <SubType>Code</SubType>
    </Compile>
    <Compile Include="$(MSBuildThisFileDirectory)Issue4915.xaml.cs">
      <SubType>Code</SubType>
    </Compile>
    <Compile Include="$(MSBuildThisFileDirectory)Issue5131.cs" />
    <Compile Include="$(MSBuildThisFileDirectory)Issue5376.cs" />
    <Compile Include="$(MSBuildThisFileDirectory)Bugzilla60787.xaml.cs">
      <DependentUpon>Bugzilla60787.xaml</DependentUpon>
      <SubType>Code</SubType>
    </Compile>
    <Compile Include="$(MSBuildThisFileDirectory)Issue4919.cs" />
    <Compile Include="$(MSBuildThisFileDirectory)Issue4756.cs" />
    <Compile Include="$(MSBuildThisFileDirectory)Issue5461.cs" />
    <Compile Include="$(MSBuildThisFileDirectory)CollectionViewBindingErrors.xaml.cs">
      <DependentUpon>CollectionViewBindingErrors.xaml</DependentUpon>
      <SubType>Code</SubType>
    </Compile>
    <Compile Include="$(MSBuildThisFileDirectory)Github3847.xaml.cs">
      <DependentUpon>Github3847.xaml</DependentUpon>
      <SubType>Code</SubType>
    </Compile>
    <Compile Include="$(MSBuildThisFileDirectory)Issue2102.cs" />
    <Compile Include="$(MSBuildThisFileDirectory)Issue1588.xaml.cs">
      <DependentUpon>Issue1588.xaml</DependentUpon>
      <SubType>Code</SubType>
    </Compile>
    <Compile Include="$(MSBuildThisFileDirectory)Issue4961.cs" />
    <Compile Include="$(MSBuildThisFileDirectory)Issue4629.cs" />
    <Compile Include="$(MSBuildThisFileDirectory)Issue4384.cs" />
    <Compile Include="$(MSBuildThisFileDirectory)Issue4782.cs" />
    <Compile Include="$(MSBuildThisFileDirectory)Issue4484.cs" />
    <Compile Include="$(MSBuildThisFileDirectory)Issue3509.cs" />
    <Compile Include="$(MSBuildThisFileDirectory)Issue4597.cs" />
    <Compile Include="$(MSBuildThisFileDirectory)A11yTabIndex.xaml.cs">
      <DependentUpon>A11yTabIndex.xaml</DependentUpon>
      <SubType>Code</SubType>
    </Compile>
    <Compile Include="$(MSBuildThisFileDirectory)Github3856.cs" />
    <Compile Include="$(MSBuildThisFileDirectory)Issue1937.cs" />
    <Compile Include="$(MSBuildThisFileDirectory)Issue3555.cs" />
    <Compile Include="$(MSBuildThisFileDirectory)Issue3843.cs" />
    <Compile Include="$(MSBuildThisFileDirectory)Issue4053.cs" />
    <Compile Include="$(MSBuildThisFileDirectory)Issue3809.cs" />
    <Compile Include="$(MSBuildThisFileDirectory)Issue2894.cs" />
    <Compile Include="$(MSBuildThisFileDirectory)Issue3306.cs" />
    <Compile Include="$(MSBuildThisFileDirectory)Issue3454.cs" />
    <Compile Include="$(MSBuildThisFileDirectory)Issue3308.cs" />
    <Compile Include="$(MSBuildThisFileDirectory)Issue3788.cs" />
    <Compile Include="$(MSBuildThisFileDirectory)Issue1724.cs" />
    <Compile Include="$(MSBuildThisFileDirectory)Issue3524.cs" />
    <Compile Include="$(MSBuildThisFileDirectory)Issue1678.cs" />
    <Compile Include="$(MSBuildThisFileDirectory)Issue7701.cs" />
    <Compile Include="$(MSBuildThisFileDirectory)Issue2004.cs" />
    <Compile Include="$(MSBuildThisFileDirectory)Issue3333.cs" />
    <Compile Include="$(MSBuildThisFileDirectory)Issue2338.cs" />
    <Compile Include="$(MSBuildThisFileDirectory)Bugzilla60045.xaml.cs">
      <DependentUpon>Bugzilla60045.xaml</DependentUpon>
    </Compile>
    <Compile Include="$(MSBuildThisFileDirectory)Issue6282.xaml.cs">
      <DependentUpon>Issue6282.xaml</DependentUpon>
      <SubType>Code</SubType>
    </Compile>
    <Compile Include="$(MSBuildThisFileDirectory)AddingMultipleItemsListView.cs" />
    <Compile Include="$(MSBuildThisFileDirectory)AndroidStatusBarColor.cs" />
    <Compile Include="$(MSBuildThisFileDirectory)AppBarIconColors.cs" />
    <Compile Include="$(MSBuildThisFileDirectory)Bugzilla21368.cs" />
    <Compile Include="$(MSBuildThisFileDirectory)Bugzilla21501.cs" />
    <Compile Include="$(MSBuildThisFileDirectory)Bugzilla21780.cs" />
    <Compile Include="$(MSBuildThisFileDirectory)Bugzilla22229.xaml.cs">
      <DependentUpon>Bugzilla22229.xaml</DependentUpon>
    </Compile>
    <Compile Include="$(MSBuildThisFileDirectory)Bugzilla22401.cs" />
    <Compile Include="$(MSBuildThisFileDirectory)Bugzilla23942.xaml.cs">
      <DependentUpon>Bugzilla23942.xaml</DependentUpon>
    </Compile>
    <Compile Include="$(MSBuildThisFileDirectory)Bugzilla24769.cs" />
    <Compile Include="$(MSBuildThisFileDirectory)Bugzilla25234.cs" />
    <Compile Include="$(MSBuildThisFileDirectory)Bugzilla25662.cs" />
    <Compile Include="$(MSBuildThisFileDirectory)Bugzilla25943.cs" />
    <Compile Include="$(MSBuildThisFileDirectory)Bugzilla26501.cs" />
    <Compile Include="$(MSBuildThisFileDirectory)Bugzilla26868.cs" />
    <Compile Include="$(MSBuildThisFileDirectory)Bugzilla27378.cs" />
    <Compile Include="$(MSBuildThisFileDirectory)Bugzilla27417.cs" />
    <Compile Include="$(MSBuildThisFileDirectory)Bugzilla27417Xaml.xaml.cs">
      <DependentUpon>Bugzilla27417Xaml.xaml</DependentUpon>
      <SubType>Code</SubType>
    </Compile>
    <Compile Include="$(MSBuildThisFileDirectory)Bugzilla27581.cs" />
    <Compile Include="$(MSBuildThisFileDirectory)Bugzilla28570.cs" />
    <Compile Include="$(MSBuildThisFileDirectory)Bugzilla28796.cs" />
    <Compile Include="$(MSBuildThisFileDirectory)Bugzilla28939.cs" />
    <Compile Include="$(MSBuildThisFileDirectory)Bugzilla28953.cs" />
    <Compile Include="$(MSBuildThisFileDirectory)Bugzilla29107.xaml.cs">
      <DependentUpon>Bugzilla29107.xaml</DependentUpon>
    </Compile>
    <Compile Include="$(MSBuildThisFileDirectory)Bugzilla29110.cs" />
    <Compile Include="$(MSBuildThisFileDirectory)Bugzilla29158.cs" />
    <Compile Include="$(MSBuildThisFileDirectory)Bugzilla29363.cs" />
    <Compile Include="$(MSBuildThisFileDirectory)Bugzilla29229.cs" />
    <Compile Include="$(MSBuildThisFileDirectory)Bugzilla30166.cs" />
    <Compile Include="$(MSBuildThisFileDirectory)Bugzilla31141.cs" />
    <Compile Include="$(MSBuildThisFileDirectory)Bugzilla31145.cs" />
    <Compile Include="$(MSBuildThisFileDirectory)Bugzilla31333.cs" />
    <Compile Include="$(MSBuildThisFileDirectory)Bugzilla31366.cs" />
    <Compile Include="$(MSBuildThisFileDirectory)Issue4653.cs" />
    <Compile Include="$(MSBuildThisFileDirectory)Bugzilla31964.cs" />
    <Compile Include="$(MSBuildThisFileDirectory)Bugzilla32033.cs" />
    <Compile Include="$(MSBuildThisFileDirectory)Bugzilla32034.cs" />
    <Compile Include="$(MSBuildThisFileDirectory)Bugzilla32206.cs" />
    <Compile Include="$(MSBuildThisFileDirectory)Bugzilla32776.cs" />
    <Compile Include="$(MSBuildThisFileDirectory)Bugzilla32842.xaml.cs">
      <DependentUpon>Bugzilla32842.xaml</DependentUpon>
      <SubType>Code</SubType>
    </Compile>
    <Compile Include="$(MSBuildThisFileDirectory)Bugzilla32847.cs" />
    <Compile Include="$(MSBuildThisFileDirectory)Bugzilla32865.cs" />
    <Compile Include="$(MSBuildThisFileDirectory)Bugzilla32956.cs" />
    <Compile Include="$(MSBuildThisFileDirectory)Bugzilla33248.cs" />
    <Compile Include="$(MSBuildThisFileDirectory)Bugzilla33268.cs" />
    <Compile Include="$(MSBuildThisFileDirectory)Bugzilla33612.cs" />
    <Compile Include="$(MSBuildThisFileDirectory)Bugzilla33714.cs" />
    <Compile Include="$(MSBuildThisFileDirectory)Bugzilla33890.cs" />
    <Compile Include="$(MSBuildThisFileDirectory)Bugzilla34072.cs" />
    <Compile Include="$(MSBuildThisFileDirectory)Bugzilla34007.cs" />
    <Compile Include="$(MSBuildThisFileDirectory)Bugzilla35078.cs" />
    <Compile Include="$(MSBuildThisFileDirectory)Bugzilla35127.cs" />
    <Compile Include="$(MSBuildThisFileDirectory)Bugzilla35132.cs" />
    <Compile Include="$(MSBuildThisFileDirectory)Bugzilla35157.cs" />
    <Compile Include="$(MSBuildThisFileDirectory)Bugzilla35294.cs" />
    <Compile Include="$(MSBuildThisFileDirectory)Bugzilla35472.cs" />
    <Compile Include="$(MSBuildThisFileDirectory)Bugzilla35477.cs" />
    <Compile Include="$(MSBuildThisFileDirectory)Bugzilla35490.cs" />
    <Compile Include="$(MSBuildThisFileDirectory)Bugzilla35738.cs" />
    <Compile Include="$(MSBuildThisFileDirectory)Bugzilla36014.cs" />
    <Compile Include="$(MSBuildThisFileDirectory)Bugzilla36649.cs" />
    <Compile Include="$(MSBuildThisFileDirectory)Bugzilla36559.cs" />
    <Compile Include="$(MSBuildThisFileDirectory)Bugzilla36171.cs" />
    <Compile Include="$(MSBuildThisFileDirectory)Bugzilla36780.cs" />
    <Compile Include="$(MSBuildThisFileDirectory)Bugzilla36651.cs" />
    <Compile Include="$(MSBuildThisFileDirectory)Bugzilla36703.cs" />
    <Compile Include="$(MSBuildThisFileDirectory)Bugzilla36846.cs" />
    <Compile Include="$(MSBuildThisFileDirectory)Bugzilla36955.cs" />
    <Compile Include="$(MSBuildThisFileDirectory)Bugzilla37285.cs" />
    <Compile Include="$(MSBuildThisFileDirectory)Bugzilla37462.cs" />
    <Compile Include="$(MSBuildThisFileDirectory)Bugzilla37841.cs" />
    <Compile Include="$(MSBuildThisFileDirectory)Bugzilla37863.cs" />
    <Compile Include="$(MSBuildThisFileDirectory)Bugzilla37601.cs" />
    <Compile Include="$(MSBuildThisFileDirectory)Bugzilla38105.cs" />
    <Compile Include="$(MSBuildThisFileDirectory)Issue3652.cs" />
    <Compile Include="$(MSBuildThisFileDirectory)Issue4891.cs" />
    <Compile Include="$(MSBuildThisFileDirectory)Bugzilla38723.cs" />
    <Compile Include="$(MSBuildThisFileDirectory)Bugzilla38770.cs" />
    <Compile Include="$(MSBuildThisFileDirectory)Bugzilla38827.xaml.cs">
      <DependentUpon>Bugzilla38827.xaml</DependentUpon>
      <SubType>Code</SubType>
    </Compile>
    <Compile Include="$(MSBuildThisFileDirectory)Bugzilla38989.cs" />
    <Compile Include="$(MSBuildThisFileDirectory)Bugzilla39395.cs" />
    <Compile Include="$(MSBuildThisFileDirectory)Bugzilla39461.cs" />
    <Compile Include="$(MSBuildThisFileDirectory)Bugzilla39483.xaml.cs">
      <DependentUpon>Bugzilla39483.xaml</DependentUpon>
      <SubType>Code</SubType>
    </Compile>
    <Compile Include="$(MSBuildThisFileDirectory)Bugzilla39530.cs" />
    <Compile Include="$(MSBuildThisFileDirectory)Bugzilla39624.cs" />
    <Compile Include="$(MSBuildThisFileDirectory)Bugzilla39463.xaml.cs">
      <DependentUpon>Bugzilla39463.xaml</DependentUpon>
      <SubType>Code</SubType>
    </Compile>
    <Compile Include="$(MSBuildThisFileDirectory)Bugzilla39636.xaml.cs">
      <DependentUpon>Bugzilla39636.xaml</DependentUpon>
      <SubType>Code</SubType>
    </Compile>
    <Compile Include="$(MSBuildThisFileDirectory)Bugzilla39702.cs" />
    <Compile Include="$(MSBuildThisFileDirectory)Bugzilla40005.cs" />
    <Compile Include="$(MSBuildThisFileDirectory)Bugzilla40073.cs" />
    <Compile Include="$(MSBuildThisFileDirectory)Bugzilla40139.cs" />
    <Compile Include="$(MSBuildThisFileDirectory)Bugzilla40173.cs" />
    <Compile Include="$(MSBuildThisFileDirectory)Bugzilla39821.cs" />
    <Compile Include="$(MSBuildThisFileDirectory)Bugzilla40185.cs" />
    <Compile Include="$(MSBuildThisFileDirectory)Bugzilla40251.cs" />
    <Compile Include="$(MSBuildThisFileDirectory)Bugzilla40333.cs" />
    <Compile Include="$(MSBuildThisFileDirectory)Bugzilla31806.cs" />
    <Compile Include="$(MSBuildThisFileDirectory)Bugzilla40408.cs" />
    <Compile Include="$(MSBuildThisFileDirectory)Bugzilla40858.cs" />
    <Compile Include="$(MSBuildThisFileDirectory)Bugzilla40824.cs" />
    <Compile Include="$(MSBuildThisFileDirectory)Bugzilla40911.cs" />
    <Compile Include="$(MSBuildThisFileDirectory)Bugzilla40955.cs" />
    <Compile Include="$(MSBuildThisFileDirectory)Bugzilla41054.cs" />
    <Compile Include="$(MSBuildThisFileDirectory)Bugzilla41078.cs" />
    <Compile Include="$(MSBuildThisFileDirectory)Bugzilla40998.cs" />
    <Compile Include="$(MSBuildThisFileDirectory)Bugzilla41205.cs" />
    <Compile Include="$(MSBuildThisFileDirectory)Bugzilla41415.cs" />
    <Compile Include="$(MSBuildThisFileDirectory)Bugzilla41418.cs" />
    <Compile Include="$(MSBuildThisFileDirectory)Bugzilla41424.cs" />
    <Compile Include="$(MSBuildThisFileDirectory)Bugzilla41778.cs" />
    <Compile Include="$(MSBuildThisFileDirectory)Bugzilla41600.cs" />
    <Compile Include="$(MSBuildThisFileDirectory)Bugzilla41619.cs" />
    <Compile Include="$(MSBuildThisFileDirectory)Bugzilla42000.cs" />
    <Compile Include="$(MSBuildThisFileDirectory)Bugzilla42069.cs" />
    <Compile Include="$(MSBuildThisFileDirectory)Bugzilla42069_Page.xaml.cs">
      <DependentUpon>Bugzilla42069_Page.xaml</DependentUpon>
      <SubType>Code</SubType>
    </Compile>
    <Compile Include="$(MSBuildThisFileDirectory)Bugzilla42074.cs" />
    <Compile Include="$(MSBuildThisFileDirectory)Bugzilla42075.cs" />
    <Compile Include="$(MSBuildThisFileDirectory)Bugzilla42329.cs" />
    <Compile Include="$(MSBuildThisFileDirectory)Bugzilla42364.cs" />
    <Compile Include="$(MSBuildThisFileDirectory)Bugzilla42519.cs" />
    <Compile Include="$(MSBuildThisFileDirectory)Bugzilla32871.cs" />
    <Compile Include="$(MSBuildThisFileDirectory)Bugzilla43313.cs" />
    <Compile Include="$(MSBuildThisFileDirectory)Bugzilla43469.cs" />
    <Compile Include="$(MSBuildThisFileDirectory)Bugzilla43516.cs" />
    <Compile Include="$(MSBuildThisFileDirectory)Bugzilla43519.cs" />
    <Compile Include="$(MSBuildThisFileDirectory)Bugzilla43527.cs" />
    <Compile Include="$(MSBuildThisFileDirectory)Bugzilla44047.cs" />
    <Compile Include="$(MSBuildThisFileDirectory)Bugzilla43941.cs" />
    <Compile Include="$(MSBuildThisFileDirectory)Bugzilla43663.cs" />
    <Compile Include="$(MSBuildThisFileDirectory)Bugzilla43867.cs" />
    <Compile Include="$(MSBuildThisFileDirectory)Bugzilla43735.cs" />
    <Compile Include="$(MSBuildThisFileDirectory)Bugzilla43783.cs" />
    <Compile Include="$(MSBuildThisFileDirectory)Bugzilla44096.cs" />
    <Compile Include="$(MSBuildThisFileDirectory)Bugzilla44176.cs" />
    <Compile Include="$(MSBuildThisFileDirectory)Bugzilla44453.cs" />
    <Compile Include="$(MSBuildThisFileDirectory)Bugzilla45215.cs" />
    <Compile Include="$(MSBuildThisFileDirectory)Bugzilla44500.cs" />
    <Compile Include="$(MSBuildThisFileDirectory)Bugzilla45722.cs" />
    <Compile Include="$(MSBuildThisFileDirectory)Bugzilla45722Xaml0.xaml.cs">
      <DependentUpon>Bugzilla45722Xaml0.xaml</DependentUpon>
      <SubType>Code</SubType>
    </Compile>
    <Compile Include="$(MSBuildThisFileDirectory)Bugzilla46363.cs" />
    <Compile Include="$(MSBuildThisFileDirectory)Bugzilla46363_2.cs" />
    <Compile Include="$(MSBuildThisFileDirectory)Bugzilla47548.cs" />
    <Compile Include="$(MSBuildThisFileDirectory)Bugzilla50787.cs" />
    <Compile Include="$(MSBuildThisFileDirectory)Bugzilla52299.cs" />
    <Compile Include="$(MSBuildThisFileDirectory)Bugzilla52419.cs" />
    <Compile Include="$(MSBuildThisFileDirectory)Bugzilla49304.cs" />
    <Compile Include="$(MSBuildThisFileDirectory)Bugzilla53834.cs" />
    <Compile Include="$(MSBuildThisFileDirectory)Bugzilla51536.cs" />
    <Compile Include="$(MSBuildThisFileDirectory)Bugzilla44940.cs" />
    <Compile Include="$(MSBuildThisFileDirectory)Bugzilla44944.cs" />
    <Compile Include="$(MSBuildThisFileDirectory)Bugzilla44166.cs" />
    <Compile Include="$(MSBuildThisFileDirectory)Bugzilla44461.cs" />
    <Compile Include="$(MSBuildThisFileDirectory)Bugzilla44584.cs" />
    <Compile Include="$(MSBuildThisFileDirectory)Bugzilla42832.cs" />
    <Compile Include="$(MSBuildThisFileDirectory)Bugzilla44044.cs" />
    <Compile Include="$(MSBuildThisFileDirectory)Bugzilla44338.cs" />
    <Compile Include="$(MSBuildThisFileDirectory)Bugzilla44980.cs" />
    <Compile Include="$(MSBuildThisFileDirectory)Bugzilla45067.cs" />
    <Compile Include="$(MSBuildThisFileDirectory)Bugzilla45723.cs" />
    <Compile Include="$(MSBuildThisFileDirectory)Bugzilla45027.cs" />
    <Compile Include="$(MSBuildThisFileDirectory)Bugzilla45330.cs" />
    <Compile Include="$(MSBuildThisFileDirectory)Bugzilla44955.cs" />
    <Compile Include="$(MSBuildThisFileDirectory)Bugzilla45277.cs" />
    <Compile Include="$(MSBuildThisFileDirectory)Bugzilla45743.cs" />
    <Compile Include="$(MSBuildThisFileDirectory)Bugzilla46458.cs" />
    <Compile Include="$(MSBuildThisFileDirectory)Bugzilla46494.cs" />
    <Compile Include="$(MSBuildThisFileDirectory)Bugzilla44476.cs" />
    <Compile Include="$(MSBuildThisFileDirectory)Bugzilla46630.cs" />
    <Compile Include="$(MSBuildThisFileDirectory)Bugzilla47923.cs" />
    <Compile Include="$(MSBuildThisFileDirectory)Bugzilla48236.cs" />
    <Compile Include="$(MSBuildThisFileDirectory)Bugzilla47971.cs" />
    <Compile Include="$(MSBuildThisFileDirectory)Bugzilla52318.cs" />
    <Compile Include="$(MSBuildThisFileDirectory)Bugzilla37290.cs" />
    <Compile Include="$(MSBuildThisFileDirectory)Bugzilla51553.cs" />
    <Compile Include="$(MSBuildThisFileDirectory)Bugzilla51802.cs" />
    <Compile Include="$(MSBuildThisFileDirectory)Bugzilla51236.cs" />
    <Compile Include="$(MSBuildThisFileDirectory)Bugzilla51238.cs" />
    <Compile Include="$(MSBuildThisFileDirectory)Bugzilla51642.xaml.cs">
      <DependentUpon>Bugzilla51642.xaml</DependentUpon>
      <SubType>Code</SubType>
    </Compile>
    <Compile Include="$(MSBuildThisFileDirectory)Bugzilla53445.cs" />
    <Compile Include="$(MSBuildThisFileDirectory)Bugzilla55714.cs" />
    <Compile Include="$(MSBuildThisFileDirectory)Bugzilla54649.cs" />
    <Compile Include="$(MSBuildThisFileDirectory)Bugzilla56609.cs" />
    <Compile Include="$(MSBuildThisFileDirectory)Bugzilla55674.cs" />
    <Compile Include="$(MSBuildThisFileDirectory)Bugzilla55912.cs" />
    <Compile Include="$(MSBuildThisFileDirectory)Bugzilla57317.cs" />
    <Compile Include="$(MSBuildThisFileDirectory)Bugzilla57114.cs" />
    <Compile Include="$(MSBuildThisFileDirectory)Bugzilla57515.cs" />
    <Compile Include="$(MSBuildThisFileDirectory)Bugzilla57674.cs" />
    <Compile Include="$(MSBuildThisFileDirectory)Bugzilla57758.cs" />
    <Compile Include="$(MSBuildThisFileDirectory)Bugzilla57910.cs" />
    <Compile Include="$(MSBuildThisFileDirectory)Bugzilla58406.cs" />
    <Compile Include="$(MSBuildThisFileDirectory)Bugzilla58833.cs" />
    <Compile Include="$(MSBuildThisFileDirectory)Bugzilla51427.cs" />
    <Compile Include="$(MSBuildThisFileDirectory)Bugzilla59248.cs" />
    <Compile Include="$(MSBuildThisFileDirectory)Bugzilla59457.cs" />
    <Compile Include="$(MSBuildThisFileDirectory)Bugzilla59580.cs" />
    <Compile Include="$(MSBuildThisFileDirectory)Issue1469.cs" />
    <Compile Include="$(MSBuildThisFileDirectory)Effects\AttachedStateEffect.cs" />
    <Compile Include="$(MSBuildThisFileDirectory)Effects\AttachedStateEffectLabel.cs" />
    <Compile Include="$(MSBuildThisFileDirectory)Effects\AttachedStateEffectList.cs" />
    <Compile Include="$(MSBuildThisFileDirectory)GitHub1648.cs" />
    <Compile Include="$(MSBuildThisFileDirectory)GitHub1702.cs" />
    <Compile Include="$(MSBuildThisFileDirectory)GitHub2642.cs" />
    <Compile Include="$(MSBuildThisFileDirectory)GitHub1700.cs" />
    <Compile Include="$(MSBuildThisFileDirectory)GitHub2598.cs" />
    <Compile Include="$(MSBuildThisFileDirectory)Issue1483.cs" />
    <Compile Include="$(MSBuildThisFileDirectory)Issue1556.cs" />
    <Compile Include="$(MSBuildThisFileDirectory)Issue1799.cs" />
    <Compile Include="$(MSBuildThisFileDirectory)Issue1931.cs" />
    <Compile Include="$(MSBuildThisFileDirectory)Issue1399.cs" />
    <Compile Include="$(MSBuildThisFileDirectory)Issue2187.cs" />
    <Compile Include="$(MSBuildThisFileDirectory)Issue3001.cs" />
    <Compile Include="$(MSBuildThisFileDirectory)Issue3271.cs" />
    <Compile Include="$(MSBuildThisFileDirectory)Issue3390.cs" />
    <Compile Include="$(MSBuildThisFileDirectory)Issue3000.cs" />
    <Compile Include="$(MSBuildThisFileDirectory)Issue3273.cs" />
    <Compile Include="$(MSBuildThisFileDirectory)Issue3053.cs" />
    <Compile Include="$(MSBuildThisFileDirectory)Issue2617.cs" />
    <Compile Include="$(MSBuildThisFileDirectory)Issue3139.cs" />
    <Compile Include="$(MSBuildThisFileDirectory)Issue3087.cs" />
    <Compile Include="$(MSBuildThisFileDirectory)Issue1760_1.cs" />
    <Compile Include="$(MSBuildThisFileDirectory)Issue1332.cs" />
    <Compile Include="$(MSBuildThisFileDirectory)Issue5184.cs" />
    <Compile Include="$(MSBuildThisFileDirectory)Issue3089.cs" />
    <Compile Include="$(MSBuildThisFileDirectory)Issue1342.cs" />
    <Compile Include="$(MSBuildThisFileDirectory)Issue2482.cs" />
    <Compile Include="$(MSBuildThisFileDirectory)Issue2680ScrollView.cs" />
    <Compile Include="$(MSBuildThisFileDirectory)Issue2767.cs" />
    <Compile Include="$(MSBuildThisFileDirectory)Issue2499.cs" />
    <Compile Include="$(MSBuildThisFileDirectory)GitHub1878.cs" />
    <Compile Include="$(MSBuildThisFileDirectory)Helpers\ISampleNativeControl.cs" />
    <Compile Include="$(MSBuildThisFileDirectory)Helpers\UITestHelper.cs" />
    <Compile Include="$(MSBuildThisFileDirectory)Helpers\ViewHelper.cs" />
    <Compile Include="$(MSBuildThisFileDirectory)Issue1544.cs" />
    <Compile Include="$(MSBuildThisFileDirectory)Issue1677.cs" />
    <Compile Include="$(MSBuildThisFileDirectory)Issue1704.cs" />
    <Compile Include="$(MSBuildThisFileDirectory)Issue1801.cs" />
    <Compile Include="$(MSBuildThisFileDirectory)Issue1734.cs" />
    <Compile Include="$(MSBuildThisFileDirectory)Issue1683.cs" />
    <Compile Include="$(MSBuildThisFileDirectory)Issue1705_2.cs" />
    <Compile Include="$(MSBuildThisFileDirectory)Issue1396.cs" />
    <Compile Include="$(MSBuildThisFileDirectory)Issue1415.cs" />
    <Compile Include="$(MSBuildThisFileDirectory)Issue2829.cs" />
    <Compile Include="$(MSBuildThisFileDirectory)Issue2653.cs" />
    <Compile Include="$(MSBuildThisFileDirectory)Issue1942.cs" />
    <Compile Include="$(MSBuildThisFileDirectory)Issue2763.cs" />
    <Compile Include="$(MSBuildThisFileDirectory)Issue2247.cs" />
    <Compile Include="$(MSBuildThisFileDirectory)GroupListViewHeaderIndexOutOfRange.cs" />
    <Compile Include="$(MSBuildThisFileDirectory)Issue1760.cs" />
    <Compile Include="$(MSBuildThisFileDirectory)Issue1975.cs" />
    <Compile Include="$(MSBuildThisFileDirectory)Issue1601.cs" />
    <Compile Include="$(MSBuildThisFileDirectory)Issue1717.cs" />
    <Compile Include="$(MSBuildThisFileDirectory)Bugzilla60001.cs" />
    <Compile Include="$(MSBuildThisFileDirectory)Issue1355.cs" />
    <Compile Include="$(MSBuildThisFileDirectory)Bugzilla60056.cs" />
    <Compile Include="$(MSBuildThisFileDirectory)Bugzilla60122.cs" />
    <Compile Include="$(MSBuildThisFileDirectory)Bugzilla59863_0.cs" />
    <Compile Include="$(MSBuildThisFileDirectory)Bugzilla59863_1.cs" />
    <Compile Include="$(MSBuildThisFileDirectory)Bugzilla59863_2.cs" />
    <Compile Include="$(MSBuildThisFileDirectory)Bugzilla60563.cs" />
    <Compile Include="$(MSBuildThisFileDirectory)Bugzilla60774.cs" />
    <Compile Include="$(MSBuildThisFileDirectory)Bugzilla60774_1.cs" />
    <Compile Include="$(MSBuildThisFileDirectory)Bugzilla60774_2.cs" />
    <Compile Include="$(MSBuildThisFileDirectory)ButtonBackgroundColorTest.cs" />
    <Compile Include="$(MSBuildThisFileDirectory)CarouselAsync.cs" />
    <Compile Include="$(MSBuildThisFileDirectory)Bugzilla34561.cs" />
    <Compile Include="$(MSBuildThisFileDirectory)Bugzilla34727.cs" />
    <Compile Include="$(MSBuildThisFileDirectory)ComplexListView.cs" />
    <Compile Include="$(MSBuildThisFileDirectory)CustomImageRendererErrorHandling.cs" />
    <Compile Include="$(MSBuildThisFileDirectory)DefaultColorToggleTest.cs" />
    <Compile Include="$(MSBuildThisFileDirectory)Bugzilla38416.xaml.cs">
      <DependentUpon>Bugzilla38416.xaml</DependentUpon>
    </Compile>
    <Compile Include="$(MSBuildThisFileDirectory)Effects.cs" />
    <Compile Include="$(MSBuildThisFileDirectory)GestureBubblingTests.cs" />
    <Compile Include="$(MSBuildThisFileDirectory)Github1461.cs" />
    <Compile Include="$(MSBuildThisFileDirectory)CascadeInputTransparent.cs" />
    <Compile Include="$(MSBuildThisFileDirectory)GitHub1331.xaml.cs">
      <DependentUpon>GitHub1331.xaml</DependentUpon>
    </Compile>
    <Compile Include="$(MSBuildThisFileDirectory)Issue1691_2.cs" />
    <Compile Include="$(MSBuildThisFileDirectory)Github1625.cs" />
    <Compile Include="$(MSBuildThisFileDirectory)InputTransparentTests.cs" />
    <Compile Include="$(MSBuildThisFileDirectory)Issue1614.cs" />
    <Compile Include="$(MSBuildThisFileDirectory)IsInvokeRequiredRaceCondition.cs" />
    <Compile Include="$(MSBuildThisFileDirectory)IsPasswordToggleTest.cs" />
    <Compile Include="$(MSBuildThisFileDirectory)Issue1023.cs" />
    <Compile Include="$(MSBuildThisFileDirectory)Issue1024.cs" />
    <Compile Include="$(MSBuildThisFileDirectory)Issue1025.cs" />
    <Compile Include="$(MSBuildThisFileDirectory)Issue1026.cs" />
    <Compile Include="$(MSBuildThisFileDirectory)Issue1347.cs" />
    <Compile Include="$(MSBuildThisFileDirectory)Issue1356.cs" />
    <Compile Include="$(MSBuildThisFileDirectory)Issue1439.cs" />
    <Compile Include="$(MSBuildThisFileDirectory)Issue1660.cs" />
    <Compile Include="$(MSBuildThisFileDirectory)Issue1691.cs" />
    <Compile Include="$(MSBuildThisFileDirectory)Issue1665.cs" />
    <Compile Include="$(MSBuildThisFileDirectory)Issue1707.cs" />
    <Compile Include="$(MSBuildThisFileDirectory)Issue1864.cs" />
    <Compile Include="$(MSBuildThisFileDirectory)Issue2104.cs" />
    <Compile Include="$(MSBuildThisFileDirectory)Issue1908.cs" />
    <Compile Include="$(MSBuildThisFileDirectory)Issue1672.cs" />
    <Compile Include="$(MSBuildThisFileDirectory)Issue2394.cs" />
    <Compile Include="$(MSBuildThisFileDirectory)Issue2595.cs" />
    <Compile Include="$(MSBuildThisFileDirectory)Issue2625.xaml.cs">
      <DependentUpon>Issue2625.xaml</DependentUpon>
      <SubType>Code</SubType>
    </Compile>
    <Compile Include="$(MSBuildThisFileDirectory)Issue2681.cs" />
    <Compile Include="$(MSBuildThisFileDirectory)Issue2858.xaml.cs">
      <DependentUpon>Issue2858.xaml</DependentUpon>
      <SubType>Code</SubType>
    </Compile>
    <Compile Include="$(MSBuildThisFileDirectory)Issue2929.cs" />
    <Compile Include="$(MSBuildThisFileDirectory)Issue2983.cs" />
    <Compile Include="$(MSBuildThisFileDirectory)Issue2963.cs" />
    <Compile Include="$(MSBuildThisFileDirectory)Issue2981.cs" />
    <Compile Include="$(MSBuildThisFileDirectory)Issue2964.cs" />
    <Compile Include="$(MSBuildThisFileDirectory)Bugzilla29017.cs" />
    <Compile Include="$(MSBuildThisFileDirectory)Issue2927.cs" />
    <Compile Include="$(MSBuildThisFileDirectory)IsShowingUserIssue.cs" />
    <Compile Include="$(MSBuildThisFileDirectory)Bugzilla25979.cs" />
    <Compile Include="$(MSBuildThisFileDirectory)Bugzilla30317.cs" />
    <Compile Include="$(MSBuildThisFileDirectory)Bugzilla29128.cs" />
    <Compile Include="$(MSBuildThisFileDirectory)Bugzilla31029.cs" />
    <Compile Include="$(MSBuildThisFileDirectory)Bugzilla24574.cs" />
    <Compile Include="$(MSBuildThisFileDirectory)Bugzilla26233.cs" />
    <Compile Include="$(MSBuildThisFileDirectory)Bugzilla27642.cs" />
    <Compile Include="$(MSBuildThisFileDirectory)Bugzilla36393.cs" />
    <Compile Include="$(MSBuildThisFileDirectory)Bugzilla33870.cs" />
    <Compile Include="$(MSBuildThisFileDirectory)Bugzilla32462.cs" />
    <Compile Include="$(MSBuildThisFileDirectory)Bugzilla36681.cs" />
    <Compile Include="$(MSBuildThisFileDirectory)Bugzilla36479.cs" />
    <Compile Include="$(MSBuildThisFileDirectory)Issue3008.cs" />
    <Compile Include="$(MSBuildThisFileDirectory)Issue3019.cs" />
    <Compile Include="$(MSBuildThisFileDirectory)Issue2993.cs" />
    <Compile Include="$(MSBuildThisFileDirectory)Issue3507.cs" />
    <Compile Include="$(MSBuildThisFileDirectory)Issue3367.cs" />
    <Compile Include="$(MSBuildThisFileDirectory)Issue3398.cs" />
    <Compile Include="$(MSBuildThisFileDirectory)Issue3558.cs" />
    <Compile Include="$(MSBuildThisFileDirectory)Issue3541.cs" />
    <Compile Include="$(MSBuildThisFileDirectory)Issue3840.cs" />
    <Compile Include="$(MSBuildThisFileDirectory)Issue4561.cs" />
    <Compile Include="$(MSBuildThisFileDirectory)Issue3913.cs" />
    <Compile Include="$(MSBuildThisFileDirectory)Issue3979.xaml.cs">
      <DependentUpon>Issue3979.xaml</DependentUpon>
      <SubType>Code</SubType>
    </Compile>
    <Compile Include="$(MSBuildThisFileDirectory)Issue7167.xaml.cs">
      <DependentUpon>Issue7167.xaml</DependentUpon>
      <SubType>Code</SubType>
    </Compile>
    <Compile Include="$(MSBuildThisFileDirectory)Issue4194.xaml.cs">
      <DependentUpon>Issue4194.xaml</DependentUpon>
      <SubType>Code</SubType>
    </Compile>
    <Compile Include="$(MSBuildThisFileDirectory)Issue4136.cs" />
    <Compile Include="$(MSBuildThisFileDirectory)Issue4262.cs" />
    <Compile Include="$(MSBuildThisFileDirectory)Issue4360.xaml.cs">
      <DependentUpon>Issue4360.xaml</DependentUpon>
      <SubType>Code</SubType>
    </Compile>
    <Compile Include="$(MSBuildThisFileDirectory)Issue4600.cs" />
    <Compile Include="$(MSBuildThisFileDirectory)Issue4973.cs" />
    <Compile Include="$(MSBuildThisFileDirectory)Issue5252.cs" />
    <Compile Include="$(MSBuildThisFileDirectory)Issue5057.xaml.cs">
      <DependentUpon>Issue5057.xaml</DependentUpon>
      <SubType>Code</SubType>
    </Compile>
    <Compile Include="$(MSBuildThisFileDirectory)Issue5003.xaml.cs">
      <DependentUpon>Issue5003.xaml</DependentUpon>
      <SubType>Code</SubType>
    </Compile>
    <Compile Include="$(MSBuildThisFileDirectory)Issue5801.xaml.cs">
      <DependentUpon>Issue5801.xaml</DependentUpon>
      <SubType>Code</SubType>
    </Compile>
    <Compile Include="$(MSBuildThisFileDirectory)Issue5695.cs" />
    <Compile Include="$(MSBuildThisFileDirectory)Issue5535.cs" />
    <Compile Include="$(MSBuildThisFileDirectory)Issue5949.cs" />
    <Compile Include="$(MSBuildThisFileDirectory)Issue5949_1.xaml.cs">
      <DependentUpon>Issue5949_1.xaml</DependentUpon>
      <SubType>Code</SubType>
    </Compile>
    <Compile Include="$(MSBuildThisFileDirectory)Issue5949_2.xaml.cs">
      <DependentUpon>Issue5949_2.xaml</DependentUpon>
      <SubType>Code</SubType>
    </Compile>
    <Compile Include="$(MSBuildThisFileDirectory)Issue5793.cs" />
    <Compile Include="$(MSBuildThisFileDirectory)Issue6957.cs" />
    <Compile Include="$(MSBuildThisFileDirectory)Issue6130.xaml.cs">
      <SubType>Code</SubType>
    </Compile>
    <Compile Include="$(MSBuildThisFileDirectory)Issue5268.xaml.cs">
      <DependentUpon>Issue5268.xaml</DependentUpon>
      <SubType>Code</SubType>
    </Compile>
    <Compile Include="$(MSBuildThisFileDirectory)Issue6713.cs" />
    <Compile Include="$(MSBuildThisFileDirectory)Issue6705.cs" />
    <Compile Include="$(MSBuildThisFileDirectory)LegacyComponents\NonAppCompatSwitch.cs" />
    <Compile Include="$(MSBuildThisFileDirectory)MapsModalCrash.cs" />
    <Compile Include="$(MSBuildThisFileDirectory)ModalActivityIndicatorTest.cs" />
    <Compile Include="$(MSBuildThisFileDirectory)Bugzilla37625.cs" />
    <Compile Include="$(MSBuildThisFileDirectory)Bugzilla38658.cs" />
    <Compile Include="$(MSBuildThisFileDirectory)DataTemplateGridImageTest.cs" />
    <Compile Include="$(MSBuildThisFileDirectory)Bugzilla39331.cs" />
    <Compile Include="$(MSBuildThisFileDirectory)Bugzilla36788.cs" />
    <Compile Include="$(MSBuildThisFileDirectory)Bugzilla38978.cs" />
    <Compile Include="$(MSBuildThisFileDirectory)Bugzilla38112.cs" />
    <Compile Include="$(MSBuildThisFileDirectory)Bugzilla39668.cs" />
    <Compile Include="$(MSBuildThisFileDirectory)Bugzilla21177.cs" />
    <Compile Include="$(MSBuildThisFileDirectory)Bugzilla39829.cs" />
    <Compile Include="$(MSBuildThisFileDirectory)Bugzilla39458.cs" />
    <Compile Include="$(MSBuildThisFileDirectory)Bugzilla39853.cs" />
    <Compile Include="$(MSBuildThisFileDirectory)MultipleClipToBounds.cs" />
    <Compile Include="$(MSBuildThisFileDirectory)Issue6994.cs" />
    <Compile Include="$(MSBuildThisFileDirectory)Issue7371.cs" />
    <Compile Include="$(MSBuildThisFileDirectory)ViewModel.cs" />
    <Compile Include="$(MSBuildThisFileDirectory)Issue8145.cs" />
    <Compile Include="$(MSBuildThisFileDirectory)_TemplateMarkup.xaml.cs">
      <DependentUpon>_TemplateMarkup.xaml</DependentUpon>
      <SubType>Code</SubType>
    </Compile>
    <Compile Include="$(MSBuildThisFileDirectory)PerformanceGallery\PerformanceDataManager.cs" />
    <Compile Include="$(MSBuildThisFileDirectory)PerformanceGallery\PerformanceGallery.cs" />
    <Compile Include="$(MSBuildThisFileDirectory)PerformanceGallery\PerformanceScenario.cs" />
    <Compile Include="$(MSBuildThisFileDirectory)PerformanceGallery\PerformanceTracker.cs" />
    <Compile Include="$(MSBuildThisFileDirectory)PerformanceGallery\PerformanceTrackerTemplate.cs" />
    <Compile Include="$(MSBuildThisFileDirectory)PerformanceGallery\PerformanceTrackerWatcher.cs" />
    <Compile Include="$(MSBuildThisFileDirectory)PerformanceGallery\PerformanceViewModel.cs" />
    <Compile Include="$(MSBuildThisFileDirectory)PerformanceGallery\Scenarios\SearchBarScenarios.cs" />
    <Compile Include="$(MSBuildThisFileDirectory)PerformanceGallery\Scenarios\SliderScenarios.cs" />
    <Compile Include="$(MSBuildThisFileDirectory)PerformanceGallery\Scenarios\StepperScenarios.cs" />
    <Compile Include="$(MSBuildThisFileDirectory)PerformanceGallery\Scenarios\TableViewScenarios.cs" />
    <Compile Include="$(MSBuildThisFileDirectory)PerformanceGallery\Scenarios\TimePickerScenarios.cs" />
    <Compile Include="$(MSBuildThisFileDirectory)PerformanceGallery\Scenarios\WebViewScenarios.cs" />
    <Compile Include="$(MSBuildThisFileDirectory)PerformanceGallery\Scenarios\ProgressBarScenarios.cs" />
    <Compile Include="$(MSBuildThisFileDirectory)PerformanceGallery\Scenarios\PickerScenarios.cs" />
    <Compile Include="$(MSBuildThisFileDirectory)PerformanceGallery\Scenarios\MapScenarios.cs" />
    <Compile Include="$(MSBuildThisFileDirectory)PerformanceGallery\Scenarios\EntryScenarios.cs" />
    <Compile Include="$(MSBuildThisFileDirectory)PerformanceGallery\Scenarios\EditorScenarios.cs" />
    <Compile Include="$(MSBuildThisFileDirectory)PerformanceGallery\Scenarios\ActivityIndicatorScenarios.cs" />
    <Compile Include="$(MSBuildThisFileDirectory)PerformanceGallery\Scenarios\LabelScenarios.cs" />
    <Compile Include="$(MSBuildThisFileDirectory)PerformanceGallery\Scenarios\BoxViewScenarios.cs" />
    <Compile Include="$(MSBuildThisFileDirectory)PerformanceGallery\Scenarios\SwitchScenarios.cs" />
    <Compile Include="$(MSBuildThisFileDirectory)PerformanceGallery\Scenarios\DatePickerScenarios.cs" />
    <Compile Include="$(MSBuildThisFileDirectory)PerformanceGallery\Scenarios\ButtonScenarios.cs" />
    <Compile Include="$(MSBuildThisFileDirectory)PerformanceGallery\Scenarios\ImageScenarios.cs" />
    <Compile Include="$(MSBuildThisFileDirectory)PerformanceGallery\Scenarios\ListViewScenarios.cs" />
    <Compile Include="$(MSBuildThisFileDirectory)Bugzilla53179_2.cs" />
    <Compile Include="$(MSBuildThisFileDirectory)ScrollViewIsEnabled.cs" />
    <Compile Include="$(MSBuildThisFileDirectory)PlatformSpecifics_iOSTranslucentNavBarX.xaml.cs">
      <DependentUpon>PlatformSpecifics_iOSTranslucentNavBarX.xaml</DependentUpon>
      <SubType>Code</SubType>
    </Compile>
    <Compile Include="$(MSBuildThisFileDirectory)Bugzilla53179_1.cs" />
    <Compile Include="$(MSBuildThisFileDirectory)RestartAppTest.cs" />
    <Compile Include="$(MSBuildThisFileDirectory)BottomTabbedPageTests.cs" />
    <Compile Include="$(MSBuildThisFileDirectory)TestPages\QuickCollectNavigationPage.cs" />
    <Compile Include="$(MSBuildThisFileDirectory)TestPages\ScreenshotConditionalApp.cs" />
    <Compile Include="$(MSBuildThisFileDirectory)Bugzilla41842.cs" />
    <Compile Include="$(MSBuildThisFileDirectory)Bugzilla42277.cs" />
    <Compile Include="$(MSBuildThisFileDirectory)Bugzilla51173.cs" />
    <Compile Include="$(MSBuildThisFileDirectory)Bugzilla33561.cs" />
    <Compile Include="$(MSBuildThisFileDirectory)Bugzilla43214.cs" />
    <Compile Include="$(MSBuildThisFileDirectory)Bugzilla42602.cs" />
    <Compile Include="$(MSBuildThisFileDirectory)Bugzilla43161.cs" />
    <Compile Include="$(MSBuildThisFileDirectory)Bugzilla39768.cs" />
    <Compile Include="$(MSBuildThisFileDirectory)Bugzilla41271.cs" />
    <Compile Include="$(MSBuildThisFileDirectory)Bugzilla40722.cs" />
    <Compile Include="$(MSBuildThisFileDirectory)Bugzilla41153.cs" />
    <Compile Include="$(MSBuildThisFileDirectory)Bugzilla44129.cs" />
    <Compile Include="$(MSBuildThisFileDirectory)Bugzilla44525.cs" />
    <Compile Include="$(MSBuildThisFileDirectory)Bugzilla28650.cs" />
    <Compile Include="$(MSBuildThisFileDirectory)Bugzilla37431.cs" />
    <Compile Include="$(MSBuildThisFileDirectory)Bugzilla44777.cs" />
    <Compile Include="$(MSBuildThisFileDirectory)Bugzilla42599.cs" />
    <Compile Include="$(MSBuildThisFileDirectory)Bugzilla51503.cs" />
    <Compile Include="$(MSBuildThisFileDirectory)Bugzilla51505.cs" />
    <Compile Include="$(MSBuildThisFileDirectory)Bugzilla52533.cs" />
    <Compile Include="$(MSBuildThisFileDirectory)Bugzilla53362.cs" />
    <Compile Include="$(MSBuildThisFileDirectory)Bugzilla45874.cs" />
    <Compile Include="$(MSBuildThisFileDirectory)TransparentOverlayTests.cs" />
    <Compile Include="$(MSBuildThisFileDirectory)Unreported1.cs" />
    <Compile Include="$(MSBuildThisFileDirectory)Bugzilla53909.cs" />
    <Compile Include="$(MSBuildThisFileDirectory)ListViewNRE.cs" />
    <Compile Include="$(MSBuildThisFileDirectory)Bugzilla55745.cs" />
    <Compile Include="$(MSBuildThisFileDirectory)AndroidHelpText.cs" />
    <Compile Include="$(MSBuildThisFileDirectory)Bugzilla32830.cs" />
    <Compile Include="$(MSBuildThisFileDirectory)Bugzilla55365.cs" />
    <Compile Include="$(MSBuildThisFileDirectory)Bugzilla39802.cs" />
    <Compile Include="$(MSBuildThisFileDirectory)Bugzilla53179.cs" />
    <Compile Include="$(MSBuildThisFileDirectory)Bugzilla54036.cs" />
    <Compile Include="$(MSBuildThisFileDirectory)Bugzilla56896.cs" />
    <Compile Include="$(MSBuildThisFileDirectory)Bugzilla40161.cs" />
    <Compile Include="$(MSBuildThisFileDirectory)Bugzilla44886.cs" />
    <Compile Include="$(MSBuildThisFileDirectory)Bugzila57749.cs" />
    <Compile Include="$(MSBuildThisFileDirectory)Bugzilla45125.cs" />
    <Compile Include="$(MSBuildThisFileDirectory)ScrollViewObjectDisposed.cs" />
    <Compile Include="$(MSBuildThisFileDirectory)Bugzilla58645.cs" />
    <Compile Include="$(MSBuildThisFileDirectory)Bugzilla27731.cs" />
    <Compile Include="$(MSBuildThisFileDirectory)Bugzilla59097.cs" />
    <Compile Include="$(MSBuildThisFileDirectory)Bugzilla58875.cs" />
    <Compile Include="$(MSBuildThisFileDirectory)Bugzilla45702.cs" />
    <Compile Include="$(MSBuildThisFileDirectory)Bugzilla59718.cs" />
    <Compile Include="$(MSBuildThisFileDirectory)Bugzilla59896.cs" />
    <Compile Include="$(MSBuildThisFileDirectory)Bugzilla56771.cs" />
    <Compile Include="$(MSBuildThisFileDirectory)Bugzilla60382.cs" />
    <Compile Include="$(MSBuildThisFileDirectory)Bugzilla60524.cs" />
    <Compile Include="$(MSBuildThisFileDirectory)Bugzilla59925.cs" />
    <Compile Include="$(MSBuildThisFileDirectory)Bugzilla60691.cs" />
    <Compile Include="$(MSBuildThisFileDirectory)Issue1326.cs" />
    <Compile Include="$(MSBuildThisFileDirectory)Issue1436.cs" />
    <Compile Include="$(MSBuildThisFileDirectory)GitHub1567.cs" />
    <Compile Include="$(MSBuildThisFileDirectory)Issue1909.cs" />
    <Compile Include="$(MSBuildThisFileDirectory)Bugzilla60699.cs" />
    <Compile Include="$(MSBuildThisFileDirectory)Issue2035.cs" />
    <Compile Include="$(MSBuildThisFileDirectory)Issue2299.cs" />
    <Compile Include="$(MSBuildThisFileDirectory)Issue1900.cs" />
    <Compile Include="$(MSBuildThisFileDirectory)Issue2837.cs" />
    <Compile Include="$(MSBuildThisFileDirectory)Issue2740.cs" />
    <Compile Include="$(MSBuildThisFileDirectory)Issue1939.cs" />
    <Compile Include="$(MSBuildThisFileDirectory)Issue3385.cs" />
    <Compile Include="$(MSBuildThisFileDirectory)Issue3343.cs" />
    <Compile Include="$(MSBuildThisFileDirectory)Issue2842.cs" />
    <Compile Include="$(MSBuildThisFileDirectory)Issue1666.cs" />
    <Compile Include="$(MSBuildThisFileDirectory)Issue2838.cs" />
    <Compile Include="$(MSBuildThisFileDirectory)Issue3342.cs" />
    <Compile Include="$(MSBuildThisFileDirectory)Issue3415.cs" />
    <Compile Include="$(MSBuildThisFileDirectory)Issue3049.cs" />
    <Compile Include="$(MSBuildThisFileDirectory)Issue5030.cs" />
    <Compile Include="$(MSBuildThisFileDirectory)ViewClipBoundsShouldUpdate.cs" />
    <Compile Include="$(MSBuildThisFileDirectory)Issue3988.cs" />
    <Compile Include="$(MSBuildThisFileDirectory)Issue2580.cs" />
    <Compile Include="$(MSBuildThisFileDirectory)Issue4026.cs" />
    <Compile Include="$(MSBuildThisFileDirectory)Issue4748.cs" />
    <Compile Include="$(MSBuildThisFileDirectory)VisualControlsPage.xaml.cs">
      <SubType>Code</SubType>
      <DependentUpon>VisualControlsPage.xaml</DependentUpon>
    </Compile>
    <Compile Include="$(MSBuildThisFileDirectory)Issue5470.cs" />
    <Compile Include="$(MSBuildThisFileDirectory)Issue5724.cs" />
    <Compile Include="$(MSBuildThisFileDirectory)Issue6132.cs" />
    <Compile Include="$(MSBuildThisFileDirectory)Issue2577.cs" />
    <Compile Include="$(MSBuildThisFileDirectory)Issue6286.cs" />
    <Compile Include="$(MSBuildThisFileDirectory)_Template.cs" />
    <Compile Include="$(MSBuildThisFileDirectory)Bugzilla56298.cs" />
    <Compile Include="$(MSBuildThisFileDirectory)Bugzilla42620.cs" />
    <Compile Include="$(MSBuildThisFileDirectory)Issue1028.cs" />
    <Compile Include="$(MSBuildThisFileDirectory)Issue1075.cs" />
    <Compile Include="$(MSBuildThisFileDirectory)Issue1097.cs" />
    <Compile Include="$(MSBuildThisFileDirectory)Issue1146.cs" />
    <Compile Include="$(MSBuildThisFileDirectory)Issue1219.cs" />
    <Compile Include="$(MSBuildThisFileDirectory)Issue1228.cs" />
    <Compile Include="$(MSBuildThisFileDirectory)Issue1236.cs" />
    <Compile Include="$(MSBuildThisFileDirectory)Issue1259.cs" />
    <Compile Include="$(MSBuildThisFileDirectory)Issue1267.cs" />
    <Compile Include="$(MSBuildThisFileDirectory)Issue4187.cs" />
    <Compile Include="$(MSBuildThisFileDirectory)Issue1305.cs" />
    <Compile Include="$(MSBuildThisFileDirectory)Issue1329.cs" />
    <Compile Include="$(MSBuildThisFileDirectory)Issue1384.cs" />
    <Compile Include="$(MSBuildThisFileDirectory)Issue1400.cs" />
    <Compile Include="$(MSBuildThisFileDirectory)Issue1414.cs" />
    <Compile Include="$(MSBuildThisFileDirectory)Issue1461.cs" />
    <Compile Include="$(MSBuildThisFileDirectory)Issue1497.xaml.cs">
      <DependentUpon>Issue1497.xaml</DependentUpon>
    </Compile>
    <Compile Include="$(MSBuildThisFileDirectory)Issue1538.cs" />
    <Compile Include="$(MSBuildThisFileDirectory)Issue1545.xaml.cs">
      <DependentUpon>Issue1545.xaml</DependentUpon>
    </Compile>
    <Compile Include="$(MSBuildThisFileDirectory)Issue1546.cs" />
    <Compile Include="$(MSBuildThisFileDirectory)Issue1554.xaml.cs">
      <DependentUpon>Issue1554.xaml</DependentUpon>
    </Compile>
    <Compile Include="$(MSBuildThisFileDirectory)Issue1557.cs" />
    <Compile Include="$(MSBuildThisFileDirectory)Issue1566.cs" />
    <Compile Include="$(MSBuildThisFileDirectory)Issue1567.cs" />
    <Compile Include="$(MSBuildThisFileDirectory)Issue1568.xaml.cs">
      <DependentUpon>Issue1568.xaml</DependentUpon>
    </Compile>
    <Compile Include="$(MSBuildThisFileDirectory)Issue1583.cs" />
    <Compile Include="$(MSBuildThisFileDirectory)Issue1590.cs" />
    <Compile Include="$(MSBuildThisFileDirectory)Issue1593.cs" />
    <Compile Include="$(MSBuildThisFileDirectory)Issue1598.cs" />
    <Compile Include="$(MSBuildThisFileDirectory)Issue1613.cs" />
    <Compile Include="$(MSBuildThisFileDirectory)Issue1618.cs" />
    <Compile Include="$(MSBuildThisFileDirectory)Issue1641.xaml.cs">
      <DependentUpon>Issue1641.xaml</DependentUpon>
    </Compile>
    <Compile Include="$(MSBuildThisFileDirectory)Issue1644.cs" />
    <Compile Include="$(MSBuildThisFileDirectory)Issue1653.xaml.cs">
      <DependentUpon>Issue1653.xaml</DependentUpon>
    </Compile>
    <Compile Include="$(MSBuildThisFileDirectory)Issue1653v2.xaml.cs">
      <DependentUpon>Issue1653v2.xaml</DependentUpon>
    </Compile>
    <Compile Include="$(MSBuildThisFileDirectory)Issue1664.cs" />
    <Compile Include="$(MSBuildThisFileDirectory)Issue1680.cs" />
    <Compile Include="$(MSBuildThisFileDirectory)Issue3624.cs" />
    <Compile Include="$(MSBuildThisFileDirectory)Issue1682.cs" />
    <Compile Include="$(MSBuildThisFileDirectory)Issue1685.cs" />
    <Compile Include="$(MSBuildThisFileDirectory)Issue1698.cs" />
    <Compile Include="$(MSBuildThisFileDirectory)Issue1700.cs" />
    <Compile Include="$(MSBuildThisFileDirectory)Issue1703.cs" />
    <Compile Include="$(MSBuildThisFileDirectory)Issue1705.cs" />
    <Compile Include="$(MSBuildThisFileDirectory)Issue1712.xaml.cs">
      <DependentUpon>Issue1712.xaml</DependentUpon>
    </Compile>
    <Compile Include="$(MSBuildThisFileDirectory)Issue1722.cs" />
    <Compile Include="$(MSBuildThisFileDirectory)Issue1723.cs" />
    <Compile Include="$(MSBuildThisFileDirectory)Issue1741.xaml.cs">
      <DependentUpon>Issue1741.xaml</DependentUpon>
    </Compile>
    <Compile Include="$(MSBuildThisFileDirectory)Issue1742.cs" />
    <Compile Include="$(MSBuildThisFileDirectory)Issue1747.xaml.cs">
      <DependentUpon>Issue1747.xaml</DependentUpon>
    </Compile>
    <Compile Include="$(MSBuildThisFileDirectory)Issue1755.cs" />
    <Compile Include="$(MSBuildThisFileDirectory)Issue1758.cs" />
    <Compile Include="$(MSBuildThisFileDirectory)Issue1763.cs" />
    <Compile Include="$(MSBuildThisFileDirectory)Issue1766.xaml.cs">
      <DependentUpon>Issue1766.xaml</DependentUpon>
    </Compile>
    <Compile Include="$(MSBuildThisFileDirectory)Issue1769.cs" />
    <Compile Include="$(MSBuildThisFileDirectory)Issue1777.cs" />
    <Compile Include="$(MSBuildThisFileDirectory)Issue181.cs" />
    <Compile Include="$(MSBuildThisFileDirectory)Issue1851.cs" />
    <Compile Include="$(MSBuildThisFileDirectory)Issue1875.cs" />
    <Compile Include="$(MSBuildThisFileDirectory)Issue1888.cs" />
    <Compile Include="$(MSBuildThisFileDirectory)Issue1891.cs" />
    <Compile Include="$(MSBuildThisFileDirectory)Issue1895.cs" />
    <Compile Include="$(MSBuildThisFileDirectory)Issue1905.cs" />
    <Compile Include="$(MSBuildThisFileDirectory)Issue1914.cs" />
    <Compile Include="$(MSBuildThisFileDirectory)Issue194.cs" />
    <Compile Include="$(MSBuildThisFileDirectory)Issue198.cs" />
    <Compile Include="$(MSBuildThisFileDirectory)Issue206.cs" />
    <Compile Include="$(MSBuildThisFileDirectory)Issue214.cs" />
    <Compile Include="$(MSBuildThisFileDirectory)Issue2143.cs" />
    <Compile Include="$(MSBuildThisFileDirectory)Issue2222.cs" />
    <Compile Include="$(MSBuildThisFileDirectory)Issue22246_BZ.cs" />
    <Compile Include="$(MSBuildThisFileDirectory)Issue2241.cs" />
    <Compile Include="$(MSBuildThisFileDirectory)Issue2248.cs" />
    <Compile Include="$(MSBuildThisFileDirectory)Issue2259.cs" />
    <Compile Include="$(MSBuildThisFileDirectory)Issue2266.cs" />
    <Compile Include="$(MSBuildThisFileDirectory)Issue2270.cs" />
    <Compile Include="$(MSBuildThisFileDirectory)Issue2272.cs" />
    <Compile Include="$(MSBuildThisFileDirectory)Issue2282.xaml.cs">
      <DependentUpon>Issue2282.xaml</DependentUpon>
    </Compile>
    <Compile Include="$(MSBuildThisFileDirectory)Issue2288.xaml.cs">
      <DependentUpon>Issue2288.xaml</DependentUpon>
    </Compile>
    <Compile Include="$(MSBuildThisFileDirectory)Issue2289.xaml.cs">
      <DependentUpon>Issue2289.xaml</DependentUpon>
    </Compile>
    <Compile Include="$(MSBuildThisFileDirectory)Issue229.cs" />
    <Compile Include="$(MSBuildThisFileDirectory)Issue2291.cs" />
    <Compile Include="$(MSBuildThisFileDirectory)Issue2292.cs" />
    <Compile Include="$(MSBuildThisFileDirectory)Issue2294.cs" />
    <Compile Include="$(MSBuildThisFileDirectory)Issue2333.cs" />
    <Compile Include="$(MSBuildThisFileDirectory)Issue2339.cs" />
    <Compile Include="$(MSBuildThisFileDirectory)Issue2354.cs" />
    <Compile Include="$(MSBuildThisFileDirectory)Issue2357.xaml.cs">
      <DependentUpon>Issue2357.xaml</DependentUpon>
    </Compile>
    <Compile Include="$(MSBuildThisFileDirectory)Issue2411.cs" />
    <Compile Include="$(MSBuildThisFileDirectory)Issue2414.cs" />
    <Compile Include="$(MSBuildThisFileDirectory)Issue2470.xaml.cs">
      <DependentUpon>Issue2470.xaml</DependentUpon>
    </Compile>
    <Compile Include="$(MSBuildThisFileDirectory)Issue2563.cs" />
    <Compile Include="$(MSBuildThisFileDirectory)Issue2594.cs" />
    <Compile Include="$(MSBuildThisFileDirectory)Issue2597.cs" />
    <Compile Include="$(MSBuildThisFileDirectory)Issue260.cs" />
    <Compile Include="$(MSBuildThisFileDirectory)Issue2615.cs" />
    <Compile Include="$(MSBuildThisFileDirectory)Issue2628.cs" />
    <Compile Include="$(MSBuildThisFileDirectory)Issue2634.cs" />
    <Compile Include="$(MSBuildThisFileDirectory)Issue264.cs" />
    <Compile Include="$(MSBuildThisFileDirectory)Issue2659.xaml.cs">
      <DependentUpon>Issue2659.xaml</DependentUpon>
    </Compile>
    <Compile Include="$(MSBuildThisFileDirectory)Issue2783.cs" />
    <Compile Include="$(MSBuildThisFileDirectory)Issue2794.cs" />
    <Compile Include="$(MSBuildThisFileDirectory)Issue2809.cs" />
    <Compile Include="$(MSBuildThisFileDirectory)Issue2923.cs" />
    <Compile Include="$(MSBuildThisFileDirectory)Issue342.cs" />
    <Compile Include="$(MSBuildThisFileDirectory)Issue416.cs" />
    <Compile Include="$(MSBuildThisFileDirectory)Issue417.cs" />
    <Compile Include="$(MSBuildThisFileDirectory)Issue488.cs" />
    <Compile Include="$(MSBuildThisFileDirectory)Issue530.cs" />
    <Compile Include="$(MSBuildThisFileDirectory)Issue764.cs" />
    <Compile Include="$(MSBuildThisFileDirectory)Issue773.cs" />
    <Compile Include="$(MSBuildThisFileDirectory)Issue774.cs" />
    <Compile Include="$(MSBuildThisFileDirectory)Issue852.cs" />
    <Compile Include="$(MSBuildThisFileDirectory)Issue886.cs" />
    <Compile Include="$(MSBuildThisFileDirectory)Issue892.cs" />
    <Compile Include="$(MSBuildThisFileDirectory)Issue889.cs" />
    <Compile Include="$(MSBuildThisFileDirectory)Issue935.cs" />
    <Compile Include="$(MSBuildThisFileDirectory)Issue968.cs" />
    <Compile Include="$(MSBuildThisFileDirectory)Issue973.cs" />
    <Compile Include="$(MSBuildThisFileDirectory)Issue465.cs" />
    <Compile Include="$(MSBuildThisFileDirectory)ListViewViewCellBinding.cs" />
    <Compile Include="$(MSBuildThisFileDirectory)ModelContentPage.cs" />
    <Compile Include="$(MSBuildThisFileDirectory)NavigationStackTests.cs" />
    <Compile Include="$(MSBuildThisFileDirectory)NavPage.cs" />
    <Compile Include="$(MSBuildThisFileDirectory)ScrollViewOutOfBounds.cs" />
    <Compile Include="$(MSBuildThisFileDirectory)StackLayoutIssue.cs" />
    <Compile Include="$(MSBuildThisFileDirectory)SwipeBackNavCrash.cs" />
    <Compile Include="$(MSBuildThisFileDirectory)TabbedPageTests.cs" />
    <Compile Include="$(MSBuildThisFileDirectory)TabbedPageWithList.cs" />
    <Compile Include="$(MSBuildThisFileDirectory)TestPages\TestPages.cs" />
    <Compile Include="$(MSBuildThisFileDirectory)Issue2965.cs" />
    <Compile Include="$(MSBuildThisFileDirectory)Issue2775.cs" />
    <Compile Include="$(MSBuildThisFileDirectory)Issue2987.cs" />
    <Compile Include="$(MSBuildThisFileDirectory)Issue2976.cs" />
    <Compile Include="$(MSBuildThisFileDirectory)Issue2951.xaml.cs">
      <DependentUpon>Issue2951.xaml</DependentUpon>
    </Compile>
    <Compile Include="$(MSBuildThisFileDirectory)Issue2961.cs" />
    <Compile Include="$(MSBuildThisFileDirectory)Issue2948.cs" />
    <Compile Include="$(MSBuildThisFileDirectory)Issue2883.cs" />
    <Compile Include="$(MSBuildThisFileDirectory)Issue2953.cs" />
    <Compile Include="$(MSBuildThisFileDirectory)Issue2777.xaml.cs">
      <DependentUpon>Issue2777.xaml</DependentUpon>
    </Compile>
    <Compile Include="$(MSBuildThisFileDirectory)Issue2954.cs" />
    <Compile Include="$(MSBuildThisFileDirectory)Issue3086.xaml.cs">
      <DependentUpon>Issue3086.xaml</DependentUpon>
    </Compile>
    <Compile Include="$(MSBuildThisFileDirectory)Bugzilla27779.cs" />
    <Compile Include="$(MSBuildThisFileDirectory)Bugzilla27698.cs" />
    <Compile Include="$(MSBuildThisFileDirectory)Bugzilla29247.cs" />
    <Compile Include="$(MSBuildThisFileDirectory)Bugzilla27318.xaml.cs">
      <DependentUpon>Bugzilla27318.xaml</DependentUpon>
    </Compile>
    <Compile Include="$(MSBuildThisFileDirectory)Bugzilla29453.cs" />
    <Compile Include="$(MSBuildThisFileDirectory)Bugzilla28001.cs" />
    <Compile Include="$(MSBuildThisFileDirectory)Bugzilla30935.cs" />
    <Compile Include="$(MSBuildThisFileDirectory)Bugzilla26032.xaml.cs">
      <DependentUpon>Bugzilla26032.xaml</DependentUpon>
    </Compile>
    <Compile Include="$(MSBuildThisFileDirectory)Bugzilla30835.cs" />
    <Compile Include="$(MSBuildThisFileDirectory)Bugzilla27085.cs" />
    <Compile Include="$(MSBuildThisFileDirectory)Bugzilla31395.cs" />
    <Compile Include="$(MSBuildThisFileDirectory)Bugzilla30651.cs" />
    <Compile Include="$(MSBuildThisFileDirectory)Bugzilla26171.cs" />
    <Compile Include="$(MSBuildThisFileDirectory)Bugzilla31602.cs" />
    <Compile Include="$(MSBuildThisFileDirectory)Bugzilla30353.cs" />
    <Compile Include="$(MSBuildThisFileDirectory)Bugzilla28240.cs" />
    <Compile Include="$(MSBuildThisFileDirectory)Bugzilla30324.cs" />
    <Compile Include="$(MSBuildThisFileDirectory)Bugzilla31255.cs" />
    <Compile Include="$(MSBuildThisFileDirectory)Bugzilla28498.cs" />
    <Compile Include="$(MSBuildThisFileDirectory)Bugzilla32148.cs" />
    <Compile Include="$(MSBuildThisFileDirectory)Bugzilla31967.xaml.cs">
      <DependentUpon>Bugzilla31967.xaml</DependentUpon>
    </Compile>
    <Compile Include="$(MSBuildThisFileDirectory)Issue3276.cs" />
    <Compile Include="$(MSBuildThisFileDirectory)Bugzilla26993.cs" />
    <Compile Include="$(MSBuildThisFileDirectory)Issue3292.cs" />
    <Compile Include="$(MSBuildThisFileDirectory)Bugzilla32898.cs" />
    <Compile Include="$(MSBuildThisFileDirectory)Bugzilla31330.cs" />
    <Compile Include="$(MSBuildThisFileDirectory)Bugzilla31114.cs" />
    <Compile Include="$(MSBuildThisFileDirectory)Issue3319.xaml.cs">
      <DependentUpon>Issue3319.xaml</DependentUpon>
    </Compile>
    <Compile Include="$(MSBuildThisFileDirectory)Bugzilla32691.cs" />
    <Compile Include="$(MSBuildThisFileDirectory)Bugzilla32487.cs" />
    <Compile Include="$(MSBuildThisFileDirectory)Bugzilla34061.cs" />
    <Compile Include="$(MSBuildThisFileDirectory)Bugzilla34632.cs" />
    <Compile Include="$(MSBuildThisFileDirectory)Bugzilla32902.cs" />
    <Compile Include="$(MSBuildThisFileDirectory)Bugzilla32801.cs" />
    <Compile Include="$(MSBuildThisFileDirectory)Bugzilla32447.xaml.cs">
      <DependentUpon>Bugzilla32447.xaml</DependentUpon>
    </Compile>
    <Compile Include="$(MSBuildThisFileDirectory)Bugzilla29257.cs" />
    <Compile Include="$(MSBuildThisFileDirectory)Bugzilla32040.cs" />
    <Compile Include="$(MSBuildThisFileDirectory)Bugzilla33450.cs" />
    <Compile Include="$(MSBuildThisFileDirectory)Bugzilla34720.cs" />
    <Compile Include="$(MSBuildThisFileDirectory)Bugzilla35733.cs" />
    <Compile Include="$(MSBuildThisFileDirectory)Bugzilla36009.cs" />
    <Compile Include="$(MSBuildThisFileDirectory)Bugzilla34912.cs" />
    <Compile Include="$(MSBuildThisFileDirectory)Bugzilla32615.cs" />
    <Compile Include="$(MSBuildThisFileDirectory)Bugzilla27350.cs" />
    <Compile Include="$(MSBuildThisFileDirectory)Bugzilla28709.cs" />
    <Compile Include="$(MSBuildThisFileDirectory)Bugzilla33578.cs" />
    <Compile Include="$(MSBuildThisFileDirectory)Bugzilla39378.xaml.cs">
      <DependentUpon>Bugzilla39378.xaml</DependentUpon>
    </Compile>
    <Compile Include="$(MSBuildThisFileDirectory)Bugzilla39963.cs" />
    <Compile Include="$(MSBuildThisFileDirectory)Bugzilla39987.cs" />
    <Compile Include="$(MSBuildThisFileDirectory)Bugzilla40704.cs" />
    <Compile Include="$(MSBuildThisFileDirectory)Bugzilla41038.cs" />
    <Compile Include="$(MSBuildThisFileDirectory)Bugzilla38284.cs" />
    <Compile Include="$(MSBuildThisFileDirectory)Bugzilla39486.cs" />
    <Compile Include="$(MSBuildThisFileDirectory)Issue6323.cs" />
    <Compile Include="$(MSBuildThisFileDirectory)Issue55555.cs" />
    <Compile Include="$(MSBuildThisFileDirectory)Bugzilla41029.cs" />
    <Compile Include="$(MSBuildThisFileDirectory)Bugzilla39908.cs" />
    <Compile Include="$(MSBuildThisFileDirectory)Bugzilla39489.cs" />
    <Compile Include="$(MSBuildThisFileDirectory)Bugzilla36802.cs" />
    <Compile Include="$(MSBuildThisFileDirectory)Bugzilla35736.cs" />
    <Compile Include="$(MSBuildThisFileDirectory)Bugzilla48158.cs" />
    <Compile Include="$(MSBuildThisFileDirectory)Bugzilla45926.cs" />
    <Compile Include="$(MSBuildThisFileDirectory)Bugzilla45284.xaml.cs">
      <DependentUpon>Bugzilla45284.xaml</DependentUpon>
    </Compile>
    <Compile Include="$(MSBuildThisFileDirectory)Bugzilla54977.xaml.cs">
      <DependentUpon>Bugzilla54977.xaml</DependentUpon>
    </Compile>
    <Compile Include="$(MSBuildThisFileDirectory)Bugzilla49069.cs" />
    <Compile Include="$(MSBuildThisFileDirectory)Bugzilla42956.cs" />
    <Compile Include="$(MSBuildThisFileDirectory)Bugzilla38731.cs" />
    <Compile Include="$(MSBuildThisFileDirectory)Bugzilla56710.cs" />
    <Compile Include="$(MSBuildThisFileDirectory)Bugzilla52700.cs" />
    <Compile Include="$(MSBuildThisFileDirectory)Bugzilla39407.cs" />
    <Compile Include="$(MSBuildThisFileDirectory)ButtonFastRendererTest.cs" />
    <Compile Include="$(MSBuildThisFileDirectory)DesktopSupportTestPage.cs" />
    <Compile Include="$(MSBuildThisFileDirectory)Bugzilla58779.cs" />
    <Compile Include="$(MSBuildThisFileDirectory)Bugzilla51825.cs" />
    <Compile Include="$(MSBuildThisFileDirectory)Bugzilla31688.cs" />
    <Compile Include="$(MSBuildThisFileDirectory)Bugzilla40092.cs" />
    <Compile Include="$(MSBuildThisFileDirectory)Issue1426.cs" />
    <Compile Include="$(MSBuildThisFileDirectory)Issue1733.cs" />
    <Compile Include="$(MSBuildThisFileDirectory)Issue1898.cs" />
    <Compile Include="$(MSBuildThisFileDirectory)Issue1583_1.cs" />
    <Compile Include="$(MSBuildThisFileDirectory)Issue1323.cs" />
    <Compile Include="$(MSBuildThisFileDirectory)Issue2399.cs" />
    <Compile Include="$(MSBuildThisFileDirectory)Issue1729.cs" />
    <Compile Include="$(MSBuildThisFileDirectory)Issue2728.cs" />
    <Compile Include="$(MSBuildThisFileDirectory)Issue1667.cs" />
    <Compile Include="$(MSBuildThisFileDirectory)Issue3012.cs" />
    <Compile Include="$(MSBuildThisFileDirectory)Issue3872.cs" />
    <Compile Include="$(MSBuildThisFileDirectory)GitHub1650.cs" />
    <Compile Include="$(MSBuildThisFileDirectory)GitHub3216.cs" />
    <Compile Include="$(MSBuildThisFileDirectory)GitHub1776.cs" />
    <Compile Include="$(MSBuildThisFileDirectory)Issue3408.cs" />
    <Compile Include="$(MSBuildThisFileDirectory)Issue3413.cs" />
    <Compile Include="$(MSBuildThisFileDirectory)Issue3525.cs" />
    <Compile Include="$(MSBuildThisFileDirectory)Issue3275.cs" />
    <Compile Include="$(MSBuildThisFileDirectory)Issue3884.cs" />
    <Compile Include="$(MSBuildThisFileDirectory)Issue2818.cs" />
    <Compile Include="$(MSBuildThisFileDirectory)Issue2831.cs" />
    <Compile Include="$(MSBuildThisFileDirectory)Issue4040.xaml.cs">
      <DependentUpon>Issue4040.xaml</DependentUpon>
    </Compile>
    <Compile Include="$(MSBuildThisFileDirectory)Issue4097.cs" />
    <Compile Include="$(MSBuildThisFileDirectory)Issue1480.cs" />
    <Compile Include="$(MSBuildThisFileDirectory)Issue2223.cs" />
    <Compile Include="$(MSBuildThisFileDirectory)Issue4001.cs" />
    <Compile Include="$(MSBuildThisFileDirectory)Issue4303.cs" />
    <Compile Include="$(MSBuildThisFileDirectory)Controls\GridExtension.cs" />
    <Compile Include="$(MSBuildThisFileDirectory)Controls\ViewModelBase.cs" />
    <Compile Include="$(MSBuildThisFileDirectory)Controls\DisposedSharedPages.cs" />
    <Compile Include="$(MSBuildThisFileDirectory)Controls\PerformanceProvider.cs" />
    <Compile Include="$(MSBuildThisFileDirectory)Controls\GenericValueConverter.cs" />
    <Compile Include="$(MSBuildThisFileDirectory)Controls\ContactsPage.cs" />
    <Compile Include="$(MSBuildThisFileDirectory)Controls\FailImageSource.cs" />
    <Compile Include="$(MSBuildThisFileDirectory)Controls\ICacheService.cs" />
    <Compile Include="$(MSBuildThisFileDirectory)Issue1386.cs" />
    <Compile Include="$(MSBuildThisFileDirectory)Issue3622.cs" />
    <Compile Include="$(MSBuildThisFileDirectory)Issue4138.cs" />
    <Compile Include="$(MSBuildThisFileDirectory)Issue4314.cs" />
    <Compile Include="$(MSBuildThisFileDirectory)Issue3318.cs" />
    <Compile Include="$(MSBuildThisFileDirectory)Issue4493.cs" />
    <Compile Include="$(MSBuildThisFileDirectory)Issue5172.cs" />
    <Compile Include="$(MSBuildThisFileDirectory)Issue5204.cs" />
    <Compile Include="$(MSBuildThisFileDirectory)Issue2204.cs" />
    <Compile Include="$(MSBuildThisFileDirectory)Issue4356.cs">
      <DependentUpon>Issue4356.xaml</DependentUpon>
    </Compile>
    <Compile Include="$(MSBuildThisFileDirectory)Issue4854.cs" />
    <Compile Include="$(MSBuildThisFileDirectory)Issue5951.cs" />
    <Compile Include="$(MSBuildThisFileDirectory)Github6021.cs" />
    <Compile Include="$(MSBuildThisFileDirectory)Issue5132.cs" />
    <Compile Include="$(MSBuildThisFileDirectory)Issue5888.cs" />
    <Compile Include="$(MSBuildThisFileDirectory)Issue6334.cs" />
    <Compile Include="$(MSBuildThisFileDirectory)Issue5728.cs" />
    <Compile Include="$(MSBuildThisFileDirectory)Issue6368.cs" />
    <Compile Include="$(MSBuildThisFileDirectory)Issue6077.cs" />
    <Compile Include="$(MSBuildThisFileDirectory)Issue3548.cs" />
    <Compile Include="$(MSBuildThisFileDirectory)Issue6472.cs" />
    <Compile Include="$(MSBuildThisFileDirectory)Issue6614.cs" />
    <Compile Include="$(MSBuildThisFileDirectory)Issue5239.cs" />
    <Compile Include="$(MSBuildThisFileDirectory)Issue6738.cs" />
    <Compile Include="$(MSBuildThisFileDirectory)GitHub6926.cs" />
    <Compile Include="$(MSBuildThisFileDirectory)Issue5503.cs" />
    <Compile Include="$(MSBuildThisFileDirectory)Issue5831.cs" />
    <Compile Include="$(MSBuildThisFileDirectory)LabelTextType.cs" />
    <Compile Include="$(MSBuildThisFileDirectory)ShellTitleView.cs" />
    <Compile Include="$(MSBuildThisFileDirectory)Issue5159.cs" />
    <Compile Include="$(MSBuildThisFileDirectory)Issue7311.cs" />
    <Compile Include="$(MSBuildThisFileDirectory)Issue7053.cs" />
    <Compile Include="$(MSBuildThisFileDirectory)Issue6894.cs" />
    <Compile Include="$(MSBuildThisFileDirectory)Issue6929.cs" />
    <Compile Include="$(MSBuildThisFileDirectory)Issue3798.xaml.cs">
      <DependentUpon>Issue3798.xaml</DependentUpon>
      <SubType>Code</SubType>
    </Compile>
    <Compile Include="$(MSBuildThisFileDirectory)Controls\ApiLabel.cs" />
    <Compile Include="$(MSBuildThisFileDirectory)Github6384.cs" />
    <Compile Include="$(MSBuildThisFileDirectory)Issue7035.xaml.cs">
      <DependentUpon>Issue7035.xaml</DependentUpon>
      <SubType>Code</SubType>
    </Compile>
    <Compile Include="$(MSBuildThisFileDirectory)Issue7525.xaml.cs" />
    <Compile Include="$(MSBuildThisFileDirectory)Issue7395.cs" />
    <Compile Include="$(MSBuildThisFileDirectory)Issue7582.cs" />
    <Compile Include="$(MSBuildThisFileDirectory)Issue7563.cs" />
    <Compile Include="$(MSBuildThisFileDirectory)Issue7742.cs" />
    <Compile Include="$(MSBuildThisFileDirectory)Issue7678.cs" />
    <Compile Include="$(MSBuildThisFileDirectory)Issue6491.cs" />
    <Compile Include="$(MSBuildThisFileDirectory)Issue6127.cs" />
    <Compile Include="$(MSBuildThisFileDirectory)Issue7283.cs" />
    <Compile Include="$(MSBuildThisFileDirectory)Issue5395.cs" />
    <Compile Include="$(MSBuildThisFileDirectory)Issue6663.cs" />
    <Compile Include="$(MSBuildThisFileDirectory)Issue8004.cs" />
    <Compile Include="$(MSBuildThisFileDirectory)Issue7886.xaml.cs">
      <DependentUpon>Issue7886.xaml</DependentUpon>
    </Compile>
    <Compile Include="$(MSBuildThisFileDirectory)Issue7898.cs" />
    <Compile Include="$(MSBuildThisFileDirectory)Issue8198.cs" />
    <Compile Include="$(MSBuildThisFileDirectory)Issue7249.cs" />
    <Compile Include="$(MSBuildThisFileDirectory)Issue8200.cs" />
    <Compile Include="$(MSBuildThisFileDirectory)Issue8417.xaml.cs" />
    <Compile Include="$(MSBuildThisFileDirectory)Issue8647.cs" />
    <Compile Include="$(MSBuildThisFileDirectory)Issue7510.cs" />
    <Compile Include="$(MSBuildThisFileDirectory)Issue8753.cs" />
    <Compile Include="$(MSBuildThisFileDirectory)Issue8693.cs" />
    <Compile Include="$(MSBuildThisFileDirectory)Issue7813.xaml.cs" />
    <Compile Include="$(MSBuildThisFileDirectory)Issue8638.xaml.cs" />
    <Compile Include="$(MSBuildThisFileDirectory)Issue8294.cs" />
    <Compile Include="$(MSBuildThisFileDirectory)Issue8392.cs" />
    <Compile Include="$(MSBuildThisFileDirectory)Issue8672.cs" />
    <Compile Include="$(MSBuildThisFileDirectory)Issue8781.xaml.cs" />
    <Compile Include="$(MSBuildThisFileDirectory)Issue8782.xaml.cs" />
    <Compile Include="$(MSBuildThisFileDirectory)Issue8821.cs" />
    <Compile Include="$(MSBuildThisFileDirectory)Issue8326.xaml.cs" />
    <Compile Include="$(MSBuildThisFileDirectory)Issue8449.xaml.cs" />
    <Compile Include="$(MSBuildThisFileDirectory)Issue7875.cs" />
    <Compile Include="$(MSBuildThisFileDirectory)Issue8973.cs" />
    <Compile Include="$(MSBuildThisFileDirectory)Issue7924.xaml.cs" />
    <Compile Include="$(MSBuildThisFileDirectory)Issue8461.cs" />
    <Compile Include="$(MSBuildThisFileDirectory)Issue8777.cs" />
  </ItemGroup>
  <ItemGroup>
    <EmbeddedResource Include="$(MSBuildThisFileDirectory)Bugzilla22229.xaml">
      <Generator>MSBuild:UpdateDesignTimeXaml</Generator>
    </EmbeddedResource>
    <EmbeddedResource Include="$(MSBuildThisFileDirectory)Issue1497.xaml">
      <Generator>MSBuild:UpdateDesignTimeXaml</Generator>
    </EmbeddedResource>
    <EmbeddedResource Include="$(MSBuildThisFileDirectory)Issue1545.xaml">
      <Generator>MSBuild:UpdateDesignTimeXaml</Generator>
    </EmbeddedResource>
    <EmbeddedResource Include="$(MSBuildThisFileDirectory)Issue1554.xaml">
      <Generator>MSBuild:UpdateDesignTimeXaml</Generator>
    </EmbeddedResource>
    <EmbeddedResource Include="$(MSBuildThisFileDirectory)Issue1568.xaml">
      <Generator>MSBuild:UpdateDesignTimeXaml</Generator>
    </EmbeddedResource>
    <EmbeddedResource Include="$(MSBuildThisFileDirectory)Issue1641.xaml">
      <Generator>MSBuild:UpdateDesignTimeXaml</Generator>
    </EmbeddedResource>
    <EmbeddedResource Include="$(MSBuildThisFileDirectory)Issue1653.xaml">
      <Generator>MSBuild:UpdateDesignTimeXaml</Generator>
    </EmbeddedResource>
    <EmbeddedResource Include="$(MSBuildThisFileDirectory)Issue1653v2.xaml">
      <Generator>MSBuild:UpdateDesignTimeXaml</Generator>
    </EmbeddedResource>
    <EmbeddedResource Include="$(MSBuildThisFileDirectory)Issue1712.xaml">
      <Generator>MSBuild:UpdateDesignTimeXaml</Generator>
    </EmbeddedResource>
    <EmbeddedResource Include="$(MSBuildThisFileDirectory)Issue1741.xaml">
      <Generator>MSBuild:UpdateDesignTimeXaml</Generator>
    </EmbeddedResource>
    <EmbeddedResource Include="$(MSBuildThisFileDirectory)Issue1747.xaml">
      <Generator>MSBuild:UpdateDesignTimeXaml</Generator>
    </EmbeddedResource>
    <EmbeddedResource Include="$(MSBuildThisFileDirectory)Issue1766.xaml">
      <Generator>MSBuild:UpdateDesignTimeXaml</Generator>
    </EmbeddedResource>
    <EmbeddedResource Include="$(MSBuildThisFileDirectory)Issue2282.xaml">
      <Generator>MSBuild:UpdateDesignTimeXaml</Generator>
    </EmbeddedResource>
    <EmbeddedResource Include="$(MSBuildThisFileDirectory)Issue2288.xaml">
      <Generator>MSBuild:UpdateDesignTimeXaml</Generator>
    </EmbeddedResource>
    <EmbeddedResource Include="$(MSBuildThisFileDirectory)Issue2289.xaml">
      <Generator>MSBuild:UpdateDesignTimeXaml</Generator>
    </EmbeddedResource>
    <EmbeddedResource Include="$(MSBuildThisFileDirectory)Issue2357.xaml">
      <Generator>MSBuild:UpdateDesignTimeXaml</Generator>
    </EmbeddedResource>
    <EmbeddedResource Include="$(MSBuildThisFileDirectory)Issue2470.xaml">
      <Generator>MSBuild:UpdateDesignTimeXaml</Generator>
    </EmbeddedResource>
    <EmbeddedResource Include="$(MSBuildThisFileDirectory)Issue8207.xaml">
      <SubType>Designer</SubType>
      <Generator>MSBuild:UpdateDesignTimeXaml</Generator>
    </EmbeddedResource>
    <EmbeddedResource Include="$(MSBuildThisFileDirectory)Issue6282.xaml">
      <Generator>MSBuild:UpdateDesignTimeXaml</Generator>
    </EmbeddedResource>
    <EmbeddedResource Include="$(MSBuildThisFileDirectory)Issue2659.xaml">
      <Generator>MSBuild:UpdateDesignTimeXaml</Generator>
    </EmbeddedResource>
    <EmbeddedResource Include="$(MSBuildThisFileDirectory)Issue2951.xaml">
      <Generator>MSBuild:UpdateDesignTimeXaml</Generator>
    </EmbeddedResource>
    <EmbeddedResource Include="$(MSBuildThisFileDirectory)Issue2777.xaml">
      <Generator>MSBuild:UpdateDesignTimeXaml</Generator>
    </EmbeddedResource>
    <EmbeddedResource Include="$(MSBuildThisFileDirectory)Issue3086.xaml">
      <Generator>MSBuild:UpdateDesignTimeXaml</Generator>
    </EmbeddedResource>
    <EmbeddedResource Include="$(MSBuildThisFileDirectory)Bugzilla27318.xaml">
      <Generator>MSBuild:UpdateDesignTimeXaml</Generator>
    </EmbeddedResource>
    <EmbeddedResource Include="$(MSBuildThisFileDirectory)Bugzilla29107.xaml">
      <Generator>MSBuild:UpdateDesignTimeXaml</Generator>
    </EmbeddedResource>
    <EmbeddedResource Include="$(MSBuildThisFileDirectory)Bugzilla26032.xaml">
      <Generator>MSBuild:UpdateDesignTimeXaml</Generator>
    </EmbeddedResource>
    <EmbeddedResource Include="$(MSBuildThisFileDirectory)Bugzilla31967.xaml">
      <Generator>MSBuild:UpdateDesignTimeXaml</Generator>
    </EmbeddedResource>
    <EmbeddedResource Include="$(MSBuildThisFileDirectory)Issue3319.xaml">
      <Generator>MSBuild:UpdateDesignTimeXaml</Generator>
    </EmbeddedResource>
    <EmbeddedResource Include="$(MSBuildThisFileDirectory)Bugzilla32447.xaml">
      <Generator>MSBuild:UpdateDesignTimeXaml</Generator>
    </EmbeddedResource>
    <EmbeddedResource Include="$(MSBuildThisFileDirectory)Bugzilla38827.xaml">
      <SubType>Designer</SubType>
      <Generator>MSBuild:UpdateDesignTimeXaml</Generator>
    </EmbeddedResource>
    <EmbeddedResource Include="$(MSBuildThisFileDirectory)Bugzilla32842.xaml">
      <SubType>Designer</SubType>
      <Generator>MSBuild:UpdateDesignTimeXaml</Generator>
    </EmbeddedResource>
    <EmbeddedResource Include="$(MSBuildThisFileDirectory)Bugzilla39463.xaml">
      <SubType>Designer</SubType>
      <Generator>MSBuild:UpdateDesignTimeXaml</Generator>
    </EmbeddedResource>
    <EmbeddedResource Include="$(MSBuildThisFileDirectory)Bugzilla38416.xaml">
      <SubType>Designer</SubType>
      <Generator>MSBuild:UpdateDesignTimeXaml</Generator>
    </EmbeddedResource>
    <EmbeddedResource Include="$(MSBuildThisFileDirectory)Bugzilla39483.xaml">
      <SubType>Designer</SubType>
      <Generator>MSBuild:UpdateDesignTimeXaml</Generator>
    </EmbeddedResource>
    <EmbeddedResource Include="$(MSBuildThisFileDirectory)Bugzilla39378.xaml">
      <Generator>MSBuild:UpdateDesignTimeXaml</Generator>
    </EmbeddedResource>
    <EmbeddedResource Include="$(MSBuildThisFileDirectory)Bugzilla45284.xaml">
      <Generator>MSBuild:UpdateDesignTimeXaml</Generator>
    </EmbeddedResource>
    <EmbeddedResource Include="$(MSBuildThisFileDirectory)Bugzilla54977.xaml">
      <Generator>MSBuild:UpdateDesignTimeXaml</Generator>
    </EmbeddedResource>
    <EmbeddedResource Include="$(MSBuildThisFileDirectory)Issue4040.xaml">
      <Generator>MSBuild:UpdateDesignTimeXaml</Generator>
    </EmbeddedResource>
    <EmbeddedResource Include="$(MSBuildThisFileDirectory)VisualControlsPage.xaml">
      <SubType>Designer</SubType>
      <Generator>MSBuild:UpdateDesignTimeXaml</Generator>
    </EmbeddedResource>
    <EmbeddedResource Include="$(MSBuildThisFileDirectory)Issue4356.xaml">
      <Generator>MSBuild:UpdateDesignTimeXaml</Generator>
    </EmbeddedResource>
    <EmbeddedResource Include="$(MSBuildThisFileDirectory)Issue7035.xaml">
      <SubType>Designer</SubType>
      <Generator>MSBuild:UpdateDesignTimeXaml</Generator>
    </EmbeddedResource>
    <EmbeddedResource Include="$(MSBuildThisFileDirectory)Issue7525.xaml">
      <Generator>UpdateDesignTimeXaml</Generator>
    </EmbeddedResource>
    <EmbeddedResource Include="$(MSBuildThisFileDirectory)Issue7886.xaml">
      <Generator>MSBuild:UpdateDesignTimeXaml</Generator>
    </EmbeddedResource>
    <EmbeddedResource Include="$(MSBuildThisFileDirectory)Issue8417.xaml" />
    <EmbeddedResource Include="$(MSBuildThisFileDirectory)Issue7813.xaml" />
    <EmbeddedResource Include="$(MSBuildThisFileDirectory)Issue8638.xaml" />
    <EmbeddedResource Include="$(MSBuildThisFileDirectory)Issue8781.xaml" />
    <EmbeddedResource Include="$(MSBuildThisFileDirectory)Issue8782.xaml" />
    <EmbeddedResource Include="$(MSBuildThisFileDirectory)Issue8326.xaml" />
    <EmbeddedResource Include="$(MSBuildThisFileDirectory)Issue8449.xaml" />
    <EmbeddedResource Include="$(MSBuildThisFileDirectory)Issue7924.xaml" />
  </ItemGroup>
  <ItemGroup>
    <EmbeddedResource Include="$(MSBuildThisFileDirectory)Bugzilla27417Xaml.xaml">
      <SubType>Designer</SubType>
      <Generator>MSBuild:UpdateDesignTimeXaml</Generator>
    </EmbeddedResource>
  </ItemGroup>
  <ItemGroup>
    <EmbeddedResource Include="$(MSBuildThisFileDirectory)Bugzilla23942.xaml">
      <SubType>Designer</SubType>
      <Generator>MSBuild:UpdateDesignTimeXaml</Generator>
    </EmbeddedResource>
  </ItemGroup>
  <ItemGroup>
    <EmbeddedResource Include="$(MSBuildThisFileDirectory)Bugzilla39636.xaml">
      <SubType>Designer</SubType>
      <Generator>MSBuild:UpdateDesignTimeXaml</Generator>
    </EmbeddedResource>
  </ItemGroup>
  <ItemGroup>
    <EmbeddedResource Include="$(MSBuildThisFileDirectory)PlatformSpecifics_iOSTranslucentNavBarX.xaml">
      <SubType>Designer</SubType>
      <Generator>MSBuild:UpdateDesignTimeXaml</Generator>
    </EmbeddedResource>
  </ItemGroup>
  <ItemGroup>
    <EmbeddedResource Include="$(MSBuildThisFileDirectory)Bugzilla42069_Page.xaml">
      <SubType>Designer</SubType>
      <Generator>MSBuild:UpdateDesignTimeXaml</Generator>
    </EmbeddedResource>
  </ItemGroup>
  <ItemGroup>
    <EmbeddedResource Include="$(MSBuildThisFileDirectory)Bugzilla51642.xaml">
      <SubType>Designer</SubType>
      <Generator>MSBuild:UpdateDesignTimeXaml</Generator>
    </EmbeddedResource>
  </ItemGroup>
  <ItemGroup>
    <EmbeddedResource Include="$(MSBuildThisFileDirectory)Bugzilla45722Xaml0.xaml">
      <SubType>Designer</SubType>
      <Generator>MSBuild:UpdateDesignTimeXaml</Generator>
    </EmbeddedResource>
  </ItemGroup>
  <ItemGroup>
    <EmbeddedResource Include="$(MSBuildThisFileDirectory)GitHub1331.xaml">
      <SubType>Designer</SubType>
      <Generator>MSBuild:UpdateDesignTimeXaml</Generator>
    </EmbeddedResource>
  </ItemGroup>
  <ItemGroup>
    <EmbeddedResource Include="$(MSBuildThisFileDirectory)Bugzilla60045.xaml">
      <SubType>Designer</SubType>
      <Generator>MSBuild:UpdateDesignTimeXaml</Generator>
    </EmbeddedResource>
  </ItemGroup>
  <ItemGroup>
    <EmbeddedResource Include="$(MSBuildThisFileDirectory)Issue2625.xaml">
      <SubType>Designer</SubType>
      <Generator>MSBuild:UpdateDesignTimeXaml</Generator>
    </EmbeddedResource>
  </ItemGroup>
  <ItemGroup>
    <Folder Include="$(MSBuildThisFileDirectory)Controls\" />
    <EmbeddedResource Include="$(MSBuildThisFileDirectory)Issue2858.xaml">
      <SubType>Designer</SubType>
      <Generator>MSBuild:UpdateDesignTimeXaml</Generator>
    </EmbeddedResource>
  </ItemGroup>
  <ItemGroup>
    <EmbeddedResource Include="$(MSBuildThisFileDirectory)Issue1588.xaml">
      <SubType>Designer</SubType>
      <Generator>MSBuild:UpdateDesignTimeXaml</Generator>
    </EmbeddedResource>
  </ItemGroup>
  <ItemGroup>
    <EmbeddedResource Include="$(MSBuildThisFileDirectory)Bugzilla60787.xaml">
      <SubType>Designer</SubType>
      <Generator>MSBuild:UpdateDesignTimeXaml</Generator>
    </EmbeddedResource>
  </ItemGroup>
  <ItemGroup>
    <EmbeddedResource Include="$(MSBuildThisFileDirectory)Issue3979.xaml">
      <SubType>Designer</SubType>
      <Generator>MSBuild:UpdateDesignTimeXaml</Generator>
    </EmbeddedResource>
  </ItemGroup>
  <ItemGroup>
    <EmbeddedResource Include="$(MSBuildThisFileDirectory)Issue7167.xaml">
      <SubType>Designer</SubType>
      <Generator>MSBuild:UpdateDesignTimeXaml</Generator>
    </EmbeddedResource>
  </ItemGroup>
  <ItemGroup>
    <EmbeddedResource Include="$(MSBuildThisFileDirectory)Issue4194.xaml">
      <SubType>Designer</SubType>
      <Generator>MSBuild:UpdateDesignTimeXaml</Generator>
    </EmbeddedResource>
  </ItemGroup>
  <ItemGroup>
    <EmbeddedResource Include="$(MSBuildThisFileDirectory)Issue4360.xaml">
      <SubType>Designer</SubType>
      <Generator>MSBuild:UpdateDesignTimeXaml</Generator>
    </EmbeddedResource>
  </ItemGroup>
  <ItemGroup>
    <EmbeddedResource Include="$(MSBuildThisFileDirectory)Issue5057.xaml">
      <SubType>Designer</SubType>
      <Generator>MSBuild:UpdateDesignTimeXaml</Generator>
    </EmbeddedResource>
  </ItemGroup>
  <ItemGroup>
    <EmbeddedResource Include="$(MSBuildThisFileDirectory)Issue5003.xaml">
      <SubType>Designer</SubType>
      <Generator>MSBuild:UpdateDesignTimeXaml</Generator>
    </EmbeddedResource>
  </ItemGroup>
  <ItemGroup>
    <EmbeddedResource Include="$(MSBuildThisFileDirectory)CollectionViewBindingErrors.xaml">
      <SubType>Designer</SubType>
      <Generator>MSBuild:UpdateDesignTimeXaml</Generator>
    </EmbeddedResource>
  </ItemGroup>
  <ItemGroup>
    <EmbeddedResource Include="$(MSBuildThisFileDirectory)Github3847.xaml">
      <SubType>Designer</SubType>
      <Generator>MSBuild:UpdateDesignTimeXaml</Generator>
    </EmbeddedResource>
  </ItemGroup>
  <ItemGroup>
    <EmbeddedResource Include="$(MSBuildThisFileDirectory)Issue4684.xaml">
      <SubType>Designer</SubType>
      <Generator>MSBuild:UpdateDesignTimeXaml</Generator>
    </EmbeddedResource>
  </ItemGroup>
  <ItemGroup>
    <EmbeddedResource Include="$(MSBuildThisFileDirectory)_TemplateMarkup.xaml">
      <SubType>Designer</SubType>
      <Generator>MSBuild:UpdateDesignTimeXaml</Generator>
    </EmbeddedResource>
    <EmbeddedResource Include="$(MSBuildThisFileDirectory)Issue5801.xaml">
      <SubType>Designer</SubType>
      <Generator>MSBuild:UpdateDesignTimeXaml</Generator>
    </EmbeddedResource>
    <EmbeddedResource Include="$(MSBuildThisFileDirectory)A11yTabIndex.xaml">
      <SubType>Designer</SubType>
      <Generator>MSBuild:UpdateDesignTimeXaml</Generator>
    </EmbeddedResource>
  </ItemGroup>
  <ItemGroup>
    <EmbeddedResource Include="$(MSBuildThisFileDirectory)Issue4915.xaml">
      <SubType>Designer</SubType>
      <Generator>MSBuild:UpdateDesignTimeXaml</Generator>
    </EmbeddedResource>
  </ItemGroup>
  <ItemGroup>
    <EmbeddedResource Include="$(MSBuildThisFileDirectory)Issue5949_1.xaml">
      <SubType>Designer</SubType>
      <Generator>MSBuild:UpdateDesignTimeXaml</Generator>
    </EmbeddedResource>
  </ItemGroup>
  <ItemGroup>
    <EmbeddedResource Include="$(MSBuildThisFileDirectory)Issue5949_2.xaml">
      <SubType>Designer</SubType>
      <Generator>MSBuild:UpdateDesignTimeXaml</Generator>
    </EmbeddedResource>
  </ItemGroup>
  <ItemGroup>
    <EmbeddedResource Include="$(MSBuildThisFileDirectory)Issue4992.xaml">
      <SubType>Designer</SubType>
      <Generator>MSBuild:UpdateDesignTimeXaml</Generator>
    </EmbeddedResource>
  </ItemGroup>
  <ItemGroup>
    <EmbeddedResource Include="$(MSBuildThisFileDirectory)Issue6130.xaml">
      <SubType>Designer</SubType>
      <Generator>MSBuild:UpdateDesignTimeXaml</Generator>
    </EmbeddedResource>
  </ItemGroup>
  <ItemGroup>
    <Compile Update="$(MSBuildThisFileDirectory)Issue6130.xaml.cs">
      <DependentUpon>Issue6130.xaml</DependentUpon>
    </Compile>
    <Compile Update="$(MSBuildThisFileDirectory)Issue6644.xaml.cs">
      <DependentUpon>Issue6644.xaml</DependentUpon>
    </Compile>
    <Compile Update="$(MSBuildThisFileDirectory)Issue6254.xaml.cs">
      <DependentUpon>Issue6254.xaml</DependentUpon>
    </Compile>
    <Compile Update="$(MSBuildThisFileDirectory)Issue5749.xaml.cs">
      <DependentUpon>Issue5749.xaml</DependentUpon>
    </Compile>
    <Compile Update="$(MSBuildThisFileDirectory)Issue5108.xaml.cs">
      <DependentUpon>Issue5108.xaml</DependentUpon>
    </Compile>
    <Compile Update="$(MSBuildThisFileDirectory)Issue7357.xaml.cs">
      <DependentUpon>Issue7357.xaml</DependentUpon>
    </Compile>
    <Compile Update="$(MSBuildThisFileDirectory)Issue7792.xaml.cs">
      <DependentUpon>Issue7792.xaml</DependentUpon>
    </Compile>
    <Compile Update="$(MSBuildThisFileDirectory)Issue7789.xaml.cs">
      <DependentUpon>Issue7789.xaml</DependentUpon>
    </Compile>
    <Compile Update="$(MSBuildThisFileDirectory)Issue7519Xaml.xaml.cs">
      <DependentUpon>Issue7519Xaml.xaml</DependentUpon>
    </Compile>
    <Compile Update="$(MSBuildThisFileDirectory)Issue7817.xaml.cs">
      <DependentUpon>Issue7817.xaml</DependentUpon>
    </Compile>
    <Compile Update="$(MSBuildThisFileDirectory)Issue7519Xaml.xaml.cs">
      <DependentUpon>Issue7519Xaml.xaml</DependentUpon>
    </Compile>
    <Compile Update="$(MSBuildThisFileDirectory)Issue5354.xaml.cs">
      <DependentUpon>Issue5354.xaml</DependentUpon>
    </Compile>
    <Compile Update="$(MSBuildThisFileDirectory)Issue7621.xaml.cs">
      <DependentUpon>Issue7621.xaml</DependentUpon>
    </Compile>
    <Compile Update="$(MSBuildThisFileDirectory)Issue7512.xaml.cs">
      <DependentUpon>Issue7512.xaml</DependentUpon>
    </Compile>
    <Compile Update="$(MSBuildThisFileDirectory)Issue7593.xaml.cs">
      <DependentUpon>Issue7593.xaml</DependentUpon>
    </Compile>
    <Compile Update="$(MSBuildThisFileDirectory)Issue7758.xaml.cs">
      <DependentUpon>Issue7758.xaml</DependentUpon>
    </Compile>
    <Compile Update="$(MSBuildThisFileDirectory)Issue7943.xaml.cs">
      <DependentUpon>Issue7943.xaml</DependentUpon>
    </Compile>
    <Compile Update="$(MSBuildThisFileDirectory)Issue7993.xaml.cs">
      <DependentUpon>Issue7993.xaml</DependentUpon>
    </Compile>
    <Compile Update="$(MSBuildThisFileDirectory)Issue7865.xaml.cs">
      <DependentUpon>Issue7865.xaml</DependentUpon>
    </Compile>
    <Compile Update="$(MSBuildThisFileDirectory)Issue8508.xaml.cs">
      <DependentUpon>Issue8508.xaml</DependentUpon>
    </Compile>
  </ItemGroup>
  <ItemGroup>
    <EmbeddedResource Include="$(MSBuildThisFileDirectory)Issue1455.xaml">
      <SubType>Designer</SubType>
      <Generator>MSBuild:UpdateDesignTimeXaml</Generator>
    </EmbeddedResource>
    <EmbeddedResource Include="$(MSBuildThisFileDirectory)Issue5268.xaml">
      <SubType>Designer</SubType>
      <Generator>MSBuild:UpdateDesignTimeXaml</Generator>
    </EmbeddedResource>
  </ItemGroup>
  <ItemGroup>
    <EmbeddedResource Include="$(MSBuildThisFileDirectory)Issue5046.xaml">
      <SubType>Designer</SubType>
      <Generator>MSBuild:UpdateDesignTimeXaml</Generator>
    </EmbeddedResource>
  </ItemGroup>
  <ItemGroup>
    <EmbeddedResource Include="$(MSBuildThisFileDirectory)Issue6644.xaml">
    </EmbeddedResource>
    <EmbeddedResource Include="$(MSBuildThisFileDirectory)Github5623.xaml">
      <SubType>Designer</SubType>
      <Generator>MSBuild:UpdateDesignTimeXaml</Generator>
    </EmbeddedResource>
    <EmbeddedResource Include="$(MSBuildThisFileDirectory)Issue3798.xaml">
      <SubType>Designer</SubType>
      <Generator>MSBuild:UpdateDesignTimeXaml</Generator>
    </EmbeddedResource>
  </ItemGroup>
  <ItemGroup>
    <EmbeddedResource Include="$(MSBuildThisFileDirectory)Issue5749.xaml">
      <SubType>Designer</SubType>
      <Generator>MSBuild:UpdateDesignTimeXaml</Generator>
    </EmbeddedResource>
  </ItemGroup>
  <ItemGroup>
    <EmbeddedResource Include="$(MSBuildThisFileDirectory)Issue5108.xaml">
      <SubType>Designer</SubType>
      <Generator>MSBuild:UpdateDesignTimeXaml</Generator>
    </EmbeddedResource>
  </ItemGroup>
  <ItemGroup>
    <EmbeddedResource Include="$(MSBuildThisFileDirectory)Issue7357.xaml">
      <SubType>Designer</SubType>
      <Generator>MSBuild:UpdateDesignTimeXaml</Generator>
    </EmbeddedResource>
  </ItemGroup>
  <ItemGroup>
    <EmbeddedResource Include="$(MSBuildThisFileDirectory)Issue7519Xaml.xaml">
      <SubType>Designer</SubType>
      <Generator>MSBuild:UpdateDesignTimeXaml</Generator>
    </EmbeddedResource>
  </ItemGroup>
  <ItemGroup>
    <EmbeddedResource Include="$(MSBuildThisFileDirectory)Issue7621.xaml">
      <SubType>Designer</SubType>
      <Generator>MSBuild:UpdateDesignTimeXaml</Generator>
    </EmbeddedResource>
  </ItemGroup>
  <ItemGroup>
    <EmbeddedResource Include="$(MSBuildThisFileDirectory)Issue7512.xaml">
      <SubType>Designer</SubType>
      <Generator>MSBuild:UpdateDesignTimeXaml</Generator>
    </EmbeddedResource>
  </ItemGroup>
  <ItemGroup>
    <EmbeddedResource Include="$(MSBuildThisFileDirectory)Issue5354.xaml">
      <SubType>Designer</SubType>
      <Generator>MSBuild:UpdateDesignTimeXaml</Generator>
    </EmbeddedResource>
  </ItemGroup>
  <ItemGroup>
    <EmbeddedResource Include="$(MSBuildThisFileDirectory)Issue7593.xaml">
      <SubType>Designer</SubType>
      <Generator>MSBuild:UpdateDesignTimeXaml</Generator>
    </EmbeddedResource>
  </ItemGroup>
  <ItemGroup>
    <EmbeddedResource Include="$(MSBuildThisFileDirectory)Issue7792.xaml">
      <SubType>Designer</SubType>
      <Generator>MSBuild:UpdateDesignTimeXaml</Generator>
    </EmbeddedResource>
    <EmbeddedResource Include="$(MSBuildThisFileDirectory)Issue7758.xaml">
      <SubType>Designer</SubType>
      <Generator>MSBuild:UpdateDesignTimeXaml</Generator>
    </EmbeddedResource>
  </ItemGroup>
  <ItemGroup>
    <EmbeddedResource Include="$(MSBuildThisFileDirectory)Issue7789.xaml">
      <SubType>Designer</SubType>
      <Generator>MSBuild:UpdateDesignTimeXaml</Generator>
    </EmbeddedResource>
  </ItemGroup>
  <ItemGroup>
    <EmbeddedResource Include="$(MSBuildThisFileDirectory)Issue7817.xaml">
      <SubType>Designer</SubType>
      <Generator>MSBuild:UpdateDesignTimeXaml</Generator>
    </EmbeddedResource>
    <EmbeddedResource Include="$(MSBuildThisFileDirectory)Issue7865.xaml">
      <SubType>Designer</SubType>
      <Generator>MSBuild:UpdateDesignTimeXaml</Generator>
    </EmbeddedResource>
    <EmbeddedResource Include="$(MSBuildThisFileDirectory)Issue7943.xaml">
      <SubType>Designer</SubType>
      <Generator>MSBuild:UpdateDesignTimeXaml</Generator>
    </EmbeddedResource>
  </ItemGroup>
  <ItemGroup>
    <EmbeddedResource Include="$(MSBuildThisFileDirectory)Issue7993.xaml">
      <SubType>Designer</SubType>
      <Generator>MSBuild:UpdateDesignTimeXaml</Generator>
    </EmbeddedResource>
  </ItemGroup>
  <ItemGroup>
    <EmbeddedResource Include="$(MSBuildThisFileDirectory)Issue7803.xaml">
      <SubType>Designer</SubType>
      <Generator>MSBuild:UpdateDesignTimeXaml</Generator>
    </EmbeddedResource>
  </ItemGroup>
  <ItemGroup>
    <EmbeddedResource Include="$(MSBuildThisFileDirectory)Issue7048.xaml">
      <SubType>Designer</SubType>
      <Generator>MSBuild:UpdateDesignTimeXaml</Generator>
    </EmbeddedResource>
  </ItemGroup>
  <ItemGroup>
    <EmbeddedResource Include="$(MSBuildThisFileDirectory)Issue8529_1.xaml">
      <Generator>MSBuild:UpdateDesignTimeXaml</Generator>
    </EmbeddedResource>
  </ItemGroup>
  <ItemGroup>
    <EmbeddedResource Include="$(MSBuildThisFileDirectory)Issue6693.xaml">
      <SubType>Designer</SubType>
      <Generator>MSBuild:UpdateDesignTimeXaml</Generator>
    </EmbeddedResource>
  </ItemGroup>
  <ItemGroup>
    <EmbeddedResource Include="$(MSBuildThisFileDirectory)Issue8508.xaml">
      <SubType>Designer</SubType>
      <Generator>MSBuild:UpdateDesignTimeXaml</Generator>
    </EmbeddedResource>
  </ItemGroup>
  <ItemGroup>
    <EmbeddedResource Include="$(MSBuildThisFileDirectory)Issue4744.xaml">
      <SubType>Designer</SubType>
      <Generator>MSBuild:UpdateDesignTimeXaml</Generator>
    </EmbeddedResource>
  </ItemGroup>
  <ItemGroup>
    <EmbeddedResource Include="$(MSBuildThisFileDirectory)Issue3228.xaml">
      <SubType>Designer</SubType>
      <Generator>MSBuild:UpdateDesignTimeXaml</Generator>
    </EmbeddedResource>
  </ItemGroup>
  <ItemGroup>
    <EmbeddedResource Include="$(MSBuildThisFileDirectory)Issue2172.xaml">
      <SubType>Designer</SubType>
      <Generator>MSBuild:UpdateDesignTimeXaml</Generator>
    </EmbeddedResource>
    <EmbeddedResource Include="$(MSBuildThisFileDirectory)Issue8902.xaml">
      <SubType>Designer</SubType>
      <Generator>MSBuild:UpdateDesignTimeXaml</Generator>
    </EmbeddedResource>
  </ItemGroup>
</Project><|MERGE_RESOLUTION|>--- conflicted
+++ resolved
@@ -165,13 +165,10 @@
     <Compile Include="$(MSBuildThisFileDirectory)Issue7963.cs" />
     <Compile Include="$(MSBuildThisFileDirectory)Issue8741.cs" />
     <Compile Include="$(MSBuildThisFileDirectory)Issue8743.cs" />
-<<<<<<< HEAD
     <Compile Include="$(MSBuildThisFileDirectory)Issue9087.cs" />
     <Compile Include="$(MSBuildThisFileDirectory)Issue9355.cs" />
-=======
     <Compile Include="$(MSBuildThisFileDirectory)Issue8784.cs" />
     <Compile Include="$(MSBuildThisFileDirectory)Issue9360.cs" />
->>>>>>> 8c3de6fb
     <Compile Include="$(MSBuildThisFileDirectory)RefreshViewTests.cs" />
     <Compile Include="$(MSBuildThisFileDirectory)Issue7338.cs" />
     <Compile Include="$(MSBuildThisFileDirectory)ScrollToGroup.cs" />
