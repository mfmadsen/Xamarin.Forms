<?xml version="1.0" encoding="utf-8"?>
<Project xmlns="http://schemas.microsoft.com/developer/msbuild/2003">
  <PropertyGroup>
    <MSBuildAllProjects>$(MSBuildAllProjects);$(MSBuildThisFileFullPath)</MSBuildAllProjects>
    <HasSharedItems>true</HasSharedItems>
    <SharedGUID>0f0db9cc-ea65-429c-9363-38624bf8f49c</SharedGUID>
  </PropertyGroup>
  <PropertyGroup Label="Configuration">
    <Import_RootNamespace>Xamarin.Forms.Controls.Issues</Import_RootNamespace>
  </PropertyGroup>
  <ItemGroup>
    <Compile Include="$(MSBuildThisFileDirectory)CollectionViewGroupTypeIssue.cs" />
    <Compile Include="$(MSBuildThisFileDirectory)Issue2674.cs" />
    <Compile Include="$(MSBuildThisFileDirectory)Issue3228.xaml.cs">
      <DependentUpon>Issue3228.xaml</DependentUpon>
      <SubType>Code</SubType>
    </Compile>
<<<<<<< HEAD
    <Compile Include="$(MSBuildThisFileDirectory)Issue3262.cs" />
=======
    <Compile Include="$(MSBuildThisFileDirectory)Issue9419.cs" />
>>>>>>> 879b5a96
    <Compile Include="$(MSBuildThisFileDirectory)Issue8262.cs" />
    <Compile Include="$(MSBuildThisFileDirectory)Issue8899.cs" />
    <Compile Include="$(MSBuildThisFileDirectory)Issue8902.xaml.cs">
      <DependentUpon>Issue8902.xaml</DependentUpon>
      <SubType>Code</SubType>
    </Compile>
    <Compile Include="$(MSBuildThisFileDirectory)Issue9006.cs" />
    <Compile Include="$(MSBuildThisFileDirectory)Issue8207.xaml.cs" />
    <Compile Include="$(MSBuildThisFileDirectory)Issue6362.cs" />
    <Compile Include="$(MSBuildThisFileDirectory)Issue7393.cs" />
    <Compile Include="$(MSBuildThisFileDirectory)Issue7505.cs" />
    <Compile Include="$(MSBuildThisFileDirectory)Issue4459.xaml.cs">
      <DependentUpon>Issue4459.xaml</DependentUpon>
      <SubType>Code</SubType>
    </Compile>
    <Compile Include="$(MSBuildThisFileDirectory)CollectionViewItemsSourceTypes.cs" />
    <Compile Include="$(MSBuildThisFileDirectory)Issue1455.xaml.cs">
      <DependentUpon>Issue1455.xaml</DependentUpon>
      <SubType>Code</SubType>
    </Compile>
    <Compile Include="$(MSBuildThisFileDirectory)CollectionViewHeaderFooterString.cs" />
    <Compile Include="$(MSBuildThisFileDirectory)CollectionViewHeaderFooterTemplate.cs" />
    <Compile Include="$(MSBuildThisFileDirectory)CollectionViewHeaderFooterView.cs" />
    <Compile Include="$(MSBuildThisFileDirectory)CollectionViewItemsUpdatingScrollMode.cs" />
    <Compile Include="$(MSBuildThisFileDirectory)Issue4606.cs" />
    <Compile Include="$(MSBuildThisFileDirectory)Issue8644.cs" />
    <Compile Include="$(MSBuildThisFileDirectory)Issue8177.cs" />
    <Compile Include="$(MSBuildThisFileDirectory)Issue4744.xaml.cs">
      <DependentUpon>Issue4744.xaml</DependentUpon>
    </Compile>
    <Compile Include="$(MSBuildThisFileDirectory)Issue7773.cs" />
    <Compile Include="$(MSBuildThisFileDirectory)Issue8186.cs" />
    <Compile Include="$(MSBuildThisFileDirectory)Issue2172.xaml.cs">
      <DependentUpon>Issue2172.xaml</DependentUpon>
      <SubType>Code</SubType>
    </Compile>
    <Compile Include="$(MSBuildThisFileDirectory)Issue3475.cs" />
    <Compile Include="$(MSBuildThisFileDirectory)Issue5168.cs" />
    <Compile Include="$(MSBuildThisFileDirectory)Issue5749.xaml.cs">
      <SubType>Code</SubType>
    </Compile>
    <Compile Include="$(MSBuildThisFileDirectory)Issue6556.cs" />
    <Compile Include="$(MSBuildThisFileDirectory)Issue5830.cs" />
    <Compile Include="$(MSBuildThisFileDirectory)Issue6476.cs" />
    <Compile Include="$(MSBuildThisFileDirectory)Issue6693.xaml.cs">
      <DependentUpon>Issue6693.xaml</DependentUpon>
      <SubType>Code</SubType>
    </Compile>
    <Compile Include="$(MSBuildThisFileDirectory)Issue7396.cs" />
    <Compile Include="$(MSBuildThisFileDirectory)Issue7825.cs" />
    <Compile Include="$(MSBuildThisFileDirectory)Issue2271.cs" />
    <Compile Include="$(MSBuildThisFileDirectory)Issue5354.xaml.cs">
      <DependentUpon>Issue5354.xaml</DependentUpon>
      <SubType>Code</SubType>
    </Compile>
    <Compile Include="$(MSBuildThisFileDirectory)Issue5868.cs" />
    <Compile Include="$(MSBuildThisFileDirectory)Issue6963.cs" />
    <Compile Include="$(MSBuildThisFileDirectory)Issue7048.xaml.cs">
      <DependentUpon>Issue7048.xaml</DependentUpon>
      <SubType>Code</SubType>
    </Compile>
    <Compile Include="$(MSBuildThisFileDirectory)Issue6804.cs" />
    <Compile Include="$(MSBuildThisFileDirectory)Issue7181.cs" />
    <Compile Include="$(MSBuildThisFileDirectory)Issue5367.cs" />
    <Compile Include="$(MSBuildThisFileDirectory)Issue6878.cs" />
    <Compile Include="$(MSBuildThisFileDirectory)Issue7253.cs" />
    <Compile Include="$(MSBuildThisFileDirectory)Issue7581.cs" />
    <Compile Include="$(MSBuildThisFileDirectory)Issue7361.cs" />
    <Compile Include="$(MSBuildThisFileDirectory)Issue7621.xaml.cs">
      <SubType>Code</SubType>
    </Compile>
    <Compile Include="$(MSBuildThisFileDirectory)Issue6889.cs" />
    <Compile Include="$(MSBuildThisFileDirectory)Issue6945.cs" />
    <Compile Include="$(MSBuildThisFileDirectory)Issue7313.cs" />
    <Compile Include="$(MSBuildThisFileDirectory)Issue5500.cs" />
    <Compile Include="$(MSBuildThisFileDirectory)Issue8148.cs" />
    <Compile Include="$(MSBuildThisFileDirectory)Issue8008.cs" />
    <Compile Include="$(MSBuildThisFileDirectory)Issue6640.cs" />
    <Compile Include="$(MSBuildThisFileDirectory)Issue7556.cs" />
    <Compile Include="$(MSBuildThisFileDirectory)Issue5108.xaml.cs">
      <SubType>Code</SubType>
    </Compile>
    <Compile Include="$(MSBuildThisFileDirectory)Issue7329.cs" />
    <Compile Include="$(MSBuildThisFileDirectory)Issue7290.cs" />
    <Compile Include="$(MSBuildThisFileDirectory)Issue7240.cs" />
    <Compile Include="$(MSBuildThisFileDirectory)Issue5046.xaml.cs">
      <DependentUpon>Issue5046.xaml</DependentUpon>
      <SubType>Code</SubType>
    </Compile>
    <Compile Include="$(MSBuildThisFileDirectory)Issue6609.cs" />
    <Compile Include="$(MSBuildThisFileDirectory)Issue6802.cs" />
    <Compile Include="$(MSBuildThisFileDirectory)Issue6644.xaml.cs">
      <SubType>Code</SubType>
    </Compile>
    <Compile Include="$(MSBuildThisFileDirectory)Issue7049.cs" />
    <Compile Include="$(MSBuildThisFileDirectory)Issue7061.cs" />
    <Compile Include="$(MSBuildThisFileDirectory)Issue7385.cs" />
    <Compile Include="$(MSBuildThisFileDirectory)Issue7111.cs" />
    <Compile Include="$(MSBuildThisFileDirectory)Issue7357.xaml.cs">
      <SubType>Code</SubType>
    </Compile>
    <Compile Include="$(MSBuildThisFileDirectory)Issue7512.xaml.cs">
      <SubType>Code</SubType>
    </Compile>
    <Compile Include="$(MSBuildThisFileDirectory)Issue7519.cs" />
    <Compile Include="$(MSBuildThisFileDirectory)Issue7519Xaml.xaml.cs">
      <SubType>Code</SubType>
    </Compile>
    <Compile Include="$(MSBuildThisFileDirectory)Issue7700.cs" />
    <Compile Include="$(MSBuildThisFileDirectory)Issue7758.xaml.cs">
      <SubType>Code</SubType>
    </Compile>
    <Compile Include="$(MSBuildThisFileDirectory)Issue7593.xaml.cs">
      <SubType>Code</SubType>
    </Compile>
    <Compile Include="$(MSBuildThisFileDirectory)Issue7992.cs" />
    <Compile Include="$(MSBuildThisFileDirectory)Issue7792.xaml.cs">
      <SubType>Code</SubType>
    </Compile>
    <Compile Include="$(MSBuildThisFileDirectory)Issue7789.xaml.cs">
      <SubType>Code</SubType>
    </Compile>
    <Compile Include="$(MSBuildThisFileDirectory)Issue7817.xaml.cs">
      <SubType>Code</SubType>
    </Compile>
    <Compile Include="$(MSBuildThisFileDirectory)Issue7823.cs" />
    <Compile Include="$(MSBuildThisFileDirectory)Issue7943.xaml.cs">
      <SubType>Code</SubType>
    </Compile>
    <Compile Include="$(MSBuildThisFileDirectory)Issue7993.xaml.cs">
      <SubType>Code</SubType>
    </Compile>
    <Compile Include="$(MSBuildThisFileDirectory)Issue7865.xaml.cs">
      <SubType>Code</SubType>
    </Compile>
    <Compile Include="$(MSBuildThisFileDirectory)Issue7803.xaml.cs">
      <DependentUpon>Issue7803.xaml</DependentUpon>
    </Compile>
    <Compile Include="$(MSBuildThisFileDirectory)Issue8087.cs" />
    <Compile Include="$(MSBuildThisFileDirectory)Issue8203.cs" />
    <Compile Include="$(MSBuildThisFileDirectory)Issue8222.cs" />
    <Compile Include="$(MSBuildThisFileDirectory)Issue8167.cs" />
    <Compile Include="$(MSBuildThisFileDirectory)Issue8345.cs" />
    <Compile Include="$(MSBuildThisFileDirectory)Issue8366.cs" />
    <Compile Include="$(MSBuildThisFileDirectory)Issue8269.cs" />
    <Compile Include="$(MSBuildThisFileDirectory)Issue8526.cs" />
    <Compile Include="$(MSBuildThisFileDirectory)Issue8529.cs" />
    <Compile Include="$(MSBuildThisFileDirectory)Issue8529_1.xaml.cs">
      <DependentUpon>Issue8529_1.xaml</DependentUpon>
      <SubType>Code</SubType>
    </Compile>
    <Compile Include="$(MSBuildThisFileDirectory)Issue8508.xaml.cs">
      <SubType>Code</SubType>
    </Compile>
    <Compile Include="$(MSBuildThisFileDirectory)Issue7963.cs" />
    <Compile Include="$(MSBuildThisFileDirectory)Issue8741.cs" />
    <Compile Include="$(MSBuildThisFileDirectory)Issue8743.cs" />
    <Compile Include="$(MSBuildThisFileDirectory)Issue9092.cs" />
    <Compile Include="$(MSBuildThisFileDirectory)Issue9087.cs" />
    <Compile Include="$(MSBuildThisFileDirectory)Issue9196.xaml.cs">
      <DependentUpon>Issue9196.xaml</DependentUpon>
      <SubType>Code</SubType>
    </Compile>
    <Compile Include="$(MSBuildThisFileDirectory)Issue9355.cs" />
    <Compile Include="$(MSBuildThisFileDirectory)Issue8784.cs" />
    <Compile Include="$(MSBuildThisFileDirectory)Issue9360.cs" />
    <Compile Include="$(MSBuildThisFileDirectory)RefreshViewTests.cs" />
    <Compile Include="$(MSBuildThisFileDirectory)Issue7338.cs" />
    <Compile Include="$(MSBuildThisFileDirectory)ScrollToGroup.cs" />
    <Compile Include="$(MSBuildThisFileDirectory)NestedCollectionViews.cs" />
    <Compile Include="$(MSBuildThisFileDirectory)Issue7339.cs" />
    <Compile Include="$(MSBuildThisFileDirectory)ShellAppearanceChange.cs" />
    <Compile Include="$(MSBuildThisFileDirectory)ShellModal.cs" />
    <Compile Include="$(MSBuildThisFileDirectory)ShellFlyoutBehavior.cs" />
    <Compile Include="$(MSBuildThisFileDirectory)Issue7128.cs" />
    <Compile Include="$(MSBuildThisFileDirectory)ShellItemIsVisible.cs" />
    <Compile Include="$(MSBuildThisFileDirectory)ShellGestures.cs" />
    <Compile Include="$(MSBuildThisFileDirectory)ShellBackButtonBehavior.cs" />
    <Compile Include="$(MSBuildThisFileDirectory)Issue7102.cs" />
    <Compile Include="$(MSBuildThisFileDirectory)ShellInsets.cs" />
    <Compile Include="$(MSBuildThisFileDirectory)CollectionViewGrouping.cs" />
    <Compile Include="$(MSBuildThisFileDirectory)Issue5412.cs" />
    <Compile Include="$(MSBuildThisFileDirectory)Helpers\GarbageCollectionHelper.cs" />
    <Compile Include="$(MSBuildThisFileDirectory)Issue4879.cs" />
    <Compile Include="$(MSBuildThisFileDirectory)Issue5518.cs" />
    <Compile Include="$(MSBuildThisFileDirectory)Issue5555.cs" />
    <Compile Include="$(MSBuildThisFileDirectory)Issue6458.cs" />
    <Compile Include="$(MSBuildThisFileDirectory)Issue6258.cs" />
    <Compile Include="$(MSBuildThisFileDirectory)Issue3150.cs" />
    <Compile Include="$(MSBuildThisFileDirectory)Issue6262.cs" />
    <Compile Include="$(MSBuildThisFileDirectory)Github5623.xaml.cs">
      <DependentUpon>Github5623.xaml</DependentUpon>
      <SubType>Code</SubType>
    </Compile>
    <Compile Include="$(MSBuildThisFileDirectory)Issue8682.cs" />
    <Compile Include="$(MSBuildThisFileDirectory)Bugzilla59172.cs" />
    <Compile Include="$(MSBuildThisFileDirectory)FlagTestHelpers.cs" />
    <Compile Include="$(MSBuildThisFileDirectory)Issue5886.cs" />
    <Compile Include="$(MSBuildThisFileDirectory)Issue6260.cs" />
    <Compile Include="$(MSBuildThisFileDirectory)Issue5766.cs" />
    <Compile Include="$(MSBuildThisFileDirectory)CollectionViewBoundMultiSelection.cs" />
    <Compile Include="$(MSBuildThisFileDirectory)CollectionViewBoundSingleSelection.cs" />
    <Compile Include="$(MSBuildThisFileDirectory)Issue5765.cs" />
    <Compile Include="$(MSBuildThisFileDirectory)Issue4684.xaml.cs" />
    <Compile Include="$(MSBuildThisFileDirectory)Issue4992.xaml.cs">
      <DependentUpon>Issue4992.xaml</DependentUpon>
      <SubType>Code</SubType>
    </Compile>
    <Compile Include="$(MSBuildThisFileDirectory)Issue4915.xaml.cs">
      <SubType>Code</SubType>
    </Compile>
    <Compile Include="$(MSBuildThisFileDirectory)Issue5131.cs" />
    <Compile Include="$(MSBuildThisFileDirectory)Issue5376.cs" />
    <Compile Include="$(MSBuildThisFileDirectory)Bugzilla60787.xaml.cs">
      <DependentUpon>Bugzilla60787.xaml</DependentUpon>
      <SubType>Code</SubType>
    </Compile>
    <Compile Include="$(MSBuildThisFileDirectory)Issue4919.cs" />
    <Compile Include="$(MSBuildThisFileDirectory)Issue4756.cs" />
    <Compile Include="$(MSBuildThisFileDirectory)Issue5461.cs" />
    <Compile Include="$(MSBuildThisFileDirectory)CollectionViewBindingErrors.xaml.cs">
      <DependentUpon>CollectionViewBindingErrors.xaml</DependentUpon>
      <SubType>Code</SubType>
    </Compile>
    <Compile Include="$(MSBuildThisFileDirectory)Github3847.xaml.cs">
      <DependentUpon>Github3847.xaml</DependentUpon>
      <SubType>Code</SubType>
    </Compile>
    <Compile Include="$(MSBuildThisFileDirectory)Issue2102.cs" />
    <Compile Include="$(MSBuildThisFileDirectory)Issue1588.xaml.cs">
      <DependentUpon>Issue1588.xaml</DependentUpon>
      <SubType>Code</SubType>
    </Compile>
    <Compile Include="$(MSBuildThisFileDirectory)Issue4961.cs" />
    <Compile Include="$(MSBuildThisFileDirectory)Issue4629.cs" />
    <Compile Include="$(MSBuildThisFileDirectory)Issue4384.cs" />
    <Compile Include="$(MSBuildThisFileDirectory)Issue4782.cs" />
    <Compile Include="$(MSBuildThisFileDirectory)Issue4484.cs" />
    <Compile Include="$(MSBuildThisFileDirectory)Issue3509.cs" />
    <Compile Include="$(MSBuildThisFileDirectory)Issue4597.cs" />
    <Compile Include="$(MSBuildThisFileDirectory)A11yTabIndex.xaml.cs">
      <DependentUpon>A11yTabIndex.xaml</DependentUpon>
      <SubType>Code</SubType>
    </Compile>
    <Compile Include="$(MSBuildThisFileDirectory)Github3856.cs" />
    <Compile Include="$(MSBuildThisFileDirectory)Issue1937.cs" />
    <Compile Include="$(MSBuildThisFileDirectory)Issue3555.cs" />
    <Compile Include="$(MSBuildThisFileDirectory)Issue3843.cs" />
    <Compile Include="$(MSBuildThisFileDirectory)Issue4053.cs" />
    <Compile Include="$(MSBuildThisFileDirectory)Issue3809.cs" />
    <Compile Include="$(MSBuildThisFileDirectory)Issue2894.cs" />
    <Compile Include="$(MSBuildThisFileDirectory)Issue3306.cs" />
    <Compile Include="$(MSBuildThisFileDirectory)Issue3454.cs" />
    <Compile Include="$(MSBuildThisFileDirectory)Issue3308.cs" />
    <Compile Include="$(MSBuildThisFileDirectory)Issue3788.cs" />
    <Compile Include="$(MSBuildThisFileDirectory)Issue1724.cs" />
    <Compile Include="$(MSBuildThisFileDirectory)Issue3524.cs" />
    <Compile Include="$(MSBuildThisFileDirectory)Issue1678.cs" />
    <Compile Include="$(MSBuildThisFileDirectory)Issue7701.cs" />
    <Compile Include="$(MSBuildThisFileDirectory)Issue2004.cs" />
    <Compile Include="$(MSBuildThisFileDirectory)Issue3333.cs" />
    <Compile Include="$(MSBuildThisFileDirectory)Issue2338.cs" />
    <Compile Include="$(MSBuildThisFileDirectory)Bugzilla60045.xaml.cs">
      <DependentUpon>Bugzilla60045.xaml</DependentUpon>
    </Compile>
    <Compile Include="$(MSBuildThisFileDirectory)Issue6282.xaml.cs">
      <DependentUpon>Issue6282.xaml</DependentUpon>
      <SubType>Code</SubType>
    </Compile>
    <Compile Include="$(MSBuildThisFileDirectory)AddingMultipleItemsListView.cs" />
    <Compile Include="$(MSBuildThisFileDirectory)AndroidStatusBarColor.cs" />
    <Compile Include="$(MSBuildThisFileDirectory)AppBarIconColors.cs" />
    <Compile Include="$(MSBuildThisFileDirectory)Bugzilla21368.cs" />
    <Compile Include="$(MSBuildThisFileDirectory)Bugzilla21501.cs" />
    <Compile Include="$(MSBuildThisFileDirectory)Bugzilla21780.cs" />
    <Compile Include="$(MSBuildThisFileDirectory)Bugzilla22229.xaml.cs">
      <DependentUpon>Bugzilla22229.xaml</DependentUpon>
    </Compile>
    <Compile Include="$(MSBuildThisFileDirectory)Bugzilla22401.cs" />
    <Compile Include="$(MSBuildThisFileDirectory)Bugzilla23942.xaml.cs">
      <DependentUpon>Bugzilla23942.xaml</DependentUpon>
    </Compile>
    <Compile Include="$(MSBuildThisFileDirectory)Bugzilla24769.cs" />
    <Compile Include="$(MSBuildThisFileDirectory)Bugzilla25234.cs" />
    <Compile Include="$(MSBuildThisFileDirectory)Bugzilla25662.cs" />
    <Compile Include="$(MSBuildThisFileDirectory)Bugzilla25943.cs" />
    <Compile Include="$(MSBuildThisFileDirectory)Bugzilla26501.cs" />
    <Compile Include="$(MSBuildThisFileDirectory)Bugzilla26868.cs" />
    <Compile Include="$(MSBuildThisFileDirectory)Bugzilla27378.cs" />
    <Compile Include="$(MSBuildThisFileDirectory)Bugzilla27417.cs" />
    <Compile Include="$(MSBuildThisFileDirectory)Bugzilla27417Xaml.xaml.cs">
      <DependentUpon>Bugzilla27417Xaml.xaml</DependentUpon>
      <SubType>Code</SubType>
    </Compile>
    <Compile Include="$(MSBuildThisFileDirectory)Bugzilla27581.cs" />
    <Compile Include="$(MSBuildThisFileDirectory)Bugzilla28570.cs" />
    <Compile Include="$(MSBuildThisFileDirectory)Bugzilla28796.cs" />
    <Compile Include="$(MSBuildThisFileDirectory)Bugzilla28939.cs" />
    <Compile Include="$(MSBuildThisFileDirectory)Bugzilla28953.cs" />
    <Compile Include="$(MSBuildThisFileDirectory)Bugzilla29107.xaml.cs">
      <DependentUpon>Bugzilla29107.xaml</DependentUpon>
    </Compile>
    <Compile Include="$(MSBuildThisFileDirectory)Bugzilla29110.cs" />
    <Compile Include="$(MSBuildThisFileDirectory)Bugzilla29158.cs" />
    <Compile Include="$(MSBuildThisFileDirectory)Bugzilla29363.cs" />
    <Compile Include="$(MSBuildThisFileDirectory)Bugzilla29229.cs" />
    <Compile Include="$(MSBuildThisFileDirectory)Bugzilla30166.cs" />
    <Compile Include="$(MSBuildThisFileDirectory)Bugzilla31141.cs" />
    <Compile Include="$(MSBuildThisFileDirectory)Bugzilla31145.cs" />
    <Compile Include="$(MSBuildThisFileDirectory)Bugzilla31333.cs" />
    <Compile Include="$(MSBuildThisFileDirectory)Bugzilla31366.cs" />
    <Compile Include="$(MSBuildThisFileDirectory)Issue4653.cs" />
    <Compile Include="$(MSBuildThisFileDirectory)Bugzilla31964.cs" />
    <Compile Include="$(MSBuildThisFileDirectory)Bugzilla32033.cs" />
    <Compile Include="$(MSBuildThisFileDirectory)Bugzilla32034.cs" />
    <Compile Include="$(MSBuildThisFileDirectory)Bugzilla32206.cs" />
    <Compile Include="$(MSBuildThisFileDirectory)Bugzilla32776.cs" />
    <Compile Include="$(MSBuildThisFileDirectory)Bugzilla32842.xaml.cs">
      <DependentUpon>Bugzilla32842.xaml</DependentUpon>
      <SubType>Code</SubType>
    </Compile>
    <Compile Include="$(MSBuildThisFileDirectory)Bugzilla32847.cs" />
    <Compile Include="$(MSBuildThisFileDirectory)Bugzilla32865.cs" />
    <Compile Include="$(MSBuildThisFileDirectory)Bugzilla32956.cs" />
    <Compile Include="$(MSBuildThisFileDirectory)Bugzilla33248.cs" />
    <Compile Include="$(MSBuildThisFileDirectory)Bugzilla33268.cs" />
    <Compile Include="$(MSBuildThisFileDirectory)Bugzilla33612.cs" />
    <Compile Include="$(MSBuildThisFileDirectory)Bugzilla33714.cs" />
    <Compile Include="$(MSBuildThisFileDirectory)Bugzilla33890.cs" />
    <Compile Include="$(MSBuildThisFileDirectory)Bugzilla34072.cs" />
    <Compile Include="$(MSBuildThisFileDirectory)Bugzilla34007.cs" />
    <Compile Include="$(MSBuildThisFileDirectory)Bugzilla35078.cs" />
    <Compile Include="$(MSBuildThisFileDirectory)Bugzilla35127.cs" />
    <Compile Include="$(MSBuildThisFileDirectory)Bugzilla35132.cs" />
    <Compile Include="$(MSBuildThisFileDirectory)Bugzilla35157.cs" />
    <Compile Include="$(MSBuildThisFileDirectory)Bugzilla35294.cs" />
    <Compile Include="$(MSBuildThisFileDirectory)Bugzilla35472.cs" />
    <Compile Include="$(MSBuildThisFileDirectory)Bugzilla35477.cs" />
    <Compile Include="$(MSBuildThisFileDirectory)Bugzilla35490.cs" />
    <Compile Include="$(MSBuildThisFileDirectory)Bugzilla35738.cs" />
    <Compile Include="$(MSBuildThisFileDirectory)Bugzilla36014.cs" />
    <Compile Include="$(MSBuildThisFileDirectory)Bugzilla36649.cs" />
    <Compile Include="$(MSBuildThisFileDirectory)Bugzilla36559.cs" />
    <Compile Include="$(MSBuildThisFileDirectory)Bugzilla36171.cs" />
    <Compile Include="$(MSBuildThisFileDirectory)Bugzilla36780.cs" />
    <Compile Include="$(MSBuildThisFileDirectory)Bugzilla36651.cs" />
    <Compile Include="$(MSBuildThisFileDirectory)Bugzilla36703.cs" />
    <Compile Include="$(MSBuildThisFileDirectory)Bugzilla36846.cs" />
    <Compile Include="$(MSBuildThisFileDirectory)Bugzilla36955.cs" />
    <Compile Include="$(MSBuildThisFileDirectory)Bugzilla37285.cs" />
    <Compile Include="$(MSBuildThisFileDirectory)Bugzilla37462.cs" />
    <Compile Include="$(MSBuildThisFileDirectory)Bugzilla37841.cs" />
    <Compile Include="$(MSBuildThisFileDirectory)Bugzilla37863.cs" />
    <Compile Include="$(MSBuildThisFileDirectory)Bugzilla37601.cs" />
    <Compile Include="$(MSBuildThisFileDirectory)Bugzilla38105.cs" />
    <Compile Include="$(MSBuildThisFileDirectory)Issue3652.cs" />
    <Compile Include="$(MSBuildThisFileDirectory)Issue4891.cs" />
    <Compile Include="$(MSBuildThisFileDirectory)Bugzilla38723.cs" />
    <Compile Include="$(MSBuildThisFileDirectory)Bugzilla38770.cs" />
    <Compile Include="$(MSBuildThisFileDirectory)Bugzilla38827.xaml.cs">
      <DependentUpon>Bugzilla38827.xaml</DependentUpon>
      <SubType>Code</SubType>
    </Compile>
    <Compile Include="$(MSBuildThisFileDirectory)Bugzilla38989.cs" />
    <Compile Include="$(MSBuildThisFileDirectory)Bugzilla39395.cs" />
    <Compile Include="$(MSBuildThisFileDirectory)Bugzilla39461.cs" />
    <Compile Include="$(MSBuildThisFileDirectory)Bugzilla39483.xaml.cs">
      <DependentUpon>Bugzilla39483.xaml</DependentUpon>
      <SubType>Code</SubType>
    </Compile>
    <Compile Include="$(MSBuildThisFileDirectory)Bugzilla39530.cs" />
    <Compile Include="$(MSBuildThisFileDirectory)Bugzilla39624.cs" />
    <Compile Include="$(MSBuildThisFileDirectory)Bugzilla39463.xaml.cs">
      <DependentUpon>Bugzilla39463.xaml</DependentUpon>
      <SubType>Code</SubType>
    </Compile>
    <Compile Include="$(MSBuildThisFileDirectory)Bugzilla39636.xaml.cs">
      <DependentUpon>Bugzilla39636.xaml</DependentUpon>
      <SubType>Code</SubType>
    </Compile>
    <Compile Include="$(MSBuildThisFileDirectory)Bugzilla39702.cs" />
    <Compile Include="$(MSBuildThisFileDirectory)Bugzilla40005.cs" />
    <Compile Include="$(MSBuildThisFileDirectory)Bugzilla40073.cs" />
    <Compile Include="$(MSBuildThisFileDirectory)Bugzilla40139.cs" />
    <Compile Include="$(MSBuildThisFileDirectory)Bugzilla40173.cs" />
    <Compile Include="$(MSBuildThisFileDirectory)Bugzilla39821.cs" />
    <Compile Include="$(MSBuildThisFileDirectory)Bugzilla40185.cs" />
    <Compile Include="$(MSBuildThisFileDirectory)Bugzilla40251.cs" />
    <Compile Include="$(MSBuildThisFileDirectory)Bugzilla40333.cs" />
    <Compile Include="$(MSBuildThisFileDirectory)Bugzilla31806.cs" />
    <Compile Include="$(MSBuildThisFileDirectory)Bugzilla40408.cs" />
    <Compile Include="$(MSBuildThisFileDirectory)Bugzilla40858.cs" />
    <Compile Include="$(MSBuildThisFileDirectory)Bugzilla40824.cs" />
    <Compile Include="$(MSBuildThisFileDirectory)Bugzilla40911.cs" />
    <Compile Include="$(MSBuildThisFileDirectory)Bugzilla40955.cs" />
    <Compile Include="$(MSBuildThisFileDirectory)Bugzilla41054.cs" />
    <Compile Include="$(MSBuildThisFileDirectory)Bugzilla41078.cs" />
    <Compile Include="$(MSBuildThisFileDirectory)Bugzilla40998.cs" />
    <Compile Include="$(MSBuildThisFileDirectory)Bugzilla41205.cs" />
    <Compile Include="$(MSBuildThisFileDirectory)Bugzilla41415.cs" />
    <Compile Include="$(MSBuildThisFileDirectory)Bugzilla41418.cs" />
    <Compile Include="$(MSBuildThisFileDirectory)Bugzilla41424.cs" />
    <Compile Include="$(MSBuildThisFileDirectory)Bugzilla41778.cs" />
    <Compile Include="$(MSBuildThisFileDirectory)Bugzilla41600.cs" />
    <Compile Include="$(MSBuildThisFileDirectory)Bugzilla41619.cs" />
    <Compile Include="$(MSBuildThisFileDirectory)Bugzilla42000.cs" />
    <Compile Include="$(MSBuildThisFileDirectory)Bugzilla42069.cs" />
    <Compile Include="$(MSBuildThisFileDirectory)Bugzilla42069_Page.xaml.cs">
      <DependentUpon>Bugzilla42069_Page.xaml</DependentUpon>
      <SubType>Code</SubType>
    </Compile>
    <Compile Include="$(MSBuildThisFileDirectory)Bugzilla42074.cs" />
    <Compile Include="$(MSBuildThisFileDirectory)Bugzilla42075.cs" />
    <Compile Include="$(MSBuildThisFileDirectory)Bugzilla42329.cs" />
    <Compile Include="$(MSBuildThisFileDirectory)Bugzilla42364.cs" />
    <Compile Include="$(MSBuildThisFileDirectory)Bugzilla42519.cs" />
    <Compile Include="$(MSBuildThisFileDirectory)Bugzilla32871.cs" />
    <Compile Include="$(MSBuildThisFileDirectory)Bugzilla43313.cs" />
    <Compile Include="$(MSBuildThisFileDirectory)Bugzilla43469.cs" />
    <Compile Include="$(MSBuildThisFileDirectory)Bugzilla43516.cs" />
    <Compile Include="$(MSBuildThisFileDirectory)Bugzilla43519.cs" />
    <Compile Include="$(MSBuildThisFileDirectory)Bugzilla43527.cs" />
    <Compile Include="$(MSBuildThisFileDirectory)Bugzilla44047.cs" />
    <Compile Include="$(MSBuildThisFileDirectory)Bugzilla43941.cs" />
    <Compile Include="$(MSBuildThisFileDirectory)Bugzilla43663.cs" />
    <Compile Include="$(MSBuildThisFileDirectory)Bugzilla43867.cs" />
    <Compile Include="$(MSBuildThisFileDirectory)Bugzilla43735.cs" />
    <Compile Include="$(MSBuildThisFileDirectory)Bugzilla43783.cs" />
    <Compile Include="$(MSBuildThisFileDirectory)Bugzilla44096.cs" />
    <Compile Include="$(MSBuildThisFileDirectory)Bugzilla44176.cs" />
    <Compile Include="$(MSBuildThisFileDirectory)Bugzilla44453.cs" />
    <Compile Include="$(MSBuildThisFileDirectory)Bugzilla45215.cs" />
    <Compile Include="$(MSBuildThisFileDirectory)Bugzilla44500.cs" />
    <Compile Include="$(MSBuildThisFileDirectory)Bugzilla45722.cs" />
    <Compile Include="$(MSBuildThisFileDirectory)Bugzilla45722Xaml0.xaml.cs">
      <DependentUpon>Bugzilla45722Xaml0.xaml</DependentUpon>
      <SubType>Code</SubType>
    </Compile>
    <Compile Include="$(MSBuildThisFileDirectory)Bugzilla46363.cs" />
    <Compile Include="$(MSBuildThisFileDirectory)Bugzilla46363_2.cs" />
    <Compile Include="$(MSBuildThisFileDirectory)Bugzilla47548.cs" />
    <Compile Include="$(MSBuildThisFileDirectory)Bugzilla50787.cs" />
    <Compile Include="$(MSBuildThisFileDirectory)Bugzilla52299.cs" />
    <Compile Include="$(MSBuildThisFileDirectory)Bugzilla52419.cs" />
    <Compile Include="$(MSBuildThisFileDirectory)Bugzilla49304.cs" />
    <Compile Include="$(MSBuildThisFileDirectory)Bugzilla53834.cs" />
    <Compile Include="$(MSBuildThisFileDirectory)Bugzilla51536.cs" />
    <Compile Include="$(MSBuildThisFileDirectory)Bugzilla44940.cs" />
    <Compile Include="$(MSBuildThisFileDirectory)Bugzilla44944.cs" />
    <Compile Include="$(MSBuildThisFileDirectory)Bugzilla44166.cs" />
    <Compile Include="$(MSBuildThisFileDirectory)Bugzilla44461.cs" />
    <Compile Include="$(MSBuildThisFileDirectory)Bugzilla44584.cs" />
    <Compile Include="$(MSBuildThisFileDirectory)Bugzilla42832.cs" />
    <Compile Include="$(MSBuildThisFileDirectory)Bugzilla44044.cs" />
    <Compile Include="$(MSBuildThisFileDirectory)Bugzilla44338.cs" />
    <Compile Include="$(MSBuildThisFileDirectory)Bugzilla44980.cs" />
    <Compile Include="$(MSBuildThisFileDirectory)Bugzilla45067.cs" />
    <Compile Include="$(MSBuildThisFileDirectory)Bugzilla45723.cs" />
    <Compile Include="$(MSBuildThisFileDirectory)Bugzilla45027.cs" />
    <Compile Include="$(MSBuildThisFileDirectory)Bugzilla45330.cs" />
    <Compile Include="$(MSBuildThisFileDirectory)Bugzilla44955.cs" />
    <Compile Include="$(MSBuildThisFileDirectory)Bugzilla45277.cs" />
    <Compile Include="$(MSBuildThisFileDirectory)Bugzilla45743.cs" />
    <Compile Include="$(MSBuildThisFileDirectory)Bugzilla46458.cs" />
    <Compile Include="$(MSBuildThisFileDirectory)Bugzilla46494.cs" />
    <Compile Include="$(MSBuildThisFileDirectory)Bugzilla44476.cs" />
    <Compile Include="$(MSBuildThisFileDirectory)Bugzilla46630.cs" />
    <Compile Include="$(MSBuildThisFileDirectory)Bugzilla47923.cs" />
    <Compile Include="$(MSBuildThisFileDirectory)Bugzilla48236.cs" />
    <Compile Include="$(MSBuildThisFileDirectory)Bugzilla47971.cs" />
    <Compile Include="$(MSBuildThisFileDirectory)Bugzilla52318.cs" />
    <Compile Include="$(MSBuildThisFileDirectory)Bugzilla37290.cs" />
    <Compile Include="$(MSBuildThisFileDirectory)Bugzilla51553.cs" />
    <Compile Include="$(MSBuildThisFileDirectory)Bugzilla51802.cs" />
    <Compile Include="$(MSBuildThisFileDirectory)Bugzilla51236.cs" />
    <Compile Include="$(MSBuildThisFileDirectory)Bugzilla51238.cs" />
    <Compile Include="$(MSBuildThisFileDirectory)Bugzilla51642.xaml.cs">
      <DependentUpon>Bugzilla51642.xaml</DependentUpon>
      <SubType>Code</SubType>
    </Compile>
    <Compile Include="$(MSBuildThisFileDirectory)Bugzilla53445.cs" />
    <Compile Include="$(MSBuildThisFileDirectory)Bugzilla55714.cs" />
    <Compile Include="$(MSBuildThisFileDirectory)Bugzilla54649.cs" />
    <Compile Include="$(MSBuildThisFileDirectory)Bugzilla56609.cs" />
    <Compile Include="$(MSBuildThisFileDirectory)Bugzilla55674.cs" />
    <Compile Include="$(MSBuildThisFileDirectory)Bugzilla55912.cs" />
    <Compile Include="$(MSBuildThisFileDirectory)Bugzilla57317.cs" />
    <Compile Include="$(MSBuildThisFileDirectory)Bugzilla57114.cs" />
    <Compile Include="$(MSBuildThisFileDirectory)Bugzilla57515.cs" />
    <Compile Include="$(MSBuildThisFileDirectory)Bugzilla57674.cs" />
    <Compile Include="$(MSBuildThisFileDirectory)Bugzilla57758.cs" />
    <Compile Include="$(MSBuildThisFileDirectory)Bugzilla57910.cs" />
    <Compile Include="$(MSBuildThisFileDirectory)Bugzilla58406.cs" />
    <Compile Include="$(MSBuildThisFileDirectory)Bugzilla58833.cs" />
    <Compile Include="$(MSBuildThisFileDirectory)Bugzilla51427.cs" />
    <Compile Include="$(MSBuildThisFileDirectory)Bugzilla59248.cs" />
    <Compile Include="$(MSBuildThisFileDirectory)Bugzilla59457.cs" />
    <Compile Include="$(MSBuildThisFileDirectory)Bugzilla59580.cs" />
    <Compile Include="$(MSBuildThisFileDirectory)Issue1469.cs" />
    <Compile Include="$(MSBuildThisFileDirectory)Effects\AttachedStateEffect.cs" />
    <Compile Include="$(MSBuildThisFileDirectory)Effects\AttachedStateEffectLabel.cs" />
    <Compile Include="$(MSBuildThisFileDirectory)Effects\AttachedStateEffectList.cs" />
    <Compile Include="$(MSBuildThisFileDirectory)GitHub1648.cs" />
    <Compile Include="$(MSBuildThisFileDirectory)GitHub1702.cs" />
    <Compile Include="$(MSBuildThisFileDirectory)GitHub2642.cs" />
    <Compile Include="$(MSBuildThisFileDirectory)GitHub1700.cs" />
    <Compile Include="$(MSBuildThisFileDirectory)GitHub2598.cs" />
    <Compile Include="$(MSBuildThisFileDirectory)Issue1483.cs" />
    <Compile Include="$(MSBuildThisFileDirectory)Issue1556.cs" />
    <Compile Include="$(MSBuildThisFileDirectory)Issue1799.cs" />
    <Compile Include="$(MSBuildThisFileDirectory)Issue1931.cs" />
    <Compile Include="$(MSBuildThisFileDirectory)Issue1399.cs" />
    <Compile Include="$(MSBuildThisFileDirectory)Issue2187.cs" />
    <Compile Include="$(MSBuildThisFileDirectory)Issue3001.cs" />
    <Compile Include="$(MSBuildThisFileDirectory)Issue3271.cs" />
    <Compile Include="$(MSBuildThisFileDirectory)Issue3390.cs" />
    <Compile Include="$(MSBuildThisFileDirectory)Issue3000.cs" />
    <Compile Include="$(MSBuildThisFileDirectory)Issue3273.cs" />
    <Compile Include="$(MSBuildThisFileDirectory)Issue3053.cs" />
    <Compile Include="$(MSBuildThisFileDirectory)Issue2617.cs" />
    <Compile Include="$(MSBuildThisFileDirectory)Issue3139.cs" />
    <Compile Include="$(MSBuildThisFileDirectory)Issue3087.cs" />
    <Compile Include="$(MSBuildThisFileDirectory)Issue1760_1.cs" />
    <Compile Include="$(MSBuildThisFileDirectory)Issue1332.cs" />
    <Compile Include="$(MSBuildThisFileDirectory)Issue5184.cs" />
    <Compile Include="$(MSBuildThisFileDirectory)Issue3089.cs" />
    <Compile Include="$(MSBuildThisFileDirectory)Issue1342.cs" />
    <Compile Include="$(MSBuildThisFileDirectory)Issue2482.cs" />
    <Compile Include="$(MSBuildThisFileDirectory)Issue2680ScrollView.cs" />
    <Compile Include="$(MSBuildThisFileDirectory)Issue2767.cs" />
    <Compile Include="$(MSBuildThisFileDirectory)Issue2499.cs" />
    <Compile Include="$(MSBuildThisFileDirectory)GitHub1878.cs" />
    <Compile Include="$(MSBuildThisFileDirectory)Helpers\ISampleNativeControl.cs" />
    <Compile Include="$(MSBuildThisFileDirectory)Helpers\UITestHelper.cs" />
    <Compile Include="$(MSBuildThisFileDirectory)Helpers\ViewHelper.cs" />
    <Compile Include="$(MSBuildThisFileDirectory)Issue1544.cs" />
    <Compile Include="$(MSBuildThisFileDirectory)Issue1677.cs" />
    <Compile Include="$(MSBuildThisFileDirectory)Issue1704.cs" />
    <Compile Include="$(MSBuildThisFileDirectory)Issue1801.cs" />
    <Compile Include="$(MSBuildThisFileDirectory)Issue1734.cs" />
    <Compile Include="$(MSBuildThisFileDirectory)Issue1683.cs" />
    <Compile Include="$(MSBuildThisFileDirectory)Issue1705_2.cs" />
    <Compile Include="$(MSBuildThisFileDirectory)Issue1396.cs" />
    <Compile Include="$(MSBuildThisFileDirectory)Issue1415.cs" />
    <Compile Include="$(MSBuildThisFileDirectory)Issue2829.cs" />
    <Compile Include="$(MSBuildThisFileDirectory)Issue2653.cs" />
    <Compile Include="$(MSBuildThisFileDirectory)Issue1942.cs" />
    <Compile Include="$(MSBuildThisFileDirectory)Issue2763.cs" />
    <Compile Include="$(MSBuildThisFileDirectory)Issue2247.cs" />
    <Compile Include="$(MSBuildThisFileDirectory)GroupListViewHeaderIndexOutOfRange.cs" />
    <Compile Include="$(MSBuildThisFileDirectory)Issue1760.cs" />
    <Compile Include="$(MSBuildThisFileDirectory)Issue1975.cs" />
    <Compile Include="$(MSBuildThisFileDirectory)Issue1601.cs" />
    <Compile Include="$(MSBuildThisFileDirectory)Issue1717.cs" />
    <Compile Include="$(MSBuildThisFileDirectory)Bugzilla60001.cs" />
    <Compile Include="$(MSBuildThisFileDirectory)Issue1355.cs" />
    <Compile Include="$(MSBuildThisFileDirectory)Bugzilla60056.cs" />
    <Compile Include="$(MSBuildThisFileDirectory)Bugzilla60122.cs" />
    <Compile Include="$(MSBuildThisFileDirectory)Bugzilla59863_0.cs" />
    <Compile Include="$(MSBuildThisFileDirectory)Bugzilla59863_1.cs" />
    <Compile Include="$(MSBuildThisFileDirectory)Bugzilla59863_2.cs" />
    <Compile Include="$(MSBuildThisFileDirectory)Bugzilla60563.cs" />
    <Compile Include="$(MSBuildThisFileDirectory)Bugzilla60774.cs" />
    <Compile Include="$(MSBuildThisFileDirectory)Bugzilla60774_1.cs" />
    <Compile Include="$(MSBuildThisFileDirectory)Bugzilla60774_2.cs" />
    <Compile Include="$(MSBuildThisFileDirectory)ButtonBackgroundColorTest.cs" />
    <Compile Include="$(MSBuildThisFileDirectory)CarouselAsync.cs" />
    <Compile Include="$(MSBuildThisFileDirectory)Bugzilla34561.cs" />
    <Compile Include="$(MSBuildThisFileDirectory)Bugzilla34727.cs" />
    <Compile Include="$(MSBuildThisFileDirectory)ComplexListView.cs" />
    <Compile Include="$(MSBuildThisFileDirectory)CustomImageRendererErrorHandling.cs" />
    <Compile Include="$(MSBuildThisFileDirectory)DefaultColorToggleTest.cs" />
    <Compile Include="$(MSBuildThisFileDirectory)Bugzilla38416.xaml.cs">
      <DependentUpon>Bugzilla38416.xaml</DependentUpon>
    </Compile>
    <Compile Include="$(MSBuildThisFileDirectory)Effects.cs" />
    <Compile Include="$(MSBuildThisFileDirectory)GestureBubblingTests.cs" />
    <Compile Include="$(MSBuildThisFileDirectory)Github1461.cs" />
    <Compile Include="$(MSBuildThisFileDirectory)CascadeInputTransparent.cs" />
    <Compile Include="$(MSBuildThisFileDirectory)GitHub1331.xaml.cs">
      <DependentUpon>GitHub1331.xaml</DependentUpon>
    </Compile>
    <Compile Include="$(MSBuildThisFileDirectory)Issue1691_2.cs" />
    <Compile Include="$(MSBuildThisFileDirectory)Github1625.cs" />
    <Compile Include="$(MSBuildThisFileDirectory)InputTransparentTests.cs" />
    <Compile Include="$(MSBuildThisFileDirectory)Issue1614.cs" />
    <Compile Include="$(MSBuildThisFileDirectory)IsInvokeRequiredRaceCondition.cs" />
    <Compile Include="$(MSBuildThisFileDirectory)IsPasswordToggleTest.cs" />
    <Compile Include="$(MSBuildThisFileDirectory)Issue1023.cs" />
    <Compile Include="$(MSBuildThisFileDirectory)Issue1024.cs" />
    <Compile Include="$(MSBuildThisFileDirectory)Issue1025.cs" />
    <Compile Include="$(MSBuildThisFileDirectory)Issue1026.cs" />
    <Compile Include="$(MSBuildThisFileDirectory)Issue1347.cs" />
    <Compile Include="$(MSBuildThisFileDirectory)Issue1356.cs" />
    <Compile Include="$(MSBuildThisFileDirectory)Issue1439.cs" />
    <Compile Include="$(MSBuildThisFileDirectory)Issue1660.cs" />
    <Compile Include="$(MSBuildThisFileDirectory)Issue1691.cs" />
    <Compile Include="$(MSBuildThisFileDirectory)Issue1665.cs" />
    <Compile Include="$(MSBuildThisFileDirectory)Issue1707.cs" />
    <Compile Include="$(MSBuildThisFileDirectory)Issue1864.cs" />
    <Compile Include="$(MSBuildThisFileDirectory)Issue2104.cs" />
    <Compile Include="$(MSBuildThisFileDirectory)Issue1908.cs" />
    <Compile Include="$(MSBuildThisFileDirectory)Issue1672.cs" />
    <Compile Include="$(MSBuildThisFileDirectory)Issue2394.cs" />
    <Compile Include="$(MSBuildThisFileDirectory)Issue2595.cs" />
    <Compile Include="$(MSBuildThisFileDirectory)Issue2625.xaml.cs">
      <DependentUpon>Issue2625.xaml</DependentUpon>
      <SubType>Code</SubType>
    </Compile>
    <Compile Include="$(MSBuildThisFileDirectory)Issue2681.cs" />
    <Compile Include="$(MSBuildThisFileDirectory)Issue2858.xaml.cs">
      <DependentUpon>Issue2858.xaml</DependentUpon>
      <SubType>Code</SubType>
    </Compile>
    <Compile Include="$(MSBuildThisFileDirectory)Issue2929.cs" />
    <Compile Include="$(MSBuildThisFileDirectory)Issue2983.cs" />
    <Compile Include="$(MSBuildThisFileDirectory)Issue2963.cs" />
    <Compile Include="$(MSBuildThisFileDirectory)Issue2981.cs" />
    <Compile Include="$(MSBuildThisFileDirectory)Issue2964.cs" />
    <Compile Include="$(MSBuildThisFileDirectory)Bugzilla29017.cs" />
    <Compile Include="$(MSBuildThisFileDirectory)Issue2927.cs" />
    <Compile Include="$(MSBuildThisFileDirectory)IsShowingUserIssue.cs" />
    <Compile Include="$(MSBuildThisFileDirectory)Bugzilla25979.cs" />
    <Compile Include="$(MSBuildThisFileDirectory)Bugzilla30317.cs" />
    <Compile Include="$(MSBuildThisFileDirectory)Bugzilla29128.cs" />
    <Compile Include="$(MSBuildThisFileDirectory)Bugzilla31029.cs" />
    <Compile Include="$(MSBuildThisFileDirectory)Bugzilla24574.cs" />
    <Compile Include="$(MSBuildThisFileDirectory)Bugzilla26233.cs" />
    <Compile Include="$(MSBuildThisFileDirectory)Bugzilla27642.cs" />
    <Compile Include="$(MSBuildThisFileDirectory)Bugzilla36393.cs" />
    <Compile Include="$(MSBuildThisFileDirectory)Bugzilla33870.cs" />
    <Compile Include="$(MSBuildThisFileDirectory)Bugzilla32462.cs" />
    <Compile Include="$(MSBuildThisFileDirectory)Bugzilla36681.cs" />
    <Compile Include="$(MSBuildThisFileDirectory)Bugzilla36479.cs" />
    <Compile Include="$(MSBuildThisFileDirectory)Issue3008.cs" />
    <Compile Include="$(MSBuildThisFileDirectory)Issue3019.cs" />
    <Compile Include="$(MSBuildThisFileDirectory)Issue2993.cs" />
    <Compile Include="$(MSBuildThisFileDirectory)Issue3507.cs" />
    <Compile Include="$(MSBuildThisFileDirectory)Issue3367.cs" />
    <Compile Include="$(MSBuildThisFileDirectory)Issue3398.cs" />
    <Compile Include="$(MSBuildThisFileDirectory)Issue3558.cs" />
    <Compile Include="$(MSBuildThisFileDirectory)Issue3541.cs" />
    <Compile Include="$(MSBuildThisFileDirectory)Issue3840.cs" />
    <Compile Include="$(MSBuildThisFileDirectory)Issue4561.cs" />
    <Compile Include="$(MSBuildThisFileDirectory)Issue3913.cs" />
    <Compile Include="$(MSBuildThisFileDirectory)Issue3979.xaml.cs">
      <DependentUpon>Issue3979.xaml</DependentUpon>
      <SubType>Code</SubType>
    </Compile>
    <Compile Include="$(MSBuildThisFileDirectory)Issue7167.xaml.cs">
      <DependentUpon>Issue7167.xaml</DependentUpon>
      <SubType>Code</SubType>
    </Compile>
    <Compile Include="$(MSBuildThisFileDirectory)Issue4194.xaml.cs">
      <DependentUpon>Issue4194.xaml</DependentUpon>
      <SubType>Code</SubType>
    </Compile>
    <Compile Include="$(MSBuildThisFileDirectory)Issue4136.cs" />
    <Compile Include="$(MSBuildThisFileDirectory)Issue4262.cs" />
    <Compile Include="$(MSBuildThisFileDirectory)Issue4360.xaml.cs">
      <DependentUpon>Issue4360.xaml</DependentUpon>
      <SubType>Code</SubType>
    </Compile>
    <Compile Include="$(MSBuildThisFileDirectory)Issue4600.cs" />
    <Compile Include="$(MSBuildThisFileDirectory)Issue4973.cs" />
    <Compile Include="$(MSBuildThisFileDirectory)Issue5252.cs" />
    <Compile Include="$(MSBuildThisFileDirectory)Issue5057.xaml.cs">
      <DependentUpon>Issue5057.xaml</DependentUpon>
      <SubType>Code</SubType>
    </Compile>
    <Compile Include="$(MSBuildThisFileDirectory)Issue5003.xaml.cs">
      <DependentUpon>Issue5003.xaml</DependentUpon>
      <SubType>Code</SubType>
    </Compile>
    <Compile Include="$(MSBuildThisFileDirectory)Issue5801.xaml.cs">
      <DependentUpon>Issue5801.xaml</DependentUpon>
      <SubType>Code</SubType>
    </Compile>
    <Compile Include="$(MSBuildThisFileDirectory)Issue5695.cs" />
    <Compile Include="$(MSBuildThisFileDirectory)Issue5535.cs" />
    <Compile Include="$(MSBuildThisFileDirectory)Issue5949.cs" />
    <Compile Include="$(MSBuildThisFileDirectory)Issue5949_1.xaml.cs">
      <DependentUpon>Issue5949_1.xaml</DependentUpon>
      <SubType>Code</SubType>
    </Compile>
    <Compile Include="$(MSBuildThisFileDirectory)Issue5949_2.xaml.cs">
      <DependentUpon>Issue5949_2.xaml</DependentUpon>
      <SubType>Code</SubType>
    </Compile>
    <Compile Include="$(MSBuildThisFileDirectory)Issue5793.cs" />
    <Compile Include="$(MSBuildThisFileDirectory)Issue6957.cs" />
    <Compile Include="$(MSBuildThisFileDirectory)Issue6130.xaml.cs">
      <SubType>Code</SubType>
    </Compile>
    <Compile Include="$(MSBuildThisFileDirectory)Issue5268.xaml.cs">
      <DependentUpon>Issue5268.xaml</DependentUpon>
      <SubType>Code</SubType>
    </Compile>
    <Compile Include="$(MSBuildThisFileDirectory)Issue6713.cs" />
    <Compile Include="$(MSBuildThisFileDirectory)Issue6705.cs" />
    <Compile Include="$(MSBuildThisFileDirectory)LegacyComponents\NonAppCompatSwitch.cs" />
    <Compile Include="$(MSBuildThisFileDirectory)MapsModalCrash.cs" />
    <Compile Include="$(MSBuildThisFileDirectory)ModalActivityIndicatorTest.cs" />
    <Compile Include="$(MSBuildThisFileDirectory)Bugzilla37625.cs" />
    <Compile Include="$(MSBuildThisFileDirectory)Bugzilla38658.cs" />
    <Compile Include="$(MSBuildThisFileDirectory)DataTemplateGridImageTest.cs" />
    <Compile Include="$(MSBuildThisFileDirectory)Bugzilla39331.cs" />
    <Compile Include="$(MSBuildThisFileDirectory)Bugzilla36788.cs" />
    <Compile Include="$(MSBuildThisFileDirectory)Bugzilla38978.cs" />
    <Compile Include="$(MSBuildThisFileDirectory)Bugzilla38112.cs" />
    <Compile Include="$(MSBuildThisFileDirectory)Bugzilla39668.cs" />
    <Compile Include="$(MSBuildThisFileDirectory)Bugzilla21177.cs" />
    <Compile Include="$(MSBuildThisFileDirectory)Bugzilla39829.cs" />
    <Compile Include="$(MSBuildThisFileDirectory)Bugzilla39458.cs" />
    <Compile Include="$(MSBuildThisFileDirectory)Bugzilla39853.cs" />
    <Compile Include="$(MSBuildThisFileDirectory)MultipleClipToBounds.cs" />
    <Compile Include="$(MSBuildThisFileDirectory)Issue6994.cs" />
    <Compile Include="$(MSBuildThisFileDirectory)Issue7371.cs" />
    <Compile Include="$(MSBuildThisFileDirectory)ViewModel.cs" />
    <Compile Include="$(MSBuildThisFileDirectory)Issue8145.cs" />
    <Compile Include="$(MSBuildThisFileDirectory)_TemplateMarkup.xaml.cs">
      <DependentUpon>_TemplateMarkup.xaml</DependentUpon>
      <SubType>Code</SubType>
    </Compile>
    <Compile Include="$(MSBuildThisFileDirectory)PerformanceGallery\PerformanceDataManager.cs" />
    <Compile Include="$(MSBuildThisFileDirectory)PerformanceGallery\PerformanceGallery.cs" />
    <Compile Include="$(MSBuildThisFileDirectory)PerformanceGallery\PerformanceScenario.cs" />
    <Compile Include="$(MSBuildThisFileDirectory)PerformanceGallery\PerformanceTracker.cs" />
    <Compile Include="$(MSBuildThisFileDirectory)PerformanceGallery\PerformanceTrackerTemplate.cs" />
    <Compile Include="$(MSBuildThisFileDirectory)PerformanceGallery\PerformanceTrackerWatcher.cs" />
    <Compile Include="$(MSBuildThisFileDirectory)PerformanceGallery\PerformanceViewModel.cs" />
    <Compile Include="$(MSBuildThisFileDirectory)PerformanceGallery\Scenarios\SearchBarScenarios.cs" />
    <Compile Include="$(MSBuildThisFileDirectory)PerformanceGallery\Scenarios\SliderScenarios.cs" />
    <Compile Include="$(MSBuildThisFileDirectory)PerformanceGallery\Scenarios\StepperScenarios.cs" />
    <Compile Include="$(MSBuildThisFileDirectory)PerformanceGallery\Scenarios\TableViewScenarios.cs" />
    <Compile Include="$(MSBuildThisFileDirectory)PerformanceGallery\Scenarios\TimePickerScenarios.cs" />
    <Compile Include="$(MSBuildThisFileDirectory)PerformanceGallery\Scenarios\WebViewScenarios.cs" />
    <Compile Include="$(MSBuildThisFileDirectory)PerformanceGallery\Scenarios\ProgressBarScenarios.cs" />
    <Compile Include="$(MSBuildThisFileDirectory)PerformanceGallery\Scenarios\PickerScenarios.cs" />
    <Compile Include="$(MSBuildThisFileDirectory)PerformanceGallery\Scenarios\MapScenarios.cs" />
    <Compile Include="$(MSBuildThisFileDirectory)PerformanceGallery\Scenarios\EntryScenarios.cs" />
    <Compile Include="$(MSBuildThisFileDirectory)PerformanceGallery\Scenarios\EditorScenarios.cs" />
    <Compile Include="$(MSBuildThisFileDirectory)PerformanceGallery\Scenarios\ActivityIndicatorScenarios.cs" />
    <Compile Include="$(MSBuildThisFileDirectory)PerformanceGallery\Scenarios\LabelScenarios.cs" />
    <Compile Include="$(MSBuildThisFileDirectory)PerformanceGallery\Scenarios\BoxViewScenarios.cs" />
    <Compile Include="$(MSBuildThisFileDirectory)PerformanceGallery\Scenarios\SwitchScenarios.cs" />
    <Compile Include="$(MSBuildThisFileDirectory)PerformanceGallery\Scenarios\DatePickerScenarios.cs" />
    <Compile Include="$(MSBuildThisFileDirectory)PerformanceGallery\Scenarios\ButtonScenarios.cs" />
    <Compile Include="$(MSBuildThisFileDirectory)PerformanceGallery\Scenarios\ImageScenarios.cs" />
    <Compile Include="$(MSBuildThisFileDirectory)PerformanceGallery\Scenarios\ListViewScenarios.cs" />
    <Compile Include="$(MSBuildThisFileDirectory)Bugzilla53179_2.cs" />
    <Compile Include="$(MSBuildThisFileDirectory)ScrollViewIsEnabled.cs" />
    <Compile Include="$(MSBuildThisFileDirectory)PlatformSpecifics_iOSTranslucentNavBarX.xaml.cs">
      <DependentUpon>PlatformSpecifics_iOSTranslucentNavBarX.xaml</DependentUpon>
      <SubType>Code</SubType>
    </Compile>
    <Compile Include="$(MSBuildThisFileDirectory)Bugzilla53179_1.cs" />
    <Compile Include="$(MSBuildThisFileDirectory)RestartAppTest.cs" />
    <Compile Include="$(MSBuildThisFileDirectory)BottomTabbedPageTests.cs" />
    <Compile Include="$(MSBuildThisFileDirectory)TestPages\QuickCollectNavigationPage.cs" />
    <Compile Include="$(MSBuildThisFileDirectory)TestPages\ScreenshotConditionalApp.cs" />
    <Compile Include="$(MSBuildThisFileDirectory)Bugzilla41842.cs" />
    <Compile Include="$(MSBuildThisFileDirectory)Bugzilla42277.cs" />
    <Compile Include="$(MSBuildThisFileDirectory)Bugzilla51173.cs" />
    <Compile Include="$(MSBuildThisFileDirectory)Bugzilla33561.cs" />
    <Compile Include="$(MSBuildThisFileDirectory)Bugzilla43214.cs" />
    <Compile Include="$(MSBuildThisFileDirectory)Bugzilla42602.cs" />
    <Compile Include="$(MSBuildThisFileDirectory)Bugzilla43161.cs" />
    <Compile Include="$(MSBuildThisFileDirectory)Bugzilla39768.cs" />
    <Compile Include="$(MSBuildThisFileDirectory)Bugzilla41271.cs" />
    <Compile Include="$(MSBuildThisFileDirectory)Bugzilla40722.cs" />
    <Compile Include="$(MSBuildThisFileDirectory)Bugzilla41153.cs" />
    <Compile Include="$(MSBuildThisFileDirectory)Bugzilla44129.cs" />
    <Compile Include="$(MSBuildThisFileDirectory)Bugzilla44525.cs" />
    <Compile Include="$(MSBuildThisFileDirectory)Bugzilla28650.cs" />
    <Compile Include="$(MSBuildThisFileDirectory)Bugzilla37431.cs" />
    <Compile Include="$(MSBuildThisFileDirectory)Bugzilla44777.cs" />
    <Compile Include="$(MSBuildThisFileDirectory)Bugzilla42599.cs" />
    <Compile Include="$(MSBuildThisFileDirectory)Bugzilla51503.cs" />
    <Compile Include="$(MSBuildThisFileDirectory)Bugzilla51505.cs" />
    <Compile Include="$(MSBuildThisFileDirectory)Bugzilla52533.cs" />
    <Compile Include="$(MSBuildThisFileDirectory)Bugzilla53362.cs" />
    <Compile Include="$(MSBuildThisFileDirectory)Bugzilla45874.cs" />
    <Compile Include="$(MSBuildThisFileDirectory)TransparentOverlayTests.cs" />
    <Compile Include="$(MSBuildThisFileDirectory)Unreported1.cs" />
    <Compile Include="$(MSBuildThisFileDirectory)Bugzilla53909.cs" />
    <Compile Include="$(MSBuildThisFileDirectory)ListViewNRE.cs" />
    <Compile Include="$(MSBuildThisFileDirectory)Bugzilla55745.cs" />
    <Compile Include="$(MSBuildThisFileDirectory)AndroidHelpText.cs" />
    <Compile Include="$(MSBuildThisFileDirectory)Bugzilla32830.cs" />
    <Compile Include="$(MSBuildThisFileDirectory)Bugzilla55365.cs" />
    <Compile Include="$(MSBuildThisFileDirectory)Bugzilla39802.cs" />
    <Compile Include="$(MSBuildThisFileDirectory)Bugzilla53179.cs" />
    <Compile Include="$(MSBuildThisFileDirectory)Bugzilla54036.cs" />
    <Compile Include="$(MSBuildThisFileDirectory)Bugzilla56896.cs" />
    <Compile Include="$(MSBuildThisFileDirectory)Bugzilla40161.cs" />
    <Compile Include="$(MSBuildThisFileDirectory)Bugzilla44886.cs" />
    <Compile Include="$(MSBuildThisFileDirectory)Bugzila57749.cs" />
    <Compile Include="$(MSBuildThisFileDirectory)Bugzilla45125.cs" />
    <Compile Include="$(MSBuildThisFileDirectory)ScrollViewObjectDisposed.cs" />
    <Compile Include="$(MSBuildThisFileDirectory)Bugzilla58645.cs" />
    <Compile Include="$(MSBuildThisFileDirectory)Bugzilla27731.cs" />
    <Compile Include="$(MSBuildThisFileDirectory)Bugzilla59097.cs" />
    <Compile Include="$(MSBuildThisFileDirectory)Bugzilla58875.cs" />
    <Compile Include="$(MSBuildThisFileDirectory)Bugzilla45702.cs" />
    <Compile Include="$(MSBuildThisFileDirectory)Bugzilla59718.cs" />
    <Compile Include="$(MSBuildThisFileDirectory)Bugzilla59896.cs" />
    <Compile Include="$(MSBuildThisFileDirectory)Bugzilla56771.cs" />
    <Compile Include="$(MSBuildThisFileDirectory)Bugzilla60382.cs" />
    <Compile Include="$(MSBuildThisFileDirectory)Bugzilla60524.cs" />
    <Compile Include="$(MSBuildThisFileDirectory)Bugzilla59925.cs" />
    <Compile Include="$(MSBuildThisFileDirectory)Bugzilla60691.cs" />
    <Compile Include="$(MSBuildThisFileDirectory)Issue1326.cs" />
    <Compile Include="$(MSBuildThisFileDirectory)Issue1436.cs" />
    <Compile Include="$(MSBuildThisFileDirectory)GitHub1567.cs" />
    <Compile Include="$(MSBuildThisFileDirectory)Issue1909.cs" />
    <Compile Include="$(MSBuildThisFileDirectory)Bugzilla60699.cs" />
    <Compile Include="$(MSBuildThisFileDirectory)Issue2035.cs" />
    <Compile Include="$(MSBuildThisFileDirectory)Issue2299.cs" />
    <Compile Include="$(MSBuildThisFileDirectory)Issue1900.cs" />
    <Compile Include="$(MSBuildThisFileDirectory)Issue2837.cs" />
    <Compile Include="$(MSBuildThisFileDirectory)Issue2740.cs" />
    <Compile Include="$(MSBuildThisFileDirectory)Issue1939.cs" />
    <Compile Include="$(MSBuildThisFileDirectory)Issue3385.cs" />
    <Compile Include="$(MSBuildThisFileDirectory)Issue3343.cs" />
    <Compile Include="$(MSBuildThisFileDirectory)Issue2842.cs" />
    <Compile Include="$(MSBuildThisFileDirectory)Issue1666.cs" />
    <Compile Include="$(MSBuildThisFileDirectory)Issue2838.cs" />
    <Compile Include="$(MSBuildThisFileDirectory)Issue3342.cs" />
    <Compile Include="$(MSBuildThisFileDirectory)Issue3415.cs" />
    <Compile Include="$(MSBuildThisFileDirectory)Issue3049.cs" />
    <Compile Include="$(MSBuildThisFileDirectory)Issue5030.cs" />
    <Compile Include="$(MSBuildThisFileDirectory)ViewClipBoundsShouldUpdate.cs" />
    <Compile Include="$(MSBuildThisFileDirectory)Issue3988.cs" />
    <Compile Include="$(MSBuildThisFileDirectory)Issue2580.cs" />
    <Compile Include="$(MSBuildThisFileDirectory)Issue4026.cs" />
    <Compile Include="$(MSBuildThisFileDirectory)Issue4748.cs" />
    <Compile Include="$(MSBuildThisFileDirectory)VisualControlsPage.xaml.cs">
      <SubType>Code</SubType>
      <DependentUpon>VisualControlsPage.xaml</DependentUpon>
    </Compile>
    <Compile Include="$(MSBuildThisFileDirectory)Issue5470.cs" />
    <Compile Include="$(MSBuildThisFileDirectory)Issue5724.cs" />
    <Compile Include="$(MSBuildThisFileDirectory)Issue6132.cs" />
    <Compile Include="$(MSBuildThisFileDirectory)Issue2577.cs" />
    <Compile Include="$(MSBuildThisFileDirectory)Issue6286.cs" />
    <Compile Include="$(MSBuildThisFileDirectory)_Template.cs" />
    <Compile Include="$(MSBuildThisFileDirectory)Bugzilla56298.cs" />
    <Compile Include="$(MSBuildThisFileDirectory)Bugzilla42620.cs" />
    <Compile Include="$(MSBuildThisFileDirectory)Issue1028.cs" />
    <Compile Include="$(MSBuildThisFileDirectory)Issue1075.cs" />
    <Compile Include="$(MSBuildThisFileDirectory)Issue1097.cs" />
    <Compile Include="$(MSBuildThisFileDirectory)Issue1146.cs" />
    <Compile Include="$(MSBuildThisFileDirectory)Issue1219.cs" />
    <Compile Include="$(MSBuildThisFileDirectory)Issue1228.cs" />
    <Compile Include="$(MSBuildThisFileDirectory)Issue1236.cs" />
    <Compile Include="$(MSBuildThisFileDirectory)Issue1259.cs" />
    <Compile Include="$(MSBuildThisFileDirectory)Issue1267.cs" />
    <Compile Include="$(MSBuildThisFileDirectory)Issue4187.cs" />
    <Compile Include="$(MSBuildThisFileDirectory)Issue1305.cs" />
    <Compile Include="$(MSBuildThisFileDirectory)Issue1329.cs" />
    <Compile Include="$(MSBuildThisFileDirectory)Issue1384.cs" />
    <Compile Include="$(MSBuildThisFileDirectory)Issue1400.cs" />
    <Compile Include="$(MSBuildThisFileDirectory)Issue1414.cs" />
    <Compile Include="$(MSBuildThisFileDirectory)Issue1461.cs" />
    <Compile Include="$(MSBuildThisFileDirectory)Issue1497.xaml.cs">
      <DependentUpon>Issue1497.xaml</DependentUpon>
    </Compile>
    <Compile Include="$(MSBuildThisFileDirectory)Issue1538.cs" />
    <Compile Include="$(MSBuildThisFileDirectory)Issue1545.xaml.cs">
      <DependentUpon>Issue1545.xaml</DependentUpon>
    </Compile>
    <Compile Include="$(MSBuildThisFileDirectory)Issue1546.cs" />
    <Compile Include="$(MSBuildThisFileDirectory)Issue1554.xaml.cs">
      <DependentUpon>Issue1554.xaml</DependentUpon>
    </Compile>
    <Compile Include="$(MSBuildThisFileDirectory)Issue1557.cs" />
    <Compile Include="$(MSBuildThisFileDirectory)Issue1566.cs" />
    <Compile Include="$(MSBuildThisFileDirectory)Issue1567.cs" />
    <Compile Include="$(MSBuildThisFileDirectory)Issue1568.xaml.cs">
      <DependentUpon>Issue1568.xaml</DependentUpon>
    </Compile>
    <Compile Include="$(MSBuildThisFileDirectory)Issue1583.cs" />
    <Compile Include="$(MSBuildThisFileDirectory)Issue1590.cs" />
    <Compile Include="$(MSBuildThisFileDirectory)Issue1593.cs" />
    <Compile Include="$(MSBuildThisFileDirectory)Issue1598.cs" />
    <Compile Include="$(MSBuildThisFileDirectory)Issue1613.cs" />
    <Compile Include="$(MSBuildThisFileDirectory)Issue1618.cs" />
    <Compile Include="$(MSBuildThisFileDirectory)Issue1641.xaml.cs">
      <DependentUpon>Issue1641.xaml</DependentUpon>
    </Compile>
    <Compile Include="$(MSBuildThisFileDirectory)Issue1644.cs" />
    <Compile Include="$(MSBuildThisFileDirectory)Issue1653.xaml.cs">
      <DependentUpon>Issue1653.xaml</DependentUpon>
    </Compile>
    <Compile Include="$(MSBuildThisFileDirectory)Issue1653v2.xaml.cs">
      <DependentUpon>Issue1653v2.xaml</DependentUpon>
    </Compile>
    <Compile Include="$(MSBuildThisFileDirectory)Issue1664.cs" />
    <Compile Include="$(MSBuildThisFileDirectory)Issue1680.cs" />
    <Compile Include="$(MSBuildThisFileDirectory)Issue3624.cs" />
    <Compile Include="$(MSBuildThisFileDirectory)Issue1682.cs" />
    <Compile Include="$(MSBuildThisFileDirectory)Issue1685.cs" />
    <Compile Include="$(MSBuildThisFileDirectory)Issue1698.cs" />
    <Compile Include="$(MSBuildThisFileDirectory)Issue1700.cs" />
    <Compile Include="$(MSBuildThisFileDirectory)Issue1703.cs" />
    <Compile Include="$(MSBuildThisFileDirectory)Issue1705.cs" />
    <Compile Include="$(MSBuildThisFileDirectory)Issue1712.xaml.cs">
      <DependentUpon>Issue1712.xaml</DependentUpon>
    </Compile>
    <Compile Include="$(MSBuildThisFileDirectory)Issue1722.cs" />
    <Compile Include="$(MSBuildThisFileDirectory)Issue1723.cs" />
    <Compile Include="$(MSBuildThisFileDirectory)Issue1741.xaml.cs">
      <DependentUpon>Issue1741.xaml</DependentUpon>
    </Compile>
    <Compile Include="$(MSBuildThisFileDirectory)Issue1742.cs" />
    <Compile Include="$(MSBuildThisFileDirectory)Issue1747.xaml.cs">
      <DependentUpon>Issue1747.xaml</DependentUpon>
    </Compile>
    <Compile Include="$(MSBuildThisFileDirectory)Issue1755.cs" />
    <Compile Include="$(MSBuildThisFileDirectory)Issue1758.cs" />
    <Compile Include="$(MSBuildThisFileDirectory)Issue1763.cs" />
    <Compile Include="$(MSBuildThisFileDirectory)Issue1766.xaml.cs">
      <DependentUpon>Issue1766.xaml</DependentUpon>
    </Compile>
    <Compile Include="$(MSBuildThisFileDirectory)Issue1769.cs" />
    <Compile Include="$(MSBuildThisFileDirectory)Issue1777.cs" />
    <Compile Include="$(MSBuildThisFileDirectory)Issue181.cs" />
    <Compile Include="$(MSBuildThisFileDirectory)Issue1851.cs" />
    <Compile Include="$(MSBuildThisFileDirectory)Issue1875.cs" />
    <Compile Include="$(MSBuildThisFileDirectory)Issue1888.cs" />
    <Compile Include="$(MSBuildThisFileDirectory)Issue1891.cs" />
    <Compile Include="$(MSBuildThisFileDirectory)Issue1895.cs" />
    <Compile Include="$(MSBuildThisFileDirectory)Issue1905.cs" />
    <Compile Include="$(MSBuildThisFileDirectory)Issue1914.cs" />
    <Compile Include="$(MSBuildThisFileDirectory)Issue194.cs" />
    <Compile Include="$(MSBuildThisFileDirectory)Issue198.cs" />
    <Compile Include="$(MSBuildThisFileDirectory)Issue206.cs" />
    <Compile Include="$(MSBuildThisFileDirectory)Issue214.cs" />
    <Compile Include="$(MSBuildThisFileDirectory)Issue2143.cs" />
    <Compile Include="$(MSBuildThisFileDirectory)Issue2222.cs" />
    <Compile Include="$(MSBuildThisFileDirectory)Issue22246_BZ.cs" />
    <Compile Include="$(MSBuildThisFileDirectory)Issue2241.cs" />
    <Compile Include="$(MSBuildThisFileDirectory)Issue2248.cs" />
    <Compile Include="$(MSBuildThisFileDirectory)Issue2259.cs" />
    <Compile Include="$(MSBuildThisFileDirectory)Issue2266.cs" />
    <Compile Include="$(MSBuildThisFileDirectory)Issue2270.cs" />
    <Compile Include="$(MSBuildThisFileDirectory)Issue2272.cs" />
    <Compile Include="$(MSBuildThisFileDirectory)Issue2282.xaml.cs">
      <DependentUpon>Issue2282.xaml</DependentUpon>
    </Compile>
    <Compile Include="$(MSBuildThisFileDirectory)Issue2288.xaml.cs">
      <DependentUpon>Issue2288.xaml</DependentUpon>
    </Compile>
    <Compile Include="$(MSBuildThisFileDirectory)Issue2289.xaml.cs">
      <DependentUpon>Issue2289.xaml</DependentUpon>
    </Compile>
    <Compile Include="$(MSBuildThisFileDirectory)Issue229.cs" />
    <Compile Include="$(MSBuildThisFileDirectory)Issue2291.cs" />
    <Compile Include="$(MSBuildThisFileDirectory)Issue2292.cs" />
    <Compile Include="$(MSBuildThisFileDirectory)Issue2294.cs" />
    <Compile Include="$(MSBuildThisFileDirectory)Issue2333.cs" />
    <Compile Include="$(MSBuildThisFileDirectory)Issue2339.cs" />
    <Compile Include="$(MSBuildThisFileDirectory)Issue2354.cs" />
    <Compile Include="$(MSBuildThisFileDirectory)Issue2357.xaml.cs">
      <DependentUpon>Issue2357.xaml</DependentUpon>
    </Compile>
    <Compile Include="$(MSBuildThisFileDirectory)Issue2411.cs" />
    <Compile Include="$(MSBuildThisFileDirectory)Issue2414.cs" />
    <Compile Include="$(MSBuildThisFileDirectory)Issue2470.xaml.cs">
      <DependentUpon>Issue2470.xaml</DependentUpon>
    </Compile>
    <Compile Include="$(MSBuildThisFileDirectory)Issue2563.cs" />
    <Compile Include="$(MSBuildThisFileDirectory)Issue2594.cs" />
    <Compile Include="$(MSBuildThisFileDirectory)Issue2597.cs" />
    <Compile Include="$(MSBuildThisFileDirectory)Issue260.cs" />
    <Compile Include="$(MSBuildThisFileDirectory)Issue2615.cs" />
    <Compile Include="$(MSBuildThisFileDirectory)Issue2628.cs" />
    <Compile Include="$(MSBuildThisFileDirectory)Issue2634.cs" />
    <Compile Include="$(MSBuildThisFileDirectory)Issue264.cs" />
    <Compile Include="$(MSBuildThisFileDirectory)Issue2659.xaml.cs">
      <DependentUpon>Issue2659.xaml</DependentUpon>
    </Compile>
    <Compile Include="$(MSBuildThisFileDirectory)Issue2783.cs" />
    <Compile Include="$(MSBuildThisFileDirectory)Issue2794.cs" />
    <Compile Include="$(MSBuildThisFileDirectory)Issue2809.cs" />
    <Compile Include="$(MSBuildThisFileDirectory)Issue2923.cs" />
    <Compile Include="$(MSBuildThisFileDirectory)Issue342.cs" />
    <Compile Include="$(MSBuildThisFileDirectory)Issue416.cs" />
    <Compile Include="$(MSBuildThisFileDirectory)Issue417.cs" />
    <Compile Include="$(MSBuildThisFileDirectory)Issue488.cs" />
    <Compile Include="$(MSBuildThisFileDirectory)Issue530.cs" />
    <Compile Include="$(MSBuildThisFileDirectory)Issue764.cs" />
    <Compile Include="$(MSBuildThisFileDirectory)Issue773.cs" />
    <Compile Include="$(MSBuildThisFileDirectory)Issue774.cs" />
    <Compile Include="$(MSBuildThisFileDirectory)Issue852.cs" />
    <Compile Include="$(MSBuildThisFileDirectory)Issue886.cs" />
    <Compile Include="$(MSBuildThisFileDirectory)Issue892.cs" />
    <Compile Include="$(MSBuildThisFileDirectory)Issue889.cs" />
    <Compile Include="$(MSBuildThisFileDirectory)Issue935.cs" />
    <Compile Include="$(MSBuildThisFileDirectory)Issue968.cs" />
    <Compile Include="$(MSBuildThisFileDirectory)Issue973.cs" />
    <Compile Include="$(MSBuildThisFileDirectory)Issue465.cs" />
    <Compile Include="$(MSBuildThisFileDirectory)ListViewViewCellBinding.cs" />
    <Compile Include="$(MSBuildThisFileDirectory)ModelContentPage.cs" />
    <Compile Include="$(MSBuildThisFileDirectory)NavigationStackTests.cs" />
    <Compile Include="$(MSBuildThisFileDirectory)NavPage.cs" />
    <Compile Include="$(MSBuildThisFileDirectory)ScrollViewOutOfBounds.cs" />
    <Compile Include="$(MSBuildThisFileDirectory)StackLayoutIssue.cs" />
    <Compile Include="$(MSBuildThisFileDirectory)SwipeBackNavCrash.cs" />
    <Compile Include="$(MSBuildThisFileDirectory)TabbedPageTests.cs" />
    <Compile Include="$(MSBuildThisFileDirectory)TabbedPageWithList.cs" />
    <Compile Include="$(MSBuildThisFileDirectory)TestPages\TestPages.cs" />
    <Compile Include="$(MSBuildThisFileDirectory)Issue2965.cs" />
    <Compile Include="$(MSBuildThisFileDirectory)Issue2775.cs" />
    <Compile Include="$(MSBuildThisFileDirectory)Issue2987.cs" />
    <Compile Include="$(MSBuildThisFileDirectory)Issue2976.cs" />
    <Compile Include="$(MSBuildThisFileDirectory)Issue2951.xaml.cs">
      <DependentUpon>Issue2951.xaml</DependentUpon>
    </Compile>
    <Compile Include="$(MSBuildThisFileDirectory)Issue2961.cs" />
    <Compile Include="$(MSBuildThisFileDirectory)Issue2948.cs" />
    <Compile Include="$(MSBuildThisFileDirectory)Issue2883.cs" />
    <Compile Include="$(MSBuildThisFileDirectory)Issue2953.cs" />
    <Compile Include="$(MSBuildThisFileDirectory)Issue2777.xaml.cs">
      <DependentUpon>Issue2777.xaml</DependentUpon>
    </Compile>
    <Compile Include="$(MSBuildThisFileDirectory)Issue2954.cs" />
    <Compile Include="$(MSBuildThisFileDirectory)Issue3086.xaml.cs">
      <DependentUpon>Issue3086.xaml</DependentUpon>
    </Compile>
    <Compile Include="$(MSBuildThisFileDirectory)Bugzilla27779.cs" />
    <Compile Include="$(MSBuildThisFileDirectory)Bugzilla27698.cs" />
    <Compile Include="$(MSBuildThisFileDirectory)Bugzilla29247.cs" />
    <Compile Include="$(MSBuildThisFileDirectory)Bugzilla27318.xaml.cs">
      <DependentUpon>Bugzilla27318.xaml</DependentUpon>
    </Compile>
    <Compile Include="$(MSBuildThisFileDirectory)Bugzilla29453.cs" />
    <Compile Include="$(MSBuildThisFileDirectory)Bugzilla28001.cs" />
    <Compile Include="$(MSBuildThisFileDirectory)Bugzilla30935.cs" />
    <Compile Include="$(MSBuildThisFileDirectory)Bugzilla26032.xaml.cs">
      <DependentUpon>Bugzilla26032.xaml</DependentUpon>
    </Compile>
    <Compile Include="$(MSBuildThisFileDirectory)Bugzilla30835.cs" />
    <Compile Include="$(MSBuildThisFileDirectory)Bugzilla27085.cs" />
    <Compile Include="$(MSBuildThisFileDirectory)Bugzilla31395.cs" />
    <Compile Include="$(MSBuildThisFileDirectory)Bugzilla30651.cs" />
    <Compile Include="$(MSBuildThisFileDirectory)Bugzilla26171.cs" />
    <Compile Include="$(MSBuildThisFileDirectory)Bugzilla31602.cs" />
    <Compile Include="$(MSBuildThisFileDirectory)Bugzilla30353.cs" />
    <Compile Include="$(MSBuildThisFileDirectory)Bugzilla28240.cs" />
    <Compile Include="$(MSBuildThisFileDirectory)Bugzilla30324.cs" />
    <Compile Include="$(MSBuildThisFileDirectory)Bugzilla31255.cs" />
    <Compile Include="$(MSBuildThisFileDirectory)Bugzilla28498.cs" />
    <Compile Include="$(MSBuildThisFileDirectory)Bugzilla32148.cs" />
    <Compile Include="$(MSBuildThisFileDirectory)Bugzilla31967.xaml.cs">
      <DependentUpon>Bugzilla31967.xaml</DependentUpon>
    </Compile>
    <Compile Include="$(MSBuildThisFileDirectory)Issue3276.cs" />
    <Compile Include="$(MSBuildThisFileDirectory)Bugzilla26993.cs" />
    <Compile Include="$(MSBuildThisFileDirectory)Issue3292.cs" />
    <Compile Include="$(MSBuildThisFileDirectory)Bugzilla32898.cs" />
    <Compile Include="$(MSBuildThisFileDirectory)Bugzilla31330.cs" />
    <Compile Include="$(MSBuildThisFileDirectory)Bugzilla31114.cs" />
    <Compile Include="$(MSBuildThisFileDirectory)Issue3319.xaml.cs">
      <DependentUpon>Issue3319.xaml</DependentUpon>
    </Compile>
    <Compile Include="$(MSBuildThisFileDirectory)Bugzilla32691.cs" />
    <Compile Include="$(MSBuildThisFileDirectory)Bugzilla32487.cs" />
    <Compile Include="$(MSBuildThisFileDirectory)Bugzilla34061.cs" />
    <Compile Include="$(MSBuildThisFileDirectory)Bugzilla34632.cs" />
    <Compile Include="$(MSBuildThisFileDirectory)Bugzilla32902.cs" />
    <Compile Include="$(MSBuildThisFileDirectory)Bugzilla32801.cs" />
    <Compile Include="$(MSBuildThisFileDirectory)Bugzilla32447.xaml.cs">
      <DependentUpon>Bugzilla32447.xaml</DependentUpon>
    </Compile>
    <Compile Include="$(MSBuildThisFileDirectory)Bugzilla29257.cs" />
    <Compile Include="$(MSBuildThisFileDirectory)Bugzilla32040.cs" />
    <Compile Include="$(MSBuildThisFileDirectory)Bugzilla33450.cs" />
    <Compile Include="$(MSBuildThisFileDirectory)Bugzilla34720.cs" />
    <Compile Include="$(MSBuildThisFileDirectory)Bugzilla35733.cs" />
    <Compile Include="$(MSBuildThisFileDirectory)Bugzilla36009.cs" />
    <Compile Include="$(MSBuildThisFileDirectory)Bugzilla34912.cs" />
    <Compile Include="$(MSBuildThisFileDirectory)Bugzilla32615.cs" />
    <Compile Include="$(MSBuildThisFileDirectory)Bugzilla27350.cs" />
    <Compile Include="$(MSBuildThisFileDirectory)Bugzilla28709.cs" />
    <Compile Include="$(MSBuildThisFileDirectory)Bugzilla33578.cs" />
    <Compile Include="$(MSBuildThisFileDirectory)Bugzilla39378.xaml.cs">
      <DependentUpon>Bugzilla39378.xaml</DependentUpon>
    </Compile>
    <Compile Include="$(MSBuildThisFileDirectory)Bugzilla39963.cs" />
    <Compile Include="$(MSBuildThisFileDirectory)Bugzilla39987.cs" />
    <Compile Include="$(MSBuildThisFileDirectory)Bugzilla40704.cs" />
    <Compile Include="$(MSBuildThisFileDirectory)Bugzilla41038.cs" />
    <Compile Include="$(MSBuildThisFileDirectory)Bugzilla38284.cs" />
    <Compile Include="$(MSBuildThisFileDirectory)Bugzilla39486.cs" />
    <Compile Include="$(MSBuildThisFileDirectory)Issue6323.cs" />
    <Compile Include="$(MSBuildThisFileDirectory)Issue55555.cs" />
    <Compile Include="$(MSBuildThisFileDirectory)Bugzilla41029.cs" />
    <Compile Include="$(MSBuildThisFileDirectory)Bugzilla39908.cs" />
    <Compile Include="$(MSBuildThisFileDirectory)Bugzilla39489.cs" />
    <Compile Include="$(MSBuildThisFileDirectory)Bugzilla36802.cs" />
    <Compile Include="$(MSBuildThisFileDirectory)Bugzilla35736.cs" />
    <Compile Include="$(MSBuildThisFileDirectory)Bugzilla48158.cs" />
    <Compile Include="$(MSBuildThisFileDirectory)Bugzilla45926.cs" />
    <Compile Include="$(MSBuildThisFileDirectory)Bugzilla45284.xaml.cs">
      <DependentUpon>Bugzilla45284.xaml</DependentUpon>
    </Compile>
    <Compile Include="$(MSBuildThisFileDirectory)Bugzilla54977.xaml.cs">
      <DependentUpon>Bugzilla54977.xaml</DependentUpon>
    </Compile>
    <Compile Include="$(MSBuildThisFileDirectory)Bugzilla49069.cs" />
    <Compile Include="$(MSBuildThisFileDirectory)Bugzilla42956.cs" />
    <Compile Include="$(MSBuildThisFileDirectory)Bugzilla38731.cs" />
    <Compile Include="$(MSBuildThisFileDirectory)Bugzilla56710.cs" />
    <Compile Include="$(MSBuildThisFileDirectory)Bugzilla52700.cs" />
    <Compile Include="$(MSBuildThisFileDirectory)Bugzilla39407.cs" />
    <Compile Include="$(MSBuildThisFileDirectory)ButtonFastRendererTest.cs" />
    <Compile Include="$(MSBuildThisFileDirectory)DesktopSupportTestPage.cs" />
    <Compile Include="$(MSBuildThisFileDirectory)Bugzilla58779.cs" />
    <Compile Include="$(MSBuildThisFileDirectory)Bugzilla51825.cs" />
    <Compile Include="$(MSBuildThisFileDirectory)Bugzilla31688.cs" />
    <Compile Include="$(MSBuildThisFileDirectory)Bugzilla40092.cs" />
    <Compile Include="$(MSBuildThisFileDirectory)Issue1426.cs" />
    <Compile Include="$(MSBuildThisFileDirectory)Issue1733.cs" />
    <Compile Include="$(MSBuildThisFileDirectory)Issue1898.cs" />
    <Compile Include="$(MSBuildThisFileDirectory)Issue1583_1.cs" />
    <Compile Include="$(MSBuildThisFileDirectory)Issue1323.cs" />
    <Compile Include="$(MSBuildThisFileDirectory)Issue2399.cs" />
    <Compile Include="$(MSBuildThisFileDirectory)Issue1729.cs" />
    <Compile Include="$(MSBuildThisFileDirectory)Issue2728.cs" />
    <Compile Include="$(MSBuildThisFileDirectory)Issue1667.cs" />
    <Compile Include="$(MSBuildThisFileDirectory)Issue3012.cs" />
    <Compile Include="$(MSBuildThisFileDirectory)Issue3872.cs" />
    <Compile Include="$(MSBuildThisFileDirectory)GitHub1650.cs" />
    <Compile Include="$(MSBuildThisFileDirectory)GitHub3216.cs" />
    <Compile Include="$(MSBuildThisFileDirectory)GitHub1776.cs" />
    <Compile Include="$(MSBuildThisFileDirectory)Issue3408.cs" />
    <Compile Include="$(MSBuildThisFileDirectory)Issue3413.cs" />
    <Compile Include="$(MSBuildThisFileDirectory)Issue3525.cs" />
    <Compile Include="$(MSBuildThisFileDirectory)Issue3275.cs" />
    <Compile Include="$(MSBuildThisFileDirectory)Issue3884.cs" />
    <Compile Include="$(MSBuildThisFileDirectory)Issue2818.cs" />
    <Compile Include="$(MSBuildThisFileDirectory)Issue2831.cs" />
    <Compile Include="$(MSBuildThisFileDirectory)Issue4040.xaml.cs">
      <DependentUpon>Issue4040.xaml</DependentUpon>
    </Compile>
    <Compile Include="$(MSBuildThisFileDirectory)Issue4097.cs" />
    <Compile Include="$(MSBuildThisFileDirectory)Issue1480.cs" />
    <Compile Include="$(MSBuildThisFileDirectory)Issue2223.cs" />
    <Compile Include="$(MSBuildThisFileDirectory)Issue4001.cs" />
    <Compile Include="$(MSBuildThisFileDirectory)Issue4303.cs" />
    <Compile Include="$(MSBuildThisFileDirectory)Controls\GridExtension.cs" />
    <Compile Include="$(MSBuildThisFileDirectory)Controls\ViewModelBase.cs" />
    <Compile Include="$(MSBuildThisFileDirectory)Controls\DisposedSharedPages.cs" />
    <Compile Include="$(MSBuildThisFileDirectory)Controls\PerformanceProvider.cs" />
    <Compile Include="$(MSBuildThisFileDirectory)Controls\GenericValueConverter.cs" />
    <Compile Include="$(MSBuildThisFileDirectory)Controls\ContactsPage.cs" />
    <Compile Include="$(MSBuildThisFileDirectory)Controls\FailImageSource.cs" />
    <Compile Include="$(MSBuildThisFileDirectory)Controls\ICacheService.cs" />
    <Compile Include="$(MSBuildThisFileDirectory)Issue1386.cs" />
    <Compile Include="$(MSBuildThisFileDirectory)Issue3622.cs" />
    <Compile Include="$(MSBuildThisFileDirectory)Issue4138.cs" />
    <Compile Include="$(MSBuildThisFileDirectory)Issue4314.cs" />
    <Compile Include="$(MSBuildThisFileDirectory)Issue3318.cs" />
    <Compile Include="$(MSBuildThisFileDirectory)Issue4493.cs" />
    <Compile Include="$(MSBuildThisFileDirectory)Issue5172.cs" />
    <Compile Include="$(MSBuildThisFileDirectory)Issue5204.cs" />
    <Compile Include="$(MSBuildThisFileDirectory)Issue2204.cs" />
    <Compile Include="$(MSBuildThisFileDirectory)Issue4356.cs">
      <DependentUpon>Issue4356.xaml</DependentUpon>
    </Compile>
    <Compile Include="$(MSBuildThisFileDirectory)Issue4854.cs" />
    <Compile Include="$(MSBuildThisFileDirectory)Issue5951.cs" />
    <Compile Include="$(MSBuildThisFileDirectory)Github6021.cs" />
    <Compile Include="$(MSBuildThisFileDirectory)Issue5132.cs" />
    <Compile Include="$(MSBuildThisFileDirectory)Issue5888.cs" />
    <Compile Include="$(MSBuildThisFileDirectory)Issue6334.cs" />
    <Compile Include="$(MSBuildThisFileDirectory)Issue5728.cs" />
    <Compile Include="$(MSBuildThisFileDirectory)Issue6368.cs" />
    <Compile Include="$(MSBuildThisFileDirectory)Issue6077.cs" />
    <Compile Include="$(MSBuildThisFileDirectory)Issue3548.cs" />
    <Compile Include="$(MSBuildThisFileDirectory)Issue6472.cs" />
    <Compile Include="$(MSBuildThisFileDirectory)Issue6614.cs" />
    <Compile Include="$(MSBuildThisFileDirectory)Issue5239.cs" />
    <Compile Include="$(MSBuildThisFileDirectory)Issue6738.cs" />
    <Compile Include="$(MSBuildThisFileDirectory)GitHub6926.cs" />
    <Compile Include="$(MSBuildThisFileDirectory)Issue5503.cs" />
    <Compile Include="$(MSBuildThisFileDirectory)Issue5831.cs" />
    <Compile Include="$(MSBuildThisFileDirectory)LabelTextType.cs" />
    <Compile Include="$(MSBuildThisFileDirectory)ShellTitleView.cs" />
    <Compile Include="$(MSBuildThisFileDirectory)Issue5159.cs" />
    <Compile Include="$(MSBuildThisFileDirectory)Issue7311.cs" />
    <Compile Include="$(MSBuildThisFileDirectory)Issue7053.cs" />
    <Compile Include="$(MSBuildThisFileDirectory)Issue6894.cs" />
    <Compile Include="$(MSBuildThisFileDirectory)Issue6929.cs" />
    <Compile Include="$(MSBuildThisFileDirectory)Issue3798.xaml.cs">
      <DependentUpon>Issue3798.xaml</DependentUpon>
      <SubType>Code</SubType>
    </Compile>
    <Compile Include="$(MSBuildThisFileDirectory)Controls\ApiLabel.cs" />
    <Compile Include="$(MSBuildThisFileDirectory)Github6384.cs" />
    <Compile Include="$(MSBuildThisFileDirectory)Issue7035.xaml.cs">
      <DependentUpon>Issue7035.xaml</DependentUpon>
      <SubType>Code</SubType>
    </Compile>
    <Compile Include="$(MSBuildThisFileDirectory)Issue7525.xaml.cs" />
    <Compile Include="$(MSBuildThisFileDirectory)Issue7395.cs" />
    <Compile Include="$(MSBuildThisFileDirectory)Issue7582.cs" />
    <Compile Include="$(MSBuildThisFileDirectory)Issue7563.cs" />
    <Compile Include="$(MSBuildThisFileDirectory)Issue7742.cs" />
    <Compile Include="$(MSBuildThisFileDirectory)Issue7678.cs" />
    <Compile Include="$(MSBuildThisFileDirectory)Issue6491.cs" />
    <Compile Include="$(MSBuildThisFileDirectory)Issue6127.cs" />
    <Compile Include="$(MSBuildThisFileDirectory)Issue7283.cs" />
    <Compile Include="$(MSBuildThisFileDirectory)Issue5395.cs" />
    <Compile Include="$(MSBuildThisFileDirectory)Issue6663.cs" />
    <Compile Include="$(MSBuildThisFileDirectory)Issue8004.cs" />
    <Compile Include="$(MSBuildThisFileDirectory)Issue7886.xaml.cs">
      <DependentUpon>Issue7886.xaml</DependentUpon>
    </Compile>
    <Compile Include="$(MSBuildThisFileDirectory)Issue7898.cs" />
    <Compile Include="$(MSBuildThisFileDirectory)Issue8198.cs" />
    <Compile Include="$(MSBuildThisFileDirectory)Issue7249.cs" />
    <Compile Include="$(MSBuildThisFileDirectory)Issue8200.cs" />
    <Compile Include="$(MSBuildThisFileDirectory)Issue6932.xaml.cs">
      <SubType>Code</SubType>
      <DependentUpon>Issue6932.xaml</DependentUpon>
    </Compile>
    <Compile Include="$(MSBuildThisFileDirectory)Issue6932_emptyviewtemplate.xaml.cs">
      <SubType>Code</SubType>
      <DependentUpon>Issue6932_emptyviewtemplate.xaml</DependentUpon>
    </Compile>
    <Compile Include="$(MSBuildThisFileDirectory)Issue6932_emptyviewstring.xaml.cs">
      <SubType>Code</SubType>
      <DependentUpon>Issue6932_emptyviewstring.xaml</DependentUpon>
    </Compile>
    <Compile Include="$(MSBuildThisFileDirectory)Issue8417.xaml.cs" />
    <Compile Include="$(MSBuildThisFileDirectory)Issue8647.cs" />
    <Compile Include="$(MSBuildThisFileDirectory)Issue7510.cs" />
    <Compile Include="$(MSBuildThisFileDirectory)Issue8557.xaml.cs" />
    <Compile Include="$(MSBuildThisFileDirectory)Issue8753.cs" />
    <Compile Include="$(MSBuildThisFileDirectory)Issue8693.cs" />
    <Compile Include="$(MSBuildThisFileDirectory)Issue7813.xaml.cs" />
    <Compile Include="$(MSBuildThisFileDirectory)Issue8638.xaml.cs" />
    <Compile Include="$(MSBuildThisFileDirectory)Issue8294.cs" />
    <Compile Include="$(MSBuildThisFileDirectory)Issue8392.cs" />
    <Compile Include="$(MSBuildThisFileDirectory)Issue8672.cs" />
    <Compile Include="$(MSBuildThisFileDirectory)Issue8779.xaml.cs" />
    <Compile Include="$(MSBuildThisFileDirectory)Issue8806.cs" />
    <Compile Include="$(MSBuildThisFileDirectory)Issue8781.xaml.cs" />
    <Compile Include="$(MSBuildThisFileDirectory)Issue8782.xaml.cs" />
    <Compile Include="$(MSBuildThisFileDirectory)Issue8821.cs" />
    <Compile Include="$(MSBuildThisFileDirectory)Issue8326.xaml.cs" />
    <Compile Include="$(MSBuildThisFileDirectory)Issue8449.xaml.cs" />
    <Compile Include="$(MSBuildThisFileDirectory)Issue7875.cs" />
    <Compile Include="$(MSBuildThisFileDirectory)Issue8973.cs" />
    <Compile Include="$(MSBuildThisFileDirectory)Issue7924.xaml.cs" />
    <Compile Include="$(MSBuildThisFileDirectory)Issue8461.cs" />
<<<<<<< HEAD
    <Compile Include="$(MSBuildThisFileDirectory)Issue8777.cs" />   
    <Compile Include="$(MSBuildThisFileDirectory)Issue9143.cs" />
=======
    <Compile Include="$(MSBuildThisFileDirectory)Issue8777.cs" />
    <Compile Include="$(MSBuildThisFileDirectory)Issue9329.cs" />
>>>>>>> 879b5a96
  </ItemGroup>
  <ItemGroup>
    <EmbeddedResource Include="$(MSBuildThisFileDirectory)Bugzilla22229.xaml">
      <Generator>MSBuild:UpdateDesignTimeXaml</Generator>
    </EmbeddedResource>
    <EmbeddedResource Include="$(MSBuildThisFileDirectory)Issue1497.xaml">
      <Generator>MSBuild:UpdateDesignTimeXaml</Generator>
    </EmbeddedResource>
    <EmbeddedResource Include="$(MSBuildThisFileDirectory)Issue1545.xaml">
      <Generator>MSBuild:UpdateDesignTimeXaml</Generator>
    </EmbeddedResource>
    <EmbeddedResource Include="$(MSBuildThisFileDirectory)Issue1554.xaml">
      <Generator>MSBuild:UpdateDesignTimeXaml</Generator>
    </EmbeddedResource>
    <EmbeddedResource Include="$(MSBuildThisFileDirectory)Issue1568.xaml">
      <Generator>MSBuild:UpdateDesignTimeXaml</Generator>
    </EmbeddedResource>
    <EmbeddedResource Include="$(MSBuildThisFileDirectory)Issue1641.xaml">
      <Generator>MSBuild:UpdateDesignTimeXaml</Generator>
    </EmbeddedResource>
    <EmbeddedResource Include="$(MSBuildThisFileDirectory)Issue1653.xaml">
      <Generator>MSBuild:UpdateDesignTimeXaml</Generator>
    </EmbeddedResource>
    <EmbeddedResource Include="$(MSBuildThisFileDirectory)Issue1653v2.xaml">
      <Generator>MSBuild:UpdateDesignTimeXaml</Generator>
    </EmbeddedResource>
    <EmbeddedResource Include="$(MSBuildThisFileDirectory)Issue1712.xaml">
      <Generator>MSBuild:UpdateDesignTimeXaml</Generator>
    </EmbeddedResource>
    <EmbeddedResource Include="$(MSBuildThisFileDirectory)Issue1741.xaml">
      <Generator>MSBuild:UpdateDesignTimeXaml</Generator>
    </EmbeddedResource>
    <EmbeddedResource Include="$(MSBuildThisFileDirectory)Issue1747.xaml">
      <Generator>MSBuild:UpdateDesignTimeXaml</Generator>
    </EmbeddedResource>
    <EmbeddedResource Include="$(MSBuildThisFileDirectory)Issue1766.xaml">
      <Generator>MSBuild:UpdateDesignTimeXaml</Generator>
    </EmbeddedResource>
    <EmbeddedResource Include="$(MSBuildThisFileDirectory)Issue2282.xaml">
      <Generator>MSBuild:UpdateDesignTimeXaml</Generator>
    </EmbeddedResource>
    <EmbeddedResource Include="$(MSBuildThisFileDirectory)Issue2288.xaml">
      <Generator>MSBuild:UpdateDesignTimeXaml</Generator>
    </EmbeddedResource>
    <EmbeddedResource Include="$(MSBuildThisFileDirectory)Issue2289.xaml">
      <Generator>MSBuild:UpdateDesignTimeXaml</Generator>
    </EmbeddedResource>
    <EmbeddedResource Include="$(MSBuildThisFileDirectory)Issue2357.xaml">
      <Generator>MSBuild:UpdateDesignTimeXaml</Generator>
    </EmbeddedResource>
    <EmbeddedResource Include="$(MSBuildThisFileDirectory)Issue2470.xaml">
      <Generator>MSBuild:UpdateDesignTimeXaml</Generator>
    </EmbeddedResource>
    <EmbeddedResource Include="$(MSBuildThisFileDirectory)Issue8207.xaml">
      <SubType>Designer</SubType>
      <Generator>MSBuild:UpdateDesignTimeXaml</Generator>
    </EmbeddedResource>
    <EmbeddedResource Include="$(MSBuildThisFileDirectory)Issue6282.xaml">
      <Generator>MSBuild:UpdateDesignTimeXaml</Generator>
    </EmbeddedResource>
    <EmbeddedResource Include="$(MSBuildThisFileDirectory)Issue2659.xaml">
      <Generator>MSBuild:UpdateDesignTimeXaml</Generator>
    </EmbeddedResource>
    <EmbeddedResource Include="$(MSBuildThisFileDirectory)Issue2951.xaml">
      <Generator>MSBuild:UpdateDesignTimeXaml</Generator>
    </EmbeddedResource>
    <EmbeddedResource Include="$(MSBuildThisFileDirectory)Issue2777.xaml">
      <Generator>MSBuild:UpdateDesignTimeXaml</Generator>
    </EmbeddedResource>
    <EmbeddedResource Include="$(MSBuildThisFileDirectory)Issue3086.xaml">
      <Generator>MSBuild:UpdateDesignTimeXaml</Generator>
    </EmbeddedResource>
    <EmbeddedResource Include="$(MSBuildThisFileDirectory)Bugzilla27318.xaml">
      <Generator>MSBuild:UpdateDesignTimeXaml</Generator>
    </EmbeddedResource>
    <EmbeddedResource Include="$(MSBuildThisFileDirectory)Bugzilla29107.xaml">
      <Generator>MSBuild:UpdateDesignTimeXaml</Generator>
    </EmbeddedResource>
    <EmbeddedResource Include="$(MSBuildThisFileDirectory)Bugzilla26032.xaml">
      <Generator>MSBuild:UpdateDesignTimeXaml</Generator>
    </EmbeddedResource>
    <EmbeddedResource Include="$(MSBuildThisFileDirectory)Bugzilla31967.xaml">
      <Generator>MSBuild:UpdateDesignTimeXaml</Generator>
    </EmbeddedResource>
    <EmbeddedResource Include="$(MSBuildThisFileDirectory)Issue3319.xaml">
      <Generator>MSBuild:UpdateDesignTimeXaml</Generator>
    </EmbeddedResource>
    <EmbeddedResource Include="$(MSBuildThisFileDirectory)Bugzilla32447.xaml">
      <Generator>MSBuild:UpdateDesignTimeXaml</Generator>
    </EmbeddedResource>
    <EmbeddedResource Include="$(MSBuildThisFileDirectory)Bugzilla38827.xaml">
      <SubType>Designer</SubType>
      <Generator>MSBuild:UpdateDesignTimeXaml</Generator>
    </EmbeddedResource>
    <EmbeddedResource Include="$(MSBuildThisFileDirectory)Bugzilla32842.xaml">
      <SubType>Designer</SubType>
      <Generator>MSBuild:UpdateDesignTimeXaml</Generator>
    </EmbeddedResource>
    <EmbeddedResource Include="$(MSBuildThisFileDirectory)Bugzilla39463.xaml">
      <SubType>Designer</SubType>
      <Generator>MSBuild:UpdateDesignTimeXaml</Generator>
    </EmbeddedResource>
    <EmbeddedResource Include="$(MSBuildThisFileDirectory)Bugzilla38416.xaml">
      <SubType>Designer</SubType>
      <Generator>MSBuild:UpdateDesignTimeXaml</Generator>
    </EmbeddedResource>
    <EmbeddedResource Include="$(MSBuildThisFileDirectory)Bugzilla39483.xaml">
      <SubType>Designer</SubType>
      <Generator>MSBuild:UpdateDesignTimeXaml</Generator>
    </EmbeddedResource>
    <EmbeddedResource Include="$(MSBuildThisFileDirectory)Bugzilla39378.xaml">
      <Generator>MSBuild:UpdateDesignTimeXaml</Generator>
    </EmbeddedResource>
    <EmbeddedResource Include="$(MSBuildThisFileDirectory)Bugzilla45284.xaml">
      <Generator>MSBuild:UpdateDesignTimeXaml</Generator>
    </EmbeddedResource>
    <EmbeddedResource Include="$(MSBuildThisFileDirectory)Bugzilla54977.xaml">
      <Generator>MSBuild:UpdateDesignTimeXaml</Generator>
    </EmbeddedResource>
    <EmbeddedResource Include="$(MSBuildThisFileDirectory)Issue4040.xaml">
      <Generator>MSBuild:UpdateDesignTimeXaml</Generator>
    </EmbeddedResource>
    <EmbeddedResource Include="$(MSBuildThisFileDirectory)VisualControlsPage.xaml">
      <SubType>Designer</SubType>
      <Generator>MSBuild:UpdateDesignTimeXaml</Generator>
    </EmbeddedResource>
    <EmbeddedResource Include="$(MSBuildThisFileDirectory)Issue4356.xaml">
      <Generator>MSBuild:UpdateDesignTimeXaml</Generator>
    </EmbeddedResource>
    <EmbeddedResource Include="$(MSBuildThisFileDirectory)Issue7035.xaml">
      <SubType>Designer</SubType>
      <Generator>MSBuild:UpdateDesignTimeXaml</Generator>
    </EmbeddedResource>
    <EmbeddedResource Include="$(MSBuildThisFileDirectory)Issue7525.xaml">
      <Generator>UpdateDesignTimeXaml</Generator>
    </EmbeddedResource>
    <EmbeddedResource Include="$(MSBuildThisFileDirectory)Issue7886.xaml">
      <Generator>MSBuild:UpdateDesignTimeXaml</Generator>
    </EmbeddedResource>
    <EmbeddedResource Include="$(MSBuildThisFileDirectory)Issue6932.xaml" />
    <EmbeddedResource Include="$(MSBuildThisFileDirectory)Issue6932_emptyviewtemplate.xaml" />
    <EmbeddedResource Include="$(MSBuildThisFileDirectory)Issue6932_emptyviewstring.xaml" />
    <EmbeddedResource Include="$(MSBuildThisFileDirectory)Issue8417.xaml" />
    <EmbeddedResource Include="$(MSBuildThisFileDirectory)Issue8557.xaml" />
    <EmbeddedResource Include="$(MSBuildThisFileDirectory)Issue7813.xaml" />
    <EmbeddedResource Include="$(MSBuildThisFileDirectory)Issue8638.xaml" />
    <EmbeddedResource Include="$(MSBuildThisFileDirectory)Issue8779.xaml" />
    <EmbeddedResource Include="$(MSBuildThisFileDirectory)Issue8781.xaml" />
    <EmbeddedResource Include="$(MSBuildThisFileDirectory)Issue8782.xaml" />
    <EmbeddedResource Include="$(MSBuildThisFileDirectory)Issue8326.xaml" />
    <EmbeddedResource Include="$(MSBuildThisFileDirectory)Issue8449.xaml" />
    <EmbeddedResource Include="$(MSBuildThisFileDirectory)Issue7924.xaml" />
  </ItemGroup>
  <ItemGroup>
    <EmbeddedResource Include="$(MSBuildThisFileDirectory)Bugzilla27417Xaml.xaml">
      <SubType>Designer</SubType>
      <Generator>MSBuild:UpdateDesignTimeXaml</Generator>
    </EmbeddedResource>
  </ItemGroup>
  <ItemGroup>
    <EmbeddedResource Include="$(MSBuildThisFileDirectory)Bugzilla23942.xaml">
      <SubType>Designer</SubType>
      <Generator>MSBuild:UpdateDesignTimeXaml</Generator>
    </EmbeddedResource>
  </ItemGroup>
  <ItemGroup>
    <EmbeddedResource Include="$(MSBuildThisFileDirectory)Bugzilla39636.xaml">
      <SubType>Designer</SubType>
      <Generator>MSBuild:UpdateDesignTimeXaml</Generator>
    </EmbeddedResource>
  </ItemGroup>
  <ItemGroup>
    <EmbeddedResource Include="$(MSBuildThisFileDirectory)PlatformSpecifics_iOSTranslucentNavBarX.xaml">
      <SubType>Designer</SubType>
      <Generator>MSBuild:UpdateDesignTimeXaml</Generator>
    </EmbeddedResource>
  </ItemGroup>
  <ItemGroup>
    <EmbeddedResource Include="$(MSBuildThisFileDirectory)Bugzilla42069_Page.xaml">
      <SubType>Designer</SubType>
      <Generator>MSBuild:UpdateDesignTimeXaml</Generator>
    </EmbeddedResource>
  </ItemGroup>
  <ItemGroup>
    <EmbeddedResource Include="$(MSBuildThisFileDirectory)Bugzilla51642.xaml">
      <SubType>Designer</SubType>
      <Generator>MSBuild:UpdateDesignTimeXaml</Generator>
    </EmbeddedResource>
  </ItemGroup>
  <ItemGroup>
    <EmbeddedResource Include="$(MSBuildThisFileDirectory)Bugzilla45722Xaml0.xaml">
      <SubType>Designer</SubType>
      <Generator>MSBuild:UpdateDesignTimeXaml</Generator>
    </EmbeddedResource>
  </ItemGroup>
  <ItemGroup>
    <EmbeddedResource Include="$(MSBuildThisFileDirectory)GitHub1331.xaml">
      <SubType>Designer</SubType>
      <Generator>MSBuild:UpdateDesignTimeXaml</Generator>
    </EmbeddedResource>
  </ItemGroup>
  <ItemGroup>
    <EmbeddedResource Include="$(MSBuildThisFileDirectory)Bugzilla60045.xaml">
      <SubType>Designer</SubType>
      <Generator>MSBuild:UpdateDesignTimeXaml</Generator>
    </EmbeddedResource>
  </ItemGroup>
  <ItemGroup>
    <EmbeddedResource Include="$(MSBuildThisFileDirectory)Issue2625.xaml">
      <SubType>Designer</SubType>
      <Generator>MSBuild:UpdateDesignTimeXaml</Generator>
    </EmbeddedResource>
  </ItemGroup>
  <ItemGroup>
    <Folder Include="$(MSBuildThisFileDirectory)Controls\" />
    <EmbeddedResource Include="$(MSBuildThisFileDirectory)Issue2858.xaml">
      <SubType>Designer</SubType>
      <Generator>MSBuild:UpdateDesignTimeXaml</Generator>
    </EmbeddedResource>
  </ItemGroup>
  <ItemGroup>
    <EmbeddedResource Include="$(MSBuildThisFileDirectory)Issue1588.xaml">
      <SubType>Designer</SubType>
      <Generator>MSBuild:UpdateDesignTimeXaml</Generator>
    </EmbeddedResource>
  </ItemGroup>
  <ItemGroup>
    <EmbeddedResource Include="$(MSBuildThisFileDirectory)Bugzilla60787.xaml">
      <SubType>Designer</SubType>
      <Generator>MSBuild:UpdateDesignTimeXaml</Generator>
    </EmbeddedResource>
  </ItemGroup>
  <ItemGroup>
    <EmbeddedResource Include="$(MSBuildThisFileDirectory)Issue3979.xaml">
      <SubType>Designer</SubType>
      <Generator>MSBuild:UpdateDesignTimeXaml</Generator>
    </EmbeddedResource>
  </ItemGroup>
  <ItemGroup>
    <EmbeddedResource Include="$(MSBuildThisFileDirectory)Issue7167.xaml">
      <SubType>Designer</SubType>
      <Generator>MSBuild:UpdateDesignTimeXaml</Generator>
    </EmbeddedResource>
  </ItemGroup>
  <ItemGroup>
    <EmbeddedResource Include="$(MSBuildThisFileDirectory)Issue4194.xaml">
      <SubType>Designer</SubType>
      <Generator>MSBuild:UpdateDesignTimeXaml</Generator>
    </EmbeddedResource>
  </ItemGroup>
  <ItemGroup>
    <EmbeddedResource Include="$(MSBuildThisFileDirectory)Issue4360.xaml">
      <SubType>Designer</SubType>
      <Generator>MSBuild:UpdateDesignTimeXaml</Generator>
    </EmbeddedResource>
  </ItemGroup>
  <ItemGroup>
    <EmbeddedResource Include="$(MSBuildThisFileDirectory)Issue5057.xaml">
      <SubType>Designer</SubType>
      <Generator>MSBuild:UpdateDesignTimeXaml</Generator>
    </EmbeddedResource>
  </ItemGroup>
  <ItemGroup>
    <EmbeddedResource Include="$(MSBuildThisFileDirectory)Issue5003.xaml">
      <SubType>Designer</SubType>
      <Generator>MSBuild:UpdateDesignTimeXaml</Generator>
    </EmbeddedResource>
  </ItemGroup>
  <ItemGroup>
    <EmbeddedResource Include="$(MSBuildThisFileDirectory)CollectionViewBindingErrors.xaml">
      <SubType>Designer</SubType>
      <Generator>MSBuild:UpdateDesignTimeXaml</Generator>
    </EmbeddedResource>
  </ItemGroup>
  <ItemGroup>
    <EmbeddedResource Include="$(MSBuildThisFileDirectory)Github3847.xaml">
      <SubType>Designer</SubType>
      <Generator>MSBuild:UpdateDesignTimeXaml</Generator>
    </EmbeddedResource>
  </ItemGroup>
  <ItemGroup>
    <EmbeddedResource Include="$(MSBuildThisFileDirectory)Issue4684.xaml">
      <SubType>Designer</SubType>
      <Generator>MSBuild:UpdateDesignTimeXaml</Generator>
    </EmbeddedResource>
  </ItemGroup>
  <ItemGroup>
    <EmbeddedResource Include="$(MSBuildThisFileDirectory)_TemplateMarkup.xaml">
      <SubType>Designer</SubType>
      <Generator>MSBuild:UpdateDesignTimeXaml</Generator>
    </EmbeddedResource>
    <EmbeddedResource Include="$(MSBuildThisFileDirectory)Issue5801.xaml">
      <SubType>Designer</SubType>
      <Generator>MSBuild:UpdateDesignTimeXaml</Generator>
    </EmbeddedResource>
    <EmbeddedResource Include="$(MSBuildThisFileDirectory)A11yTabIndex.xaml">
      <SubType>Designer</SubType>
      <Generator>MSBuild:UpdateDesignTimeXaml</Generator>
    </EmbeddedResource>
  </ItemGroup>
  <ItemGroup>
    <EmbeddedResource Include="$(MSBuildThisFileDirectory)Issue4915.xaml">
      <SubType>Designer</SubType>
      <Generator>MSBuild:UpdateDesignTimeXaml</Generator>
    </EmbeddedResource>
  </ItemGroup>
  <ItemGroup>
    <EmbeddedResource Include="$(MSBuildThisFileDirectory)Issue5949_1.xaml">
      <SubType>Designer</SubType>
      <Generator>MSBuild:UpdateDesignTimeXaml</Generator>
    </EmbeddedResource>
  </ItemGroup>
  <ItemGroup>
    <EmbeddedResource Include="$(MSBuildThisFileDirectory)Issue5949_2.xaml">
      <SubType>Designer</SubType>
      <Generator>MSBuild:UpdateDesignTimeXaml</Generator>
    </EmbeddedResource>
  </ItemGroup>
  <ItemGroup>
    <EmbeddedResource Include="$(MSBuildThisFileDirectory)Issue4992.xaml">
      <SubType>Designer</SubType>
      <Generator>MSBuild:UpdateDesignTimeXaml</Generator>
    </EmbeddedResource>
  </ItemGroup>
  <ItemGroup>
    <EmbeddedResource Include="$(MSBuildThisFileDirectory)Issue6130.xaml">
      <SubType>Designer</SubType>
      <Generator>MSBuild:UpdateDesignTimeXaml</Generator>
    </EmbeddedResource>
  </ItemGroup>
  <ItemGroup>
    <Compile Update="$(MSBuildThisFileDirectory)Issue6130.xaml.cs">
      <DependentUpon>Issue6130.xaml</DependentUpon>
    </Compile>
    <Compile Update="$(MSBuildThisFileDirectory)Issue6644.xaml.cs">
      <DependentUpon>Issue6644.xaml</DependentUpon>
    </Compile>
    <Compile Update="$(MSBuildThisFileDirectory)Issue6254.xaml.cs">
      <DependentUpon>Issue6254.xaml</DependentUpon>
    </Compile>
    <Compile Update="$(MSBuildThisFileDirectory)Issue5749.xaml.cs">
      <DependentUpon>Issue5749.xaml</DependentUpon>
    </Compile>
    <Compile Update="$(MSBuildThisFileDirectory)Issue5108.xaml.cs">
      <DependentUpon>Issue5108.xaml</DependentUpon>
    </Compile>
    <Compile Update="$(MSBuildThisFileDirectory)Issue7357.xaml.cs">
      <DependentUpon>Issue7357.xaml</DependentUpon>
    </Compile>
    <Compile Update="$(MSBuildThisFileDirectory)Issue7792.xaml.cs">
      <DependentUpon>Issue7792.xaml</DependentUpon>
    </Compile>
    <Compile Update="$(MSBuildThisFileDirectory)Issue7789.xaml.cs">
      <DependentUpon>Issue7789.xaml</DependentUpon>
    </Compile>
    <Compile Update="$(MSBuildThisFileDirectory)Issue7519Xaml.xaml.cs">
      <DependentUpon>Issue7519Xaml.xaml</DependentUpon>
    </Compile>
    <Compile Update="$(MSBuildThisFileDirectory)Issue7817.xaml.cs">
      <DependentUpon>Issue7817.xaml</DependentUpon>
    </Compile>
    <Compile Update="$(MSBuildThisFileDirectory)Issue7519Xaml.xaml.cs">
      <DependentUpon>Issue7519Xaml.xaml</DependentUpon>
    </Compile>
    <Compile Update="$(MSBuildThisFileDirectory)Issue5354.xaml.cs">
      <DependentUpon>Issue5354.xaml</DependentUpon>
    </Compile>
    <Compile Update="$(MSBuildThisFileDirectory)Issue7621.xaml.cs">
      <DependentUpon>Issue7621.xaml</DependentUpon>
    </Compile>
    <Compile Update="$(MSBuildThisFileDirectory)Issue7512.xaml.cs">
      <DependentUpon>Issue7512.xaml</DependentUpon>
    </Compile>
    <Compile Update="$(MSBuildThisFileDirectory)Issue7593.xaml.cs">
      <DependentUpon>Issue7593.xaml</DependentUpon>
    </Compile>
    <Compile Update="$(MSBuildThisFileDirectory)Issue7758.xaml.cs">
      <DependentUpon>Issue7758.xaml</DependentUpon>
    </Compile>
    <Compile Update="$(MSBuildThisFileDirectory)Issue7943.xaml.cs">
      <DependentUpon>Issue7943.xaml</DependentUpon>
    </Compile>
    <Compile Update="$(MSBuildThisFileDirectory)Issue7993.xaml.cs">
      <DependentUpon>Issue7993.xaml</DependentUpon>
    </Compile>
    <Compile Update="$(MSBuildThisFileDirectory)Issue7865.xaml.cs">
      <DependentUpon>Issue7865.xaml</DependentUpon>
    </Compile>
    <Compile Update="$(MSBuildThisFileDirectory)Issue8508.xaml.cs">
      <DependentUpon>Issue8508.xaml</DependentUpon>
    </Compile>
  </ItemGroup>
  <ItemGroup>
    <EmbeddedResource Include="$(MSBuildThisFileDirectory)Issue1455.xaml">
      <SubType>Designer</SubType>
      <Generator>MSBuild:UpdateDesignTimeXaml</Generator>
    </EmbeddedResource>
    <EmbeddedResource Include="$(MSBuildThisFileDirectory)Issue5268.xaml">
      <SubType>Designer</SubType>
      <Generator>MSBuild:UpdateDesignTimeXaml</Generator>
    </EmbeddedResource>
  </ItemGroup>
  <ItemGroup>
    <EmbeddedResource Include="$(MSBuildThisFileDirectory)Issue5046.xaml">
      <SubType>Designer</SubType>
      <Generator>MSBuild:UpdateDesignTimeXaml</Generator>
    </EmbeddedResource>
  </ItemGroup>
  <ItemGroup>
    <EmbeddedResource Include="$(MSBuildThisFileDirectory)Issue6644.xaml">
    </EmbeddedResource>
    <EmbeddedResource Include="$(MSBuildThisFileDirectory)Github5623.xaml">
      <SubType>Designer</SubType>
      <Generator>MSBuild:UpdateDesignTimeXaml</Generator>
    </EmbeddedResource>
    <EmbeddedResource Include="$(MSBuildThisFileDirectory)Issue3798.xaml">
      <SubType>Designer</SubType>
      <Generator>MSBuild:UpdateDesignTimeXaml</Generator>
    </EmbeddedResource>
  </ItemGroup>
  <ItemGroup>
    <EmbeddedResource Include="$(MSBuildThisFileDirectory)Issue5749.xaml">
      <SubType>Designer</SubType>
      <Generator>MSBuild:UpdateDesignTimeXaml</Generator>
    </EmbeddedResource>
  </ItemGroup>
  <ItemGroup>
    <EmbeddedResource Include="$(MSBuildThisFileDirectory)Issue5108.xaml">
      <SubType>Designer</SubType>
      <Generator>MSBuild:UpdateDesignTimeXaml</Generator>
    </EmbeddedResource>
  </ItemGroup>
  <ItemGroup>
    <EmbeddedResource Include="$(MSBuildThisFileDirectory)Issue7357.xaml">
      <SubType>Designer</SubType>
      <Generator>MSBuild:UpdateDesignTimeXaml</Generator>
    </EmbeddedResource>
  </ItemGroup>
  <ItemGroup>
    <EmbeddedResource Include="$(MSBuildThisFileDirectory)Issue7519Xaml.xaml">
      <SubType>Designer</SubType>
      <Generator>MSBuild:UpdateDesignTimeXaml</Generator>
    </EmbeddedResource>
  </ItemGroup>
  <ItemGroup>
    <EmbeddedResource Include="$(MSBuildThisFileDirectory)Issue7621.xaml">
      <SubType>Designer</SubType>
      <Generator>MSBuild:UpdateDesignTimeXaml</Generator>
    </EmbeddedResource>
  </ItemGroup>
  <ItemGroup>
    <EmbeddedResource Include="$(MSBuildThisFileDirectory)Issue7512.xaml">
      <SubType>Designer</SubType>
      <Generator>MSBuild:UpdateDesignTimeXaml</Generator>
    </EmbeddedResource>
  </ItemGroup>
  <ItemGroup>
    <EmbeddedResource Include="$(MSBuildThisFileDirectory)Issue5354.xaml">
      <SubType>Designer</SubType>
      <Generator>MSBuild:UpdateDesignTimeXaml</Generator>
    </EmbeddedResource>
  </ItemGroup>
  <ItemGroup>
    <EmbeddedResource Include="$(MSBuildThisFileDirectory)Issue4459.xaml">
      <SubType>Designer</SubType>
      <Generator>MSBuild:UpdateDesignTimeXaml</Generator>
    </EmbeddedResource>
  </ItemGroup>
  <ItemGroup>
    <EmbeddedResource Include="$(MSBuildThisFileDirectory)Issue7593.xaml">
      <SubType>Designer</SubType>
      <Generator>MSBuild:UpdateDesignTimeXaml</Generator>
    </EmbeddedResource>
  </ItemGroup>
  <ItemGroup>
    <EmbeddedResource Include="$(MSBuildThisFileDirectory)Issue7792.xaml">
      <SubType>Designer</SubType>
      <Generator>MSBuild:UpdateDesignTimeXaml</Generator>
    </EmbeddedResource>
    <EmbeddedResource Include="$(MSBuildThisFileDirectory)Issue7758.xaml">
      <SubType>Designer</SubType>
      <Generator>MSBuild:UpdateDesignTimeXaml</Generator>
    </EmbeddedResource>
  </ItemGroup>
  <ItemGroup>
    <EmbeddedResource Include="$(MSBuildThisFileDirectory)Issue7789.xaml">
      <SubType>Designer</SubType>
      <Generator>MSBuild:UpdateDesignTimeXaml</Generator>
    </EmbeddedResource>
  </ItemGroup>
  <ItemGroup>
    <EmbeddedResource Include="$(MSBuildThisFileDirectory)Issue7817.xaml">
      <SubType>Designer</SubType>
      <Generator>MSBuild:UpdateDesignTimeXaml</Generator>
    </EmbeddedResource>
    <EmbeddedResource Include="$(MSBuildThisFileDirectory)Issue7865.xaml">
      <SubType>Designer</SubType>
      <Generator>MSBuild:UpdateDesignTimeXaml</Generator>
    </EmbeddedResource>
    <EmbeddedResource Include="$(MSBuildThisFileDirectory)Issue7943.xaml">
      <SubType>Designer</SubType>
      <Generator>MSBuild:UpdateDesignTimeXaml</Generator>
    </EmbeddedResource>
  </ItemGroup>
  <ItemGroup>
    <EmbeddedResource Include="$(MSBuildThisFileDirectory)Issue7993.xaml">
      <SubType>Designer</SubType>
      <Generator>MSBuild:UpdateDesignTimeXaml</Generator>
    </EmbeddedResource>
  </ItemGroup>
  <ItemGroup>
    <EmbeddedResource Include="$(MSBuildThisFileDirectory)Issue7803.xaml">
      <SubType>Designer</SubType>
      <Generator>MSBuild:UpdateDesignTimeXaml</Generator>
    </EmbeddedResource>
  </ItemGroup>
  <ItemGroup>
    <EmbeddedResource Include="$(MSBuildThisFileDirectory)Issue7048.xaml">
      <SubType>Designer</SubType>
      <Generator>MSBuild:UpdateDesignTimeXaml</Generator>
    </EmbeddedResource>
  </ItemGroup>
  <ItemGroup>
    <EmbeddedResource Include="$(MSBuildThisFileDirectory)Issue8529_1.xaml">
      <Generator>MSBuild:UpdateDesignTimeXaml</Generator>
    </EmbeddedResource>
  </ItemGroup>
  <ItemGroup>
    <EmbeddedResource Include="$(MSBuildThisFileDirectory)Issue6693.xaml">
      <SubType>Designer</SubType>
      <Generator>MSBuild:UpdateDesignTimeXaml</Generator>
    </EmbeddedResource>
  </ItemGroup>
  <ItemGroup>
    <EmbeddedResource Include="$(MSBuildThisFileDirectory)Issue8508.xaml">
      <SubType>Designer</SubType>
      <Generator>MSBuild:UpdateDesignTimeXaml</Generator>
    </EmbeddedResource>
  </ItemGroup>
  <ItemGroup>
    <EmbeddedResource Include="$(MSBuildThisFileDirectory)Issue4744.xaml">
      <SubType>Designer</SubType>
      <Generator>MSBuild:UpdateDesignTimeXaml</Generator>
    </EmbeddedResource>
  </ItemGroup>
  <ItemGroup>
    <EmbeddedResource Include="$(MSBuildThisFileDirectory)Issue3228.xaml">
      <SubType>Designer</SubType>
      <Generator>MSBuild:UpdateDesignTimeXaml</Generator>
    </EmbeddedResource>
  </ItemGroup>
  <ItemGroup>
    <EmbeddedResource Include="$(MSBuildThisFileDirectory)Issue2172.xaml">
      <SubType>Designer</SubType>
      <Generator>MSBuild:UpdateDesignTimeXaml</Generator>
    </EmbeddedResource>
    <EmbeddedResource Include="$(MSBuildThisFileDirectory)Issue8902.xaml">
      <SubType>Designer</SubType>
      <Generator>MSBuild:UpdateDesignTimeXaml</Generator>
    </EmbeddedResource>
  </ItemGroup>
  <ItemGroup>
    <EmbeddedResource Include="$(MSBuildThisFileDirectory)Issue9196.xaml">
      <SubType>Designer</SubType>
      <Generator>MSBuild:Compile</Generator>
    </EmbeddedResource>
  </ItemGroup>
</Project><|MERGE_RESOLUTION|>--- conflicted
+++ resolved
@@ -15,11 +15,8 @@
       <DependentUpon>Issue3228.xaml</DependentUpon>
       <SubType>Code</SubType>
     </Compile>
-<<<<<<< HEAD
     <Compile Include="$(MSBuildThisFileDirectory)Issue3262.cs" />
-=======
     <Compile Include="$(MSBuildThisFileDirectory)Issue9419.cs" />
->>>>>>> 879b5a96
     <Compile Include="$(MSBuildThisFileDirectory)Issue8262.cs" />
     <Compile Include="$(MSBuildThisFileDirectory)Issue8899.cs" />
     <Compile Include="$(MSBuildThisFileDirectory)Issue8902.xaml.cs">
@@ -1279,13 +1276,9 @@
     <Compile Include="$(MSBuildThisFileDirectory)Issue8973.cs" />
     <Compile Include="$(MSBuildThisFileDirectory)Issue7924.xaml.cs" />
     <Compile Include="$(MSBuildThisFileDirectory)Issue8461.cs" />
-<<<<<<< HEAD
     <Compile Include="$(MSBuildThisFileDirectory)Issue8777.cs" />   
     <Compile Include="$(MSBuildThisFileDirectory)Issue9143.cs" />
-=======
-    <Compile Include="$(MSBuildThisFileDirectory)Issue8777.cs" />
     <Compile Include="$(MSBuildThisFileDirectory)Issue9329.cs" />
->>>>>>> 879b5a96
   </ItemGroup>
   <ItemGroup>
     <EmbeddedResource Include="$(MSBuildThisFileDirectory)Bugzilla22229.xaml">
