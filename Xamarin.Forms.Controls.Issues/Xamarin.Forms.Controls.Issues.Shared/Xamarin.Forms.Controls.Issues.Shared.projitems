--- conflicted
+++ resolved
@@ -1195,7 +1195,6 @@
     </EmbeddedResource>
   </ItemGroup>
   <ItemGroup>
-<<<<<<< HEAD
     <EmbeddedResource Include="$(MSBuildThisFileDirectory)Issue5949_1.xaml">
       <SubType>Designer</SubType>
       <Generator>MSBuild:Compile</Generator>
@@ -1203,9 +1202,12 @@
   </ItemGroup>
   <ItemGroup>
     <EmbeddedResource Include="$(MSBuildThisFileDirectory)Issue5949_2.xaml">
-=======
+      <SubType>Designer</SubType>
+      <Generator>MSBuild:Compile</Generator>
+    </EmbeddedResource>
+  </ItemGroup>
+  <ItemGroup>
     <EmbeddedResource Include="$(MSBuildThisFileDirectory)Issue4992.xaml">
->>>>>>> bfd4ed0f
       <SubType>Designer</SubType>
       <Generator>MSBuild:Compile</Generator>
     </EmbeddedResource>
