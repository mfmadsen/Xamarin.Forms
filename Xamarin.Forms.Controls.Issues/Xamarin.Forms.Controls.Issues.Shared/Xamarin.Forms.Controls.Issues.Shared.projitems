--- conflicted
+++ resolved
@@ -1629,12 +1629,9 @@
       <DependentUpon>Issue11081.xaml</DependentUpon>
     </Compile>
     <Compile Include="$(MSBuildThisFileDirectory)Issue12222.cs" />
-<<<<<<< HEAD
     <Compile Include="$(MSBuildThisFileDirectory)Issue12685.cs" />
-=======
     <Compile Include="$(MSBuildThisFileDirectory)Issue12574.cs" />
     <Compile Include="$(MSBuildThisFileDirectory)Issue12777.cs" />
->>>>>>> 1ba74254
     <Compile Include="$(MSBuildThisFileDirectory)Issue11911.xaml.cs" />
     <Compile Include="$(MSBuildThisFileDirectory)Issue11691.xaml.cs" />
   </ItemGroup>
