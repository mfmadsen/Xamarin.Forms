--- conflicted
+++ resolved
@@ -1571,12 +1571,8 @@
     <Compile Include="$(MSBuildThisFileDirectory)Issue11430.cs" />
     <Compile Include="$(MSBuildThisFileDirectory)Issue11247.cs" />
     <Compile Include="$(MSBuildThisFileDirectory)Issue10608.cs" />
-<<<<<<< HEAD
     <Compile Include="$(MSBuildThisFileDirectory)Issue11808.xaml.cs" />
-    <Compile Include="$(MSBuildThisFileDirectory)Issue11875.xaml.cs" >
-=======
     <Compile Include="$(MSBuildThisFileDirectory)Issue11875.xaml.cs">
->>>>>>> 2dc0eebd
       <DependentUpon>Issue11875.xaml</DependentUpon>
     </Compile>
     <Compile Include="$(MSBuildThisFileDirectory)Issue11737.xaml.cs">
@@ -1908,15 +1904,9 @@
     <EmbeddedResource Include="$(MSBuildThisFileDirectory)Issue11573.xaml">
       <Generator>MSBuild:UpdateDesignTimeXaml</Generator>
     </EmbeddedResource>
-<<<<<<< HEAD
     <EmbeddedResource Include="$(MSBuildThisFileDirectory)Issue11808.xaml">
       <Generator>MSBuild:UpdateDesignTimeXaml</Generator>
     </EmbeddedResource>
-    <EmbeddedResource Include="$(MSBuildThisFileDirectory)Issue11653.xaml">
-      <Generator>MSBuild:UpdateDesignTimeXaml</Generator>
-    </EmbeddedResource>
-=======
->>>>>>> 2dc0eebd
     <EmbeddedResource Include="$(MSBuildThisFileDirectory)Issue11496.xaml">
       <Generator>MSBuild:UpdateDesignTimeXaml</Generator>
     </EmbeddedResource>
