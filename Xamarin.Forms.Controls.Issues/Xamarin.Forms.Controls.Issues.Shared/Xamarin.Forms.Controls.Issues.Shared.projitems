<?xml version="1.0" encoding="utf-8"?>
<Project xmlns="http://schemas.microsoft.com/developer/msbuild/2003">
  <PropertyGroup>
    <MSBuildAllProjects>$(MSBuildAllProjects);$(MSBuildThisFileFullPath)</MSBuildAllProjects>
    <HasSharedItems>true</HasSharedItems>
    <SharedGUID>0f0db9cc-ea65-429c-9363-38624bf8f49c</SharedGUID>
  </PropertyGroup>
  <PropertyGroup Label="Configuration">
    <Import_RootNamespace>Xamarin.Forms.Controls.Issues</Import_RootNamespace>
  </PropertyGroup>
  <ItemGroup>
    <Compile Include="$(MSBuildThisFileDirectory)Bugzilla60045.xaml.cs">
      <DependentUpon>Bugzilla60045.xaml</DependentUpon>
    </Compile>
    <Compile Include="$(MSBuildThisFileDirectory)AddingMultipleItemsListView.cs" />
    <Compile Include="$(MSBuildThisFileDirectory)AndroidStatusBarColor.cs" />
    <Compile Include="$(MSBuildThisFileDirectory)AppBarIconColors.cs" />
    <Compile Include="$(MSBuildThisFileDirectory)Bugzilla21368.cs" />
    <Compile Include="$(MSBuildThisFileDirectory)Bugzilla21501.cs" />
    <Compile Include="$(MSBuildThisFileDirectory)Bugzilla21780.cs" />
    <Compile Include="$(MSBuildThisFileDirectory)Bugzilla22229.xaml.cs">
      <DependentUpon>Bugzilla22229.xaml</DependentUpon>
    </Compile>
    <Compile Include="$(MSBuildThisFileDirectory)Bugzilla22401.cs" />
    <Compile Include="$(MSBuildThisFileDirectory)Bugzilla23942.xaml.cs">
      <DependentUpon>Bugzilla23942.xaml</DependentUpon>
    </Compile>
    <Compile Include="$(MSBuildThisFileDirectory)Bugzilla24769.cs" />
    <Compile Include="$(MSBuildThisFileDirectory)Bugzilla25234.cs" />
    <Compile Include="$(MSBuildThisFileDirectory)Bugzilla25662.cs" />
    <Compile Include="$(MSBuildThisFileDirectory)Bugzilla25943.cs" />
    <Compile Include="$(MSBuildThisFileDirectory)Bugzilla26501.cs" />
    <Compile Include="$(MSBuildThisFileDirectory)Bugzilla26868.cs" />
    <Compile Include="$(MSBuildThisFileDirectory)Bugzilla27378.cs" />
    <Compile Include="$(MSBuildThisFileDirectory)Bugzilla27417.cs" />
    <Compile Include="$(MSBuildThisFileDirectory)Bugzilla27417Xaml.xaml.cs">
      <DependentUpon>Bugzilla27417Xaml.xaml</DependentUpon>
      <SubType>Code</SubType>
    </Compile>
    <Compile Include="$(MSBuildThisFileDirectory)Bugzilla27581.cs" />
    <Compile Include="$(MSBuildThisFileDirectory)Bugzilla28570.cs" />
    <Compile Include="$(MSBuildThisFileDirectory)Bugzilla28796.cs" />
    <Compile Include="$(MSBuildThisFileDirectory)Bugzilla28939.cs" />
    <Compile Include="$(MSBuildThisFileDirectory)Bugzilla28953.cs" />
    <Compile Include="$(MSBuildThisFileDirectory)Bugzilla29107.xaml.cs">
      <DependentUpon>Bugzilla29107.xaml</DependentUpon>
    </Compile>
    <Compile Include="$(MSBuildThisFileDirectory)Bugzilla29110.cs" />
    <Compile Include="$(MSBuildThisFileDirectory)Bugzilla29158.cs" />
    <Compile Include="$(MSBuildThisFileDirectory)Bugzilla29363.cs" />
    <Compile Include="$(MSBuildThisFileDirectory)Bugzilla29229.cs" />
    <Compile Include="$(MSBuildThisFileDirectory)Bugzilla30166.cs" />
    <Compile Include="$(MSBuildThisFileDirectory)Bugzilla31141.cs" />
    <Compile Include="$(MSBuildThisFileDirectory)Bugzilla31145.cs" />
    <Compile Include="$(MSBuildThisFileDirectory)Bugzilla31333.cs" />
    <Compile Include="$(MSBuildThisFileDirectory)Bugzilla31366.cs" />
    <Compile Include="$(MSBuildThisFileDirectory)Bugzilla31964.cs" />
    <Compile Include="$(MSBuildThisFileDirectory)Bugzilla32033.cs" />
    <Compile Include="$(MSBuildThisFileDirectory)Bugzilla32034.cs" />
    <Compile Include="$(MSBuildThisFileDirectory)Bugzilla32206.cs" />
    <Compile Include="$(MSBuildThisFileDirectory)Bugzilla32776.cs" />
    <Compile Include="$(MSBuildThisFileDirectory)Bugzilla32842.xaml.cs">
      <DependentUpon>Bugzilla32842.xaml</DependentUpon>
      <SubType>Code</SubType>
    </Compile>
    <Compile Include="$(MSBuildThisFileDirectory)Bugzilla32847.cs" />
    <Compile Include="$(MSBuildThisFileDirectory)Bugzilla32865.cs" />
    <Compile Include="$(MSBuildThisFileDirectory)Bugzilla32956.cs" />
    <Compile Include="$(MSBuildThisFileDirectory)Bugzilla33248.cs" />
    <Compile Include="$(MSBuildThisFileDirectory)Bugzilla33268.cs" />
    <Compile Include="$(MSBuildThisFileDirectory)Bugzilla33612.cs" />
    <Compile Include="$(MSBuildThisFileDirectory)Bugzilla33714.cs" />
    <Compile Include="$(MSBuildThisFileDirectory)Bugzilla33890.cs" />
    <Compile Include="$(MSBuildThisFileDirectory)Bugzilla34072.cs" />
    <Compile Include="$(MSBuildThisFileDirectory)Bugzilla34007.cs" />
    <Compile Include="$(MSBuildThisFileDirectory)Bugzilla35078.cs" />
    <Compile Include="$(MSBuildThisFileDirectory)Bugzilla35127.cs" />
    <Compile Include="$(MSBuildThisFileDirectory)Bugzilla35132.cs" />
    <Compile Include="$(MSBuildThisFileDirectory)Bugzilla35157.cs" />
    <Compile Include="$(MSBuildThisFileDirectory)Bugzilla35294.cs" />
    <Compile Include="$(MSBuildThisFileDirectory)Bugzilla35472.cs" />
    <Compile Include="$(MSBuildThisFileDirectory)Bugzilla35477.cs" />
    <Compile Include="$(MSBuildThisFileDirectory)Bugzilla35490.cs" />
    <Compile Include="$(MSBuildThisFileDirectory)Bugzilla35738.cs" />
    <Compile Include="$(MSBuildThisFileDirectory)Bugzilla36014.cs" />
    <Compile Include="$(MSBuildThisFileDirectory)Bugzilla36649.cs" />
    <Compile Include="$(MSBuildThisFileDirectory)Bugzilla36559.cs" />
    <Compile Include="$(MSBuildThisFileDirectory)Bugzilla36171.cs" />
    <Compile Include="$(MSBuildThisFileDirectory)Bugzilla36780.cs" />
    <Compile Include="$(MSBuildThisFileDirectory)Bugzilla36651.cs" />
    <Compile Include="$(MSBuildThisFileDirectory)Bugzilla36703.cs" />
    <Compile Include="$(MSBuildThisFileDirectory)Bugzilla36846.cs" />
    <Compile Include="$(MSBuildThisFileDirectory)Bugzilla36955.cs" />
    <Compile Include="$(MSBuildThisFileDirectory)Bugzilla37285.cs" />
    <Compile Include="$(MSBuildThisFileDirectory)Bugzilla37462.cs" />
    <Compile Include="$(MSBuildThisFileDirectory)Bugzilla37841.cs" />
    <Compile Include="$(MSBuildThisFileDirectory)Bugzilla37863.cs" />
    <Compile Include="$(MSBuildThisFileDirectory)Bugzilla37601.cs" />
    <Compile Include="$(MSBuildThisFileDirectory)Bugzilla38105.cs" />
    <Compile Include="$(MSBuildThisFileDirectory)Bugzilla38723.cs" />
    <Compile Include="$(MSBuildThisFileDirectory)Bugzilla38770.cs" />
    <Compile Include="$(MSBuildThisFileDirectory)Bugzilla38827.xaml.cs">
      <DependentUpon>Bugzilla38827.xaml</DependentUpon>
      <SubType>Code</SubType>
    </Compile>
    <Compile Include="$(MSBuildThisFileDirectory)Bugzilla38989.cs" />
    <Compile Include="$(MSBuildThisFileDirectory)Bugzilla39395.cs" />
    <Compile Include="$(MSBuildThisFileDirectory)Bugzilla39461.cs" />
    <Compile Include="$(MSBuildThisFileDirectory)Bugzilla39483.xaml.cs">
      <DependentUpon>Bugzilla39483.xaml</DependentUpon>
      <SubType>Code</SubType>
    </Compile>
    <Compile Include="$(MSBuildThisFileDirectory)Bugzilla39530.cs" />
    <Compile Include="$(MSBuildThisFileDirectory)Bugzilla39624.cs" />
    <Compile Include="$(MSBuildThisFileDirectory)Bugzilla39463.xaml.cs">
      <DependentUpon>Bugzilla39463.xaml</DependentUpon>
      <SubType>Code</SubType>
    </Compile>
    <Compile Include="$(MSBuildThisFileDirectory)Bugzilla39636.xaml.cs">
      <DependentUpon>Bugzilla39636.xaml</DependentUpon>
      <SubType>Code</SubType>
    </Compile>
    <Compile Include="$(MSBuildThisFileDirectory)Bugzilla39702.cs" />
    <Compile Include="$(MSBuildThisFileDirectory)Bugzilla40005.cs" />
    <Compile Include="$(MSBuildThisFileDirectory)Bugzilla40073.cs" />
    <Compile Include="$(MSBuildThisFileDirectory)Bugzilla40139.cs" />
    <Compile Include="$(MSBuildThisFileDirectory)Bugzilla40173.cs" />
    <Compile Include="$(MSBuildThisFileDirectory)Bugzilla39821.cs" />
    <Compile Include="$(MSBuildThisFileDirectory)Bugzilla40185.cs" />
    <Compile Include="$(MSBuildThisFileDirectory)Bugzilla40251.cs" />
    <Compile Include="$(MSBuildThisFileDirectory)Bugzilla40333.cs" />
    <Compile Include="$(MSBuildThisFileDirectory)Bugzilla31806.cs" />
    <Compile Include="$(MSBuildThisFileDirectory)Bugzilla40408.cs" />
    <Compile Include="$(MSBuildThisFileDirectory)Bugzilla40858.cs" />
    <Compile Include="$(MSBuildThisFileDirectory)Bugzilla40824.cs" />
    <Compile Include="$(MSBuildThisFileDirectory)Bugzilla40911.cs" />
    <Compile Include="$(MSBuildThisFileDirectory)Bugzilla40955.cs" />
    <Compile Include="$(MSBuildThisFileDirectory)Bugzilla41054.cs" />
    <Compile Include="$(MSBuildThisFileDirectory)Bugzilla41078.cs" />
    <Compile Include="$(MSBuildThisFileDirectory)Bugzilla40998.cs" />
    <Compile Include="$(MSBuildThisFileDirectory)Bugzilla41205.cs" />
    <Compile Include="$(MSBuildThisFileDirectory)Bugzilla41415.cs" />
    <Compile Include="$(MSBuildThisFileDirectory)Bugzilla41418.cs" />
    <Compile Include="$(MSBuildThisFileDirectory)Bugzilla41424.cs" />
    <Compile Include="$(MSBuildThisFileDirectory)Bugzilla41778.cs" />
    <Compile Include="$(MSBuildThisFileDirectory)Bugzilla41600.cs" />
    <Compile Include="$(MSBuildThisFileDirectory)Bugzilla41619.cs" />
    <Compile Include="$(MSBuildThisFileDirectory)Bugzilla42000.cs" />
    <Compile Include="$(MSBuildThisFileDirectory)Bugzilla42069.cs" />
    <Compile Include="$(MSBuildThisFileDirectory)Bugzilla42069_Page.xaml.cs">
      <DependentUpon>Bugzilla42069_Page.xaml</DependentUpon>
      <SubType>Code</SubType>
    </Compile>
    <Compile Include="$(MSBuildThisFileDirectory)Bugzilla42074.cs" />
    <Compile Include="$(MSBuildThisFileDirectory)Bugzilla42075.cs" />
    <Compile Include="$(MSBuildThisFileDirectory)Bugzilla42329.cs" />
    <Compile Include="$(MSBuildThisFileDirectory)Bugzilla42364.cs" />
    <Compile Include="$(MSBuildThisFileDirectory)Bugzilla42519.cs" />
    <Compile Include="$(MSBuildThisFileDirectory)Bugzilla32871.cs" />
    <Compile Include="$(MSBuildThisFileDirectory)Bugzilla43313.cs" />
    <Compile Include="$(MSBuildThisFileDirectory)Bugzilla43469.cs" />
    <Compile Include="$(MSBuildThisFileDirectory)Bugzilla43516.cs" />
    <Compile Include="$(MSBuildThisFileDirectory)Bugzilla43519.cs" />
    <Compile Include="$(MSBuildThisFileDirectory)Bugzilla43527.cs" />
    <Compile Include="$(MSBuildThisFileDirectory)Bugzilla44047.cs" />
    <Compile Include="$(MSBuildThisFileDirectory)Bugzilla43941.cs" />
    <Compile Include="$(MSBuildThisFileDirectory)Bugzilla43663.cs" />
    <Compile Include="$(MSBuildThisFileDirectory)Bugzilla43867.cs" />
    <Compile Include="$(MSBuildThisFileDirectory)Bugzilla43735.cs" />
    <Compile Include="$(MSBuildThisFileDirectory)Bugzilla43783.cs" />
    <Compile Include="$(MSBuildThisFileDirectory)Bugzilla44096.cs" />
    <Compile Include="$(MSBuildThisFileDirectory)Bugzilla44176.cs" />
    <Compile Include="$(MSBuildThisFileDirectory)Bugzilla44453.cs" />
    <Compile Include="$(MSBuildThisFileDirectory)Bugzilla45215.cs" />
    <Compile Include="$(MSBuildThisFileDirectory)Bugzilla44500.cs" />
    <Compile Include="$(MSBuildThisFileDirectory)Bugzilla45722.cs" />
    <Compile Include="$(MSBuildThisFileDirectory)Bugzilla45722Xaml0.xaml.cs">
      <DependentUpon>Bugzilla45722Xaml0.xaml</DependentUpon>
      <SubType>Code</SubType>
    </Compile>
    <Compile Include="$(MSBuildThisFileDirectory)Bugzilla46363.cs" />
    <Compile Include="$(MSBuildThisFileDirectory)Bugzilla46363_2.cs" />
    <Compile Include="$(MSBuildThisFileDirectory)Bugzilla47548.cs" />
    <Compile Include="$(MSBuildThisFileDirectory)Bugzilla50787.cs" />
    <Compile Include="$(MSBuildThisFileDirectory)Bugzilla52299.cs" />
    <Compile Include="$(MSBuildThisFileDirectory)Bugzilla52419.cs" />
    <Compile Include="$(MSBuildThisFileDirectory)Bugzilla49304.cs" />
    <Compile Include="$(MSBuildThisFileDirectory)Bugzilla53834.cs" />
    <Compile Include="$(MSBuildThisFileDirectory)Bugzilla51536.cs" />
    <Compile Include="$(MSBuildThisFileDirectory)Bugzilla44940.cs" />
    <Compile Include="$(MSBuildThisFileDirectory)Bugzilla44944.cs" />
    <Compile Include="$(MSBuildThisFileDirectory)Bugzilla44166.cs" />
    <Compile Include="$(MSBuildThisFileDirectory)Bugzilla44461.cs" />
    <Compile Include="$(MSBuildThisFileDirectory)Bugzilla44584.cs" />
    <Compile Include="$(MSBuildThisFileDirectory)Bugzilla42832.cs" />
    <Compile Include="$(MSBuildThisFileDirectory)Bugzilla44044.cs" />
    <Compile Include="$(MSBuildThisFileDirectory)Bugzilla44338.cs" />
    <Compile Include="$(MSBuildThisFileDirectory)Bugzilla44980.cs" />
    <Compile Include="$(MSBuildThisFileDirectory)Bugzilla45067.cs" />
    <Compile Include="$(MSBuildThisFileDirectory)Bugzilla45027.cs" />
    <Compile Include="$(MSBuildThisFileDirectory)Bugzilla45330.cs" />
    <Compile Include="$(MSBuildThisFileDirectory)Bugzilla44955.cs" />
    <Compile Include="$(MSBuildThisFileDirectory)Bugzilla45277.cs" />
    <Compile Include="$(MSBuildThisFileDirectory)Bugzilla45743.cs" />
    <Compile Include="$(MSBuildThisFileDirectory)Bugzilla46458.cs" />
    <Compile Include="$(MSBuildThisFileDirectory)Bugzilla46494.cs" />
    <Compile Include="$(MSBuildThisFileDirectory)Bugzilla44476.cs" />
    <Compile Include="$(MSBuildThisFileDirectory)Bugzilla46630.cs" />
    <Compile Include="$(MSBuildThisFileDirectory)Bugzilla47923.cs" />
    <Compile Include="$(MSBuildThisFileDirectory)Bugzilla48236.cs" />
    <Compile Include="$(MSBuildThisFileDirectory)Bugzilla47971.cs" />
    <Compile Include="$(MSBuildThisFileDirectory)Bugzilla52318.cs" />
    <Compile Include="$(MSBuildThisFileDirectory)Bugzilla37290.cs" />
    <Compile Include="$(MSBuildThisFileDirectory)Bugzilla51553.cs" />
    <Compile Include="$(MSBuildThisFileDirectory)Bugzilla51802.cs" />
    <Compile Include="$(MSBuildThisFileDirectory)Bugzilla51236.cs" />
    <Compile Include="$(MSBuildThisFileDirectory)Bugzilla51238.cs" />
    <Compile Include="$(MSBuildThisFileDirectory)Bugzilla51642.xaml.cs">
      <DependentUpon>Bugzilla51642.xaml</DependentUpon>
      <SubType>Code</SubType>
    </Compile>
    <Compile Include="$(MSBuildThisFileDirectory)Bugzilla53445.cs" />
    <Compile Include="$(MSBuildThisFileDirectory)Bugzilla55714.cs" />
    <Compile Include="$(MSBuildThisFileDirectory)Bugzilla54649.cs" />
    <Compile Include="$(MSBuildThisFileDirectory)Bugzilla56609.cs" />
    <Compile Include="$(MSBuildThisFileDirectory)Bugzilla55674.cs" />
    <Compile Include="$(MSBuildThisFileDirectory)Bugzilla55912.cs" />
    <Compile Include="$(MSBuildThisFileDirectory)Bugzilla57317.cs" />
    <Compile Include="$(MSBuildThisFileDirectory)Bugzilla57114.cs" />
    <Compile Include="$(MSBuildThisFileDirectory)Bugzilla57515.cs" />
    <Compile Include="$(MSBuildThisFileDirectory)Bugzilla57674.cs" />
    <Compile Include="$(MSBuildThisFileDirectory)Bugzilla57758.cs" />
    <Compile Include="$(MSBuildThisFileDirectory)Bugzilla57910.cs" />
    <Compile Include="$(MSBuildThisFileDirectory)Bugzilla58406.cs" />
    <Compile Include="$(MSBuildThisFileDirectory)Bugzilla58833.cs" />
    <Compile Include="$(MSBuildThisFileDirectory)Bugzilla51427.cs" />
    <Compile Include="$(MSBuildThisFileDirectory)Bugzilla59248.cs" />
    <Compile Include="$(MSBuildThisFileDirectory)Bugzilla59457.cs" />
    <Compile Include="$(MSBuildThisFileDirectory)Bugzilla59580.cs" />
<<<<<<< HEAD
    <Compile Include="$(MSBuildThisFileDirectory)GitHub1878.cs" />
    <Compile Include="$(MSBuildThisFileDirectory)Issue1717.cs" />
    <Compile Include="$(MSBuildThisFileDirectory)Bugzilla60001.cs" />
=======
    <Compile Include="$(MSBuildThisFileDirectory)Issue1355.cs" />
>>>>>>> 1f631f47
    <Compile Include="$(MSBuildThisFileDirectory)Bugzilla60056.cs" />
    <Compile Include="$(MSBuildThisFileDirectory)Bugzilla60122.cs" />
    <Compile Include="$(MSBuildThisFileDirectory)Bugzilla59863_0.cs" />
    <Compile Include="$(MSBuildThisFileDirectory)Bugzilla59863_1.cs" />
    <Compile Include="$(MSBuildThisFileDirectory)Bugzilla59863_2.cs" />
    <Compile Include="$(MSBuildThisFileDirectory)Bugzilla60563.cs" />
    <Compile Include="$(MSBuildThisFileDirectory)Bugzilla60774.cs" />
    <Compile Include="$(MSBuildThisFileDirectory)Bugzilla60774_1.cs" />
    <Compile Include="$(MSBuildThisFileDirectory)Bugzilla60774_2.cs" />
    <Compile Include="$(MSBuildThisFileDirectory)ButtonBackgroundColorTest.cs" />
    <Compile Include="$(MSBuildThisFileDirectory)CarouselAsync.cs" />
    <Compile Include="$(MSBuildThisFileDirectory)Bugzilla34561.cs" />
    <Compile Include="$(MSBuildThisFileDirectory)Bugzilla34727.cs" />
    <Compile Include="$(MSBuildThisFileDirectory)ComplexListView.cs" />
    <Compile Include="$(MSBuildThisFileDirectory)CustomImageRendererErrorHandling.cs" />
    <Compile Include="$(MSBuildThisFileDirectory)DefaultColorToggleTest.cs" />
    <Compile Include="$(MSBuildThisFileDirectory)Bugzilla38416.xaml.cs">
      <DependentUpon>Bugzilla38416.xaml</DependentUpon>
    </Compile>
    <Compile Include="$(MSBuildThisFileDirectory)Effects.cs" />
    <Compile Include="$(MSBuildThisFileDirectory)FailImageSource.cs" />
    <Compile Include="$(MSBuildThisFileDirectory)GestureBubblingTests.cs" />
    <Compile Include="$(MSBuildThisFileDirectory)Github1461.cs" />
    <Compile Include="$(MSBuildThisFileDirectory)CascadeInputTransparent.cs" />
    <Compile Include="$(MSBuildThisFileDirectory)GitHub1331.xaml.cs">
      <DependentUpon>GitHub1331.xaml</DependentUpon>
    </Compile>
    <Compile Include="$(MSBuildThisFileDirectory)Issue1691_2.cs" />
    <Compile Include="$(MSBuildThisFileDirectory)Github1625.cs" />
    <Compile Include="$(MSBuildThisFileDirectory)InputTransparentTests.cs" />
    <Compile Include="$(MSBuildThisFileDirectory)Issue1614.cs" />
    <Compile Include="$(MSBuildThisFileDirectory)IsInvokeRequiredRaceCondition.cs" />
    <Compile Include="$(MSBuildThisFileDirectory)IsPasswordToggleTest.cs" />
    <Compile Include="$(MSBuildThisFileDirectory)Issue1023.cs" />
    <Compile Include="$(MSBuildThisFileDirectory)Issue1024.cs" />
    <Compile Include="$(MSBuildThisFileDirectory)Issue1025.cs" />
    <Compile Include="$(MSBuildThisFileDirectory)Issue1026.cs" />
    <Compile Include="$(MSBuildThisFileDirectory)Issue1347.cs" />
    <Compile Include="$(MSBuildThisFileDirectory)Issue1356.cs" />
    <Compile Include="$(MSBuildThisFileDirectory)Issue1439.cs" />
    <Compile Include="$(MSBuildThisFileDirectory)Issue1660.cs" />
    <Compile Include="$(MSBuildThisFileDirectory)Issue1691.cs" />
    <Compile Include="$(MSBuildThisFileDirectory)Issue1665.cs" />
    <Compile Include="$(MSBuildThisFileDirectory)Issue1908.cs" />
    <Compile Include="$(MSBuildThisFileDirectory)Issue2983.cs" />
    <Compile Include="$(MSBuildThisFileDirectory)Issue2963.cs" />
    <Compile Include="$(MSBuildThisFileDirectory)Issue2981.cs" />
    <Compile Include="$(MSBuildThisFileDirectory)Issue2964.cs" />
    <Compile Include="$(MSBuildThisFileDirectory)Bugzilla29017.cs" />
    <Compile Include="$(MSBuildThisFileDirectory)Issue2927.cs" />
    <Compile Include="$(MSBuildThisFileDirectory)IsShowingUserIssue.cs" />
    <Compile Include="$(MSBuildThisFileDirectory)Bugzilla25979.cs" />
    <Compile Include="$(MSBuildThisFileDirectory)Bugzilla30317.cs" />
    <Compile Include="$(MSBuildThisFileDirectory)Bugzilla29128.cs" />
    <Compile Include="$(MSBuildThisFileDirectory)Bugzilla31029.cs" />
    <Compile Include="$(MSBuildThisFileDirectory)Bugzilla24574.cs" />
    <Compile Include="$(MSBuildThisFileDirectory)Bugzilla26233.cs" />
    <Compile Include="$(MSBuildThisFileDirectory)Bugzilla27642.cs" />
    <Compile Include="$(MSBuildThisFileDirectory)Bugzilla36393.cs" />
    <Compile Include="$(MSBuildThisFileDirectory)Bugzilla33870.cs" />
    <Compile Include="$(MSBuildThisFileDirectory)Bugzilla32462.cs" />
    <Compile Include="$(MSBuildThisFileDirectory)Bugzilla36681.cs" />
    <Compile Include="$(MSBuildThisFileDirectory)Bugzilla36479.cs" />
    <Compile Include="$(MSBuildThisFileDirectory)MapsModalCrash.cs" />
    <Compile Include="$(MSBuildThisFileDirectory)ModalActivityIndicatorTest.cs" />
    <Compile Include="$(MSBuildThisFileDirectory)Bugzilla37625.cs" />
    <Compile Include="$(MSBuildThisFileDirectory)Bugzilla38658.cs" />
    <Compile Include="$(MSBuildThisFileDirectory)DataTemplateGridImageTest.cs" />
    <Compile Include="$(MSBuildThisFileDirectory)Bugzilla39331.cs" />
    <Compile Include="$(MSBuildThisFileDirectory)Bugzilla36788.cs" />
    <Compile Include="$(MSBuildThisFileDirectory)Bugzilla38978.cs" />
    <Compile Include="$(MSBuildThisFileDirectory)Bugzilla38112.cs" />
    <Compile Include="$(MSBuildThisFileDirectory)Bugzilla39668.cs" />
    <Compile Include="$(MSBuildThisFileDirectory)Bugzilla21177.cs" />
    <Compile Include="$(MSBuildThisFileDirectory)Bugzilla39829.cs" />
    <Compile Include="$(MSBuildThisFileDirectory)Bugzilla39458.cs" />
    <Compile Include="$(MSBuildThisFileDirectory)Bugzilla39853.cs" />
    <Compile Include="$(MSBuildThisFileDirectory)PerformanceGallery\PerformanceDataManager.cs" />
    <Compile Include="$(MSBuildThisFileDirectory)PerformanceGallery\PerformanceGallery.cs" />
    <Compile Include="$(MSBuildThisFileDirectory)PerformanceGallery\PerformanceScenario.cs" />
    <Compile Include="$(MSBuildThisFileDirectory)PerformanceGallery\PerformanceTracker.cs" />
    <Compile Include="$(MSBuildThisFileDirectory)PerformanceGallery\PerformanceTrackerTemplate.cs" />
    <Compile Include="$(MSBuildThisFileDirectory)PerformanceGallery\PerformanceTrackerWatcher.cs" />
    <Compile Include="$(MSBuildThisFileDirectory)PerformanceGallery\PerformanceViewModel.cs" />
    <Compile Include="$(MSBuildThisFileDirectory)PerformanceGallery\Scenarios\SearchBarScenarios.cs" />
    <Compile Include="$(MSBuildThisFileDirectory)PerformanceGallery\Scenarios\SliderScenarios.cs" />
    <Compile Include="$(MSBuildThisFileDirectory)PerformanceGallery\Scenarios\StepperScenarios.cs" />
    <Compile Include="$(MSBuildThisFileDirectory)PerformanceGallery\Scenarios\TableViewScenarios.cs" />
    <Compile Include="$(MSBuildThisFileDirectory)PerformanceGallery\Scenarios\TimePickerScenarios.cs" />
    <Compile Include="$(MSBuildThisFileDirectory)PerformanceGallery\Scenarios\WebViewScenarios.cs" />
    <Compile Include="$(MSBuildThisFileDirectory)PerformanceGallery\Scenarios\ProgressBarScenarios.cs" />
    <Compile Include="$(MSBuildThisFileDirectory)PerformanceGallery\Scenarios\PickerScenarios.cs" />
    <Compile Include="$(MSBuildThisFileDirectory)PerformanceGallery\Scenarios\MapScenarios.cs" />
    <Compile Include="$(MSBuildThisFileDirectory)PerformanceGallery\Scenarios\EntryScenarios.cs" />
    <Compile Include="$(MSBuildThisFileDirectory)PerformanceGallery\Scenarios\EditorScenarios.cs" />
    <Compile Include="$(MSBuildThisFileDirectory)PerformanceGallery\Scenarios\ActivityIndicatorScenarios.cs" />
    <Compile Include="$(MSBuildThisFileDirectory)PerformanceGallery\Scenarios\LabelScenarios.cs" />
    <Compile Include="$(MSBuildThisFileDirectory)PerformanceGallery\Scenarios\BoxViewScenarios.cs" />
    <Compile Include="$(MSBuildThisFileDirectory)PerformanceGallery\Scenarios\SwitchScenarios.cs" />
    <Compile Include="$(MSBuildThisFileDirectory)PerformanceGallery\Scenarios\DatePickerScenarios.cs" />
    <Compile Include="$(MSBuildThisFileDirectory)PerformanceGallery\Scenarios\ButtonScenarios.cs" />
    <Compile Include="$(MSBuildThisFileDirectory)PerformanceGallery\Scenarios\ImageScenarios.cs" />
    <Compile Include="$(MSBuildThisFileDirectory)PerformanceGallery\Scenarios\ListViewScenarios.cs" />
    <Compile Include="$(MSBuildThisFileDirectory)PerformanceProvider.cs" />
    <Compile Include="$(MSBuildThisFileDirectory)Bugzilla53179_2.cs" />
    <Compile Include="$(MSBuildThisFileDirectory)ScrollViewIsEnabled.cs" />
    <Compile Include="$(MSBuildThisFileDirectory)PlatformSpecifics_iOSTranslucentNavBarX.xaml.cs">
      <DependentUpon>PlatformSpecifics_iOSTranslucentNavBarX.xaml</DependentUpon>
      <SubType>Code</SubType>
    </Compile>
    <Compile Include="$(MSBuildThisFileDirectory)Bugzilla53179_1.cs" />
    <Compile Include="$(MSBuildThisFileDirectory)RestartAppTest.cs" />
    <Compile Include="$(MSBuildThisFileDirectory)TestPages\QuickCollectNavigationPage.cs" />
    <Compile Include="$(MSBuildThisFileDirectory)TestPages\ScreenshotConditionalApp.cs" />
    <Compile Include="$(MSBuildThisFileDirectory)Bugzilla41842.cs" />
    <Compile Include="$(MSBuildThisFileDirectory)Bugzilla42277.cs" />
    <Compile Include="$(MSBuildThisFileDirectory)Bugzilla51173.cs" />
    <Compile Include="$(MSBuildThisFileDirectory)Bugzilla33561.cs" />
    <Compile Include="$(MSBuildThisFileDirectory)Bugzilla43214.cs" />
    <Compile Include="$(MSBuildThisFileDirectory)Bugzilla42602.cs" />
    <Compile Include="$(MSBuildThisFileDirectory)Bugzilla43161.cs" />
    <Compile Include="$(MSBuildThisFileDirectory)Bugzilla39768.cs" />
    <Compile Include="$(MSBuildThisFileDirectory)Bugzilla41271.cs" />
    <Compile Include="$(MSBuildThisFileDirectory)Bugzilla40722.cs" />
    <Compile Include="$(MSBuildThisFileDirectory)Bugzilla41153.cs" />
    <Compile Include="$(MSBuildThisFileDirectory)Bugzilla44129.cs" />
    <Compile Include="$(MSBuildThisFileDirectory)Bugzilla44525.cs" />
    <Compile Include="$(MSBuildThisFileDirectory)Bugzilla28650.cs" />
    <Compile Include="$(MSBuildThisFileDirectory)Bugzilla37431.cs" />
    <Compile Include="$(MSBuildThisFileDirectory)Bugzilla44777.cs" />
    <Compile Include="$(MSBuildThisFileDirectory)Bugzilla42599.cs" />
    <Compile Include="$(MSBuildThisFileDirectory)Bugzilla51503.cs" />
    <Compile Include="$(MSBuildThisFileDirectory)Bugzilla51505.cs" />
    <Compile Include="$(MSBuildThisFileDirectory)Bugzilla52533.cs" />
    <Compile Include="$(MSBuildThisFileDirectory)Bugzilla53362.cs" />
    <Compile Include="$(MSBuildThisFileDirectory)Bugzilla45874.cs" />
    <Compile Include="$(MSBuildThisFileDirectory)TransparentOverlayTests.cs" />
    <Compile Include="$(MSBuildThisFileDirectory)Unreported1.cs" />
    <Compile Include="$(MSBuildThisFileDirectory)Bugzilla53909.cs" />
    <Compile Include="$(MSBuildThisFileDirectory)ListViewNRE.cs" />
    <Compile Include="$(MSBuildThisFileDirectory)Bugzilla55745.cs" />
    <Compile Include="$(MSBuildThisFileDirectory)AndroidHelpText.cs" />
    <Compile Include="$(MSBuildThisFileDirectory)Bugzilla32830.cs" />
    <Compile Include="$(MSBuildThisFileDirectory)Bugzilla55365.cs" />
    <Compile Include="$(MSBuildThisFileDirectory)Bugzilla39802.cs" />
    <Compile Include="$(MSBuildThisFileDirectory)Bugzilla53179.cs" />
    <Compile Include="$(MSBuildThisFileDirectory)Bugzilla54036.cs" />
    <Compile Include="$(MSBuildThisFileDirectory)Bugzilla56896.cs" />
    <Compile Include="$(MSBuildThisFileDirectory)Bugzilla40161.cs" />
    <Compile Include="$(MSBuildThisFileDirectory)Bugzilla44886.cs" />
    <Compile Include="$(MSBuildThisFileDirectory)Bugzila57749.cs" />
    <Compile Include="$(MSBuildThisFileDirectory)Bugzilla45125.cs" />
    <Compile Include="$(MSBuildThisFileDirectory)ScrollViewObjectDisposed.cs" />
    <Compile Include="$(MSBuildThisFileDirectory)Bugzilla58645.cs" />
    <Compile Include="$(MSBuildThisFileDirectory)Bugzilla27731.cs" />
    <Compile Include="$(MSBuildThisFileDirectory)Bugzilla59097.cs" />
    <Compile Include="$(MSBuildThisFileDirectory)Bugzilla58875.cs" />
    <Compile Include="$(MSBuildThisFileDirectory)Bugzilla45702.cs" />
    <Compile Include="$(MSBuildThisFileDirectory)Bugzilla59718.cs" />
    <Compile Include="$(MSBuildThisFileDirectory)Bugzilla59896.cs" />
    <Compile Include="$(MSBuildThisFileDirectory)Bugzilla56771.cs" />
    <Compile Include="$(MSBuildThisFileDirectory)Bugzilla60382.cs" />
    <Compile Include="$(MSBuildThisFileDirectory)Bugzilla60524.cs" />
    <Compile Include="$(MSBuildThisFileDirectory)Bugzilla59925.cs" />
    <Compile Include="$(MSBuildThisFileDirectory)Issue1326.cs" />
    <Compile Include="$(MSBuildThisFileDirectory)Issue1436.cs" />
    <Compile Include="$(MSBuildThisFileDirectory)Issue1909.cs" />
    <Compile Include="$(MSBuildThisFileDirectory)_Template.cs" />
    <Compile Include="$(MSBuildThisFileDirectory)Bugzilla42620.cs" />
    <Compile Include="$(MSBuildThisFileDirectory)Issue1028.cs" />
    <Compile Include="$(MSBuildThisFileDirectory)Issue1075.cs" />
    <Compile Include="$(MSBuildThisFileDirectory)Issue1097.cs" />
    <Compile Include="$(MSBuildThisFileDirectory)Issue1146.cs" />
    <Compile Include="$(MSBuildThisFileDirectory)Issue1219.cs" />
    <Compile Include="$(MSBuildThisFileDirectory)Issue1228.cs" />
    <Compile Include="$(MSBuildThisFileDirectory)Issue1236.cs" />
    <Compile Include="$(MSBuildThisFileDirectory)Issue1259.cs" />
    <Compile Include="$(MSBuildThisFileDirectory)Issue1267.cs" />
    <Compile Include="$(MSBuildThisFileDirectory)Issue1305.cs" />
    <Compile Include="$(MSBuildThisFileDirectory)Issue1329.cs" />
    <Compile Include="$(MSBuildThisFileDirectory)Issue1384.cs" />
    <Compile Include="$(MSBuildThisFileDirectory)Issue1400.cs" />
    <Compile Include="$(MSBuildThisFileDirectory)Issue1414.cs" />
    <Compile Include="$(MSBuildThisFileDirectory)Issue1461.cs" />
    <Compile Include="$(MSBuildThisFileDirectory)Issue1497.xaml.cs">
      <DependentUpon>Issue1497.xaml</DependentUpon>
    </Compile>
    <Compile Include="$(MSBuildThisFileDirectory)Issue1538.cs" />
    <Compile Include="$(MSBuildThisFileDirectory)Issue1545.xaml.cs">
      <DependentUpon>Issue1545.xaml</DependentUpon>
    </Compile>
    <Compile Include="$(MSBuildThisFileDirectory)Issue1546.cs" />
    <Compile Include="$(MSBuildThisFileDirectory)Issue1554.xaml.cs">
      <DependentUpon>Issue1554.xaml</DependentUpon>
    </Compile>
    <Compile Include="$(MSBuildThisFileDirectory)Issue1557.cs" />
    <Compile Include="$(MSBuildThisFileDirectory)Issue1566.cs" />
    <Compile Include="$(MSBuildThisFileDirectory)Issue1567.cs" />
    <Compile Include="$(MSBuildThisFileDirectory)Issue1568.xaml.cs">
      <DependentUpon>Issue1568.xaml</DependentUpon>
    </Compile>
    <Compile Include="$(MSBuildThisFileDirectory)Issue1583.cs" />
    <Compile Include="$(MSBuildThisFileDirectory)Issue1590.cs" />
    <Compile Include="$(MSBuildThisFileDirectory)Issue1593.cs" />
    <Compile Include="$(MSBuildThisFileDirectory)Issue1598.cs" />
    <Compile Include="$(MSBuildThisFileDirectory)Issue1613.cs" />
    <Compile Include="$(MSBuildThisFileDirectory)Issue1618.cs" />
    <Compile Include="$(MSBuildThisFileDirectory)Issue1641.xaml.cs">
      <DependentUpon>Issue1641.xaml</DependentUpon>
    </Compile>
    <Compile Include="$(MSBuildThisFileDirectory)Issue1644.cs" />
    <Compile Include="$(MSBuildThisFileDirectory)Issue1653.xaml.cs">
      <DependentUpon>Issue1653.xaml</DependentUpon>
    </Compile>
    <Compile Include="$(MSBuildThisFileDirectory)Issue1653v2.xaml.cs">
      <DependentUpon>Issue1653v2.xaml</DependentUpon>
    </Compile>
    <Compile Include="$(MSBuildThisFileDirectory)Issue1664.cs" />
    <Compile Include="$(MSBuildThisFileDirectory)Issue1680.cs" />
    <Compile Include="$(MSBuildThisFileDirectory)Issue1682.cs" />
    <Compile Include="$(MSBuildThisFileDirectory)Issue1685.cs" />
    <Compile Include="$(MSBuildThisFileDirectory)Issue1698.cs" />
    <Compile Include="$(MSBuildThisFileDirectory)Issue1700.cs" />
    <Compile Include="$(MSBuildThisFileDirectory)Issue1703.cs" />
    <Compile Include="$(MSBuildThisFileDirectory)Issue1705.cs" />
    <Compile Include="$(MSBuildThisFileDirectory)Issue1712.xaml.cs">
      <DependentUpon>Issue1712.xaml</DependentUpon>
    </Compile>
    <Compile Include="$(MSBuildThisFileDirectory)Issue1722.cs" />
    <Compile Include="$(MSBuildThisFileDirectory)Issue1723.cs" />
    <Compile Include="$(MSBuildThisFileDirectory)Issue1741.xaml.cs">
      <DependentUpon>Issue1741.xaml</DependentUpon>
    </Compile>
    <Compile Include="$(MSBuildThisFileDirectory)Issue1742.cs" />
    <Compile Include="$(MSBuildThisFileDirectory)Issue1747.xaml.cs">
      <DependentUpon>Issue1747.xaml</DependentUpon>
    </Compile>
    <Compile Include="$(MSBuildThisFileDirectory)Issue1755.cs" />
    <Compile Include="$(MSBuildThisFileDirectory)Issue1758.cs" />
    <Compile Include="$(MSBuildThisFileDirectory)Issue1762.cs" />
    <Compile Include="$(MSBuildThisFileDirectory)Issue1763.cs" />
    <Compile Include="$(MSBuildThisFileDirectory)Issue1766.xaml.cs">
      <DependentUpon>Issue1766.xaml</DependentUpon>
    </Compile>
    <Compile Include="$(MSBuildThisFileDirectory)Issue1769.cs" />
    <Compile Include="$(MSBuildThisFileDirectory)Issue1777.cs" />
    <Compile Include="$(MSBuildThisFileDirectory)Issue181.cs" />
    <Compile Include="$(MSBuildThisFileDirectory)Issue1851.cs" />
    <Compile Include="$(MSBuildThisFileDirectory)Issue1875.cs" />
    <Compile Include="$(MSBuildThisFileDirectory)Issue1888.cs" />
    <Compile Include="$(MSBuildThisFileDirectory)Issue1891.cs" />
    <Compile Include="$(MSBuildThisFileDirectory)Issue1895.cs" />
    <Compile Include="$(MSBuildThisFileDirectory)Issue1898.xaml.cs">
      <DependentUpon>Issue1898.xaml</DependentUpon>
    </Compile>
    <Compile Include="$(MSBuildThisFileDirectory)Issue1905.cs" />
    <Compile Include="$(MSBuildThisFileDirectory)Issue1914.cs" />
    <Compile Include="$(MSBuildThisFileDirectory)Issue194.cs" />
    <Compile Include="$(MSBuildThisFileDirectory)Issue198.cs" />
    <Compile Include="$(MSBuildThisFileDirectory)Issue206.cs" />
    <Compile Include="$(MSBuildThisFileDirectory)Issue214.cs" />
    <Compile Include="$(MSBuildThisFileDirectory)Issue2143.cs" />
    <Compile Include="$(MSBuildThisFileDirectory)Issue2222.cs" />
    <Compile Include="$(MSBuildThisFileDirectory)Issue22246_BZ.cs" />
    <Compile Include="$(MSBuildThisFileDirectory)Issue2241.cs" />
    <Compile Include="$(MSBuildThisFileDirectory)Issue2248.cs" />
    <Compile Include="$(MSBuildThisFileDirectory)Issue2259.cs" />
    <Compile Include="$(MSBuildThisFileDirectory)Issue2266.cs" />
    <Compile Include="$(MSBuildThisFileDirectory)Issue2270.cs" />
    <Compile Include="$(MSBuildThisFileDirectory)Issue2272.cs" />
    <Compile Include="$(MSBuildThisFileDirectory)Issue2282.xaml.cs">
      <DependentUpon>Issue2282.xaml</DependentUpon>
    </Compile>
    <Compile Include="$(MSBuildThisFileDirectory)Issue2288.xaml.cs">
      <DependentUpon>Issue2288.xaml</DependentUpon>
    </Compile>
    <Compile Include="$(MSBuildThisFileDirectory)Issue2289.xaml.cs">
      <DependentUpon>Issue2289.xaml</DependentUpon>
    </Compile>
    <Compile Include="$(MSBuildThisFileDirectory)Issue229.cs" />
    <Compile Include="$(MSBuildThisFileDirectory)Issue2291.cs" />
    <Compile Include="$(MSBuildThisFileDirectory)Issue2292.cs" />
    <Compile Include="$(MSBuildThisFileDirectory)Issue2294.cs" />
    <Compile Include="$(MSBuildThisFileDirectory)Issue2333.cs" />
    <Compile Include="$(MSBuildThisFileDirectory)Issue2339.cs" />
    <Compile Include="$(MSBuildThisFileDirectory)Issue2354.cs" />
    <Compile Include="$(MSBuildThisFileDirectory)Issue2357.xaml.cs">
      <DependentUpon>Issue2357.xaml</DependentUpon>
    </Compile>
    <Compile Include="$(MSBuildThisFileDirectory)Issue2411.cs" />
    <Compile Include="$(MSBuildThisFileDirectory)Issue2414.cs" />
    <Compile Include="$(MSBuildThisFileDirectory)Issue2470.xaml.cs">
      <DependentUpon>Issue2470.xaml</DependentUpon>
    </Compile>
    <Compile Include="$(MSBuildThisFileDirectory)Issue2563.cs" />
    <Compile Include="$(MSBuildThisFileDirectory)Issue2594.cs" />
    <Compile Include="$(MSBuildThisFileDirectory)Issue2597.cs" />
    <Compile Include="$(MSBuildThisFileDirectory)Issue260.cs" />
    <Compile Include="$(MSBuildThisFileDirectory)Issue2615.cs" />
    <Compile Include="$(MSBuildThisFileDirectory)Issue2628.cs" />
    <Compile Include="$(MSBuildThisFileDirectory)Issue2634.cs" />
    <Compile Include="$(MSBuildThisFileDirectory)Issue264.cs" />
    <Compile Include="$(MSBuildThisFileDirectory)Issue2659.xaml.cs">
      <DependentUpon>Issue2659.xaml</DependentUpon>
    </Compile>
    <Compile Include="$(MSBuildThisFileDirectory)Issue2783.cs" />
    <Compile Include="$(MSBuildThisFileDirectory)Issue2794.cs" />
    <Compile Include="$(MSBuildThisFileDirectory)Issue2809.cs" />
    <Compile Include="$(MSBuildThisFileDirectory)Issue2923.cs" />
    <Compile Include="$(MSBuildThisFileDirectory)Issue342.cs" />
    <Compile Include="$(MSBuildThisFileDirectory)Issue416.cs" />
    <Compile Include="$(MSBuildThisFileDirectory)Issue417.cs" />
    <Compile Include="$(MSBuildThisFileDirectory)Issue488.cs" />
    <Compile Include="$(MSBuildThisFileDirectory)Issue530.cs" />
    <Compile Include="$(MSBuildThisFileDirectory)Issue764.cs" />
    <Compile Include="$(MSBuildThisFileDirectory)Issue773.cs" />
    <Compile Include="$(MSBuildThisFileDirectory)Issue774.cs" />
    <Compile Include="$(MSBuildThisFileDirectory)Issue852.cs" />
    <Compile Include="$(MSBuildThisFileDirectory)Issue886.cs" />
    <Compile Include="$(MSBuildThisFileDirectory)Issue892.cs" />
    <Compile Include="$(MSBuildThisFileDirectory)Issue889.cs" />
    <Compile Include="$(MSBuildThisFileDirectory)Issue935.cs" />
    <Compile Include="$(MSBuildThisFileDirectory)Issue968.cs" />
    <Compile Include="$(MSBuildThisFileDirectory)Issue973.cs" />
    <Compile Include="$(MSBuildThisFileDirectory)Issue465.cs" />
    <Compile Include="$(MSBuildThisFileDirectory)ListViewViewCellBinding.cs" />
    <Compile Include="$(MSBuildThisFileDirectory)ModelContentPage.cs" />
    <Compile Include="$(MSBuildThisFileDirectory)NavigationStackTests.cs" />
    <Compile Include="$(MSBuildThisFileDirectory)NavPage.cs" />
    <Compile Include="$(MSBuildThisFileDirectory)ScrollViewOutOfBounds.cs" />
    <Compile Include="$(MSBuildThisFileDirectory)StackLayoutIssue.cs" />
    <Compile Include="$(MSBuildThisFileDirectory)SwipeBackNavCrash.cs" />
    <Compile Include="$(MSBuildThisFileDirectory)TabbedPageTests.cs" />
    <Compile Include="$(MSBuildThisFileDirectory)TabbedPageWithList.cs" />
    <Compile Include="$(MSBuildThisFileDirectory)TestPages\TestPages.cs" />
    <Compile Include="$(MSBuildThisFileDirectory)Issue2965.cs" />
    <Compile Include="$(MSBuildThisFileDirectory)Issue2775.cs" />
    <Compile Include="$(MSBuildThisFileDirectory)Issue2987.cs" />
    <Compile Include="$(MSBuildThisFileDirectory)Issue2976.cs" />
    <Compile Include="$(MSBuildThisFileDirectory)Issue2951.xaml.cs">
      <DependentUpon>Issue2951.xaml</DependentUpon>
    </Compile>
    <Compile Include="$(MSBuildThisFileDirectory)Issue2961.cs" />
    <Compile Include="$(MSBuildThisFileDirectory)Issue2948.cs" />
    <Compile Include="$(MSBuildThisFileDirectory)Issue2883.cs" />
    <Compile Include="$(MSBuildThisFileDirectory)Issue2953.cs" />
    <Compile Include="$(MSBuildThisFileDirectory)Issue2777.xaml.cs">
      <DependentUpon>Issue2777.xaml</DependentUpon>
    </Compile>
    <Compile Include="$(MSBuildThisFileDirectory)Issue2954.cs" />
    <Compile Include="$(MSBuildThisFileDirectory)Issue3086.xaml.cs">
      <DependentUpon>Issue3086.xaml</DependentUpon>
    </Compile>
    <Compile Include="$(MSBuildThisFileDirectory)Bugzilla27779.cs" />
    <Compile Include="$(MSBuildThisFileDirectory)Bugzilla27698.cs" />
    <Compile Include="$(MSBuildThisFileDirectory)Bugzilla29247.cs" />
    <Compile Include="$(MSBuildThisFileDirectory)Bugzilla27318.xaml.cs">
      <DependentUpon>Bugzilla27318.xaml</DependentUpon>
    </Compile>
    <Compile Include="$(MSBuildThisFileDirectory)Bugzilla29453.cs" />
    <Compile Include="$(MSBuildThisFileDirectory)Bugzilla28001.cs" />
    <Compile Include="$(MSBuildThisFileDirectory)DisposedSharedPages.cs" />
    <Compile Include="$(MSBuildThisFileDirectory)Bugzilla28575.cs" />
    <Compile Include="$(MSBuildThisFileDirectory)Bugzilla30935.cs" />
    <Compile Include="$(MSBuildThisFileDirectory)Bugzilla26032.xaml.cs">
      <DependentUpon>Bugzilla26032.xaml</DependentUpon>
    </Compile>
    <Compile Include="$(MSBuildThisFileDirectory)Bugzilla30835.cs" />
    <Compile Include="$(MSBuildThisFileDirectory)Bugzilla27085.cs" />
    <Compile Include="$(MSBuildThisFileDirectory)Bugzilla31395.cs" />
    <Compile Include="$(MSBuildThisFileDirectory)Bugzilla30651.cs" />
    <Compile Include="$(MSBuildThisFileDirectory)Bugzilla26171.cs" />
    <Compile Include="$(MSBuildThisFileDirectory)Bugzilla31602.cs" />
    <Compile Include="$(MSBuildThisFileDirectory)Bugzilla30353.cs" />
    <Compile Include="$(MSBuildThisFileDirectory)Bugzilla28240.cs" />
    <Compile Include="$(MSBuildThisFileDirectory)Bugzilla30324.cs" />
    <Compile Include="$(MSBuildThisFileDirectory)Bugzilla31255.cs" />
    <Compile Include="$(MSBuildThisFileDirectory)Bugzilla28498.cs" />
    <Compile Include="$(MSBuildThisFileDirectory)Bugzilla32148.cs" />
    <Compile Include="$(MSBuildThisFileDirectory)Bugzilla31967.xaml.cs">
      <DependentUpon>Bugzilla31967.xaml</DependentUpon>
    </Compile>
    <Compile Include="$(MSBuildThisFileDirectory)Issue3276.cs" />
    <Compile Include="$(MSBuildThisFileDirectory)Bugzilla26993.cs" />
    <Compile Include="$(MSBuildThisFileDirectory)Issue3292.cs" />
    <Compile Include="$(MSBuildThisFileDirectory)Bugzilla32230.cs" />
    <Compile Include="$(MSBuildThisFileDirectory)Bugzilla32898.cs" />
    <Compile Include="$(MSBuildThisFileDirectory)Bugzilla31330.cs" />
    <Compile Include="$(MSBuildThisFileDirectory)Bugzilla31114.cs" />
    <Compile Include="$(MSBuildThisFileDirectory)Issue3319.xaml.cs">
      <DependentUpon>Issue3319.xaml</DependentUpon>
    </Compile>
    <Compile Include="$(MSBuildThisFileDirectory)Bugzilla32691.cs" />
    <Compile Include="$(MSBuildThisFileDirectory)Bugzilla32487.cs" />
    <Compile Include="$(MSBuildThisFileDirectory)Bugzilla34061.cs" />
    <Compile Include="$(MSBuildThisFileDirectory)Bugzilla34632.cs" />
    <Compile Include="$(MSBuildThisFileDirectory)Bugzilla32902.cs" />
    <Compile Include="$(MSBuildThisFileDirectory)Bugzilla32801.cs" />
    <Compile Include="$(MSBuildThisFileDirectory)Bugzilla32447.xaml.cs">
      <DependentUpon>Bugzilla32447.xaml</DependentUpon>
    </Compile>
    <Compile Include="$(MSBuildThisFileDirectory)Bugzilla29257.cs" />
    <Compile Include="$(MSBuildThisFileDirectory)Bugzilla32040.cs" />
    <Compile Include="$(MSBuildThisFileDirectory)Bugzilla33450.cs" />
    <Compile Include="$(MSBuildThisFileDirectory)Bugzilla34720.cs" />
    <Compile Include="$(MSBuildThisFileDirectory)Bugzilla35733.cs" />
    <Compile Include="$(MSBuildThisFileDirectory)Bugzilla36009.cs" />
    <Compile Include="$(MSBuildThisFileDirectory)Bugzilla34912.cs" />
    <Compile Include="$(MSBuildThisFileDirectory)Bugzilla32615.cs" />
    <Compile Include="$(MSBuildThisFileDirectory)Bugzilla27350.cs" />
    <Compile Include="$(MSBuildThisFileDirectory)Bugzilla28709.cs" />
    <Compile Include="$(MSBuildThisFileDirectory)Bugzilla33578.cs" />
    <Compile Include="$(MSBuildThisFileDirectory)Bugzilla39378.xaml.cs">
      <DependentUpon>Bugzilla39378.xaml</DependentUpon>
    </Compile>
    <Compile Include="$(MSBuildThisFileDirectory)Bugzilla39963.cs" />
    <Compile Include="$(MSBuildThisFileDirectory)Bugzilla39987.cs" />
    <Compile Include="$(MSBuildThisFileDirectory)Bugzilla40704.cs" />
    <Compile Include="$(MSBuildThisFileDirectory)Bugzilla41038.cs" />
    <Compile Include="$(MSBuildThisFileDirectory)Bugzilla38284.cs" />
    <Compile Include="$(MSBuildThisFileDirectory)Bugzilla39486.cs" />
    <Compile Include="$(MSBuildThisFileDirectory)Issue55555.cs" />
    <Compile Include="$(MSBuildThisFileDirectory)Bugzilla41029.cs" />
    <Compile Include="$(MSBuildThisFileDirectory)Bugzilla39908.cs" />
    <Compile Include="$(MSBuildThisFileDirectory)Bugzilla39489.cs" />
    <Compile Include="$(MSBuildThisFileDirectory)Bugzilla36802.cs" />
    <Compile Include="$(MSBuildThisFileDirectory)Bugzilla35736.cs" />
    <Compile Include="$(MSBuildThisFileDirectory)Bugzilla48158.cs" />
    <Compile Include="$(MSBuildThisFileDirectory)Bugzilla45926.cs" />
    <Compile Include="$(MSBuildThisFileDirectory)Bugzilla45284.xaml.cs">
      <DependentUpon>Bugzilla45284.xaml</DependentUpon>
    </Compile>
    <Compile Include="$(MSBuildThisFileDirectory)Bugzilla54977.xaml.cs">
      <DependentUpon>Bugzilla54977.xaml</DependentUpon>
    </Compile>
    <Compile Include="$(MSBuildThisFileDirectory)Bugzilla49069.cs" />
    <Compile Include="$(MSBuildThisFileDirectory)Bugzilla42956.cs" />
    <Compile Include="$(MSBuildThisFileDirectory)Bugzilla38731.cs" />
    <Compile Include="$(MSBuildThisFileDirectory)Bugzilla56710.cs" />
    <Compile Include="$(MSBuildThisFileDirectory)Bugzilla52700.cs" />
    <Compile Include="$(MSBuildThisFileDirectory)Bugzilla39407.cs" />
    <Compile Include="$(MSBuildThisFileDirectory)ButtonFastRendererTest.cs" />
    <Compile Include="$(MSBuildThisFileDirectory)DesktopSupportTestPage.cs" />
    <Compile Include="$(MSBuildThisFileDirectory)Bugzilla58779.cs" />
    <Compile Include="$(MSBuildThisFileDirectory)Bugzilla51825.cs" />
    <Compile Include="$(MSBuildThisFileDirectory)Bugzilla31688.cs" />
    <Compile Include="$(MSBuildThisFileDirectory)Bugzilla40092.cs" />
    <Compile Include="$(MSBuildThisFileDirectory)Issue1426.cs" />
  </ItemGroup>
  <ItemGroup>
    <EmbeddedResource Include="$(MSBuildThisFileDirectory)Bugzilla22229.xaml">
      <Generator>MSBuild:UpdateDesignTimeXaml</Generator>
    </EmbeddedResource>
    <EmbeddedResource Include="$(MSBuildThisFileDirectory)Issue1497.xaml">
      <Generator>MSBuild:UpdateDesignTimeXaml</Generator>
    </EmbeddedResource>
    <EmbeddedResource Include="$(MSBuildThisFileDirectory)Issue1545.xaml">
      <Generator>MSBuild:UpdateDesignTimeXaml</Generator>
    </EmbeddedResource>
    <EmbeddedResource Include="$(MSBuildThisFileDirectory)Issue1554.xaml">
      <Generator>MSBuild:UpdateDesignTimeXaml</Generator>
    </EmbeddedResource>
    <EmbeddedResource Include="$(MSBuildThisFileDirectory)Issue1568.xaml">
      <Generator>MSBuild:UpdateDesignTimeXaml</Generator>
    </EmbeddedResource>
    <EmbeddedResource Include="$(MSBuildThisFileDirectory)Issue1641.xaml">
      <Generator>MSBuild:UpdateDesignTimeXaml</Generator>
    </EmbeddedResource>
    <EmbeddedResource Include="$(MSBuildThisFileDirectory)Issue1653.xaml">
      <Generator>MSBuild:UpdateDesignTimeXaml</Generator>
    </EmbeddedResource>
    <EmbeddedResource Include="$(MSBuildThisFileDirectory)Issue1653v2.xaml">
      <Generator>MSBuild:UpdateDesignTimeXaml</Generator>
    </EmbeddedResource>
    <EmbeddedResource Include="$(MSBuildThisFileDirectory)Issue1712.xaml">
      <Generator>MSBuild:UpdateDesignTimeXaml</Generator>
    </EmbeddedResource>
    <EmbeddedResource Include="$(MSBuildThisFileDirectory)Issue1741.xaml">
      <Generator>MSBuild:UpdateDesignTimeXaml</Generator>
    </EmbeddedResource>
    <EmbeddedResource Include="$(MSBuildThisFileDirectory)Issue1747.xaml">
      <Generator>MSBuild:UpdateDesignTimeXaml</Generator>
    </EmbeddedResource>
    <EmbeddedResource Include="$(MSBuildThisFileDirectory)Issue1766.xaml">
      <Generator>MSBuild:UpdateDesignTimeXaml</Generator>
    </EmbeddedResource>
    <EmbeddedResource Include="$(MSBuildThisFileDirectory)Issue1898.xaml">
      <Generator>MSBuild:UpdateDesignTimeXaml</Generator>
    </EmbeddedResource>
    <EmbeddedResource Include="$(MSBuildThisFileDirectory)Issue2282.xaml">
      <Generator>MSBuild:UpdateDesignTimeXaml</Generator>
    </EmbeddedResource>
    <EmbeddedResource Include="$(MSBuildThisFileDirectory)Issue2288.xaml">
      <Generator>MSBuild:UpdateDesignTimeXaml</Generator>
    </EmbeddedResource>
    <EmbeddedResource Include="$(MSBuildThisFileDirectory)Issue2289.xaml">
      <Generator>MSBuild:UpdateDesignTimeXaml</Generator>
    </EmbeddedResource>
    <EmbeddedResource Include="$(MSBuildThisFileDirectory)Issue2357.xaml">
      <Generator>MSBuild:UpdateDesignTimeXaml</Generator>
    </EmbeddedResource>
    <EmbeddedResource Include="$(MSBuildThisFileDirectory)Issue2470.xaml">
      <Generator>MSBuild:UpdateDesignTimeXaml</Generator>
    </EmbeddedResource>
    <EmbeddedResource Include="$(MSBuildThisFileDirectory)Issue2659.xaml">
      <Generator>MSBuild:UpdateDesignTimeXaml</Generator>
    </EmbeddedResource>
    <EmbeddedResource Include="$(MSBuildThisFileDirectory)Issue2951.xaml">
      <Generator>MSBuild:UpdateDesignTimeXaml</Generator>
    </EmbeddedResource>
    <EmbeddedResource Include="$(MSBuildThisFileDirectory)Issue2777.xaml">
      <Generator>MSBuild:UpdateDesignTimeXaml</Generator>
    </EmbeddedResource>
    <EmbeddedResource Include="$(MSBuildThisFileDirectory)Issue3086.xaml">
      <Generator>MSBuild:UpdateDesignTimeXaml</Generator>
    </EmbeddedResource>
    <EmbeddedResource Include="$(MSBuildThisFileDirectory)Bugzilla27318.xaml">
      <Generator>MSBuild:UpdateDesignTimeXaml</Generator>
    </EmbeddedResource>
    <EmbeddedResource Include="$(MSBuildThisFileDirectory)Bugzilla29107.xaml">
      <Generator>MSBuild:UpdateDesignTimeXaml</Generator>
    </EmbeddedResource>
    <EmbeddedResource Include="$(MSBuildThisFileDirectory)Bugzilla26032.xaml">
      <Generator>MSBuild:UpdateDesignTimeXaml</Generator>
    </EmbeddedResource>
    <EmbeddedResource Include="$(MSBuildThisFileDirectory)Bugzilla31967.xaml">
      <Generator>MSBuild:UpdateDesignTimeXaml</Generator>
    </EmbeddedResource>
    <EmbeddedResource Include="$(MSBuildThisFileDirectory)Issue3319.xaml">
      <Generator>MSBuild:UpdateDesignTimeXaml</Generator>
    </EmbeddedResource>
    <EmbeddedResource Include="$(MSBuildThisFileDirectory)Bugzilla32447.xaml">
      <Generator>MSBuild:UpdateDesignTimeXaml</Generator>
    </EmbeddedResource>
    <EmbeddedResource Include="$(MSBuildThisFileDirectory)Bugzilla38827.xaml">
      <SubType>Designer</SubType>
      <Generator>MSBuild:UpdateDesignTimeXaml</Generator>
    </EmbeddedResource>
    <EmbeddedResource Include="$(MSBuildThisFileDirectory)Bugzilla32842.xaml">
      <SubType>Designer</SubType>
      <Generator>MSBuild:UpdateDesignTimeXaml</Generator>
    </EmbeddedResource>
    <EmbeddedResource Include="$(MSBuildThisFileDirectory)Bugzilla39463.xaml">
      <SubType>Designer</SubType>
      <Generator>MSBuild:UpdateDesignTimeXaml</Generator>
    </EmbeddedResource>
    <EmbeddedResource Include="$(MSBuildThisFileDirectory)Bugzilla38416.xaml">
      <SubType>Designer</SubType>
      <Generator>MSBuild:UpdateDesignTimeXaml</Generator>
    </EmbeddedResource>
    <EmbeddedResource Include="$(MSBuildThisFileDirectory)Bugzilla39483.xaml">
      <SubType>Designer</SubType>
      <Generator>MSBuild:UpdateDesignTimeXaml</Generator>
    </EmbeddedResource>
    <EmbeddedResource Include="$(MSBuildThisFileDirectory)Bugzilla39378.xaml">
      <Generator>MSBuild:UpdateDesignTimeXaml</Generator>
    </EmbeddedResource>
    <EmbeddedResource Include="$(MSBuildThisFileDirectory)Bugzilla45284.xaml">
      <Generator>MSBuild:UpdateDesignTimeXaml</Generator>
    </EmbeddedResource>
    <EmbeddedResource Include="$(MSBuildThisFileDirectory)Bugzilla54977.xaml">
      <Generator>MSBuild:UpdateDesignTimeXaml</Generator>
    </EmbeddedResource>
  </ItemGroup>
  <ItemGroup>
    <EmbeddedResource Include="$(MSBuildThisFileDirectory)Bugzilla27417Xaml.xaml">
      <SubType>Designer</SubType>
      <Generator>MSBuild:UpdateDesignTimeXaml</Generator>
    </EmbeddedResource>
  </ItemGroup>
  <ItemGroup>
    <EmbeddedResource Include="$(MSBuildThisFileDirectory)Bugzilla23942.xaml">
      <SubType>Designer</SubType>
      <Generator>MSBuild:UpdateDesignTimeXaml</Generator>
    </EmbeddedResource>
  </ItemGroup>
  <ItemGroup>
    <EmbeddedResource Include="$(MSBuildThisFileDirectory)Bugzilla39636.xaml">
      <SubType>Designer</SubType>
      <Generator>MSBuild:UpdateDesignTimeXaml</Generator>
    </EmbeddedResource>
  </ItemGroup>
  <ItemGroup>
    <EmbeddedResource Include="$(MSBuildThisFileDirectory)PlatformSpecifics_iOSTranslucentNavBarX.xaml">
      <SubType>Designer</SubType>
      <Generator>MSBuild:UpdateDesignTimeXaml</Generator>
    </EmbeddedResource>
  </ItemGroup>
  <ItemGroup>
    <EmbeddedResource Include="$(MSBuildThisFileDirectory)Bugzilla42069_Page.xaml">
      <SubType>Designer</SubType>
      <Generator>MSBuild:UpdateDesignTimeXaml</Generator>
    </EmbeddedResource>
  </ItemGroup>
  <ItemGroup>
    <EmbeddedResource Include="$(MSBuildThisFileDirectory)Bugzilla51642.xaml">
      <SubType>Designer</SubType>
      <Generator>MSBuild:UpdateDesignTimeXaml</Generator>
    </EmbeddedResource>
  </ItemGroup>
  <ItemGroup>
    <EmbeddedResource Include="$(MSBuildThisFileDirectory)Bugzilla45722Xaml0.xaml">
      <SubType>Designer</SubType>
      <Generator>MSBuild:UpdateDesignTimeXaml</Generator>
    </EmbeddedResource>
  </ItemGroup>
  <ItemGroup>
    <EmbeddedResource Include="$(MSBuildThisFileDirectory)GitHub1331.xaml">
      <SubType>Designer</SubType>
      <Generator>MSBuild:UpdateDesignTimeXaml</Generator>
    </EmbeddedResource>
  </ItemGroup>
  <ItemGroup>
    <EmbeddedResource Include="$(MSBuildThisFileDirectory)Bugzilla60045.xaml">
      <SubType>Designer</SubType>
      <Generator>MSBuild:Compile</Generator>
    </EmbeddedResource>
  </ItemGroup>
</Project><|MERGE_RESOLUTION|>--- conflicted
+++ resolved
@@ -237,13 +237,10 @@
     <Compile Include="$(MSBuildThisFileDirectory)Bugzilla59248.cs" />
     <Compile Include="$(MSBuildThisFileDirectory)Bugzilla59457.cs" />
     <Compile Include="$(MSBuildThisFileDirectory)Bugzilla59580.cs" />
-<<<<<<< HEAD
     <Compile Include="$(MSBuildThisFileDirectory)GitHub1878.cs" />
     <Compile Include="$(MSBuildThisFileDirectory)Issue1717.cs" />
     <Compile Include="$(MSBuildThisFileDirectory)Bugzilla60001.cs" />
-=======
     <Compile Include="$(MSBuildThisFileDirectory)Issue1355.cs" />
->>>>>>> 1f631f47
     <Compile Include="$(MSBuildThisFileDirectory)Bugzilla60056.cs" />
     <Compile Include="$(MSBuildThisFileDirectory)Bugzilla60122.cs" />
     <Compile Include="$(MSBuildThisFileDirectory)Bugzilla59863_0.cs" />
