<?xml version="1.0" encoding="utf-8"?>
<Project xmlns="http://schemas.microsoft.com/developer/msbuild/2003">
  <PropertyGroup>
    <MSBuildAllProjects>$(MSBuildAllProjects);$(MSBuildThisFileFullPath)</MSBuildAllProjects>
    <HasSharedItems>true</HasSharedItems>
    <SharedGUID>0f0db9cc-ea65-429c-9363-38624bf8f49c</SharedGUID>
  </PropertyGroup>
  <PropertyGroup Label="Configuration">
    <Import_RootNamespace>Xamarin.Forms.Controls.Issues</Import_RootNamespace>
  </PropertyGroup>
  <ItemGroup>
    <Compile Include="$(MSBuildThisFileDirectory)CollectionViewGroupTypeIssue.cs" />
    <Compile Include="$(MSBuildThisFileDirectory)Issue10897.xaml.cs">
      <DependentUpon>Issue10897.xaml</DependentUpon>
    </Compile>
    <Compile Include="$(MSBuildThisFileDirectory)Issue12193.cs" />
    <Compile Include="$(MSBuildThisFileDirectory)Issue12320.cs" />
    <Compile Include="$(MSBuildThisFileDirectory)Issue12153.cs" />
    <Compile Include="$(MSBuildThisFileDirectory)Issue10324.cs" />
    <Compile Include="$(MSBuildThisFileDirectory)Github9536.xaml.cs">
      <DependentUpon>Github9536.xaml</DependentUpon>
      <SubType>Code</SubType>
    </Compile>
    <Compile Include="$(MSBuildThisFileDirectory)Issue10482.xaml.cs">
      <DependentUpon>Issue10482.xaml</DependentUpon>
      <SubType>Code</SubType>
    </Compile>
    <Compile Include="$(MSBuildThisFileDirectory)Issue10110.cs" />
    <Compile Include="$(MSBuildThisFileDirectory)Issue10672.xaml.cs">
      <DependentUpon>Issue10672.xaml</DependentUpon>
      <SubType>Code</SubType>
    </Compile>
    <Compile Include="$(MSBuildThisFileDirectory)Issue11962.cs" />
    <Compile Include="$(MSBuildThisFileDirectory)Issue10744.cs" />
    <Compile Include="$(MSBuildThisFileDirectory)Issue11090.cs" />
    <Compile Include="$(MSBuildThisFileDirectory)Issue10909.cs" />
    <Compile Include="$(MSBuildThisFileDirectory)Issue11931.xaml.cs">
      <DependentUpon>Issue11931.xaml</DependentUpon>
    </Compile>
    <Compile Include="$(MSBuildThisFileDirectory)Issue11709.xaml.cs">
      <DependentUpon>Issue11709.xaml</DependentUpon>
    </Compile>
    <Compile Include="$(MSBuildThisFileDirectory)Issue11794.xaml.cs">
      <DependentUpon>Issue11794.xaml</DependentUpon>
    </Compile>
    <Compile Include="$(MSBuildThisFileDirectory)Issue11769.cs" />
    <Compile Include="$(MSBuildThisFileDirectory)Issue12060.cs" />
    <Compile Include="$(MSBuildThisFileDirectory)Issue12344.xaml.cs">
      <DependentUpon>Issue12344.xaml</DependentUpon>
    </Compile>
    <Compile Include="$(MSBuildThisFileDirectory)Issue12246.cs" />
    <Compile Include="$(MSBuildThisFileDirectory)Issue12652.cs" />
    <Compile Include="$(MSBuildThisFileDirectory)Issue12714.cs" />
    <Compile Include="$(MSBuildThisFileDirectory)Issue8613.cs" />
    <Compile Include="$(MSBuildThisFileDirectory)Issue9137.cs" />
    <Compile Include="$(MSBuildThisFileDirectory)Issue8691.cs" />
    <Compile Include="$(MSBuildThisFileDirectory)Issue7606.cs" />
    <Compile Include="$(MSBuildThisFileDirectory)Issue11137.cs" />
    <Compile Include="$(MSBuildThisFileDirectory)Issue11106.cs" />
    <Compile Include="$(MSBuildThisFileDirectory)Issue11251.cs" />
    <Compile Include="$(MSBuildThisFileDirectory)Issue11523.cs" />
    <Compile Include="$(MSBuildThisFileDirectory)Issue11259.cs" />
    <Compile Include="$(MSBuildThisFileDirectory)Issue11311.cs" />
    <Compile Include="$(MSBuildThisFileDirectory)Issue8291.cs" />
    <Compile Include="$(MSBuildThisFileDirectory)Issue2674.cs" />
    <Compile Include="$(MSBuildThisFileDirectory)Issue6484.cs" />
    <Compile Include="$(MSBuildThisFileDirectory)Issue6187.cs" />
    <Compile Include="$(MSBuildThisFileDirectory)Issue3228.xaml.cs">
      <DependentUpon>Issue3228.xaml</DependentUpon>
      <SubType>Code</SubType>
    </Compile>
    <Compile Include="$(MSBuildThisFileDirectory)Issue3262.cs" />
    <Compile Include="$(MSBuildThisFileDirectory)Issue8308.xaml.cs">
      <DependentUpon>Issue8308.xaml</DependentUpon>
    </Compile>
    <Compile Include="$(MSBuildThisFileDirectory)Issue6184.xaml.cs">
      <DependentUpon>Issue6184.xaml</DependentUpon>
      <SubType>Code</SubType>
    </Compile>
    <Compile Include="$(MSBuildThisFileDirectory)Issue8715.xaml.cs">
      <DependentUpon>Issue8715.xaml</DependentUpon>
      <SubType>Code</SubType>
    </Compile>
    <Compile Include="$(MSBuildThisFileDirectory)Issue8766.cs" />
    <Compile Include="$(MSBuildThisFileDirectory)Issue8797.cs" />
    <Compile Include="$(MSBuildThisFileDirectory)Issue8801.cs" />
    <Compile Include="$(MSBuildThisFileDirectory)Issue9279.xaml.cs">
      <DependentUpon>Issue9279.xaml</DependentUpon>
    </Compile>
    <Compile Include="$(MSBuildThisFileDirectory)Issue8870.cs" />
    <Compile Include="$(MSBuildThisFileDirectory)Issue9428.cs" />
    <Compile Include="$(MSBuildThisFileDirectory)Issue9419.cs" />
    <Compile Include="$(MSBuildThisFileDirectory)Issue8262.cs" />
    <Compile Include="$(MSBuildThisFileDirectory)Issue8787.cs" />
    <Compile Include="$(MSBuildThisFileDirectory)Issue8899.cs" />
    <Compile Include="$(MSBuildThisFileDirectory)Issue8551.cs" />
    <Compile Include="$(MSBuildThisFileDirectory)Issue8836.cs" />
    <Compile Include="$(MSBuildThisFileDirectory)Issue8902.xaml.cs">
      <DependentUpon>Issue8902.xaml</DependentUpon>
      <SubType>Code</SubType>
    </Compile>
    <Compile Include="$(MSBuildThisFileDirectory)Issue9580.cs" />
    <Compile Include="$(MSBuildThisFileDirectory)Issue9631.cs" />
    <Compile Include="$(MSBuildThisFileDirectory)Issue9682.xaml.cs">
      <DependentUpon>Issue9682.xaml</DependentUpon>
      <SubType>Code</SubType>
    </Compile>
    <Compile Include="$(MSBuildThisFileDirectory)Issue9006.cs" />
    <Compile Include="$(MSBuildThisFileDirectory)Issue8207.xaml.cs">
      <DependentUpon>Issue8207.xaml</DependentUpon>
    </Compile>
    <Compile Include="$(MSBuildThisFileDirectory)Issue6362.cs" />
    <Compile Include="$(MSBuildThisFileDirectory)Issue6698.cs" />
    <Compile Include="$(MSBuildThisFileDirectory)Issue7393.cs" />
    <Compile Include="$(MSBuildThisFileDirectory)Issue7505.cs" />
    <Compile Include="$(MSBuildThisFileDirectory)Issue4459.xaml.cs">
      <DependentUpon>Issue4459.xaml</DependentUpon>
      <SubType>Code</SubType>
    </Compile>
    <Compile Include="$(MSBuildThisFileDirectory)CollectionViewItemsSourceTypes.cs" />
    <Compile Include="$(MSBuildThisFileDirectory)Issue1455.xaml.cs">
      <DependentUpon>Issue1455.xaml</DependentUpon>
      <SubType>Code</SubType>
    </Compile>
    <Compile Include="$(MSBuildThisFileDirectory)CollectionViewHeaderFooterString.cs" />
    <Compile Include="$(MSBuildThisFileDirectory)CollectionViewHeaderFooterTemplate.cs" />
    <Compile Include="$(MSBuildThisFileDirectory)CollectionViewHeaderFooterView.cs" />
    <Compile Include="$(MSBuildThisFileDirectory)CollectionViewItemsUpdatingScrollMode.cs" />
    <Compile Include="$(MSBuildThisFileDirectory)Issue4606.cs" />
    <Compile Include="$(MSBuildThisFileDirectory)Issue8161.cs" />
    <Compile Include="$(MSBuildThisFileDirectory)Issue8644.cs" />
    <Compile Include="$(MSBuildThisFileDirectory)Issue7534.cs" />
    <Compile Include="$(MSBuildThisFileDirectory)Issue8177.cs" />
    <Compile Include="$(MSBuildThisFileDirectory)Issue4744.xaml.cs">
      <DependentUpon>Issue4744.xaml</DependentUpon>
    </Compile>
    <Compile Include="$(MSBuildThisFileDirectory)Issue7773.cs" />
    <Compile Include="$(MSBuildThisFileDirectory)Issue8186.cs" />
    <Compile Include="$(MSBuildThisFileDirectory)Issue2172.xaml.cs">
      <DependentUpon>Issue2172.xaml</DependentUpon>
      <SubType>Code</SubType>
    </Compile>
    <Compile Include="$(MSBuildThisFileDirectory)Issue3475.cs" />
    <Compile Include="$(MSBuildThisFileDirectory)Issue5168.cs" />
    <Compile Include="$(MSBuildThisFileDirectory)Issue5749.xaml.cs">
      <SubType>Code</SubType>
    </Compile>
    <Compile Include="$(MSBuildThisFileDirectory)Issue6556.cs" />
    <Compile Include="$(MSBuildThisFileDirectory)Issue5830.cs" />
    <Compile Include="$(MSBuildThisFileDirectory)Issue6476.cs" />
    <Compile Include="$(MSBuildThisFileDirectory)Issue6693.xaml.cs">
      <DependentUpon>Issue6693.xaml</DependentUpon>
      <SubType>Code</SubType>
    </Compile>
    <Compile Include="$(MSBuildThisFileDirectory)Issue7396.cs" />
    <Compile Include="$(MSBuildThisFileDirectory)Issue6403.xaml.cs">
      <DependentUpon>Issue6403.xaml</DependentUpon>
      <SubType>Code</SubType>
    </Compile>
    <Compile Include="$(MSBuildThisFileDirectory)Issue7825.cs" />
    <Compile Include="$(MSBuildThisFileDirectory)Issue2271.cs" />
    <Compile Include="$(MSBuildThisFileDirectory)Issue5354.xaml.cs">
      <DependentUpon>Issue5354.xaml</DependentUpon>
      <SubType>Code</SubType>
    </Compile>
    <Compile Include="$(MSBuildThisFileDirectory)Issue5868.cs" />
    <Compile Include="$(MSBuildThisFileDirectory)Issue6963.cs" />
    <Compile Include="$(MSBuildThisFileDirectory)Issue7048.xaml.cs">
      <DependentUpon>Issue7048.xaml</DependentUpon>
      <SubType>Code</SubType>
    </Compile>
    <Compile Include="$(MSBuildThisFileDirectory)Issue5577.xaml.cs">
      <DependentUpon>Issue5577.xaml</DependentUpon>
      <SubType>Code</SubType>
    </Compile>
    <Compile Include="$(MSBuildThisFileDirectory)Issue6804.cs" />
    <Compile Include="$(MSBuildThisFileDirectory)Issue7181.cs" />
    <Compile Include="$(MSBuildThisFileDirectory)Issue5367.cs" />
    <Compile Include="$(MSBuildThisFileDirectory)Issue6878.cs" />
    <Compile Include="$(MSBuildThisFileDirectory)Issue7253.cs" />
    <Compile Include="$(MSBuildThisFileDirectory)Issue7581.cs" />
    <Compile Include="$(MSBuildThisFileDirectory)Issue7361.cs" />
    <Compile Include="$(MSBuildThisFileDirectory)Issue7621.xaml.cs">
      <SubType>Code</SubType>
    </Compile>
    <Compile Include="$(MSBuildThisFileDirectory)Issue6889.cs" />
    <Compile Include="$(MSBuildThisFileDirectory)Issue6945.cs" />
    <Compile Include="$(MSBuildThisFileDirectory)Issue7313.cs" />
    <Compile Include="$(MSBuildThisFileDirectory)Issue5500.cs" />
    <Compile Include="$(MSBuildThisFileDirectory)Issue8148.cs" />
    <Compile Include="$(MSBuildThisFileDirectory)Issue8008.cs" />
    <Compile Include="$(MSBuildThisFileDirectory)Issue6640.cs" />
    <Compile Include="$(MSBuildThisFileDirectory)Issue7890.cs" />
    <Compile Include="$(MSBuildThisFileDirectory)Issue7556.cs" />
    <Compile Include="$(MSBuildThisFileDirectory)Issue5108.xaml.cs">
      <SubType>Code</SubType>
    </Compile>
    <Compile Include="$(MSBuildThisFileDirectory)Issue7329.cs" />
    <Compile Include="$(MSBuildThisFileDirectory)Issue7290.cs" />
    <Compile Include="$(MSBuildThisFileDirectory)Issue7240.cs" />
    <Compile Include="$(MSBuildThisFileDirectory)Issue5046.xaml.cs">
      <DependentUpon>Issue5046.xaml</DependentUpon>
      <SubType>Code</SubType>
    </Compile>
    <Compile Include="$(MSBuildThisFileDirectory)Issue6609.cs" />
    <Compile Include="$(MSBuildThisFileDirectory)Issue6802.cs" />
    <Compile Include="$(MSBuildThisFileDirectory)Issue6644.xaml.cs">
      <SubType>Code</SubType>
    </Compile>
    <Compile Include="$(MSBuildThisFileDirectory)Issue7049.cs" />
    <Compile Include="$(MSBuildThisFileDirectory)Issue7061.cs" />
    <Compile Include="$(MSBuildThisFileDirectory)Issue7385.cs" />
    <Compile Include="$(MSBuildThisFileDirectory)Issue7111.cs" />
    <Compile Include="$(MSBuildThisFileDirectory)Issue7357.xaml.cs">
      <SubType>Code</SubType>
    </Compile>
    <Compile Include="$(MSBuildThisFileDirectory)Issue7512.xaml.cs">
      <SubType>Code</SubType>
    </Compile>
    <Compile Include="$(MSBuildThisFileDirectory)Issue7519.cs" />
    <Compile Include="$(MSBuildThisFileDirectory)Issue7519Xaml.xaml.cs">
      <SubType>Code</SubType>
    </Compile>
    <Compile Include="$(MSBuildThisFileDirectory)Issue7700.cs" />
    <Compile Include="$(MSBuildThisFileDirectory)Issue7758.xaml.cs">
      <SubType>Code</SubType>
    </Compile>
    <Compile Include="$(MSBuildThisFileDirectory)Issue7593.xaml.cs">
      <SubType>Code</SubType>
    </Compile>
    <Compile Include="$(MSBuildThisFileDirectory)Issue7992.cs" />
    <Compile Include="$(MSBuildThisFileDirectory)Issue7792.xaml.cs">
      <SubType>Code</SubType>
    </Compile>
    <Compile Include="$(MSBuildThisFileDirectory)Issue7789.xaml.cs">
      <SubType>Code</SubType>
    </Compile>
    <Compile Include="$(MSBuildThisFileDirectory)Issue7817.xaml.cs">
      <SubType>Code</SubType>
    </Compile>
    <Compile Include="$(MSBuildThisFileDirectory)Issue7823.cs" />
    <Compile Include="$(MSBuildThisFileDirectory)Issue7943.xaml.cs">
      <SubType>Code</SubType>
    </Compile>
    <Compile Include="$(MSBuildThisFileDirectory)Issue7993.xaml.cs">
      <SubType>Code</SubType>
    </Compile>
    <Compile Include="$(MSBuildThisFileDirectory)Issue7865.xaml.cs">
      <SubType>Code</SubType>
    </Compile>
    <Compile Include="$(MSBuildThisFileDirectory)Issue7803.xaml.cs">
      <DependentUpon>Issue7803.xaml</DependentUpon>
    </Compile>
    <Compile Include="$(MSBuildThisFileDirectory)Issue8087.cs" />
    <Compile Include="$(MSBuildThisFileDirectory)Issue8203.cs" />
    <Compile Include="$(MSBuildThisFileDirectory)Issue8222.cs" />
    <Compile Include="$(MSBuildThisFileDirectory)Issue8167.cs" />
    <Compile Include="$(MSBuildThisFileDirectory)Issue8503.cs" />
    <Compile Include="$(MSBuildThisFileDirectory)Issue8263.xaml.cs">
      <DependentUpon>Issue8263.xaml</DependentUpon>
      <SubType>Code</SubType>
    </Compile>
    <Compile Include="$(MSBuildThisFileDirectory)Issue8345.cs" />
    <Compile Include="$(MSBuildThisFileDirectory)Issue8366.cs" />
    <Compile Include="$(MSBuildThisFileDirectory)Issue8526.cs" />
    <Compile Include="$(MSBuildThisFileDirectory)Issue8529.cs" />
    <Compile Include="$(MSBuildThisFileDirectory)Issue8529_1.xaml.cs">
      <DependentUpon>Issue8529_1.xaml</DependentUpon>
      <SubType>Code</SubType>
    </Compile>
    <Compile Include="$(MSBuildThisFileDirectory)Issue8508.xaml.cs">
      <SubType>Code</SubType>
    </Compile>
    <Compile Include="$(MSBuildThisFileDirectory)Issue7963.cs" />
    <Compile Include="$(MSBuildThisFileDirectory)Issue8741.cs" />
    <Compile Include="$(MSBuildThisFileDirectory)Issue8743.cs" />
    <Compile Include="$(MSBuildThisFileDirectory)Issue9092.cs" />
    <Compile Include="$(MSBuildThisFileDirectory)Issue9087.cs" />
    <Compile Include="$(MSBuildThisFileDirectory)Issue9196.xaml.cs">
      <DependentUpon>Issue9196.xaml</DependentUpon>
      <SubType>Code</SubType>
    </Compile>
    <Compile Include="$(MSBuildThisFileDirectory)Issue9355.cs" />
    <Compile Include="$(MSBuildThisFileDirectory)Issue8784.cs" />
    <Compile Include="$(MSBuildThisFileDirectory)Issue9360.cs" />
    <Compile Include="$(MSBuildThisFileDirectory)Issue9440.cs" />
    <Compile Include="$(MSBuildThisFileDirectory)Issue7242.xaml.cs">
      <DependentUpon>Issue7242.xaml</DependentUpon>
      <SubType>Code</SubType>
    </Compile>
    <Compile Include="$(MSBuildThisFileDirectory)Issue9783.xaml.cs">
      <DependentUpon>Issue9783.xaml</DependentUpon>
      <SubType>Code</SubType>
    </Compile>
    <Compile Include="$(MSBuildThisFileDirectory)Issue9686.cs" />
    <Compile Include="$(MSBuildThisFileDirectory)Issue9694.cs" />
    <Compile Include="$(MSBuildThisFileDirectory)Issue9771.xaml.cs">
      <SubType>Code</SubType>
      <DependentUpon>Issue9771.xaml</DependentUpon>
    </Compile>
    <Compile Include="$(MSBuildThisFileDirectory)Issue9833.cs" />
    <Compile Include="$(MSBuildThisFileDirectory)Issue9929.cs" />
    <Compile Include="$(MSBuildThisFileDirectory)Issue9088.cs" />
    <Compile Include="$(MSBuildThisFileDirectory)RefreshViewTests.cs" />
    <Compile Include="$(MSBuildThisFileDirectory)Issue7338.cs" />
    <Compile Include="$(MSBuildThisFileDirectory)ScrollToGroup.cs" />
    <Compile Include="$(MSBuildThisFileDirectory)NestedCollectionViews.cs" />
    <Compile Include="$(MSBuildThisFileDirectory)Issue7339.cs" />
    <Compile Include="$(MSBuildThisFileDirectory)ShellAppearanceChange.cs" />
    <Compile Include="$(MSBuildThisFileDirectory)Issue10234.cs" />
    <Compile Include="$(MSBuildThisFileDirectory)ShellModal.cs" />
    <Compile Include="$(MSBuildThisFileDirectory)FlyoutBehaviorShell.cs" />
    <Compile Include="$(MSBuildThisFileDirectory)Issue7128.cs" />
    <Compile Include="$(MSBuildThisFileDirectory)ShellItemIsVisible.cs" />
    <Compile Include="$(MSBuildThisFileDirectory)ShellGestures.cs" />
    <Compile Include="$(MSBuildThisFileDirectory)ShellBackButtonBehavior.cs" />
    <Compile Include="$(MSBuildThisFileDirectory)Issue7102.cs" />
    <Compile Include="$(MSBuildThisFileDirectory)ShellInsets.cs" />
    <Compile Include="$(MSBuildThisFileDirectory)CollectionViewGrouping.cs" />
    <Compile Include="$(MSBuildThisFileDirectory)Issue5412.cs" />
    <Compile Include="$(MSBuildThisFileDirectory)Helpers\GarbageCollectionHelper.cs" />
    <Compile Include="$(MSBuildThisFileDirectory)Issue4879.cs" />
    <Compile Include="$(MSBuildThisFileDirectory)Issue5518.cs" />
    <Compile Include="$(MSBuildThisFileDirectory)Issue5555.cs" />
    <Compile Include="$(MSBuildThisFileDirectory)Issue6458.cs" />
    <Compile Include="$(MSBuildThisFileDirectory)Issue6258.cs" />
    <Compile Include="$(MSBuildThisFileDirectory)Issue3150.cs" />
    <Compile Include="$(MSBuildThisFileDirectory)Issue6262.cs" />
    <Compile Include="$(MSBuildThisFileDirectory)Github5623.xaml.cs">
      <DependentUpon>Github5623.xaml</DependentUpon>
      <SubType>Code</SubType>
    </Compile>
    <Compile Include="$(MSBuildThisFileDirectory)Bugzilla59172.cs" />
    <Compile Include="$(MSBuildThisFileDirectory)FlagTestHelpers.cs" />
    <Compile Include="$(MSBuildThisFileDirectory)Issue5886.cs" />
    <Compile Include="$(MSBuildThisFileDirectory)Issue6260.cs" />
    <Compile Include="$(MSBuildThisFileDirectory)Issue5766.cs" />
    <Compile Include="$(MSBuildThisFileDirectory)CollectionViewBoundMultiSelection.cs" />
    <Compile Include="$(MSBuildThisFileDirectory)CollectionViewBoundSingleSelection.cs" />
    <Compile Include="$(MSBuildThisFileDirectory)Issue5765.cs" />
    <Compile Include="$(MSBuildThisFileDirectory)Issue4684.xaml.cs">
      <DependentUpon>Issue4684.xaml</DependentUpon>
    </Compile>
    <Compile Include="$(MSBuildThisFileDirectory)Issue4992.xaml.cs">
      <DependentUpon>Issue4992.xaml</DependentUpon>
      <SubType>Code</SubType>
    </Compile>
    <Compile Include="$(MSBuildThisFileDirectory)Issue4915.xaml.cs">
      <SubType>Code</SubType>
    </Compile>
    <Compile Include="$(MSBuildThisFileDirectory)Issue5131.cs" />
    <Compile Include="$(MSBuildThisFileDirectory)Issue5376.cs" />
    <Compile Include="$(MSBuildThisFileDirectory)Bugzilla60787.xaml.cs">
      <DependentUpon>Bugzilla60787.xaml</DependentUpon>
      <SubType>Code</SubType>
    </Compile>
    <Compile Include="$(MSBuildThisFileDirectory)Issue4919.cs" />
    <Compile Include="$(MSBuildThisFileDirectory)Issue4756.cs" />
    <Compile Include="$(MSBuildThisFileDirectory)Issue5461.cs" />
    <Compile Include="$(MSBuildThisFileDirectory)CollectionViewBindingErrors.xaml.cs">
      <DependentUpon>CollectionViewBindingErrors.xaml</DependentUpon>
      <SubType>Code</SubType>
    </Compile>
    <Compile Include="$(MSBuildThisFileDirectory)Github3847.xaml.cs">
      <DependentUpon>Github3847.xaml</DependentUpon>
      <SubType>Code</SubType>
    </Compile>
    <Compile Include="$(MSBuildThisFileDirectory)Issue2102.cs" />
    <Compile Include="$(MSBuildThisFileDirectory)Issue1588.xaml.cs">
      <DependentUpon>Issue1588.xaml</DependentUpon>
      <SubType>Code</SubType>
    </Compile>
    <Compile Include="$(MSBuildThisFileDirectory)Issue4961.cs" />
    <Compile Include="$(MSBuildThisFileDirectory)Issue4629.cs" />
    <Compile Include="$(MSBuildThisFileDirectory)Issue4384.cs" />
    <Compile Include="$(MSBuildThisFileDirectory)Issue4782.cs" />
    <Compile Include="$(MSBuildThisFileDirectory)Issue4484.cs" />
    <Compile Include="$(MSBuildThisFileDirectory)Issue3509.cs" />
    <Compile Include="$(MSBuildThisFileDirectory)Issue4597.cs" />
    <Compile Include="$(MSBuildThisFileDirectory)A11yTabIndex.xaml.cs">
      <DependentUpon>A11yTabIndex.xaml</DependentUpon>
      <SubType>Code</SubType>
    </Compile>
    <Compile Include="$(MSBuildThisFileDirectory)Github3856.cs" />
    <Compile Include="$(MSBuildThisFileDirectory)Issue1937.cs" />
    <Compile Include="$(MSBuildThisFileDirectory)Issue3555.cs" />
    <Compile Include="$(MSBuildThisFileDirectory)Issue3843.cs" />
    <Compile Include="$(MSBuildThisFileDirectory)Issue4053.cs" />
    <Compile Include="$(MSBuildThisFileDirectory)Issue3809.cs" />
    <Compile Include="$(MSBuildThisFileDirectory)Issue2894.cs" />
    <Compile Include="$(MSBuildThisFileDirectory)Issue3306.cs" />
    <Compile Include="$(MSBuildThisFileDirectory)Issue3454.cs" />
    <Compile Include="$(MSBuildThisFileDirectory)Issue3308.cs" />
    <Compile Include="$(MSBuildThisFileDirectory)Issue3788.cs" />
    <Compile Include="$(MSBuildThisFileDirectory)Issue1724.cs" />
    <Compile Include="$(MSBuildThisFileDirectory)Issue3524.cs" />
    <Compile Include="$(MSBuildThisFileDirectory)Issue1678.cs" />
    <Compile Include="$(MSBuildThisFileDirectory)Issue7701.cs" />
    <Compile Include="$(MSBuildThisFileDirectory)Issue2004.cs" />
    <Compile Include="$(MSBuildThisFileDirectory)Issue3333.cs" />
    <Compile Include="$(MSBuildThisFileDirectory)Issue2338.cs" />
    <Compile Include="$(MSBuildThisFileDirectory)Bugzilla60045.xaml.cs">
      <DependentUpon>Bugzilla60045.xaml</DependentUpon>
    </Compile>
    <Compile Include="$(MSBuildThisFileDirectory)Issue6282.xaml.cs">
      <DependentUpon>Issue6282.xaml</DependentUpon>
      <SubType>Code</SubType>
    </Compile>
    <Compile Include="$(MSBuildThisFileDirectory)AddingMultipleItemsListView.cs" />
    <Compile Include="$(MSBuildThisFileDirectory)AndroidStatusBarColor.cs" />
    <Compile Include="$(MSBuildThisFileDirectory)AppBarIconColors.cs" />
    <Compile Include="$(MSBuildThisFileDirectory)Bugzilla21368.cs" />
    <Compile Include="$(MSBuildThisFileDirectory)Bugzilla21501.cs" />
    <Compile Include="$(MSBuildThisFileDirectory)Bugzilla21780.cs" />
    <Compile Include="$(MSBuildThisFileDirectory)Bugzilla22229.xaml.cs">
      <DependentUpon>Bugzilla22229.xaml</DependentUpon>
    </Compile>
    <Compile Include="$(MSBuildThisFileDirectory)Bugzilla22401.cs" />
    <Compile Include="$(MSBuildThisFileDirectory)Bugzilla23942.xaml.cs">
      <DependentUpon>Bugzilla23942.xaml</DependentUpon>
    </Compile>
    <Compile Include="$(MSBuildThisFileDirectory)Bugzilla24769.cs" />
    <Compile Include="$(MSBuildThisFileDirectory)Bugzilla25234.cs" />
    <Compile Include="$(MSBuildThisFileDirectory)Bugzilla25662.cs" />
    <Compile Include="$(MSBuildThisFileDirectory)Bugzilla25943.cs" />
    <Compile Include="$(MSBuildThisFileDirectory)Bugzilla26501.cs" />
    <Compile Include="$(MSBuildThisFileDirectory)Bugzilla26868.cs" />
    <Compile Include="$(MSBuildThisFileDirectory)Bugzilla27378.cs" />
    <Compile Include="$(MSBuildThisFileDirectory)Bugzilla27417.cs" />
    <Compile Include="$(MSBuildThisFileDirectory)Bugzilla27417Xaml.xaml.cs">
      <DependentUpon>Bugzilla27417Xaml.xaml</DependentUpon>
      <SubType>Code</SubType>
    </Compile>
    <Compile Include="$(MSBuildThisFileDirectory)Bugzilla27581.cs" />
    <Compile Include="$(MSBuildThisFileDirectory)Bugzilla28570.cs" />
    <Compile Include="$(MSBuildThisFileDirectory)Bugzilla28796.cs" />
    <Compile Include="$(MSBuildThisFileDirectory)Bugzilla28939.cs" />
    <Compile Include="$(MSBuildThisFileDirectory)Bugzilla28953.cs" />
    <Compile Include="$(MSBuildThisFileDirectory)Bugzilla29107.xaml.cs">
      <DependentUpon>Bugzilla29107.xaml</DependentUpon>
    </Compile>
    <Compile Include="$(MSBuildThisFileDirectory)Bugzilla29110.cs" />
    <Compile Include="$(MSBuildThisFileDirectory)Bugzilla29158.cs" />
    <Compile Include="$(MSBuildThisFileDirectory)Bugzilla29363.cs" />
    <Compile Include="$(MSBuildThisFileDirectory)Bugzilla29229.cs" />
    <Compile Include="$(MSBuildThisFileDirectory)Bugzilla30166.cs" />
    <Compile Include="$(MSBuildThisFileDirectory)Bugzilla31141.cs" />
    <Compile Include="$(MSBuildThisFileDirectory)Bugzilla31145.cs" />
    <Compile Include="$(MSBuildThisFileDirectory)Bugzilla31333.cs" />
    <Compile Include="$(MSBuildThisFileDirectory)Bugzilla31366.cs" />
    <Compile Include="$(MSBuildThisFileDirectory)Issue4653.cs" />
    <Compile Include="$(MSBuildThisFileDirectory)Bugzilla31964.cs" />
    <Compile Include="$(MSBuildThisFileDirectory)Bugzilla32033.cs" />
    <Compile Include="$(MSBuildThisFileDirectory)Bugzilla32034.cs" />
    <Compile Include="$(MSBuildThisFileDirectory)Bugzilla32206.cs" />
    <Compile Include="$(MSBuildThisFileDirectory)Bugzilla32776.cs" />
    <Compile Include="$(MSBuildThisFileDirectory)Bugzilla32842.xaml.cs">
      <DependentUpon>Bugzilla32842.xaml</DependentUpon>
      <SubType>Code</SubType>
    </Compile>
    <Compile Include="$(MSBuildThisFileDirectory)Bugzilla32847.cs" />
    <Compile Include="$(MSBuildThisFileDirectory)Bugzilla32865.cs" />
    <Compile Include="$(MSBuildThisFileDirectory)Bugzilla32956.cs" />
    <Compile Include="$(MSBuildThisFileDirectory)Bugzilla33248.cs" />
    <Compile Include="$(MSBuildThisFileDirectory)Bugzilla33268.cs" />
    <Compile Include="$(MSBuildThisFileDirectory)Bugzilla33612.cs" />
    <Compile Include="$(MSBuildThisFileDirectory)Bugzilla33714.cs" />
    <Compile Include="$(MSBuildThisFileDirectory)Bugzilla33890.cs" />
    <Compile Include="$(MSBuildThisFileDirectory)Bugzilla34072.cs" />
    <Compile Include="$(MSBuildThisFileDirectory)Bugzilla34007.cs" />
    <Compile Include="$(MSBuildThisFileDirectory)Bugzilla35078.cs" />
    <Compile Include="$(MSBuildThisFileDirectory)Bugzilla35127.cs" />
    <Compile Include="$(MSBuildThisFileDirectory)Bugzilla35132.cs" />
    <Compile Include="$(MSBuildThisFileDirectory)Bugzilla35157.cs" />
    <Compile Include="$(MSBuildThisFileDirectory)Bugzilla35294.cs" />
    <Compile Include="$(MSBuildThisFileDirectory)Bugzilla35472.cs" />
    <Compile Include="$(MSBuildThisFileDirectory)Bugzilla35477.cs" />
    <Compile Include="$(MSBuildThisFileDirectory)Bugzilla35490.cs" />
    <Compile Include="$(MSBuildThisFileDirectory)Bugzilla36014.cs" />
    <Compile Include="$(MSBuildThisFileDirectory)Bugzilla36649.cs" />
    <Compile Include="$(MSBuildThisFileDirectory)Bugzilla36559.cs" />
    <Compile Include="$(MSBuildThisFileDirectory)Bugzilla36171.cs" />
    <Compile Include="$(MSBuildThisFileDirectory)Bugzilla36780.cs" />
    <Compile Include="$(MSBuildThisFileDirectory)Bugzilla36651.cs" />
    <Compile Include="$(MSBuildThisFileDirectory)Bugzilla36703.cs" />
    <Compile Include="$(MSBuildThisFileDirectory)Bugzilla36846.cs" />
    <Compile Include="$(MSBuildThisFileDirectory)Bugzilla36955.cs" />
    <Compile Include="$(MSBuildThisFileDirectory)Bugzilla37285.cs" />
    <Compile Include="$(MSBuildThisFileDirectory)Bugzilla37462.cs" />
    <Compile Include="$(MSBuildThisFileDirectory)Bugzilla37841.cs" />
    <Compile Include="$(MSBuildThisFileDirectory)Bugzilla37863.cs" />
    <Compile Include="$(MSBuildThisFileDirectory)Bugzilla37601.cs" />
    <Compile Include="$(MSBuildThisFileDirectory)Bugzilla38105.cs" />
    <Compile Include="$(MSBuildThisFileDirectory)Issue3652.cs" />
    <Compile Include="$(MSBuildThisFileDirectory)Issue4891.cs" />
    <Compile Include="$(MSBuildThisFileDirectory)Bugzilla38723.cs" />
    <Compile Include="$(MSBuildThisFileDirectory)Bugzilla38770.cs" />
    <Compile Include="$(MSBuildThisFileDirectory)Bugzilla38827.xaml.cs">
      <DependentUpon>Bugzilla38827.xaml</DependentUpon>
      <SubType>Code</SubType>
    </Compile>
    <Compile Include="$(MSBuildThisFileDirectory)Bugzilla38989.cs" />
    <Compile Include="$(MSBuildThisFileDirectory)Bugzilla39395.cs" />
    <Compile Include="$(MSBuildThisFileDirectory)Bugzilla39461.cs" />
    <Compile Include="$(MSBuildThisFileDirectory)Bugzilla39483.xaml.cs">
      <DependentUpon>Bugzilla39483.xaml</DependentUpon>
      <SubType>Code</SubType>
    </Compile>
    <Compile Include="$(MSBuildThisFileDirectory)Bugzilla39530.cs" />
    <Compile Include="$(MSBuildThisFileDirectory)Bugzilla39624.cs" />
    <Compile Include="$(MSBuildThisFileDirectory)Bugzilla39463.xaml.cs">
      <DependentUpon>Bugzilla39463.xaml</DependentUpon>
      <SubType>Code</SubType>
    </Compile>
    <Compile Include="$(MSBuildThisFileDirectory)Bugzilla39636.xaml.cs">
      <DependentUpon>Bugzilla39636.xaml</DependentUpon>
      <SubType>Code</SubType>
    </Compile>
    <Compile Include="$(MSBuildThisFileDirectory)Bugzilla39702.cs" />
    <Compile Include="$(MSBuildThisFileDirectory)Bugzilla40005.cs" />
    <Compile Include="$(MSBuildThisFileDirectory)Bugzilla40073.cs" />
    <Compile Include="$(MSBuildThisFileDirectory)Bugzilla40139.cs" />
    <Compile Include="$(MSBuildThisFileDirectory)Bugzilla40173.cs" />
    <Compile Include="$(MSBuildThisFileDirectory)Bugzilla39821.cs" />
    <Compile Include="$(MSBuildThisFileDirectory)Bugzilla40185.cs" />
    <Compile Include="$(MSBuildThisFileDirectory)Bugzilla40251.cs" />
    <Compile Include="$(MSBuildThisFileDirectory)Bugzilla40333.cs" />
    <Compile Include="$(MSBuildThisFileDirectory)Bugzilla31806.cs" />
    <Compile Include="$(MSBuildThisFileDirectory)Bugzilla40408.cs" />
    <Compile Include="$(MSBuildThisFileDirectory)Bugzilla40858.cs" />
    <Compile Include="$(MSBuildThisFileDirectory)Bugzilla40824.cs" />
    <Compile Include="$(MSBuildThisFileDirectory)Bugzilla40911.cs" />
    <Compile Include="$(MSBuildThisFileDirectory)Bugzilla40955.cs" />
    <Compile Include="$(MSBuildThisFileDirectory)Bugzilla41054.cs" />
    <Compile Include="$(MSBuildThisFileDirectory)Bugzilla41078.cs" />
    <Compile Include="$(MSBuildThisFileDirectory)Bugzilla40998.cs" />
    <Compile Include="$(MSBuildThisFileDirectory)Bugzilla41205.cs" />
    <Compile Include="$(MSBuildThisFileDirectory)Bugzilla41415.cs" />
    <Compile Include="$(MSBuildThisFileDirectory)Bugzilla41418.cs" />
    <Compile Include="$(MSBuildThisFileDirectory)Bugzilla41424.cs" />
    <Compile Include="$(MSBuildThisFileDirectory)Bugzilla41778.cs" />
    <Compile Include="$(MSBuildThisFileDirectory)Bugzilla41600.cs" />
    <Compile Include="$(MSBuildThisFileDirectory)Bugzilla41619.cs" />
    <Compile Include="$(MSBuildThisFileDirectory)Bugzilla42000.cs" />
    <Compile Include="$(MSBuildThisFileDirectory)Bugzilla42069.cs" />
    <Compile Include="$(MSBuildThisFileDirectory)Bugzilla42069_Page.xaml.cs">
      <DependentUpon>Bugzilla42069_Page.xaml</DependentUpon>
      <SubType>Code</SubType>
    </Compile>
    <Compile Include="$(MSBuildThisFileDirectory)Bugzilla42074.cs" />
    <Compile Include="$(MSBuildThisFileDirectory)Bugzilla42075.cs" />
    <Compile Include="$(MSBuildThisFileDirectory)Bugzilla42329.cs" />
    <Compile Include="$(MSBuildThisFileDirectory)Bugzilla42364.cs" />
    <Compile Include="$(MSBuildThisFileDirectory)Bugzilla42519.cs" />
    <Compile Include="$(MSBuildThisFileDirectory)Bugzilla32871.cs" />
    <Compile Include="$(MSBuildThisFileDirectory)Bugzilla43313.cs" />
    <Compile Include="$(MSBuildThisFileDirectory)Bugzilla43469.cs" />
    <Compile Include="$(MSBuildThisFileDirectory)Bugzilla43516.cs" />
    <Compile Include="$(MSBuildThisFileDirectory)Bugzilla43519.cs" />
    <Compile Include="$(MSBuildThisFileDirectory)Bugzilla43527.cs" />
    <Compile Include="$(MSBuildThisFileDirectory)Bugzilla44047.cs" />
    <Compile Include="$(MSBuildThisFileDirectory)Bugzilla43941.cs" />
    <Compile Include="$(MSBuildThisFileDirectory)Bugzilla43663.cs" />
    <Compile Include="$(MSBuildThisFileDirectory)Bugzilla43867.cs" />
    <Compile Include="$(MSBuildThisFileDirectory)Bugzilla43735.cs" />
    <Compile Include="$(MSBuildThisFileDirectory)Bugzilla43783.cs" />
    <Compile Include="$(MSBuildThisFileDirectory)Bugzilla44096.cs" />
    <Compile Include="$(MSBuildThisFileDirectory)Bugzilla44176.cs" />
    <Compile Include="$(MSBuildThisFileDirectory)Bugzilla44453.cs" />
    <Compile Include="$(MSBuildThisFileDirectory)Bugzilla45215.cs" />
    <Compile Include="$(MSBuildThisFileDirectory)Bugzilla44500.cs" />
    <Compile Include="$(MSBuildThisFileDirectory)Bugzilla45722.cs" />
    <Compile Include="$(MSBuildThisFileDirectory)Bugzilla45722Xaml0.xaml.cs">
      <DependentUpon>Bugzilla45722Xaml0.xaml</DependentUpon>
      <SubType>Code</SubType>
    </Compile>
    <Compile Include="$(MSBuildThisFileDirectory)Bugzilla46363.cs" />
    <Compile Include="$(MSBuildThisFileDirectory)Bugzilla46363_2.cs" />
    <Compile Include="$(MSBuildThisFileDirectory)Bugzilla47548.cs" />
    <Compile Include="$(MSBuildThisFileDirectory)Bugzilla50787.cs" />
    <Compile Include="$(MSBuildThisFileDirectory)Bugzilla52299.cs" />
    <Compile Include="$(MSBuildThisFileDirectory)Bugzilla52419.cs" />
    <Compile Include="$(MSBuildThisFileDirectory)Bugzilla49304.cs" />
    <Compile Include="$(MSBuildThisFileDirectory)Bugzilla53834.cs" />
    <Compile Include="$(MSBuildThisFileDirectory)Bugzilla51536.cs" />
    <Compile Include="$(MSBuildThisFileDirectory)Bugzilla44940.cs" />
    <Compile Include="$(MSBuildThisFileDirectory)Bugzilla44944.cs" />
    <Compile Include="$(MSBuildThisFileDirectory)Bugzilla44166.cs" />
    <Compile Include="$(MSBuildThisFileDirectory)Bugzilla44461.cs" />
    <Compile Include="$(MSBuildThisFileDirectory)Bugzilla44584.cs" />
    <Compile Include="$(MSBuildThisFileDirectory)Bugzilla42832.cs" />
    <Compile Include="$(MSBuildThisFileDirectory)Bugzilla44044.cs" />
    <Compile Include="$(MSBuildThisFileDirectory)Bugzilla44338.cs" />
    <Compile Include="$(MSBuildThisFileDirectory)Bugzilla44980.cs" />
    <Compile Include="$(MSBuildThisFileDirectory)Bugzilla45067.cs" />
    <Compile Include="$(MSBuildThisFileDirectory)Bugzilla45723.cs" />
    <Compile Include="$(MSBuildThisFileDirectory)Bugzilla45027.cs" />
    <Compile Include="$(MSBuildThisFileDirectory)Bugzilla45330.cs" />
    <Compile Include="$(MSBuildThisFileDirectory)Bugzilla44955.cs" />
    <Compile Include="$(MSBuildThisFileDirectory)Bugzilla45277.cs" />
    <Compile Include="$(MSBuildThisFileDirectory)Bugzilla45743.cs" />
    <Compile Include="$(MSBuildThisFileDirectory)Bugzilla46458.cs" />
    <Compile Include="$(MSBuildThisFileDirectory)Bugzilla46494.cs" />
    <Compile Include="$(MSBuildThisFileDirectory)Bugzilla44476.cs" />
    <Compile Include="$(MSBuildThisFileDirectory)Bugzilla46630.cs" />
    <Compile Include="$(MSBuildThisFileDirectory)Bugzilla47923.cs" />
    <Compile Include="$(MSBuildThisFileDirectory)Bugzilla48236.cs" />
    <Compile Include="$(MSBuildThisFileDirectory)Bugzilla47971.cs" />
    <Compile Include="$(MSBuildThisFileDirectory)Bugzilla52318.cs" />
    <Compile Include="$(MSBuildThisFileDirectory)Bugzilla37290.cs" />
    <Compile Include="$(MSBuildThisFileDirectory)Bugzilla51553.cs" />
    <Compile Include="$(MSBuildThisFileDirectory)Bugzilla51802.cs" />
    <Compile Include="$(MSBuildThisFileDirectory)Bugzilla51236.cs" />
    <Compile Include="$(MSBuildThisFileDirectory)Bugzilla51238.cs" />
    <Compile Include="$(MSBuildThisFileDirectory)Bugzilla51642.xaml.cs">
      <DependentUpon>Bugzilla51642.xaml</DependentUpon>
      <SubType>Code</SubType>
    </Compile>
    <Compile Include="$(MSBuildThisFileDirectory)Bugzilla53445.cs" />
    <Compile Include="$(MSBuildThisFileDirectory)Bugzilla55714.cs" />
    <Compile Include="$(MSBuildThisFileDirectory)Bugzilla54649.cs" />
    <Compile Include="$(MSBuildThisFileDirectory)Bugzilla56609.cs" />
    <Compile Include="$(MSBuildThisFileDirectory)Bugzilla55674.cs" />
    <Compile Include="$(MSBuildThisFileDirectory)Bugzilla55912.cs" />
    <Compile Include="$(MSBuildThisFileDirectory)Bugzilla57317.cs" />
    <Compile Include="$(MSBuildThisFileDirectory)Bugzilla57114.cs" />
    <Compile Include="$(MSBuildThisFileDirectory)Bugzilla57515.cs" />
    <Compile Include="$(MSBuildThisFileDirectory)Bugzilla57674.cs" />
    <Compile Include="$(MSBuildThisFileDirectory)Bugzilla57758.cs" />
    <Compile Include="$(MSBuildThisFileDirectory)Bugzilla57910.cs" />
    <Compile Include="$(MSBuildThisFileDirectory)Bugzilla58406.cs" />
    <Compile Include="$(MSBuildThisFileDirectory)Bugzilla58833.cs" />
    <Compile Include="$(MSBuildThisFileDirectory)Bugzilla51427.cs" />
    <Compile Include="$(MSBuildThisFileDirectory)Bugzilla59248.cs" />
    <Compile Include="$(MSBuildThisFileDirectory)Bugzilla59457.cs" />
    <Compile Include="$(MSBuildThisFileDirectory)Bugzilla59580.cs" />
    <Compile Include="$(MSBuildThisFileDirectory)Issue1469.cs" />
    <Compile Include="$(MSBuildThisFileDirectory)Effects\AttachedStateEffect.cs" />
    <Compile Include="$(MSBuildThisFileDirectory)Effects\AttachedStateEffectLabel.cs" />
    <Compile Include="$(MSBuildThisFileDirectory)Effects\AttachedStateEffectList.cs" />
    <Compile Include="$(MSBuildThisFileDirectory)GitHub1648.cs" />
    <Compile Include="$(MSBuildThisFileDirectory)GitHub1702.cs" />
    <Compile Include="$(MSBuildThisFileDirectory)GitHub2642.cs" />
    <Compile Include="$(MSBuildThisFileDirectory)GitHub1700.cs" />
    <Compile Include="$(MSBuildThisFileDirectory)GitHub2598.cs" />
    <Compile Include="$(MSBuildThisFileDirectory)Issue1483.cs" />
    <Compile Include="$(MSBuildThisFileDirectory)Issue1556.cs" />
    <Compile Include="$(MSBuildThisFileDirectory)Issue1799.cs" />
    <Compile Include="$(MSBuildThisFileDirectory)Issue1931.cs" />
    <Compile Include="$(MSBuildThisFileDirectory)Issue1399.cs" />
    <Compile Include="$(MSBuildThisFileDirectory)Issue2187.cs" />
    <Compile Include="$(MSBuildThisFileDirectory)Issue3001.cs" />
    <Compile Include="$(MSBuildThisFileDirectory)Issue3271.cs" />
    <Compile Include="$(MSBuildThisFileDirectory)Issue3390.cs" />
    <Compile Include="$(MSBuildThisFileDirectory)Issue3000.cs" />
    <Compile Include="$(MSBuildThisFileDirectory)Issue3273.cs" />
    <Compile Include="$(MSBuildThisFileDirectory)Issue3053.cs" />
    <Compile Include="$(MSBuildThisFileDirectory)Issue2617.cs" />
    <Compile Include="$(MSBuildThisFileDirectory)Issue3139.cs" />
    <Compile Include="$(MSBuildThisFileDirectory)Issue3087.cs" />
    <Compile Include="$(MSBuildThisFileDirectory)Issue1760_1.cs" />
    <Compile Include="$(MSBuildThisFileDirectory)Issue1332.cs" />
    <Compile Include="$(MSBuildThisFileDirectory)Issue5184.cs" />
    <Compile Include="$(MSBuildThisFileDirectory)Issue3089.cs" />
    <Compile Include="$(MSBuildThisFileDirectory)Issue1342.cs" />
    <Compile Include="$(MSBuildThisFileDirectory)Issue2482.cs" />
    <Compile Include="$(MSBuildThisFileDirectory)Issue2680ScrollView.cs" />
    <Compile Include="$(MSBuildThisFileDirectory)Issue2767.cs" />
    <Compile Include="$(MSBuildThisFileDirectory)Issue2499.cs" />
    <Compile Include="$(MSBuildThisFileDirectory)GitHub1878.cs" />
    <Compile Include="$(MSBuildThisFileDirectory)Helpers\ISampleNativeControl.cs" />
    <Compile Include="$(MSBuildThisFileDirectory)Helpers\UITestHelper.cs" />
    <Compile Include="$(MSBuildThisFileDirectory)Helpers\ViewHelper.cs" />
    <Compile Include="$(MSBuildThisFileDirectory)Issue1544.cs" />
    <Compile Include="$(MSBuildThisFileDirectory)Issue1677.cs" />
    <Compile Include="$(MSBuildThisFileDirectory)Issue1704.cs" />
    <Compile Include="$(MSBuildThisFileDirectory)Issue1801.cs" />
    <Compile Include="$(MSBuildThisFileDirectory)Issue1734.cs" />
    <Compile Include="$(MSBuildThisFileDirectory)Issue1683.cs" />
    <Compile Include="$(MSBuildThisFileDirectory)Issue1705_2.cs" />
    <Compile Include="$(MSBuildThisFileDirectory)Issue1396.cs" />
    <Compile Include="$(MSBuildThisFileDirectory)Issue1415.cs" />
    <Compile Include="$(MSBuildThisFileDirectory)Issue2829.cs" />
    <Compile Include="$(MSBuildThisFileDirectory)Issue2653.cs" />
    <Compile Include="$(MSBuildThisFileDirectory)Issue1942.cs" />
    <Compile Include="$(MSBuildThisFileDirectory)Issue2763.cs" />
    <Compile Include="$(MSBuildThisFileDirectory)Issue2247.cs" />
    <Compile Include="$(MSBuildThisFileDirectory)GroupListViewHeaderIndexOutOfRange.cs" />
    <Compile Include="$(MSBuildThisFileDirectory)Issue1760.cs" />
    <Compile Include="$(MSBuildThisFileDirectory)Issue1975.cs" />
    <Compile Include="$(MSBuildThisFileDirectory)Issue1601.cs" />
    <Compile Include="$(MSBuildThisFileDirectory)Issue1717.cs" />
    <Compile Include="$(MSBuildThisFileDirectory)Bugzilla60001.cs" />
    <Compile Include="$(MSBuildThisFileDirectory)Issue1355.cs" />
    <Compile Include="$(MSBuildThisFileDirectory)Bugzilla60056.cs" />
    <Compile Include="$(MSBuildThisFileDirectory)Bugzilla60122.cs" />
    <Compile Include="$(MSBuildThisFileDirectory)Bugzilla59863_0.cs" />
    <Compile Include="$(MSBuildThisFileDirectory)Bugzilla59863_1.cs" />
    <Compile Include="$(MSBuildThisFileDirectory)Bugzilla59863_2.cs" />
    <Compile Include="$(MSBuildThisFileDirectory)Bugzilla60563.cs" />
    <Compile Include="$(MSBuildThisFileDirectory)Bugzilla60774.cs" />
    <Compile Include="$(MSBuildThisFileDirectory)Bugzilla60774_1.cs" />
    <Compile Include="$(MSBuildThisFileDirectory)Bugzilla60774_2.cs" />
    <Compile Include="$(MSBuildThisFileDirectory)ButtonBackgroundColorTest.cs" />
    <Compile Include="$(MSBuildThisFileDirectory)CarouselAsync.cs" />
    <Compile Include="$(MSBuildThisFileDirectory)Bugzilla34561.cs" />
    <Compile Include="$(MSBuildThisFileDirectory)Bugzilla34727.cs" />
    <Compile Include="$(MSBuildThisFileDirectory)ComplexListView.cs" />
    <Compile Include="$(MSBuildThisFileDirectory)CustomImageRendererErrorHandling.cs" />
    <Compile Include="$(MSBuildThisFileDirectory)DefaultColorToggleTest.cs" />
    <Compile Include="$(MSBuildThisFileDirectory)Bugzilla38416.xaml.cs">
      <DependentUpon>Bugzilla38416.xaml</DependentUpon>
    </Compile>
    <Compile Include="$(MSBuildThisFileDirectory)Effects.cs" />
    <Compile Include="$(MSBuildThisFileDirectory)GestureBubblingTests.cs" />
    <Compile Include="$(MSBuildThisFileDirectory)Github1461.cs" />
    <Compile Include="$(MSBuildThisFileDirectory)CascadeInputTransparent.cs" />
    <Compile Include="$(MSBuildThisFileDirectory)GitHub1331.xaml.cs">
      <DependentUpon>GitHub1331.xaml</DependentUpon>
    </Compile>
    <Compile Include="$(MSBuildThisFileDirectory)Issue1691_2.cs" />
    <Compile Include="$(MSBuildThisFileDirectory)Github1625.cs" />
    <Compile Include="$(MSBuildThisFileDirectory)InputTransparentTests.cs" />
    <Compile Include="$(MSBuildThisFileDirectory)Issue1614.cs" />
    <Compile Include="$(MSBuildThisFileDirectory)IsInvokeRequiredRaceCondition.cs" />
    <Compile Include="$(MSBuildThisFileDirectory)IsPasswordToggleTest.cs" />
    <Compile Include="$(MSBuildThisFileDirectory)Issue1023.cs" />
    <Compile Include="$(MSBuildThisFileDirectory)Issue1024.cs" />
    <Compile Include="$(MSBuildThisFileDirectory)Issue1025.cs" />
    <Compile Include="$(MSBuildThisFileDirectory)Issue1026.cs" />
    <Compile Include="$(MSBuildThisFileDirectory)Issue1347.cs" />
    <Compile Include="$(MSBuildThisFileDirectory)Issue1356.cs" />
    <Compile Include="$(MSBuildThisFileDirectory)Issue1439.cs" />
    <Compile Include="$(MSBuildThisFileDirectory)Issue1660.cs" />
    <Compile Include="$(MSBuildThisFileDirectory)Issue1691.cs" />
    <Compile Include="$(MSBuildThisFileDirectory)Issue1665.cs" />
    <Compile Include="$(MSBuildThisFileDirectory)Issue1707.cs" />
    <Compile Include="$(MSBuildThisFileDirectory)Issue1864.cs" />
    <Compile Include="$(MSBuildThisFileDirectory)Issue2104.cs" />
    <Compile Include="$(MSBuildThisFileDirectory)Issue1908.cs" />
    <Compile Include="$(MSBuildThisFileDirectory)Issue1672.cs" />
    <Compile Include="$(MSBuildThisFileDirectory)Issue2394.cs" />
    <Compile Include="$(MSBuildThisFileDirectory)Issue2595.cs" />
    <Compile Include="$(MSBuildThisFileDirectory)Issue2625.xaml.cs">
      <DependentUpon>Issue2625.xaml</DependentUpon>
      <SubType>Code</SubType>
    </Compile>
    <Compile Include="$(MSBuildThisFileDirectory)Issue2681.cs" />
    <Compile Include="$(MSBuildThisFileDirectory)Issue2858.xaml.cs">
      <DependentUpon>Issue2858.xaml</DependentUpon>
      <SubType>Code</SubType>
    </Compile>
    <Compile Include="$(MSBuildThisFileDirectory)Issue2929.cs" />
    <Compile Include="$(MSBuildThisFileDirectory)Issue2983.cs" />
    <Compile Include="$(MSBuildThisFileDirectory)Issue2963.cs" />
    <Compile Include="$(MSBuildThisFileDirectory)Issue2981.cs" />
    <Compile Include="$(MSBuildThisFileDirectory)Issue2964.cs" />
    <Compile Include="$(MSBuildThisFileDirectory)Bugzilla29017.cs" />
    <Compile Include="$(MSBuildThisFileDirectory)Issue2927.cs" />
    <Compile Include="$(MSBuildThisFileDirectory)IsShowingUserIssue.cs" />
    <Compile Include="$(MSBuildThisFileDirectory)Bugzilla25979.cs" />
    <Compile Include="$(MSBuildThisFileDirectory)Bugzilla30317.cs" />
    <Compile Include="$(MSBuildThisFileDirectory)Bugzilla29128.cs" />
    <Compile Include="$(MSBuildThisFileDirectory)Bugzilla31029.cs" />
    <Compile Include="$(MSBuildThisFileDirectory)Bugzilla24574.cs" />
    <Compile Include="$(MSBuildThisFileDirectory)Bugzilla26233.cs" />
    <Compile Include="$(MSBuildThisFileDirectory)Bugzilla27642.cs" />
    <Compile Include="$(MSBuildThisFileDirectory)Bugzilla36393.cs" />
    <Compile Include="$(MSBuildThisFileDirectory)Bugzilla33870.cs" />
    <Compile Include="$(MSBuildThisFileDirectory)Bugzilla32462.cs" />
    <Compile Include="$(MSBuildThisFileDirectory)Bugzilla36681.cs" />
    <Compile Include="$(MSBuildThisFileDirectory)Bugzilla36479.cs" />
    <Compile Include="$(MSBuildThisFileDirectory)Issue3008.cs" />
    <Compile Include="$(MSBuildThisFileDirectory)Issue3019.cs" />
    <Compile Include="$(MSBuildThisFileDirectory)Issue2993.cs" />
    <Compile Include="$(MSBuildThisFileDirectory)Issue3507.cs" />
    <Compile Include="$(MSBuildThisFileDirectory)Issue3367.cs" />
    <Compile Include="$(MSBuildThisFileDirectory)Issue3398.cs" />
    <Compile Include="$(MSBuildThisFileDirectory)Issue3558.cs" />
    <Compile Include="$(MSBuildThisFileDirectory)Issue3541.cs" />
    <Compile Include="$(MSBuildThisFileDirectory)Issue3840.cs" />
    <Compile Include="$(MSBuildThisFileDirectory)Issue4561.cs" />
    <Compile Include="$(MSBuildThisFileDirectory)Issue3913.cs" />
    <Compile Include="$(MSBuildThisFileDirectory)Issue3979.xaml.cs">
      <DependentUpon>Issue3979.xaml</DependentUpon>
      <SubType>Code</SubType>
    </Compile>
    <Compile Include="$(MSBuildThisFileDirectory)Issue7167.xaml.cs">
      <DependentUpon>Issue7167.xaml</DependentUpon>
      <SubType>Code</SubType>
    </Compile>
    <Compile Include="$(MSBuildThisFileDirectory)Issue4194.xaml.cs">
      <DependentUpon>Issue4194.xaml</DependentUpon>
      <SubType>Code</SubType>
    </Compile>
    <Compile Include="$(MSBuildThisFileDirectory)Issue4136.cs" />
    <Compile Include="$(MSBuildThisFileDirectory)Issue4262.cs" />
    <Compile Include="$(MSBuildThisFileDirectory)Issue4360.xaml.cs">
      <DependentUpon>Issue4360.xaml</DependentUpon>
      <SubType>Code</SubType>
    </Compile>
    <Compile Include="$(MSBuildThisFileDirectory)Issue4600.cs" />
    <Compile Include="$(MSBuildThisFileDirectory)Issue4973.cs" />
    <Compile Include="$(MSBuildThisFileDirectory)Issue5252.cs" />
    <Compile Include="$(MSBuildThisFileDirectory)Issue5057.xaml.cs">
      <DependentUpon>Issue5057.xaml</DependentUpon>
      <SubType>Code</SubType>
    </Compile>
    <Compile Include="$(MSBuildThisFileDirectory)Issue5003.xaml.cs">
      <DependentUpon>Issue5003.xaml</DependentUpon>
      <SubType>Code</SubType>
    </Compile>
    <Compile Include="$(MSBuildThisFileDirectory)Issue5801.xaml.cs">
      <DependentUpon>Issue5801.xaml</DependentUpon>
      <SubType>Code</SubType>
    </Compile>
    <Compile Include="$(MSBuildThisFileDirectory)Issue5695.cs" />
    <Compile Include="$(MSBuildThisFileDirectory)Issue5535.cs" />
    <Compile Include="$(MSBuildThisFileDirectory)Issue5949.cs" />
    <Compile Include="$(MSBuildThisFileDirectory)Issue5949_1.xaml.cs">
      <DependentUpon>Issue5949_1.xaml</DependentUpon>
      <SubType>Code</SubType>
    </Compile>
    <Compile Include="$(MSBuildThisFileDirectory)Issue5949_2.xaml.cs">
      <DependentUpon>Issue5949_2.xaml</DependentUpon>
      <SubType>Code</SubType>
    </Compile>
    <Compile Include="$(MSBuildThisFileDirectory)Issue5793.cs" />
    <Compile Include="$(MSBuildThisFileDirectory)Issue6957.cs" />
    <Compile Include="$(MSBuildThisFileDirectory)Issue6130.xaml.cs">
      <SubType>Code</SubType>
    </Compile>
    <Compile Include="$(MSBuildThisFileDirectory)Issue5268.xaml.cs">
      <DependentUpon>Issue5268.xaml</DependentUpon>
      <SubType>Code</SubType>
    </Compile>
    <Compile Include="$(MSBuildThisFileDirectory)Issue6713.cs" />
    <Compile Include="$(MSBuildThisFileDirectory)Issue6705.cs" />
    <Compile Include="$(MSBuildThisFileDirectory)LegacyComponents\NonAppCompatSwitch.cs" />
    <Compile Include="$(MSBuildThisFileDirectory)MapsModalCrash.cs" />
    <Compile Include="$(MSBuildThisFileDirectory)ModalActivityIndicatorTest.cs" />
    <Compile Include="$(MSBuildThisFileDirectory)Bugzilla37625.cs" />
    <Compile Include="$(MSBuildThisFileDirectory)Bugzilla38658.cs" />
    <Compile Include="$(MSBuildThisFileDirectory)DataTemplateGridImageTest.cs" />
    <Compile Include="$(MSBuildThisFileDirectory)Bugzilla39331.cs" />
    <Compile Include="$(MSBuildThisFileDirectory)Bugzilla36788.cs" />
    <Compile Include="$(MSBuildThisFileDirectory)Bugzilla38978.cs" />
    <Compile Include="$(MSBuildThisFileDirectory)Bugzilla38112.cs" />
    <Compile Include="$(MSBuildThisFileDirectory)Bugzilla39668.cs" />
    <Compile Include="$(MSBuildThisFileDirectory)Bugzilla21177.cs" />
    <Compile Include="$(MSBuildThisFileDirectory)Bugzilla39829.cs" />
    <Compile Include="$(MSBuildThisFileDirectory)Bugzilla39458.cs" />
    <Compile Include="$(MSBuildThisFileDirectory)Bugzilla39853.cs" />
    <Compile Include="$(MSBuildThisFileDirectory)MultipleClipToBounds.cs" />
    <Compile Include="$(MSBuildThisFileDirectory)Issue6994.cs" />
    <Compile Include="$(MSBuildThisFileDirectory)Issue7371.cs" />
    <Compile Include="$(MSBuildThisFileDirectory)Issue6698View2.xaml.cs">
      <DependentUpon>Issue6698View2.xaml</DependentUpon>
      <SubType>Code</SubType>
    </Compile>
    <Compile Include="$(MSBuildThisFileDirectory)ShellStoreTests.cs" />
    <Compile Include="$(MSBuildThisFileDirectory)ViewModel.cs" />
    <Compile Include="$(MSBuildThisFileDirectory)Issue8145.cs" />
    <Compile Include="$(MSBuildThisFileDirectory)Issue10222.cs" />
    <Compile Include="$(MSBuildThisFileDirectory)Issue4714.cs" />
    <Compile Include="$(MSBuildThisFileDirectory)Issue9827.xaml.cs">
      <SubType>Code</SubType>
      <DependentUpon>Issue9827.xaml</DependentUpon>
    </Compile>
    <Compile Include="$(MSBuildThisFileDirectory)Issue10699.cs" />
    <Compile Include="$(MSBuildThisFileDirectory)Issue11185.cs" />
    <Compile Include="$(MSBuildThisFileDirectory)Issue10307.cs" />
    <Compile Include="$(MSBuildThisFileDirectory)_TemplateMarkup.xaml.cs">
      <DependentUpon>_TemplateMarkup.xaml</DependentUpon>
      <SubType>Code</SubType>
    </Compile>
    <Compile Include="$(MSBuildThisFileDirectory)PerformanceGallery\PerformanceDataManager.cs" />
    <Compile Include="$(MSBuildThisFileDirectory)PerformanceGallery\PerformanceGallery.cs" />
    <Compile Include="$(MSBuildThisFileDirectory)PerformanceGallery\PerformanceScenario.cs" />
    <Compile Include="$(MSBuildThisFileDirectory)PerformanceGallery\PerformanceTracker.cs" />
    <Compile Include="$(MSBuildThisFileDirectory)PerformanceGallery\PerformanceTrackerTemplate.cs" />
    <Compile Include="$(MSBuildThisFileDirectory)PerformanceGallery\PerformanceTrackerWatcher.cs" />
    <Compile Include="$(MSBuildThisFileDirectory)PerformanceGallery\PerformanceViewModel.cs" />
    <Compile Include="$(MSBuildThisFileDirectory)PerformanceGallery\Scenarios\SearchBarScenarios.cs" />
    <Compile Include="$(MSBuildThisFileDirectory)PerformanceGallery\Scenarios\SliderScenarios.cs" />
    <Compile Include="$(MSBuildThisFileDirectory)PerformanceGallery\Scenarios\StepperScenarios.cs" />
    <Compile Include="$(MSBuildThisFileDirectory)PerformanceGallery\Scenarios\TableViewScenarios.cs" />
    <Compile Include="$(MSBuildThisFileDirectory)PerformanceGallery\Scenarios\TimePickerScenarios.cs" />
    <Compile Include="$(MSBuildThisFileDirectory)PerformanceGallery\Scenarios\WebViewScenarios.cs" />
    <Compile Include="$(MSBuildThisFileDirectory)PerformanceGallery\Scenarios\ProgressBarScenarios.cs" />
    <Compile Include="$(MSBuildThisFileDirectory)PerformanceGallery\Scenarios\PickerScenarios.cs" />
    <Compile Include="$(MSBuildThisFileDirectory)PerformanceGallery\Scenarios\MapScenarios.cs" />
    <Compile Include="$(MSBuildThisFileDirectory)PerformanceGallery\Scenarios\EntryScenarios.cs" />
    <Compile Include="$(MSBuildThisFileDirectory)PerformanceGallery\Scenarios\EditorScenarios.cs" />
    <Compile Include="$(MSBuildThisFileDirectory)PerformanceGallery\Scenarios\ActivityIndicatorScenarios.cs" />
    <Compile Include="$(MSBuildThisFileDirectory)PerformanceGallery\Scenarios\LabelScenarios.cs" />
    <Compile Include="$(MSBuildThisFileDirectory)PerformanceGallery\Scenarios\BoxViewScenarios.cs" />
    <Compile Include="$(MSBuildThisFileDirectory)PerformanceGallery\Scenarios\SwitchScenarios.cs" />
    <Compile Include="$(MSBuildThisFileDirectory)PerformanceGallery\Scenarios\DatePickerScenarios.cs" />
    <Compile Include="$(MSBuildThisFileDirectory)PerformanceGallery\Scenarios\ButtonScenarios.cs" />
    <Compile Include="$(MSBuildThisFileDirectory)PerformanceGallery\Scenarios\ImageScenarios.cs" />
    <Compile Include="$(MSBuildThisFileDirectory)PerformanceGallery\Scenarios\ListViewScenarios.cs" />
    <Compile Include="$(MSBuildThisFileDirectory)Bugzilla53179_2.cs" />
    <Compile Include="$(MSBuildThisFileDirectory)ScrollViewIsEnabled.cs" />
    <Compile Include="$(MSBuildThisFileDirectory)PlatformSpecifics_iOSTranslucentNavBarX.xaml.cs">
      <DependentUpon>PlatformSpecifics_iOSTranslucentNavBarX.xaml</DependentUpon>
      <SubType>Code</SubType>
    </Compile>
    <Compile Include="$(MSBuildThisFileDirectory)Bugzilla53179_1.cs" />
    <Compile Include="$(MSBuildThisFileDirectory)RestartAppTest.cs" />
    <Compile Include="$(MSBuildThisFileDirectory)BottomTabbedPageTests.cs" />
    <Compile Include="$(MSBuildThisFileDirectory)TestPages\QuickCollectNavigationPage.cs" />
    <Compile Include="$(MSBuildThisFileDirectory)TestPages\ScreenshotConditionalApp.cs" />
    <Compile Include="$(MSBuildThisFileDirectory)Bugzilla41842.cs" />
    <Compile Include="$(MSBuildThisFileDirectory)Bugzilla42277.cs" />
    <Compile Include="$(MSBuildThisFileDirectory)Bugzilla51173.cs" />
    <Compile Include="$(MSBuildThisFileDirectory)Bugzilla33561.cs" />
    <Compile Include="$(MSBuildThisFileDirectory)Bugzilla43214.cs" />
    <Compile Include="$(MSBuildThisFileDirectory)Bugzilla42602.cs" />
    <Compile Include="$(MSBuildThisFileDirectory)Bugzilla43161.cs" />
    <Compile Include="$(MSBuildThisFileDirectory)Bugzilla39768.cs" />
    <Compile Include="$(MSBuildThisFileDirectory)Bugzilla41271.cs" />
    <Compile Include="$(MSBuildThisFileDirectory)Bugzilla40722.cs" />
    <Compile Include="$(MSBuildThisFileDirectory)Bugzilla41153.cs" />
    <Compile Include="$(MSBuildThisFileDirectory)Bugzilla44129.cs" />
    <Compile Include="$(MSBuildThisFileDirectory)Bugzilla44525.cs" />
    <Compile Include="$(MSBuildThisFileDirectory)Bugzilla28650.cs" />
    <Compile Include="$(MSBuildThisFileDirectory)Bugzilla37431.cs" />
    <Compile Include="$(MSBuildThisFileDirectory)Bugzilla44777.cs" />
    <Compile Include="$(MSBuildThisFileDirectory)Bugzilla42599.cs" />
    <Compile Include="$(MSBuildThisFileDirectory)Bugzilla51503.cs" />
    <Compile Include="$(MSBuildThisFileDirectory)Bugzilla51505.cs" />
    <Compile Include="$(MSBuildThisFileDirectory)Bugzilla52533.cs" />
    <Compile Include="$(MSBuildThisFileDirectory)Bugzilla53362.cs" />
    <Compile Include="$(MSBuildThisFileDirectory)Bugzilla45874.cs" />
    <Compile Include="$(MSBuildThisFileDirectory)TransparentOverlayTests.cs" />
    <Compile Include="$(MSBuildThisFileDirectory)Unreported1.cs" />
    <Compile Include="$(MSBuildThisFileDirectory)Bugzilla53909.cs" />
    <Compile Include="$(MSBuildThisFileDirectory)ListViewNRE.cs" />
    <Compile Include="$(MSBuildThisFileDirectory)Bugzilla55745.cs" />
    <Compile Include="$(MSBuildThisFileDirectory)AndroidHelpText.cs" />
    <Compile Include="$(MSBuildThisFileDirectory)Bugzilla32830.cs" />
    <Compile Include="$(MSBuildThisFileDirectory)Bugzilla55365.cs" />
    <Compile Include="$(MSBuildThisFileDirectory)Bugzilla39802.cs" />
    <Compile Include="$(MSBuildThisFileDirectory)Bugzilla53179.cs" />
    <Compile Include="$(MSBuildThisFileDirectory)Bugzilla54036.cs" />
    <Compile Include="$(MSBuildThisFileDirectory)Bugzilla56896.cs" />
    <Compile Include="$(MSBuildThisFileDirectory)Bugzilla40161.cs" />
    <Compile Include="$(MSBuildThisFileDirectory)Bugzilla44886.cs" />
    <Compile Include="$(MSBuildThisFileDirectory)Bugzilla57749.cs" />
    <Compile Include="$(MSBuildThisFileDirectory)Bugzilla45125.cs" />
    <Compile Include="$(MSBuildThisFileDirectory)ScrollViewObjectDisposed.cs" />
    <Compile Include="$(MSBuildThisFileDirectory)Bugzilla58645.cs" />
    <Compile Include="$(MSBuildThisFileDirectory)Bugzilla27731.cs" />
    <Compile Include="$(MSBuildThisFileDirectory)Bugzilla59097.cs" />
    <Compile Include="$(MSBuildThisFileDirectory)Bugzilla58875.cs" />
    <Compile Include="$(MSBuildThisFileDirectory)Bugzilla45702.cs" />
    <Compile Include="$(MSBuildThisFileDirectory)Bugzilla59718.cs" />
    <Compile Include="$(MSBuildThisFileDirectory)Bugzilla59896.cs" />
    <Compile Include="$(MSBuildThisFileDirectory)Bugzilla56771.cs" />
    <Compile Include="$(MSBuildThisFileDirectory)Bugzilla60382.cs" />
    <Compile Include="$(MSBuildThisFileDirectory)Bugzilla60524.cs" />
    <Compile Include="$(MSBuildThisFileDirectory)Bugzilla59925.cs" />
    <Compile Include="$(MSBuildThisFileDirectory)Bugzilla60691.cs" />
    <Compile Include="$(MSBuildThisFileDirectory)Issue1326.cs" />
    <Compile Include="$(MSBuildThisFileDirectory)Issue1436.cs" />
    <Compile Include="$(MSBuildThisFileDirectory)GitHub1567.cs" />
    <Compile Include="$(MSBuildThisFileDirectory)Issue1909.cs" />
    <Compile Include="$(MSBuildThisFileDirectory)Bugzilla60699.cs" />
    <Compile Include="$(MSBuildThisFileDirectory)Issue2035.cs" />
    <Compile Include="$(MSBuildThisFileDirectory)Issue2299.cs" />
    <Compile Include="$(MSBuildThisFileDirectory)Issue1900.cs" />
    <Compile Include="$(MSBuildThisFileDirectory)Issue6417.cs" />
    <Compile Include="$(MSBuildThisFileDirectory)Issue2837.cs" />
    <Compile Include="$(MSBuildThisFileDirectory)Issue2740.cs" />
    <Compile Include="$(MSBuildThisFileDirectory)Issue1939.cs" />
    <Compile Include="$(MSBuildThisFileDirectory)Issue3385.cs" />
    <Compile Include="$(MSBuildThisFileDirectory)Issue3343.cs" />
    <Compile Include="$(MSBuildThisFileDirectory)Issue2842.cs" />
    <Compile Include="$(MSBuildThisFileDirectory)Issue1666.cs" />
    <Compile Include="$(MSBuildThisFileDirectory)Issue2838.cs" />
    <Compile Include="$(MSBuildThisFileDirectory)Issue3342.cs" />
    <Compile Include="$(MSBuildThisFileDirectory)Issue3415.cs" />
    <Compile Include="$(MSBuildThisFileDirectory)Issue3049.cs" />
    <Compile Include="$(MSBuildThisFileDirectory)Issue5030.cs" />
    <Compile Include="$(MSBuildThisFileDirectory)ViewClipBoundsShouldUpdate.cs" />
    <Compile Include="$(MSBuildThisFileDirectory)Issue3988.cs" />
    <Compile Include="$(MSBuildThisFileDirectory)Issue2580.cs" />
    <Compile Include="$(MSBuildThisFileDirectory)Issue4026.cs" />
    <Compile Include="$(MSBuildThisFileDirectory)Issue4748.cs" />
    <Compile Include="$(MSBuildThisFileDirectory)VisualControlsPage.xaml.cs">
      <SubType>Code</SubType>
      <DependentUpon>VisualControlsPage.xaml</DependentUpon>
    </Compile>
    <Compile Include="$(MSBuildThisFileDirectory)Issue5470.cs" />
    <Compile Include="$(MSBuildThisFileDirectory)Issue5724.cs" />
    <Compile Include="$(MSBuildThisFileDirectory)Issue6132.cs" />
    <Compile Include="$(MSBuildThisFileDirectory)Issue2577.cs" />
    <Compile Include="$(MSBuildThisFileDirectory)Issue6286.cs" />
    <Compile Include="$(MSBuildThisFileDirectory)_Template.cs" />
    <Compile Include="$(MSBuildThisFileDirectory)Bugzilla56298.cs" />
    <Compile Include="$(MSBuildThisFileDirectory)Bugzilla42620.cs" />
    <Compile Include="$(MSBuildThisFileDirectory)Issue1028.cs" />
    <Compile Include="$(MSBuildThisFileDirectory)Issue1075.cs" />
    <Compile Include="$(MSBuildThisFileDirectory)Issue1097.cs" />
    <Compile Include="$(MSBuildThisFileDirectory)Issue1146.cs" />
    <Compile Include="$(MSBuildThisFileDirectory)Issue1219.cs" />
    <Compile Include="$(MSBuildThisFileDirectory)Issue1228.cs" />
    <Compile Include="$(MSBuildThisFileDirectory)Issue1236.cs" />
    <Compile Include="$(MSBuildThisFileDirectory)Issue1259.cs" />
    <Compile Include="$(MSBuildThisFileDirectory)Issue1267.cs" />
    <Compile Include="$(MSBuildThisFileDirectory)Issue4187.cs" />
    <Compile Include="$(MSBuildThisFileDirectory)Issue1305.cs" />
    <Compile Include="$(MSBuildThisFileDirectory)Issue1329.cs" />
    <Compile Include="$(MSBuildThisFileDirectory)Issue1384.cs" />
    <Compile Include="$(MSBuildThisFileDirectory)Issue1400.cs" />
    <Compile Include="$(MSBuildThisFileDirectory)Issue1414.cs" />
    <Compile Include="$(MSBuildThisFileDirectory)Issue1461.cs" />
    <Compile Include="$(MSBuildThisFileDirectory)Issue1497.xaml.cs">
      <DependentUpon>Issue1497.xaml</DependentUpon>
    </Compile>
    <Compile Include="$(MSBuildThisFileDirectory)Issue1538.cs" />
    <Compile Include="$(MSBuildThisFileDirectory)Issue1545.xaml.cs">
      <DependentUpon>Issue1545.xaml</DependentUpon>
    </Compile>
    <Compile Include="$(MSBuildThisFileDirectory)Issue1546.cs" />
    <Compile Include="$(MSBuildThisFileDirectory)Issue1554.xaml.cs">
      <DependentUpon>Issue1554.xaml</DependentUpon>
    </Compile>
    <Compile Include="$(MSBuildThisFileDirectory)Issue1557.cs" />
    <Compile Include="$(MSBuildThisFileDirectory)Issue1566.cs" />
    <Compile Include="$(MSBuildThisFileDirectory)Issue1567.cs" />
    <Compile Include="$(MSBuildThisFileDirectory)Issue1568.xaml.cs">
      <DependentUpon>Issue1568.xaml</DependentUpon>
    </Compile>
    <Compile Include="$(MSBuildThisFileDirectory)Issue1583.cs" />
    <Compile Include="$(MSBuildThisFileDirectory)Issue1590.cs" />
    <Compile Include="$(MSBuildThisFileDirectory)Issue1593.cs" />
    <Compile Include="$(MSBuildThisFileDirectory)Issue1598.cs" />
    <Compile Include="$(MSBuildThisFileDirectory)Issue1613.cs" />
    <Compile Include="$(MSBuildThisFileDirectory)Issue1618.cs" />
    <Compile Include="$(MSBuildThisFileDirectory)Issue1641.xaml.cs">
      <DependentUpon>Issue1641.xaml</DependentUpon>
    </Compile>
    <Compile Include="$(MSBuildThisFileDirectory)Issue1644.cs" />
    <Compile Include="$(MSBuildThisFileDirectory)Issue1653.xaml.cs">
      <DependentUpon>Issue1653.xaml</DependentUpon>
    </Compile>
    <Compile Include="$(MSBuildThisFileDirectory)Issue1653v2.xaml.cs">
      <DependentUpon>Issue1653v2.xaml</DependentUpon>
    </Compile>
    <Compile Include="$(MSBuildThisFileDirectory)Issue1664.cs" />
    <Compile Include="$(MSBuildThisFileDirectory)Issue1680.cs" />
    <Compile Include="$(MSBuildThisFileDirectory)Issue3624.cs" />
    <Compile Include="$(MSBuildThisFileDirectory)Issue1682.cs" />
    <Compile Include="$(MSBuildThisFileDirectory)Issue1685.cs" />
    <Compile Include="$(MSBuildThisFileDirectory)Issue1698.cs" />
    <Compile Include="$(MSBuildThisFileDirectory)Issue1700.cs" />
    <Compile Include="$(MSBuildThisFileDirectory)Issue1703.cs" />
    <Compile Include="$(MSBuildThisFileDirectory)Issue1705.cs" />
    <Compile Include="$(MSBuildThisFileDirectory)Issue1712.xaml.cs">
      <DependentUpon>Issue1712.xaml</DependentUpon>
    </Compile>
    <Compile Include="$(MSBuildThisFileDirectory)Issue1722.cs" />
    <Compile Include="$(MSBuildThisFileDirectory)Issue1723.cs" />
    <Compile Include="$(MSBuildThisFileDirectory)Issue1741.xaml.cs">
      <DependentUpon>Issue1741.xaml</DependentUpon>
    </Compile>
    <Compile Include="$(MSBuildThisFileDirectory)Issue1742.cs" />
    <Compile Include="$(MSBuildThisFileDirectory)Issue1747.xaml.cs">
      <DependentUpon>Issue1747.xaml</DependentUpon>
    </Compile>
    <Compile Include="$(MSBuildThisFileDirectory)Issue1755.cs" />
    <Compile Include="$(MSBuildThisFileDirectory)Issue1758.cs" />
    <Compile Include="$(MSBuildThisFileDirectory)Issue1763.cs" />
    <Compile Include="$(MSBuildThisFileDirectory)Issue1766.xaml.cs">
      <DependentUpon>Issue1766.xaml</DependentUpon>
    </Compile>
    <Compile Include="$(MSBuildThisFileDirectory)Issue1769.cs" />
    <Compile Include="$(MSBuildThisFileDirectory)Issue1777.cs" />
    <Compile Include="$(MSBuildThisFileDirectory)Issue181.cs" />
    <Compile Include="$(MSBuildThisFileDirectory)Issue1851.cs" />
    <Compile Include="$(MSBuildThisFileDirectory)Issue1875.cs" />
    <Compile Include="$(MSBuildThisFileDirectory)Issue1888.cs" />
    <Compile Include="$(MSBuildThisFileDirectory)Issue1891.cs" />
    <Compile Include="$(MSBuildThisFileDirectory)Issue1895.cs" />
    <Compile Include="$(MSBuildThisFileDirectory)Issue1905.cs" />
    <Compile Include="$(MSBuildThisFileDirectory)Issue1914.cs" />
    <Compile Include="$(MSBuildThisFileDirectory)Issue194.cs" />
    <Compile Include="$(MSBuildThisFileDirectory)Issue198.cs" />
    <Compile Include="$(MSBuildThisFileDirectory)Issue206.cs" />
    <Compile Include="$(MSBuildThisFileDirectory)Issue214.cs" />
    <Compile Include="$(MSBuildThisFileDirectory)Issue2143.cs" />
    <Compile Include="$(MSBuildThisFileDirectory)Issue2222.cs" />
    <Compile Include="$(MSBuildThisFileDirectory)Issue22246_BZ.cs" />
    <Compile Include="$(MSBuildThisFileDirectory)Issue2241.cs" />
    <Compile Include="$(MSBuildThisFileDirectory)Issue2248.cs" />
    <Compile Include="$(MSBuildThisFileDirectory)Issue2259.cs" />
    <Compile Include="$(MSBuildThisFileDirectory)Issue2266.cs" />
    <Compile Include="$(MSBuildThisFileDirectory)Issue2270.cs" />
    <Compile Include="$(MSBuildThisFileDirectory)Issue2272.cs" />
    <Compile Include="$(MSBuildThisFileDirectory)Issue2282.xaml.cs">
      <DependentUpon>Issue2282.xaml</DependentUpon>
    </Compile>
    <Compile Include="$(MSBuildThisFileDirectory)Issue2288.xaml.cs">
      <DependentUpon>Issue2288.xaml</DependentUpon>
    </Compile>
    <Compile Include="$(MSBuildThisFileDirectory)Issue2289.xaml.cs">
      <DependentUpon>Issue2289.xaml</DependentUpon>
    </Compile>
    <Compile Include="$(MSBuildThisFileDirectory)Issue229.cs" />
    <Compile Include="$(MSBuildThisFileDirectory)Issue2291.cs" />
    <Compile Include="$(MSBuildThisFileDirectory)Issue2292.cs" />
    <Compile Include="$(MSBuildThisFileDirectory)Issue2294.cs" />
    <Compile Include="$(MSBuildThisFileDirectory)Issue2333.cs" />
    <Compile Include="$(MSBuildThisFileDirectory)Issue2339.cs" />
    <Compile Include="$(MSBuildThisFileDirectory)Issue2354.cs" />
    <Compile Include="$(MSBuildThisFileDirectory)Issue2357.xaml.cs">
      <DependentUpon>Issue2357.xaml</DependentUpon>
    </Compile>
    <Compile Include="$(MSBuildThisFileDirectory)Issue2411.cs" />
    <Compile Include="$(MSBuildThisFileDirectory)Issue2414.cs" />
    <Compile Include="$(MSBuildThisFileDirectory)Issue2470.xaml.cs">
      <DependentUpon>Issue2470.xaml</DependentUpon>
    </Compile>
    <Compile Include="$(MSBuildThisFileDirectory)Issue2563.cs" />
    <Compile Include="$(MSBuildThisFileDirectory)Issue2594.cs" />
    <Compile Include="$(MSBuildThisFileDirectory)Issue2597.cs" />
    <Compile Include="$(MSBuildThisFileDirectory)Issue260.cs" />
    <Compile Include="$(MSBuildThisFileDirectory)Issue2615.cs" />
    <Compile Include="$(MSBuildThisFileDirectory)Issue2628.cs" />
    <Compile Include="$(MSBuildThisFileDirectory)Issue2634.cs" />
    <Compile Include="$(MSBuildThisFileDirectory)Issue264.cs" />
    <Compile Include="$(MSBuildThisFileDirectory)Issue2659.xaml.cs">
      <DependentUpon>Issue2659.xaml</DependentUpon>
    </Compile>
    <Compile Include="$(MSBuildThisFileDirectory)Issue2783.cs" />
    <Compile Include="$(MSBuildThisFileDirectory)Issue2794.cs" />
    <Compile Include="$(MSBuildThisFileDirectory)Issue2809.cs" />
    <Compile Include="$(MSBuildThisFileDirectory)Issue2923.cs" />
    <Compile Include="$(MSBuildThisFileDirectory)Issue342.cs" />
    <Compile Include="$(MSBuildThisFileDirectory)Issue416.cs" />
    <Compile Include="$(MSBuildThisFileDirectory)Issue417.cs" />
    <Compile Include="$(MSBuildThisFileDirectory)Issue488.cs" />
    <Compile Include="$(MSBuildThisFileDirectory)Issue530.cs" />
    <Compile Include="$(MSBuildThisFileDirectory)Issue764.cs" />
    <Compile Include="$(MSBuildThisFileDirectory)Issue773.cs" />
    <Compile Include="$(MSBuildThisFileDirectory)Issue774.cs" />
    <Compile Include="$(MSBuildThisFileDirectory)Issue852.cs" />
    <Compile Include="$(MSBuildThisFileDirectory)Issue886.cs" />
    <Compile Include="$(MSBuildThisFileDirectory)Issue892.cs" />
    <Compile Include="$(MSBuildThisFileDirectory)Issue889.cs" />
    <Compile Include="$(MSBuildThisFileDirectory)Issue935.cs" />
    <Compile Include="$(MSBuildThisFileDirectory)Issue968.cs" />
    <Compile Include="$(MSBuildThisFileDirectory)Issue973.cs" />
    <Compile Include="$(MSBuildThisFileDirectory)Issue465.cs" />
    <Compile Include="$(MSBuildThisFileDirectory)ListViewViewCellBinding.cs" />
    <Compile Include="$(MSBuildThisFileDirectory)ModelContentPage.cs" />
    <Compile Include="$(MSBuildThisFileDirectory)NavigationStackTests.cs" />
    <Compile Include="$(MSBuildThisFileDirectory)NavPage.cs" />
    <Compile Include="$(MSBuildThisFileDirectory)ScrollViewOutOfBounds.cs" />
    <Compile Include="$(MSBuildThisFileDirectory)StackLayoutIssue.cs" />
    <Compile Include="$(MSBuildThisFileDirectory)SwipeBackNavCrash.cs" />
    <Compile Include="$(MSBuildThisFileDirectory)TabbedPageTests.cs" />
    <Compile Include="$(MSBuildThisFileDirectory)TabbedPageWithList.cs" />
    <Compile Include="$(MSBuildThisFileDirectory)TestPages\TestPages.cs" />
    <Compile Include="$(MSBuildThisFileDirectory)Issue2965.cs" />
    <Compile Include="$(MSBuildThisFileDirectory)Issue2775.cs" />
    <Compile Include="$(MSBuildThisFileDirectory)Issue2987.cs" />
    <Compile Include="$(MSBuildThisFileDirectory)Issue2976.cs" />
    <Compile Include="$(MSBuildThisFileDirectory)Issue2951.xaml.cs">
      <DependentUpon>Issue2951.xaml</DependentUpon>
    </Compile>
    <Compile Include="$(MSBuildThisFileDirectory)Issue2961.cs" />
    <Compile Include="$(MSBuildThisFileDirectory)Issue2948.cs" />
    <Compile Include="$(MSBuildThisFileDirectory)Issue2883.cs" />
    <Compile Include="$(MSBuildThisFileDirectory)Issue2953.cs" />
    <Compile Include="$(MSBuildThisFileDirectory)Issue2777.xaml.cs">
      <DependentUpon>Issue2777.xaml</DependentUpon>
    </Compile>
    <Compile Include="$(MSBuildThisFileDirectory)Issue2954.cs" />
    <Compile Include="$(MSBuildThisFileDirectory)Issue3086.xaml.cs">
      <DependentUpon>Issue3086.xaml</DependentUpon>
    </Compile>
    <Compile Include="$(MSBuildThisFileDirectory)Bugzilla27779.cs" />
    <Compile Include="$(MSBuildThisFileDirectory)Bugzilla27698.cs" />
    <Compile Include="$(MSBuildThisFileDirectory)Bugzilla29247.cs" />
    <Compile Include="$(MSBuildThisFileDirectory)Bugzilla27318.xaml.cs">
      <DependentUpon>Bugzilla27318.xaml</DependentUpon>
    </Compile>
    <Compile Include="$(MSBuildThisFileDirectory)Bugzilla29453.cs" />
    <Compile Include="$(MSBuildThisFileDirectory)Bugzilla28001.cs" />
    <Compile Include="$(MSBuildThisFileDirectory)Bugzilla30935.cs" />
    <Compile Include="$(MSBuildThisFileDirectory)Bugzilla26032.xaml.cs">
      <DependentUpon>Bugzilla26032.xaml</DependentUpon>
    </Compile>
    <Compile Include="$(MSBuildThisFileDirectory)Bugzilla30835.cs" />
    <Compile Include="$(MSBuildThisFileDirectory)Bugzilla27085.cs" />
    <Compile Include="$(MSBuildThisFileDirectory)Bugzilla31395.cs" />
    <Compile Include="$(MSBuildThisFileDirectory)Bugzilla30651.cs" />
    <Compile Include="$(MSBuildThisFileDirectory)Bugzilla26171.cs" />
    <Compile Include="$(MSBuildThisFileDirectory)Bugzilla31602.cs" />
    <Compile Include="$(MSBuildThisFileDirectory)Bugzilla30353.cs" />
    <Compile Include="$(MSBuildThisFileDirectory)Bugzilla28240.cs" />
    <Compile Include="$(MSBuildThisFileDirectory)Bugzilla30324.cs" />
    <Compile Include="$(MSBuildThisFileDirectory)Bugzilla31255.cs" />
    <Compile Include="$(MSBuildThisFileDirectory)Bugzilla28498.cs" />
    <Compile Include="$(MSBuildThisFileDirectory)Bugzilla32148.cs" />
    <Compile Include="$(MSBuildThisFileDirectory)Bugzilla31967.xaml.cs">
      <DependentUpon>Bugzilla31967.xaml</DependentUpon>
    </Compile>
    <Compile Include="$(MSBuildThisFileDirectory)Issue3276.cs" />
    <Compile Include="$(MSBuildThisFileDirectory)Bugzilla26993.cs" />
    <Compile Include="$(MSBuildThisFileDirectory)Issue3292.cs" />
    <Compile Include="$(MSBuildThisFileDirectory)Bugzilla32898.cs" />
    <Compile Include="$(MSBuildThisFileDirectory)Bugzilla31330.cs" />
    <Compile Include="$(MSBuildThisFileDirectory)Bugzilla31114.cs" />
    <Compile Include="$(MSBuildThisFileDirectory)Issue3319.xaml.cs">
      <DependentUpon>Issue3319.xaml</DependentUpon>
    </Compile>
    <Compile Include="$(MSBuildThisFileDirectory)Bugzilla32691.cs" />
    <Compile Include="$(MSBuildThisFileDirectory)Bugzilla32487.cs" />
    <Compile Include="$(MSBuildThisFileDirectory)Bugzilla34061.cs" />
    <Compile Include="$(MSBuildThisFileDirectory)Bugzilla34632.cs" />
    <Compile Include="$(MSBuildThisFileDirectory)Bugzilla32902.cs" />
    <Compile Include="$(MSBuildThisFileDirectory)Bugzilla32801.cs" />
    <Compile Include="$(MSBuildThisFileDirectory)Bugzilla32447.xaml.cs">
      <DependentUpon>Bugzilla32447.xaml</DependentUpon>
    </Compile>
    <Compile Include="$(MSBuildThisFileDirectory)Bugzilla29257.cs" />
    <Compile Include="$(MSBuildThisFileDirectory)Bugzilla32040.cs" />
    <Compile Include="$(MSBuildThisFileDirectory)Bugzilla33450.cs" />
    <Compile Include="$(MSBuildThisFileDirectory)Bugzilla34720.cs" />
    <Compile Include="$(MSBuildThisFileDirectory)Bugzilla35733.cs" />
    <Compile Include="$(MSBuildThisFileDirectory)Bugzilla36009.cs" />
    <Compile Include="$(MSBuildThisFileDirectory)Bugzilla34912.cs" />
    <Compile Include="$(MSBuildThisFileDirectory)Bugzilla32615.cs" />
    <Compile Include="$(MSBuildThisFileDirectory)Bugzilla27350.cs" />
    <Compile Include="$(MSBuildThisFileDirectory)Bugzilla28709.cs" />
    <Compile Include="$(MSBuildThisFileDirectory)Bugzilla33578.cs" />
    <Compile Include="$(MSBuildThisFileDirectory)Bugzilla39378.xaml.cs">
      <DependentUpon>Bugzilla39378.xaml</DependentUpon>
    </Compile>
    <Compile Include="$(MSBuildThisFileDirectory)Bugzilla39963.cs" />
    <Compile Include="$(MSBuildThisFileDirectory)Bugzilla39987.cs" />
    <Compile Include="$(MSBuildThisFileDirectory)Bugzilla40704.cs" />
    <Compile Include="$(MSBuildThisFileDirectory)Bugzilla41038.cs" />
    <Compile Include="$(MSBuildThisFileDirectory)Bugzilla38284.cs" />
    <Compile Include="$(MSBuildThisFileDirectory)Bugzilla39486.cs" />
    <Compile Include="$(MSBuildThisFileDirectory)Issue6323.cs" />
    <Compile Include="$(MSBuildThisFileDirectory)Issue55555.cs" />
    <Compile Include="$(MSBuildThisFileDirectory)Bugzilla41029.cs" />
    <Compile Include="$(MSBuildThisFileDirectory)Bugzilla39908.cs" />
    <Compile Include="$(MSBuildThisFileDirectory)Bugzilla39489.cs" />
    <Compile Include="$(MSBuildThisFileDirectory)Bugzilla36802.cs" />
    <Compile Include="$(MSBuildThisFileDirectory)Bugzilla35736.cs" />
    <Compile Include="$(MSBuildThisFileDirectory)Bugzilla48158.cs" />
    <Compile Include="$(MSBuildThisFileDirectory)Bugzilla45926.cs" />
    <Compile Include="$(MSBuildThisFileDirectory)Bugzilla45284.xaml.cs">
      <DependentUpon>Bugzilla45284.xaml</DependentUpon>
    </Compile>
    <Compile Include="$(MSBuildThisFileDirectory)Bugzilla54977.xaml.cs">
      <DependentUpon>Bugzilla54977.xaml</DependentUpon>
    </Compile>
    <Compile Include="$(MSBuildThisFileDirectory)Bugzilla49069.cs" />
    <Compile Include="$(MSBuildThisFileDirectory)Bugzilla42956.cs" />
    <Compile Include="$(MSBuildThisFileDirectory)Bugzilla38731.cs" />
    <Compile Include="$(MSBuildThisFileDirectory)Bugzilla56710.cs" />
    <Compile Include="$(MSBuildThisFileDirectory)Bugzilla52700.cs" />
    <Compile Include="$(MSBuildThisFileDirectory)Bugzilla39407.cs" />
    <Compile Include="$(MSBuildThisFileDirectory)ButtonFastRendererTest.cs" />
    <Compile Include="$(MSBuildThisFileDirectory)DesktopSupportTestPage.cs" />
    <Compile Include="$(MSBuildThisFileDirectory)Bugzilla58779.cs" />
    <Compile Include="$(MSBuildThisFileDirectory)Bugzilla51825.cs" />
    <Compile Include="$(MSBuildThisFileDirectory)Bugzilla31688.cs" />
    <Compile Include="$(MSBuildThisFileDirectory)Bugzilla40092.cs" />
    <Compile Include="$(MSBuildThisFileDirectory)Issue1426.cs" />
    <Compile Include="$(MSBuildThisFileDirectory)Issue1733.cs" />
    <Compile Include="$(MSBuildThisFileDirectory)Issue1898.cs" />
    <Compile Include="$(MSBuildThisFileDirectory)Issue1583_1.cs" />
    <Compile Include="$(MSBuildThisFileDirectory)Issue1323.cs" />
    <Compile Include="$(MSBuildThisFileDirectory)Issue2399.cs" />
    <Compile Include="$(MSBuildThisFileDirectory)Issue1729.cs" />
    <Compile Include="$(MSBuildThisFileDirectory)Issue2728.cs" />
    <Compile Include="$(MSBuildThisFileDirectory)Issue1667.cs" />
    <Compile Include="$(MSBuildThisFileDirectory)Issue3012.cs" />
    <Compile Include="$(MSBuildThisFileDirectory)Issue3872.cs" />
    <Compile Include="$(MSBuildThisFileDirectory)GitHub1650.cs" />
    <Compile Include="$(MSBuildThisFileDirectory)GitHub3216.cs" />
    <Compile Include="$(MSBuildThisFileDirectory)GitHub1776.cs" />
    <Compile Include="$(MSBuildThisFileDirectory)Issue3408.cs" />
    <Compile Include="$(MSBuildThisFileDirectory)Issue3413.cs" />
    <Compile Include="$(MSBuildThisFileDirectory)Issue3667.cs" />
    <Compile Include="$(MSBuildThisFileDirectory)Issue3525.cs" />
    <Compile Include="$(MSBuildThisFileDirectory)Issue3275.cs" />
    <Compile Include="$(MSBuildThisFileDirectory)Issue3884.cs" />
    <Compile Include="$(MSBuildThisFileDirectory)Issue2818.cs" />
    <Compile Include="$(MSBuildThisFileDirectory)Issue2831.cs" />
    <Compile Include="$(MSBuildThisFileDirectory)Issue4040.xaml.cs">
      <DependentUpon>Issue4040.xaml</DependentUpon>
    </Compile>
    <Compile Include="$(MSBuildThisFileDirectory)Issue4097.cs" />
    <Compile Include="$(MSBuildThisFileDirectory)Issue1480.cs" />
    <Compile Include="$(MSBuildThisFileDirectory)Issue2223.cs" />
    <Compile Include="$(MSBuildThisFileDirectory)Issue4001.cs" />
    <Compile Include="$(MSBuildThisFileDirectory)Issue4303.cs" />
    <Compile Include="$(MSBuildThisFileDirectory)Controls\GridExtension.cs" />
    <Compile Include="$(MSBuildThisFileDirectory)Controls\ViewModelBase.cs" />
    <Compile Include="$(MSBuildThisFileDirectory)Controls\DisposedSharedPages.cs" />
    <Compile Include="$(MSBuildThisFileDirectory)Controls\PerformanceProvider.cs" />
    <Compile Include="$(MSBuildThisFileDirectory)Controls\GenericValueConverter.cs" />
    <Compile Include="$(MSBuildThisFileDirectory)Controls\ContactsPage.cs" />
    <Compile Include="$(MSBuildThisFileDirectory)Controls\FailImageSource.cs" />
    <Compile Include="$(MSBuildThisFileDirectory)Controls\ICacheService.cs" />
    <Compile Include="$(MSBuildThisFileDirectory)Issue1386.cs" />
    <Compile Include="$(MSBuildThisFileDirectory)Issue3622.cs" />
    <Compile Include="$(MSBuildThisFileDirectory)Issue4138.cs" />
    <Compile Include="$(MSBuildThisFileDirectory)Issue4314.cs" />
    <Compile Include="$(MSBuildThisFileDirectory)Issue3318.cs" />
    <Compile Include="$(MSBuildThisFileDirectory)Issue4493.cs" />
    <Compile Include="$(MSBuildThisFileDirectory)Issue5172.cs" />
    <Compile Include="$(MSBuildThisFileDirectory)Issue5204.cs" />
    <Compile Include="$(MSBuildThisFileDirectory)Issue2204.cs" />
    <Compile Include="$(MSBuildThisFileDirectory)Issue4356.cs">
      <DependentUpon>Issue4356.xaml</DependentUpon>
    </Compile>
    <Compile Include="$(MSBuildThisFileDirectory)Issue4854.cs" />
    <Compile Include="$(MSBuildThisFileDirectory)Issue5951.cs" />
    <Compile Include="$(MSBuildThisFileDirectory)Github6021.cs" />
    <Compile Include="$(MSBuildThisFileDirectory)Issue5132.cs" />
    <Compile Include="$(MSBuildThisFileDirectory)Issue5888.cs" />
    <Compile Include="$(MSBuildThisFileDirectory)Issue6334.cs" />
    <Compile Include="$(MSBuildThisFileDirectory)Issue5728.cs" />
    <Compile Include="$(MSBuildThisFileDirectory)Issue6368.cs" />
    <Compile Include="$(MSBuildThisFileDirectory)Issue6077.cs" />
    <Compile Include="$(MSBuildThisFileDirectory)Issue3548.cs" />
    <Compile Include="$(MSBuildThisFileDirectory)Issue6472.cs" />
    <Compile Include="$(MSBuildThisFileDirectory)Issue6614.cs" />
    <Compile Include="$(MSBuildThisFileDirectory)Issue5239.cs" />
    <Compile Include="$(MSBuildThisFileDirectory)Issue6738.cs" />
    <Compile Include="$(MSBuildThisFileDirectory)GitHub6926.cs" />
    <Compile Include="$(MSBuildThisFileDirectory)Issue5503.cs" />
    <Compile Include="$(MSBuildThisFileDirectory)Issue5831.cs" />
    <Compile Include="$(MSBuildThisFileDirectory)LabelTextType.cs" />
    <Compile Include="$(MSBuildThisFileDirectory)ShellTitleView.cs" />
    <Compile Include="$(MSBuildThisFileDirectory)Issue5159.cs" />
    <Compile Include="$(MSBuildThisFileDirectory)Issue7311.cs" />
    <Compile Include="$(MSBuildThisFileDirectory)Issue7053.cs" />
    <Compile Include="$(MSBuildThisFileDirectory)Issue6894.cs" />
    <Compile Include="$(MSBuildThisFileDirectory)Issue6929.cs" />
    <Compile Include="$(MSBuildThisFileDirectory)Issue3798.xaml.cs">
      <DependentUpon>Issue3798.xaml</DependentUpon>
      <SubType>Code</SubType>
    </Compile>
    <Compile Include="$(MSBuildThisFileDirectory)Controls\ApiLabel.cs" />
    <Compile Include="$(MSBuildThisFileDirectory)Github6384.cs" />
    <Compile Include="$(MSBuildThisFileDirectory)Issue7035.xaml.cs">
      <DependentUpon>Issue7035.xaml</DependentUpon>
      <SubType>Code</SubType>
    </Compile>
    <Compile Include="$(MSBuildThisFileDirectory)Issue7525.xaml.cs">
      <DependentUpon>Issue7525.xaml</DependentUpon>
    </Compile>
    <Compile Include="$(MSBuildThisFileDirectory)Issue7395.cs" />
    <Compile Include="$(MSBuildThisFileDirectory)Issue7582.cs" />
    <Compile Include="$(MSBuildThisFileDirectory)Issue7563.cs" />
    <Compile Include="$(MSBuildThisFileDirectory)Issue7742.cs" />
    <Compile Include="$(MSBuildThisFileDirectory)Issue7678.cs" />
    <Compile Include="$(MSBuildThisFileDirectory)Issue6491.cs" />
    <Compile Include="$(MSBuildThisFileDirectory)Issue6127.cs" />
    <Compile Include="$(MSBuildThisFileDirectory)Issue7283.cs" />
    <Compile Include="$(MSBuildThisFileDirectory)Issue1658.cs" />
    <Compile Include="$(MSBuildThisFileDirectory)Issue5395.cs" />
    <Compile Include="$(MSBuildThisFileDirectory)Issue7878.cs" />
    <Compile Include="$(MSBuildThisFileDirectory)Issue6663.cs" />
    <Compile Include="$(MSBuildThisFileDirectory)Issue8004.cs" />
    <Compile Include="$(MSBuildThisFileDirectory)Issue7886.xaml.cs">
      <DependentUpon>Issue7886.xaml</DependentUpon>
    </Compile>
    <Compile Include="$(MSBuildThisFileDirectory)Issue7898.cs" />
    <Compile Include="$(MSBuildThisFileDirectory)Issue8198.cs" />
    <Compile Include="$(MSBuildThisFileDirectory)Issue7249.cs" />
    <Compile Include="$(MSBuildThisFileDirectory)Issue8200.cs" />
    <Compile Include="$(MSBuildThisFileDirectory)Issue6932.xaml.cs">
      <SubType>Code</SubType>
      <DependentUpon>Issue6932.xaml</DependentUpon>
    </Compile>
    <Compile Include="$(MSBuildThisFileDirectory)Issue6932_emptyviewtemplate.xaml.cs">
      <SubType>Code</SubType>
      <DependentUpon>Issue6932_emptyviewtemplate.xaml</DependentUpon>
    </Compile>
    <Compile Include="$(MSBuildThisFileDirectory)Issue6932_emptyviewstring.xaml.cs">
      <SubType>Code</SubType>
      <DependentUpon>Issue6932_emptyviewstring.xaml</DependentUpon>
    </Compile>
    <Compile Include="$(MSBuildThisFileDirectory)Issue8417.xaml.cs">
      <DependentUpon>Issue8417.xaml</DependentUpon>
    </Compile>
    <Compile Include="$(MSBuildThisFileDirectory)Issue8647.cs" />
    <Compile Include="$(MSBuildThisFileDirectory)Issue7510.cs" />
    <Compile Include="$(MSBuildThisFileDirectory)Issue8557.xaml.cs">
      <DependentUpon>Issue8557.xaml</DependentUpon>
    </Compile>
    <Compile Include="$(MSBuildThisFileDirectory)Issue8753.cs" />
    <Compile Include="$(MSBuildThisFileDirectory)Issue8693.cs" />
    <Compile Include="$(MSBuildThisFileDirectory)Issue7813.xaml.cs">
      <DependentUpon>Issue7813.xaml</DependentUpon>
    </Compile>
    <Compile Include="$(MSBuildThisFileDirectory)Issue8638.xaml.cs">
      <DependentUpon>Issue8638.xaml</DependentUpon>
    </Compile>
    <Compile Include="$(MSBuildThisFileDirectory)Issue8294.cs" />
    <Compile Include="$(MSBuildThisFileDirectory)Issue8392.cs" />
    <Compile Include="$(MSBuildThisFileDirectory)Issue8672.cs" />
    <Compile Include="$(MSBuildThisFileDirectory)Issue8779.xaml.cs">
      <DependentUpon>Issue8779.xaml</DependentUpon>
    </Compile>
    <Compile Include="$(MSBuildThisFileDirectory)Issue8806.cs" />
    <Compile Include="$(MSBuildThisFileDirectory)Issue8781.xaml.cs">
      <DependentUpon>Issue8781.xaml</DependentUpon>
    </Compile>
    <Compile Include="$(MSBuildThisFileDirectory)Issue8782.xaml.cs">
      <DependentUpon>Issue8782.xaml</DependentUpon>
    </Compile>
    <Compile Include="$(MSBuildThisFileDirectory)Issue8821.cs" />
    <Compile Include="$(MSBuildThisFileDirectory)Issue8326.xaml.cs">
      <DependentUpon>Issue8326.xaml</DependentUpon>
    </Compile>
    <Compile Include="$(MSBuildThisFileDirectory)Issue8449.xaml.cs">
      <DependentUpon>Issue8449.xaml</DependentUpon>
    </Compile>
    <Compile Include="$(MSBuildThisFileDirectory)Issue7875.cs" />
    <Compile Include="$(MSBuildThisFileDirectory)Issue8973.cs" />
    <Compile Include="$(MSBuildThisFileDirectory)Issue7924.xaml.cs">
      <DependentUpon>Issue7924.xaml</DependentUpon>
    </Compile>
    <Compile Include="$(MSBuildThisFileDirectory)Issue8461.cs" />
    <Compile Include="$(MSBuildThisFileDirectory)Issue8777.cs" />
    <Compile Include="$(MSBuildThisFileDirectory)Issue9143.cs" />
    <Compile Include="$(MSBuildThisFileDirectory)Issue9588.xaml.cs">
      <DependentUpon>Issue9588.xaml</DependentUpon>
    </Compile>
    <Compile Include="$(MSBuildThisFileDirectory)Issue9329.cs" />
    <Compile Include="$(MSBuildThisFileDirectory)Issue9734.xaml.cs">
      <DependentUpon>Issue9734.xaml</DependentUpon>
    </Compile>
    <Compile Include="$(MSBuildThisFileDirectory)Issue8767.xaml.cs">
      <DependentUpon>Issue8767.xaml</DependentUpon>
    </Compile>
    <Compile Include="$(MSBuildThisFileDirectory)Issue8778.xaml.cs">
      <DependentUpon>Issue8778.xaml</DependentUpon>
    </Compile>
    <Compile Include="$(MSBuildThisFileDirectory)Issue9646.xaml.cs">
      <DependentUpon>Issue9646.xaml</DependentUpon>
    </Compile>
    <Compile Include="$(MSBuildThisFileDirectory)Issue9735.xaml.cs">
      <DependentUpon>Issue9735.xaml</DependentUpon>
    </Compile>
    <Compile Include="$(MSBuildThisFileDirectory)Issue9305.xaml.cs">
      <DependentUpon>Issue9305.xaml</DependentUpon>
    </Compile>
    <Compile Include="$(MSBuildThisFileDirectory)Issue9767.cs" />
    <Compile Include="$(MSBuildThisFileDirectory)Issue7856.cs" />
    <Compile Include="$(MSBuildThisFileDirectory)Issue7856_1.xaml.cs">
      <DependentUpon>Issue7856_1.xaml</DependentUpon>
    </Compile>
    <Compile Include="$(MSBuildThisFileDirectory)Issue9054.cs" />
    <Compile Include="$(MSBuildThisFileDirectory)Issue9326.xaml.cs">
      <DependentUpon>Issue9326.xaml</DependentUpon>
    </Compile>
    <Compile Include="$(MSBuildThisFileDirectory)Issue8689.xaml.cs">
      <DependentUpon>Issue9279.xaml</DependentUpon>
    </Compile>
    <Compile Include="$(MSBuildThisFileDirectory)Issue9306.cs" />
    <Compile Include="$(MSBuildThisFileDirectory)Issue9417.xaml.cs">
      <DependentUpon>Issue9417.xaml</DependentUpon>
    </Compile>
    <Compile Include="$(MSBuildThisFileDirectory)Issue8272.cs" />
    <Compile Include="$(MSBuildThisFileDirectory)Issue8964.cs" />
    <Compile Include="$(MSBuildThisFileDirectory)Issue9951.cs" />
    <Compile Include="$(MSBuildThisFileDirectory)Issue9962.cs" />
    <Compile Include="$(MSBuildThisFileDirectory)Controls\INativeColorService.cs" />
    <Compile Include="$(MSBuildThisFileDirectory)Issue10337.cs" />
    <Compile Include="$(MSBuildThisFileDirectory)Issue9794.cs" />
    <Compile Include="$(MSBuildThisFileDirectory)Issue10134.cs" />
    <Compile Include="$(MSBuildThisFileDirectory)Issue10300.cs" />
    <Compile Include="$(MSBuildThisFileDirectory)Issue10438.cs" />
    <Compile Include="$(MSBuildThisFileDirectory)Issue10530.cs" />
    <Compile Include="$(MSBuildThisFileDirectory)Issue7780.cs" />
    <Compile Include="$(MSBuildThisFileDirectory)Issue8958.xaml.cs">
      <DependentUpon>Issue8958.xaml</DependentUpon>
    </Compile>
    <Compile Include="$(MSBuildThisFileDirectory)Issue10679.xaml.cs">
      <DependentUpon>Issue10679.xaml</DependentUpon>
    </Compile>
    <Compile Include="$(MSBuildThisFileDirectory)Issue10735.xaml.cs">
      <DependentUpon>Issue10735.xaml</DependentUpon>
    </Compile>
    <Compile Include="$(MSBuildThisFileDirectory)Issue10497.cs" />
    <Compile Include="$(MSBuildThisFileDirectory)Issue10477.xaml.cs">
      <DependentUpon>Issue10477.xaml</DependentUpon>
    </Compile>
    <Compile Include="$(MSBuildThisFileDirectory)Issue10875.xaml.cs">
      <DependentUpon>Issue10875.xaml</DependentUpon>
    </Compile>
    <Compile Include="$(MSBuildThisFileDirectory)Issue10708.cs" />
    <Compile Include="$(MSBuildThisFileDirectory)Issue9711.xaml.cs">
      <DependentUpon>Issue9711.xaml</DependentUpon>
      <SubType>Code</SubType>
    </Compile>
    <Compile Include="$(MSBuildThisFileDirectory)Issue10166.xaml.cs">
      <DependentUpon>Issue10166.xaml</DependentUpon>
      <SubType>Code</SubType>
    </Compile>
    <Compile Include="$(MSBuildThisFileDirectory)Issue10422.xaml.cs">
      <DependentUpon>Issue10422.xaml</DependentUpon>
    </Compile>
    <Compile Include="$(MSBuildThisFileDirectory)Issue9990.xaml.cs">
      <DependentUpon>Issue9990.xaml</DependentUpon>
    </Compile>
    <Compile Include="$(MSBuildThisFileDirectory)Issue9774.xaml.cs">
      <DependentUpon>Issue9774.xaml</DependentUpon>
      <SubType>Code</SubType>
    </Compile>
    <Compile Include="$(MSBuildThisFileDirectory)Issue10024.xaml.cs">
      <DependentUpon>Issue10024.xaml</DependentUpon>
      <SubType>Code</SubType>
    </Compile>
    <Compile Include="$(MSBuildThisFileDirectory)Issue10348.xaml.cs">
      <DependentUpon>Issue10348.xaml</DependentUpon>
    </Compile>
    <Compile Include="$(MSBuildThisFileDirectory)Issue10333.xaml.cs">
      <DependentUpon>Issue10333.xaml</DependentUpon>
    </Compile>
    <Compile Include="$(MSBuildThisFileDirectory)Issue9555.xaml.cs">
      <DependentUpon>Issue9555.xaml</DependentUpon>
    </Compile>
    <Compile Include="$(MSBuildThisFileDirectory)Issue11031.cs" />
    <Compile Include="$(MSBuildThisFileDirectory)Issue11018.cs" />
    <Compile Include="$(MSBuildThisFileDirectory)Issue10940.cs" />
    <Compile Include="$(MSBuildThisFileDirectory)Issue10865.xaml.cs" />
    <Compile Include="$(MSBuildThisFileDirectory)Issue11190.xaml.cs">
      <DependentUpon>Issue11190.xaml</DependentUpon>
    </Compile>
    <Compile Include="$(MSBuildThisFileDirectory)Issue11050.xaml.cs">
      <DependentUpon>Issue11050.xaml</DependentUpon>
    </Compile>
    <Compile Include="$(MSBuildThisFileDirectory)Issue9456.cs" />
    <Compile Include="$(MSBuildThisFileDirectory)Issue10908.xaml.cs">
      <DependentUpon>Issue10908.xaml</DependentUpon>
    </Compile>
    <Compile Include="$(MSBuildThisFileDirectory)Issue11132.cs" />
    <Compile Include="$(MSBuildThisFileDirectory)Issue11113.xaml.cs">
      <DependentUpon>Issue11113.xaml</DependentUpon>
    </Compile>
    <Compile Include="$(MSBuildThisFileDirectory)Issue10182.cs" />
    <Compile Include="$(MSBuildThisFileDirectory)Issue11107.cs" />
    <Compile Include="$(MSBuildThisFileDirectory)Issue11286.cs" />
    <Compile Include="$(MSBuildThisFileDirectory)RectTest.xaml.cs">
      <DependentUpon>RectTest.xaml</DependentUpon>
    </Compile>
    <Compile Include="$(MSBuildThisFileDirectory)Issue11224.xaml.cs">
      <DependentUpon>Issue11224.xaml</DependentUpon>
    </Compile>
    <Compile Include="$(MSBuildThisFileDirectory)Issue11262.xaml.cs">
      <DependentUpon>Issue11262.xaml</DependentUpon>
    </Compile>
    <Compile Include="$(MSBuildThisFileDirectory)Issue11120.xaml.cs">
      <DependentUpon>Issue11120.xaml</DependentUpon>
    </Compile>
    <Compile Include="$(MSBuildThisFileDirectory)Issue11291.cs" />
    <Compile Include="$(MSBuildThisFileDirectory)Issue11244.cs" />
    <Compile Include="$(MSBuildThisFileDirectory)Issue11272.cs" />
    <Compile Include="$(MSBuildThisFileDirectory)Issue11333.xaml.cs">
      <DependentUpon>Issue11333.xaml</DependentUpon>
    </Compile>
    <Compile Include="$(MSBuildThisFileDirectory)Issue11314.cs" />
    <Compile Include="$(MSBuildThisFileDirectory)Issue11413.xaml.cs">
      <DependentUpon>Issue11413.xaml</DependentUpon>
    </Compile>
    <Compile Include="$(MSBuildThisFileDirectory)Issue11563.cs" />
    <Compile Include="$(MSBuildThisFileDirectory)Issue11547.xaml.cs">
      <DependentUpon>Issue11547.xaml</DependentUpon>
    </Compile>
    <Compile Include="$(MSBuildThisFileDirectory)Issue9451.cs" />
    <Compile Include="$(MSBuildThisFileDirectory)Issue11374.xaml.cs">
      <DependentUpon>Issue11374.xaml</DependentUpon>
    </Compile>
    <Compile Include="$(MSBuildThisFileDirectory)Issue11430.cs" />
    <Compile Include="$(MSBuildThisFileDirectory)Issue11247.cs" />
    <Compile Include="$(MSBuildThisFileDirectory)Issue10608.cs" />
    <Compile Include="$(MSBuildThisFileDirectory)DateTimePickerLocalizationTests.cs" />
    <Compile Include="$(MSBuildThisFileDirectory)Issue11800.cs" />
    <Compile Include="$(MSBuildThisFileDirectory)Issue11572.xaml.cs" />
    <Compile Include="$(MSBuildThisFileDirectory)Issue11571.xaml.cs" />
    <Compile Include="$(MSBuildThisFileDirectory)Issue11715.xaml.cs" />
    <Compile Include="$(MSBuildThisFileDirectory)Issue11875.xaml.cs">
      <DependentUpon>Issue11875.xaml</DependentUpon>
    </Compile>
    <Compile Include="$(MSBuildThisFileDirectory)Issue11737.xaml.cs">
      <DependentUpon>Issue11737.xaml</DependentUpon>
    </Compile>
    <Compile Include="$(MSBuildThisFileDirectory)Issue11764.xaml.cs">
      <DependentUpon>Issue11764.xaml</DependentUpon>
    </Compile>
    <Compile Include="$(MSBuildThisFileDirectory)Issue11573.xaml.cs">
      <DependentUpon>Issue11573.xaml</DependentUpon>
    </Compile>
    <Compile Include="$(MSBuildThisFileDirectory)Issue11858.cs" />
    <Compile Include="$(MSBuildThisFileDirectory)Issue9210.cs" />
    <Compile Include="$(MSBuildThisFileDirectory)Issue11865.cs" />
    <Compile Include="$(MSBuildThisFileDirectory)Issue11653.xaml.cs">
      <DependentUpon>Issue11653.xaml</DependentUpon>
    </Compile>
    <Compile Include="$(MSBuildThisFileDirectory)Issue11869.cs" />
    <Compile Include="$(MSBuildThisFileDirectory)Issue11723.cs" />
    <Compile Include="$(MSBuildThisFileDirectory)Issue11155.cs" />
    <Compile Include="$(MSBuildThisFileDirectory)Issue11643.xaml.cs" />
    <Compile Include="$(MSBuildThisFileDirectory)HeaderFooterShellFlyout.cs" />
    <Compile Include="$(MSBuildThisFileDirectory)Issue12134.cs" />
    <Compile Include="$(MSBuildThisFileDirectory)Issue11963.cs" />
    <Compile Include="$(MSBuildThisFileDirectory)Issue12126.cs" />
    <Compile Include="$(MSBuildThisFileDirectory)Issue11831.xaml.cs" />
    <Compile Include="$(MSBuildThisFileDirectory)Issue11938.xaml.cs">
      <DependentUpon>Issue11938.xaml</DependentUpon>
    </Compile>
    <Compile Include="$(MSBuildThisFileDirectory)Issue11496.xaml.cs">
      <DependentUpon>Issue11496.xaml</DependentUpon>
    </Compile>
    <Compile Include="$(MSBuildThisFileDirectory)Issue11209.xaml.cs">
      <DependentUpon>Issue11209.xaml</DependentUpon>
    </Compile>
    <Compile Include="$(MSBuildThisFileDirectory)Issue10454.cs" />
    <Compile Include="$(MSBuildThisFileDirectory)Issue11081.xaml.cs">
      <DependentUpon>Issue11081.xaml</DependentUpon>
    </Compile>
<<<<<<< HEAD
    <Compile Include="$(MSBuildThisFileDirectory)Issue12454.xaml.cs" />
=======
    <Compile Include="$(MSBuildThisFileDirectory)Issue12374.xaml.cs" />
>>>>>>> 1c817d84
    <Compile Include="$(MSBuildThisFileDirectory)Issue12222.cs" />
    <Compile Include="$(MSBuildThisFileDirectory)Issue12574.cs" />
    <Compile Include="$(MSBuildThisFileDirectory)Issue12777.cs" />
    <Compile Include="$(MSBuildThisFileDirectory)Issue11911.xaml.cs" />
    <Compile Include="$(MSBuildThisFileDirectory)Issue11691.xaml.cs" />
    <Compile Include="$(MSBuildThisFileDirectory)Issue12084.xaml.cs" />
    <Compile Include="$(MSBuildThisFileDirectory)Issue12512.cs" />
  </ItemGroup>
  <ItemGroup>
    <EmbeddedResource Include="$(MSBuildThisFileDirectory)Bugzilla22229.xaml">
      <Generator>MSBuild:UpdateDesignTimeXaml</Generator>
    </EmbeddedResource>
    <EmbeddedResource Include="$(MSBuildThisFileDirectory)Issue10672.xaml">
      <Generator>MSBuild:UpdateDesignTimeXaml</Generator>
    </EmbeddedResource>
    <EmbeddedResource Include="$(MSBuildThisFileDirectory)Issue11931.xaml">
      <Generator>MSBuild:UpdateDesignTimeXaml</Generator>
    </EmbeddedResource>
    <EmbeddedResource Include="$(MSBuildThisFileDirectory)Issue1497.xaml">
      <Generator>MSBuild:UpdateDesignTimeXaml</Generator>
    </EmbeddedResource>
    <EmbeddedResource Include="$(MSBuildThisFileDirectory)Issue1545.xaml">
      <Generator>MSBuild:UpdateDesignTimeXaml</Generator>
    </EmbeddedResource>
    <EmbeddedResource Include="$(MSBuildThisFileDirectory)Issue1554.xaml">
      <Generator>MSBuild:UpdateDesignTimeXaml</Generator>
    </EmbeddedResource>
    <EmbeddedResource Include="$(MSBuildThisFileDirectory)Issue1568.xaml">
      <Generator>MSBuild:UpdateDesignTimeXaml</Generator>
    </EmbeddedResource>
    <EmbeddedResource Include="$(MSBuildThisFileDirectory)Issue1641.xaml">
      <Generator>MSBuild:UpdateDesignTimeXaml</Generator>
    </EmbeddedResource>
    <EmbeddedResource Include="$(MSBuildThisFileDirectory)Issue1653.xaml">
      <Generator>MSBuild:UpdateDesignTimeXaml</Generator>
    </EmbeddedResource>
    <EmbeddedResource Include="$(MSBuildThisFileDirectory)Issue1653v2.xaml">
      <Generator>MSBuild:UpdateDesignTimeXaml</Generator>
    </EmbeddedResource>
    <EmbeddedResource Include="$(MSBuildThisFileDirectory)Issue1712.xaml">
      <Generator>MSBuild:UpdateDesignTimeXaml</Generator>
    </EmbeddedResource>
    <EmbeddedResource Include="$(MSBuildThisFileDirectory)Issue1741.xaml">
      <Generator>MSBuild:UpdateDesignTimeXaml</Generator>
    </EmbeddedResource>
    <EmbeddedResource Include="$(MSBuildThisFileDirectory)Issue1747.xaml">
      <Generator>MSBuild:UpdateDesignTimeXaml</Generator>
    </EmbeddedResource>
    <EmbeddedResource Include="$(MSBuildThisFileDirectory)Issue1766.xaml">
      <Generator>MSBuild:UpdateDesignTimeXaml</Generator>
    </EmbeddedResource>
    <EmbeddedResource Include="$(MSBuildThisFileDirectory)Issue2282.xaml">
      <Generator>MSBuild:UpdateDesignTimeXaml</Generator>
    </EmbeddedResource>
    <EmbeddedResource Include="$(MSBuildThisFileDirectory)Issue2288.xaml">
      <Generator>MSBuild:UpdateDesignTimeXaml</Generator>
    </EmbeddedResource>
    <EmbeddedResource Include="$(MSBuildThisFileDirectory)Issue2289.xaml">
      <Generator>MSBuild:UpdateDesignTimeXaml</Generator>
    </EmbeddedResource>
    <EmbeddedResource Include="$(MSBuildThisFileDirectory)Issue2357.xaml">
      <Generator>MSBuild:UpdateDesignTimeXaml</Generator>
    </EmbeddedResource>
    <EmbeddedResource Include="$(MSBuildThisFileDirectory)Issue2470.xaml">
      <Generator>MSBuild:UpdateDesignTimeXaml</Generator>
    </EmbeddedResource>
    <EmbeddedResource Include="$(MSBuildThisFileDirectory)Issue8207.xaml">
      <SubType>Designer</SubType>
      <Generator>MSBuild:UpdateDesignTimeXaml</Generator>
    </EmbeddedResource>
    <EmbeddedResource Include="$(MSBuildThisFileDirectory)Issue6282.xaml">
      <Generator>MSBuild:UpdateDesignTimeXaml</Generator>
    </EmbeddedResource>
    <EmbeddedResource Include="$(MSBuildThisFileDirectory)Issue2659.xaml">
      <Generator>MSBuild:UpdateDesignTimeXaml</Generator>
    </EmbeddedResource>
    <EmbeddedResource Include="$(MSBuildThisFileDirectory)Issue2951.xaml">
      <Generator>MSBuild:UpdateDesignTimeXaml</Generator>
    </EmbeddedResource>
    <EmbeddedResource Include="$(MSBuildThisFileDirectory)Issue2777.xaml">
      <Generator>MSBuild:UpdateDesignTimeXaml</Generator>
    </EmbeddedResource>
    <EmbeddedResource Include="$(MSBuildThisFileDirectory)Issue3086.xaml">
      <Generator>MSBuild:UpdateDesignTimeXaml</Generator>
    </EmbeddedResource>
    <EmbeddedResource Include="$(MSBuildThisFileDirectory)Bugzilla27318.xaml">
      <Generator>MSBuild:UpdateDesignTimeXaml</Generator>
    </EmbeddedResource>
    <EmbeddedResource Include="$(MSBuildThisFileDirectory)Bugzilla29107.xaml">
      <Generator>MSBuild:UpdateDesignTimeXaml</Generator>
    </EmbeddedResource>
    <EmbeddedResource Include="$(MSBuildThisFileDirectory)Bugzilla26032.xaml">
      <Generator>MSBuild:UpdateDesignTimeXaml</Generator>
    </EmbeddedResource>
    <EmbeddedResource Include="$(MSBuildThisFileDirectory)Bugzilla31967.xaml">
      <Generator>MSBuild:UpdateDesignTimeXaml</Generator>
    </EmbeddedResource>
    <EmbeddedResource Include="$(MSBuildThisFileDirectory)Issue3319.xaml">
      <Generator>MSBuild:UpdateDesignTimeXaml</Generator>
    </EmbeddedResource>
    <EmbeddedResource Include="$(MSBuildThisFileDirectory)Bugzilla32447.xaml">
      <Generator>MSBuild:UpdateDesignTimeXaml</Generator>
    </EmbeddedResource>
    <EmbeddedResource Include="$(MSBuildThisFileDirectory)Bugzilla38827.xaml">
      <SubType>Designer</SubType>
      <Generator>MSBuild:UpdateDesignTimeXaml</Generator>
    </EmbeddedResource>
    <EmbeddedResource Include="$(MSBuildThisFileDirectory)Bugzilla32842.xaml">
      <SubType>Designer</SubType>
      <Generator>MSBuild:UpdateDesignTimeXaml</Generator>
    </EmbeddedResource>
    <EmbeddedResource Include="$(MSBuildThisFileDirectory)Bugzilla39463.xaml">
      <SubType>Designer</SubType>
      <Generator>MSBuild:UpdateDesignTimeXaml</Generator>
    </EmbeddedResource>
    <EmbeddedResource Include="$(MSBuildThisFileDirectory)Bugzilla38416.xaml">
      <SubType>Designer</SubType>
      <Generator>MSBuild:UpdateDesignTimeXaml</Generator>
    </EmbeddedResource>
    <EmbeddedResource Include="$(MSBuildThisFileDirectory)Bugzilla39483.xaml">
      <SubType>Designer</SubType>
      <Generator>MSBuild:UpdateDesignTimeXaml</Generator>
    </EmbeddedResource>
    <EmbeddedResource Include="$(MSBuildThisFileDirectory)Bugzilla39378.xaml">
      <Generator>MSBuild:UpdateDesignTimeXaml</Generator>
    </EmbeddedResource>
    <EmbeddedResource Include="$(MSBuildThisFileDirectory)Bugzilla45284.xaml">
      <Generator>MSBuild:UpdateDesignTimeXaml</Generator>
    </EmbeddedResource>
    <EmbeddedResource Include="$(MSBuildThisFileDirectory)Bugzilla54977.xaml">
      <Generator>MSBuild:UpdateDesignTimeXaml</Generator>
    </EmbeddedResource>
    <EmbeddedResource Include="$(MSBuildThisFileDirectory)Issue4040.xaml">
      <Generator>MSBuild:UpdateDesignTimeXaml</Generator>
    </EmbeddedResource>
    <EmbeddedResource Include="$(MSBuildThisFileDirectory)Issue8787.xaml" />
    <EmbeddedResource Include="$(MSBuildThisFileDirectory)Issue9771.xaml">
      <SubType>Designer</SubType>
      <Generator>MSBuild:UpdateDesignTimeXaml</Generator>
    </EmbeddedResource>
    <EmbeddedResource Include="$(MSBuildThisFileDirectory)VisualControlsPage.xaml">
      <SubType>Designer</SubType>
      <Generator>MSBuild:UpdateDesignTimeXaml</Generator>
    </EmbeddedResource>
    <EmbeddedResource Include="$(MSBuildThisFileDirectory)Issue4356.xaml">
      <Generator>MSBuild:UpdateDesignTimeXaml</Generator>
    </EmbeddedResource>
    <EmbeddedResource Include="$(MSBuildThisFileDirectory)Issue7035.xaml">
      <SubType>Designer</SubType>
      <Generator>MSBuild:UpdateDesignTimeXaml</Generator>
    </EmbeddedResource>
    <EmbeddedResource Include="$(MSBuildThisFileDirectory)Issue7525.xaml">
      <Generator>UpdateDesignTimeXaml</Generator>
    </EmbeddedResource>
    <EmbeddedResource Include="$(MSBuildThisFileDirectory)Issue7886.xaml">
      <Generator>MSBuild:UpdateDesignTimeXaml</Generator>
    </EmbeddedResource>
    <EmbeddedResource Include="$(MSBuildThisFileDirectory)Issue6932.xaml" />
    <EmbeddedResource Include="$(MSBuildThisFileDirectory)Issue6932_emptyviewtemplate.xaml" />
    <EmbeddedResource Include="$(MSBuildThisFileDirectory)Issue6932_emptyviewstring.xaml" />
    <EmbeddedResource Include="$(MSBuildThisFileDirectory)Issue8417.xaml" />
    <EmbeddedResource Include="$(MSBuildThisFileDirectory)Issue8557.xaml" />
    <EmbeddedResource Include="$(MSBuildThisFileDirectory)Issue7813.xaml" />
    <EmbeddedResource Include="$(MSBuildThisFileDirectory)Issue8638.xaml" />
    <EmbeddedResource Include="$(MSBuildThisFileDirectory)Issue8779.xaml" />
    <EmbeddedResource Include="$(MSBuildThisFileDirectory)Issue8781.xaml" />
    <EmbeddedResource Include="$(MSBuildThisFileDirectory)Issue8782.xaml" />
    <EmbeddedResource Include="$(MSBuildThisFileDirectory)Issue8326.xaml" />
    <EmbeddedResource Include="$(MSBuildThisFileDirectory)Issue8449.xaml" />
    <EmbeddedResource Include="$(MSBuildThisFileDirectory)Issue7924.xaml" />
    <EmbeddedResource Include="$(MSBuildThisFileDirectory)Issue7856_1.xaml">
      <SubType>Designer</SubType>
      <Generator>MSBuild:UpdateDesignTimeXaml</Generator>
    </EmbeddedResource>
    <EmbeddedResource Include="$(MSBuildThisFileDirectory)Issue9734.xaml">
      <Generator>MSBuild:UpdateDesignTimeXaml</Generator>
    </EmbeddedResource>
    <EmbeddedResource Include="$(MSBuildThisFileDirectory)Issue8767.xaml">
      <Generator>MSBuild:UpdateDesignTimeXaml</Generator>
    </EmbeddedResource>
    <EmbeddedResource Include="$(MSBuildThisFileDirectory)Issue8778.xaml">
      <Generator>MSBuild:UpdateDesignTimeXaml</Generator>
    </EmbeddedResource>
    <EmbeddedResource Include="$(MSBuildThisFileDirectory)Issue9646.xaml">
      <Generator>MSBuild:UpdateDesignTimeXaml</Generator>
    </EmbeddedResource>
    <EmbeddedResource Include="$(MSBuildThisFileDirectory)Issue9735.xaml">
      <SubType>Designer</SubType>
      <Generator>MSBuild:UpdateDesignTimeXaml</Generator>
    </EmbeddedResource>
    <EmbeddedResource Include="$(MSBuildThisFileDirectory)Issue9305.xaml">
      <SubType>Designer</SubType>
      <Generator>MSBuild:UpdateDesignTimeXaml</Generator>
    </EmbeddedResource>
    <EmbeddedResource Include="$(MSBuildThisFileDirectory)Issue9588.xaml">
      <Generator>MSBuild:UpdateDesignTimeXaml</Generator>
    </EmbeddedResource>
    <EmbeddedResource Include="$(MSBuildThisFileDirectory)Issue9326.xaml">
      <Generator>MSBuild:UpdateDesignTimeXaml</Generator>
    </EmbeddedResource>
    <EmbeddedResource Include="$(MSBuildThisFileDirectory)Issue8689.xaml">
      <Generator>MSBuild:UpdateDesignTimeXaml</Generator>
    </EmbeddedResource>
    <EmbeddedResource Include="$(MSBuildThisFileDirectory)Issue9417.xaml">
      <Generator>MSBuild:UpdateDesignTimeXaml</Generator>
    </EmbeddedResource>
    <EmbeddedResource Include="$(MSBuildThisFileDirectory)Issue8958.xaml">
      <Generator>MSBuild:UpdateDesignTimeXaml</Generator>
    </EmbeddedResource>
    <EmbeddedResource Include="$(MSBuildThisFileDirectory)Issue10679.xaml">
      <SubType>Designer</SubType>
      <Generator>MSBuild:UpdateDesignTimeXaml</Generator>
    </EmbeddedResource>
    <EmbeddedResource Include="$(MSBuildThisFileDirectory)Issue10735.xaml">
      <Generator>MSBuild:UpdateDesignTimeXaml</Generator>
    </EmbeddedResource>
    <EmbeddedResource Include="$(MSBuildThisFileDirectory)Issue10477.xaml">
      <SubType>Designer</SubType>
      <Generator>MSBuild:UpdateDesignTimeXaml</Generator>
    </EmbeddedResource>
    <EmbeddedResource Include="$(MSBuildThisFileDirectory)Issue10875.xaml">
      <SubType>Designer</SubType>
      <Generator>MSBuild:UpdateDesignTimeXaml</Generator>
    </EmbeddedResource>
    <EmbeddedResource Include="$(MSBuildThisFileDirectory)Issue9827.xaml">
      <SubType>Designer</SubType>
      <Generator>MSBuild:UpdateDesignTimeXaml</Generator>
    </EmbeddedResource>
    <EmbeddedResource Include="$(MSBuildThisFileDirectory)Issue9711.xaml" />
    <EmbeddedResource Include="$(MSBuildThisFileDirectory)Issue10166.xaml">
      <SubType>Designer</SubType>
      <Generator>MSBuild:UpdateDesignTimeXaml</Generator>
    </EmbeddedResource>
    <EmbeddedResource Include="$(MSBuildThisFileDirectory)Issue10422.xaml">
      <Generator>MSBuild:UpdateDesignTimeXaml</Generator>
    </EmbeddedResource>
    <EmbeddedResource Include="$(MSBuildThisFileDirectory)Issue9990.xaml">
      <Generator>MSBuild:UpdateDesignTimeXaml</Generator>
    </EmbeddedResource>
    <EmbeddedResource Include="$(MSBuildThisFileDirectory)Issue9774.xaml">
      <SubType>Designer</SubType>
      <Generator>MSBuild:UpdateDesignTimeXaml</Generator>
    </EmbeddedResource>
    <EmbeddedResource Include="$(MSBuildThisFileDirectory)Issue10024.xaml">
      <SubType>Designer</SubType>
      <Generator>MSBuild:UpdateDesignTimeXaml</Generator>
    </EmbeddedResource>
    <EmbeddedResource Include="$(MSBuildThisFileDirectory)Issue10348.xaml">
      <Generator>MSBuild:UpdateDesignTimeXaml</Generator>
    </EmbeddedResource>
    <EmbeddedResource Include="$(MSBuildThisFileDirectory)Issue10333.xaml">
      <Generator>MSBuild:UpdateDesignTimeXaml</Generator>
    </EmbeddedResource>
    <EmbeddedResource Include="$(MSBuildThisFileDirectory)Issue9555.xaml">
      <Generator>MSBuild:UpdateDesignTimeXaml</Generator>
    </EmbeddedResource>
    <EmbeddedResource Include="$(MSBuildThisFileDirectory)Issue10865.xaml">
      <Generator>MSBuild:UpdateDesignTimeXaml</Generator>
    </EmbeddedResource>
    <EmbeddedResource Include="$(MSBuildThisFileDirectory)Issue11190.xaml">
      <Generator>MSBuild:UpdateDesignTimeXaml</Generator>
    </EmbeddedResource>
    <EmbeddedResource Include="$(MSBuildThisFileDirectory)RectTest.xaml">
      <Generator>MSBuild:UpdateDesignTimeXaml</Generator>
    </EmbeddedResource>
    <EmbeddedResource Include="$(MSBuildThisFileDirectory)Issue11050.xaml">
      <Generator>MSBuild:UpdateDesignTimeXaml</Generator>
    </EmbeddedResource>
    <EmbeddedResource Include="$(MSBuildThisFileDirectory)Issue10908.xaml">
      <Generator>MSBuild:UpdateDesignTimeXaml</Generator>
    </EmbeddedResource>
    <EmbeddedResource Include="$(MSBuildThisFileDirectory)Issue11113.xaml">
      <Generator>MSBuild:UpdateDesignTimeXaml</Generator>
    </EmbeddedResource>
    <EmbeddedResource Include="$(MSBuildThisFileDirectory)Issue11120.xaml">
      <Generator>MSBuild:UpdateDesignTimeXaml</Generator>
    </EmbeddedResource>
    <EmbeddedResource Include="$(MSBuildThisFileDirectory)Issue11333.xaml">
      <Generator>MSBuild:UpdateDesignTimeXaml</Generator>
    </EmbeddedResource>
    <EmbeddedResource Include="$(MSBuildThisFileDirectory)Issue11413.xaml">
      <Generator>MSBuild:UpdateDesignTimeXaml</Generator>
    </EmbeddedResource>
    <EmbeddedResource Include="$(MSBuildThisFileDirectory)Issue11224.xaml">
      <Generator>MSBuild:UpdateDesignTimeXaml</Generator>
    </EmbeddedResource>
    <EmbeddedResource Include="$(MSBuildThisFileDirectory)Issue11374.xaml">
      <Generator>MSBuild:UpdateDesignTimeXaml</Generator>
    </EmbeddedResource>
    <EmbeddedResource Include="$(MSBuildThisFileDirectory)Issue11262.xaml">
      <Generator>MSBuild:UpdateDesignTimeXaml</Generator>
    </EmbeddedResource>
    <EmbeddedResource Include="$(MSBuildThisFileDirectory)Issue11547.xaml">
      <Generator>MSBuild:UpdateDesignTimeXaml</Generator>
    </EmbeddedResource>
    <EmbeddedResource Include="$(MSBuildThisFileDirectory)Issue11572.xaml">
      <Generator>MSBuild:UpdateDesignTimeXaml</Generator>
    </EmbeddedResource>
    <EmbeddedResource Include="$(MSBuildThisFileDirectory)Issue11571.xaml">
      <Generator>MSBuild:UpdateDesignTimeXaml</Generator>
    </EmbeddedResource>
    <EmbeddedResource Include="$(MSBuildThisFileDirectory)Issue11715.xaml">
      <Generator>MSBuild:UpdateDesignTimeXaml</Generator>
    </EmbeddedResource>
    <EmbeddedResource Include="$(MSBuildThisFileDirectory)Issue11875.xaml">
      <Generator>MSBuild:UpdateDesignTimeXaml</Generator>
    </EmbeddedResource>
    <EmbeddedResource Include="$(MSBuildThisFileDirectory)Issue11653.xaml">
      <Generator>MSBuild:UpdateDesignTimeXaml</Generator>
    </EmbeddedResource>
    <EmbeddedResource Include="$(MSBuildThisFileDirectory)Issue11737.xaml">
      <Generator>MSBuild:UpdateDesignTimeXaml</Generator>
    </EmbeddedResource>
    <EmbeddedResource Include="$(MSBuildThisFileDirectory)Issue11764.xaml">
      <Generator>MSBuild:UpdateDesignTimeXaml</Generator>
    </EmbeddedResource>
    <EmbeddedResource Include="$(MSBuildThisFileDirectory)Issue11573.xaml">
      <Generator>MSBuild:UpdateDesignTimeXaml</Generator>
    </EmbeddedResource>
    <EmbeddedResource Include="$(MSBuildThisFileDirectory)Issue11496.xaml">
      <Generator>MSBuild:UpdateDesignTimeXaml</Generator>
    </EmbeddedResource>
    <EmbeddedResource Include="$(MSBuildThisFileDirectory)Issue11643.xaml">
      <Generator>MSBuild:UpdateDesignTimeXaml</Generator>
    </EmbeddedResource>
    <EmbeddedResource Include="$(MSBuildThisFileDirectory)Issue11938.xaml">
      <Generator>MSBuild:UpdateDesignTimeXaml</Generator>
    </EmbeddedResource>
    <EmbeddedResource Include="$(MSBuildThisFileDirectory)Issue11209.xaml">
      <Generator>MSBuild:UpdateDesignTimeXaml</Generator>
    </EmbeddedResource>
    <EmbeddedResource Include="$(MSBuildThisFileDirectory)Issue11831.xaml">
      <Generator>MSBuild:UpdateDesignTimeXaml</Generator>
    </EmbeddedResource>
    <EmbeddedResource Include="$(MSBuildThisFileDirectory)Issue11081.xaml">
      <Generator>MSBuild:UpdateDesignTimeXaml</Generator>
    </EmbeddedResource>
<<<<<<< HEAD
    <EmbeddedResource Include="$(MSBuildThisFileDirectory)Issue12454.xaml">
=======
    <EmbeddedResource Include="$(MSBuildThisFileDirectory)Issue12374.xaml">
>>>>>>> 1c817d84
      <Generator>MSBuild:UpdateDesignTimeXaml</Generator>
    </EmbeddedResource>
    <EmbeddedResource Include="$(MSBuildThisFileDirectory)Issue11911.xaml">
      <Generator>MSBuild:UpdateDesignTimeXaml</Generator>
    </EmbeddedResource>
    <EmbeddedResource Include="$(MSBuildThisFileDirectory)Issue11691.xaml">
      <Generator>MSBuild:UpdateDesignTimeXaml</Generator>
    </EmbeddedResource>
    <EmbeddedResource Include="$(MSBuildThisFileDirectory)Issue12084.xaml">
      <Generator>MSBuild:UpdateDesignTimeXaml</Generator>
    </EmbeddedResource>
  </ItemGroup>
  <ItemGroup>
    <EmbeddedResource Include="$(MSBuildThisFileDirectory)Bugzilla27417Xaml.xaml">
      <SubType>Designer</SubType>
      <Generator>MSBuild:UpdateDesignTimeXaml</Generator>
    </EmbeddedResource>
  </ItemGroup>
  <ItemGroup>
    <EmbeddedResource Include="$(MSBuildThisFileDirectory)Bugzilla23942.xaml">
      <SubType>Designer</SubType>
      <Generator>MSBuild:UpdateDesignTimeXaml</Generator>
    </EmbeddedResource>
  </ItemGroup>
  <ItemGroup>
    <EmbeddedResource Include="$(MSBuildThisFileDirectory)Bugzilla39636.xaml">
      <SubType>Designer</SubType>
      <Generator>MSBuild:UpdateDesignTimeXaml</Generator>
    </EmbeddedResource>
  </ItemGroup>
  <ItemGroup>
    <EmbeddedResource Include="$(MSBuildThisFileDirectory)PlatformSpecifics_iOSTranslucentNavBarX.xaml">
      <SubType>Designer</SubType>
      <Generator>MSBuild:UpdateDesignTimeXaml</Generator>
    </EmbeddedResource>
  </ItemGroup>
  <ItemGroup>
    <EmbeddedResource Include="$(MSBuildThisFileDirectory)Bugzilla42069_Page.xaml">
      <SubType>Designer</SubType>
      <Generator>MSBuild:UpdateDesignTimeXaml</Generator>
    </EmbeddedResource>
  </ItemGroup>
  <ItemGroup>
    <EmbeddedResource Include="$(MSBuildThisFileDirectory)Bugzilla51642.xaml">
      <SubType>Designer</SubType>
      <Generator>MSBuild:UpdateDesignTimeXaml</Generator>
    </EmbeddedResource>
  </ItemGroup>
  <ItemGroup>
    <EmbeddedResource Include="$(MSBuildThisFileDirectory)Bugzilla45722Xaml0.xaml">
      <SubType>Designer</SubType>
      <Generator>MSBuild:UpdateDesignTimeXaml</Generator>
    </EmbeddedResource>
  </ItemGroup>
  <ItemGroup>
    <EmbeddedResource Include="$(MSBuildThisFileDirectory)GitHub1331.xaml">
      <SubType>Designer</SubType>
      <Generator>MSBuild:UpdateDesignTimeXaml</Generator>
    </EmbeddedResource>
  </ItemGroup>
  <ItemGroup>
    <EmbeddedResource Include="$(MSBuildThisFileDirectory)Bugzilla60045.xaml">
      <SubType>Designer</SubType>
      <Generator>MSBuild:UpdateDesignTimeXaml</Generator>
    </EmbeddedResource>
  </ItemGroup>
  <ItemGroup>
    <EmbeddedResource Include="$(MSBuildThisFileDirectory)Issue2625.xaml">
      <SubType>Designer</SubType>
      <Generator>MSBuild:UpdateDesignTimeXaml</Generator>
    </EmbeddedResource>
  </ItemGroup>
  <ItemGroup>
    <Folder Include="$(MSBuildThisFileDirectory)Controls\" />
    <EmbeddedResource Include="$(MSBuildThisFileDirectory)Issue2858.xaml">
      <SubType>Designer</SubType>
      <Generator>MSBuild:UpdateDesignTimeXaml</Generator>
    </EmbeddedResource>
  </ItemGroup>
  <ItemGroup>
    <EmbeddedResource Include="$(MSBuildThisFileDirectory)Issue1588.xaml">
      <SubType>Designer</SubType>
      <Generator>MSBuild:UpdateDesignTimeXaml</Generator>
    </EmbeddedResource>
  </ItemGroup>
  <ItemGroup>
    <EmbeddedResource Include="$(MSBuildThisFileDirectory)Bugzilla60787.xaml">
      <SubType>Designer</SubType>
      <Generator>MSBuild:UpdateDesignTimeXaml</Generator>
    </EmbeddedResource>
  </ItemGroup>
  <ItemGroup>
    <EmbeddedResource Include="$(MSBuildThisFileDirectory)Issue3979.xaml">
      <SubType>Designer</SubType>
      <Generator>MSBuild:UpdateDesignTimeXaml</Generator>
    </EmbeddedResource>
  </ItemGroup>
  <ItemGroup>
    <EmbeddedResource Include="$(MSBuildThisFileDirectory)Issue7167.xaml">
      <SubType>Designer</SubType>
      <Generator>MSBuild:UpdateDesignTimeXaml</Generator>
    </EmbeddedResource>
  </ItemGroup>
  <ItemGroup>
    <EmbeddedResource Include="$(MSBuildThisFileDirectory)Issue4194.xaml">
      <SubType>Designer</SubType>
      <Generator>MSBuild:UpdateDesignTimeXaml</Generator>
    </EmbeddedResource>
  </ItemGroup>
  <ItemGroup>
    <EmbeddedResource Include="$(MSBuildThisFileDirectory)Issue4360.xaml">
      <SubType>Designer</SubType>
      <Generator>MSBuild:UpdateDesignTimeXaml</Generator>
    </EmbeddedResource>
  </ItemGroup>
  <ItemGroup>
    <EmbeddedResource Include="$(MSBuildThisFileDirectory)Issue5057.xaml">
      <SubType>Designer</SubType>
      <Generator>MSBuild:UpdateDesignTimeXaml</Generator>
    </EmbeddedResource>
  </ItemGroup>
  <ItemGroup>
    <EmbeddedResource Include="$(MSBuildThisFileDirectory)Issue5003.xaml">
      <SubType>Designer</SubType>
      <Generator>MSBuild:UpdateDesignTimeXaml</Generator>
    </EmbeddedResource>
  </ItemGroup>
  <ItemGroup>
    <EmbeddedResource Include="$(MSBuildThisFileDirectory)CollectionViewBindingErrors.xaml">
      <SubType>Designer</SubType>
      <Generator>MSBuild:UpdateDesignTimeXaml</Generator>
    </EmbeddedResource>
  </ItemGroup>
  <ItemGroup>
    <EmbeddedResource Include="$(MSBuildThisFileDirectory)Github3847.xaml">
      <SubType>Designer</SubType>
      <Generator>MSBuild:UpdateDesignTimeXaml</Generator>
    </EmbeddedResource>
  </ItemGroup>
  <ItemGroup>
    <EmbeddedResource Include="$(MSBuildThisFileDirectory)Issue4684.xaml">
      <SubType>Designer</SubType>
      <Generator>MSBuild:UpdateDesignTimeXaml</Generator>
    </EmbeddedResource>
  </ItemGroup>
  <ItemGroup>
    <EmbeddedResource Include="$(MSBuildThisFileDirectory)_TemplateMarkup.xaml">
      <SubType>Designer</SubType>
      <Generator>MSBuild:UpdateDesignTimeXaml</Generator>
    </EmbeddedResource>
    <EmbeddedResource Include="$(MSBuildThisFileDirectory)Issue5801.xaml">
      <SubType>Designer</SubType>
      <Generator>MSBuild:UpdateDesignTimeXaml</Generator>
    </EmbeddedResource>
    <EmbeddedResource Include="$(MSBuildThisFileDirectory)A11yTabIndex.xaml">
      <SubType>Designer</SubType>
      <Generator>MSBuild:UpdateDesignTimeXaml</Generator>
    </EmbeddedResource>
  </ItemGroup>
  <ItemGroup>
    <EmbeddedResource Include="$(MSBuildThisFileDirectory)Issue4915.xaml">
      <SubType>Designer</SubType>
      <Generator>MSBuild:UpdateDesignTimeXaml</Generator>
    </EmbeddedResource>
  </ItemGroup>
  <ItemGroup>
    <EmbeddedResource Include="$(MSBuildThisFileDirectory)Issue5949_1.xaml">
      <SubType>Designer</SubType>
      <Generator>MSBuild:UpdateDesignTimeXaml</Generator>
    </EmbeddedResource>
  </ItemGroup>
  <ItemGroup>
    <EmbeddedResource Include="$(MSBuildThisFileDirectory)Issue5949_2.xaml">
      <SubType>Designer</SubType>
      <Generator>MSBuild:UpdateDesignTimeXaml</Generator>
    </EmbeddedResource>
  </ItemGroup>
  <ItemGroup>
    <EmbeddedResource Include="$(MSBuildThisFileDirectory)Issue4992.xaml">
      <SubType>Designer</SubType>
      <Generator>MSBuild:UpdateDesignTimeXaml</Generator>
    </EmbeddedResource>
  </ItemGroup>
  <ItemGroup>
    <EmbeddedResource Include="$(MSBuildThisFileDirectory)Issue6130.xaml">
      <SubType>Designer</SubType>
      <Generator>MSBuild:UpdateDesignTimeXaml</Generator>
    </EmbeddedResource>
  </ItemGroup>
  <ItemGroup>
    <Compile Update="$(MSBuildThisFileDirectory)Issue6130.xaml.cs">
      <DependentUpon>Issue6130.xaml</DependentUpon>
    </Compile>
    <Compile Update="$(MSBuildThisFileDirectory)Issue6644.xaml.cs">
      <DependentUpon>Issue6644.xaml</DependentUpon>
    </Compile>
    <Compile Update="$(MSBuildThisFileDirectory)Issue6254.xaml.cs">
      <DependentUpon>Issue6254.xaml</DependentUpon>
    </Compile>
    <Compile Update="$(MSBuildThisFileDirectory)Issue5749.xaml.cs">
      <DependentUpon>Issue5749.xaml</DependentUpon>
    </Compile>
    <Compile Update="$(MSBuildThisFileDirectory)Issue5108.xaml.cs">
      <DependentUpon>Issue5108.xaml</DependentUpon>
    </Compile>
    <Compile Update="$(MSBuildThisFileDirectory)Issue7357.xaml.cs">
      <DependentUpon>Issue7357.xaml</DependentUpon>
    </Compile>
    <Compile Update="$(MSBuildThisFileDirectory)Issue7792.xaml.cs">
      <DependentUpon>Issue7792.xaml</DependentUpon>
    </Compile>
    <Compile Update="$(MSBuildThisFileDirectory)Issue7789.xaml.cs">
      <DependentUpon>Issue7789.xaml</DependentUpon>
    </Compile>
    <Compile Update="$(MSBuildThisFileDirectory)Issue7519Xaml.xaml.cs">
      <DependentUpon>Issue7519Xaml.xaml</DependentUpon>
    </Compile>
    <Compile Update="$(MSBuildThisFileDirectory)Issue7817.xaml.cs">
      <DependentUpon>Issue7817.xaml</DependentUpon>
    </Compile>
    <Compile Update="$(MSBuildThisFileDirectory)Issue7519Xaml.xaml.cs">
      <DependentUpon>Issue7519Xaml.xaml</DependentUpon>
    </Compile>
    <Compile Update="$(MSBuildThisFileDirectory)Issue5354.xaml.cs">
      <DependentUpon>Issue5354.xaml</DependentUpon>
    </Compile>
    <Compile Update="$(MSBuildThisFileDirectory)Issue7621.xaml.cs">
      <DependentUpon>Issue7621.xaml</DependentUpon>
    </Compile>
    <Compile Update="$(MSBuildThisFileDirectory)Issue7512.xaml.cs">
      <DependentUpon>Issue7512.xaml</DependentUpon>
    </Compile>
    <Compile Update="$(MSBuildThisFileDirectory)Issue7593.xaml.cs">
      <DependentUpon>Issue7593.xaml</DependentUpon>
    </Compile>
    <Compile Update="$(MSBuildThisFileDirectory)Issue7758.xaml.cs">
      <DependentUpon>Issue7758.xaml</DependentUpon>
    </Compile>
    <Compile Update="$(MSBuildThisFileDirectory)Issue7943.xaml.cs">
      <DependentUpon>Issue7943.xaml</DependentUpon>
    </Compile>
    <Compile Update="$(MSBuildThisFileDirectory)Issue7993.xaml.cs">
      <DependentUpon>Issue7993.xaml</DependentUpon>
    </Compile>
    <Compile Update="$(MSBuildThisFileDirectory)Issue7865.xaml.cs">
      <DependentUpon>Issue7865.xaml</DependentUpon>
    </Compile>
    <Compile Update="$(MSBuildThisFileDirectory)Issue8263.xaml.cs">
      <DependentUpon>Issue8263.xaml</DependentUpon>
    </Compile>
    <Compile Update="$(MSBuildThisFileDirectory)Issue8508.xaml.cs">
      <DependentUpon>Issue8508.xaml</DependentUpon>
    </Compile>
  </ItemGroup>
  <ItemGroup>
    <EmbeddedResource Include="$(MSBuildThisFileDirectory)Issue1455.xaml">
      <SubType>Designer</SubType>
      <Generator>MSBuild:UpdateDesignTimeXaml</Generator>
    </EmbeddedResource>
    <EmbeddedResource Include="$(MSBuildThisFileDirectory)Issue5268.xaml">
      <SubType>Designer</SubType>
      <Generator>MSBuild:UpdateDesignTimeXaml</Generator>
    </EmbeddedResource>
  </ItemGroup>
  <ItemGroup>
    <EmbeddedResource Include="$(MSBuildThisFileDirectory)Issue5046.xaml">
      <SubType>Designer</SubType>
      <Generator>MSBuild:UpdateDesignTimeXaml</Generator>
    </EmbeddedResource>
  </ItemGroup>
  <ItemGroup>
    <EmbeddedResource Include="$(MSBuildThisFileDirectory)Issue6644.xaml">
    </EmbeddedResource>
    <EmbeddedResource Include="$(MSBuildThisFileDirectory)Github5623.xaml">
      <SubType>Designer</SubType>
      <Generator>MSBuild:UpdateDesignTimeXaml</Generator>
    </EmbeddedResource>
    <EmbeddedResource Include="$(MSBuildThisFileDirectory)Issue3798.xaml">
      <SubType>Designer</SubType>
      <Generator>MSBuild:UpdateDesignTimeXaml</Generator>
    </EmbeddedResource>
  </ItemGroup>
  <ItemGroup>
    <EmbeddedResource Include="$(MSBuildThisFileDirectory)Issue5749.xaml">
      <SubType>Designer</SubType>
      <Generator>MSBuild:UpdateDesignTimeXaml</Generator>
    </EmbeddedResource>
  </ItemGroup>
  <ItemGroup>
    <EmbeddedResource Include="$(MSBuildThisFileDirectory)Issue5108.xaml">
      <SubType>Designer</SubType>
      <Generator>MSBuild:UpdateDesignTimeXaml</Generator>
    </EmbeddedResource>
  </ItemGroup>
  <ItemGroup>
    <EmbeddedResource Include="$(MSBuildThisFileDirectory)Issue7357.xaml">
      <SubType>Designer</SubType>
      <Generator>MSBuild:UpdateDesignTimeXaml</Generator>
    </EmbeddedResource>
  </ItemGroup>
  <ItemGroup>
    <EmbeddedResource Include="$(MSBuildThisFileDirectory)Issue7519Xaml.xaml">
      <SubType>Designer</SubType>
      <Generator>MSBuild:UpdateDesignTimeXaml</Generator>
    </EmbeddedResource>
  </ItemGroup>
  <ItemGroup>
    <EmbeddedResource Include="$(MSBuildThisFileDirectory)Issue7621.xaml">
      <SubType>Designer</SubType>
      <Generator>MSBuild:UpdateDesignTimeXaml</Generator>
    </EmbeddedResource>
  </ItemGroup>
  <ItemGroup>
    <EmbeddedResource Include="$(MSBuildThisFileDirectory)Issue7512.xaml">
      <SubType>Designer</SubType>
      <Generator>MSBuild:UpdateDesignTimeXaml</Generator>
    </EmbeddedResource>
  </ItemGroup>
  <ItemGroup>
    <EmbeddedResource Include="$(MSBuildThisFileDirectory)Issue5354.xaml">
      <SubType>Designer</SubType>
      <Generator>MSBuild:UpdateDesignTimeXaml</Generator>
    </EmbeddedResource>
  </ItemGroup>
  <ItemGroup>
    <EmbeddedResource Include="$(MSBuildThisFileDirectory)Issue4459.xaml">
      <SubType>Designer</SubType>
      <Generator>MSBuild:UpdateDesignTimeXaml</Generator>
    </EmbeddedResource>
  </ItemGroup>
  <ItemGroup>
    <EmbeddedResource Include="$(MSBuildThisFileDirectory)Issue7593.xaml">
      <SubType>Designer</SubType>
      <Generator>MSBuild:UpdateDesignTimeXaml</Generator>
    </EmbeddedResource>
    <EmbeddedResource Include="$(MSBuildThisFileDirectory)Issue7789.xaml">
      <SubType>Designer</SubType>
      <Generator>MSBuild:UpdateDesignTimeXaml</Generator>
    </EmbeddedResource>
  </ItemGroup>
  <ItemGroup>
    <EmbeddedResource Include="$(MSBuildThisFileDirectory)Issue7865.xaml">
      <SubType>Designer</SubType>
      <Generator>MSBuild:UpdateDesignTimeXaml</Generator>
    </EmbeddedResource>
  </ItemGroup>
  <ItemGroup>
    <EmbeddedResource Include="$(MSBuildThisFileDirectory)Issue7792.xaml">
      <SubType>Designer</SubType>
      <Generator>MSBuild:UpdateDesignTimeXaml</Generator>
    </EmbeddedResource>
    <EmbeddedResource Include="$(MSBuildThisFileDirectory)Issue7758.xaml">
      <SubType>Designer</SubType>
      <Generator>MSBuild:UpdateDesignTimeXaml</Generator>
    </EmbeddedResource>
  </ItemGroup>
  <ItemGroup>
    <EmbeddedResource Include="$(MSBuildThisFileDirectory)Issue7817.xaml">
      <SubType>Designer</SubType>
      <Generator>MSBuild:UpdateDesignTimeXaml</Generator>
    </EmbeddedResource>
    <EmbeddedResource Include="$(MSBuildThisFileDirectory)Issue7943.xaml">
      <SubType>Designer</SubType>
      <Generator>MSBuild:UpdateDesignTimeXaml</Generator>
    </EmbeddedResource>
  </ItemGroup>
  <ItemGroup>
    <EmbeddedResource Include="$(MSBuildThisFileDirectory)Issue7993.xaml">
      <SubType>Designer</SubType>
      <Generator>MSBuild:UpdateDesignTimeXaml</Generator>
    </EmbeddedResource>
  </ItemGroup>
  <ItemGroup>
    <EmbeddedResource Include="$(MSBuildThisFileDirectory)Issue7803.xaml">
      <SubType>Designer</SubType>
      <Generator>MSBuild:UpdateDesignTimeXaml</Generator>
    </EmbeddedResource>
  </ItemGroup>
  <ItemGroup>
    <EmbeddedResource Include="$(MSBuildThisFileDirectory)Issue5577.xaml">
      <SubType>Designer</SubType>
      <Generator>MSBuild:UpdateDesignTimeXaml</Generator>
    </EmbeddedResource>
  </ItemGroup>
  <ItemGroup>
    <EmbeddedResource Include="$(MSBuildThisFileDirectory)Issue8263.xaml">
      <Generator>MSBuild:UpdateDesignTimeXaml</Generator>
    </EmbeddedResource>
  </ItemGroup>
  <ItemGroup>
    <EmbeddedResource Include="$(MSBuildThisFileDirectory)Issue7048.xaml">
      <SubType>Designer</SubType>
      <Generator>MSBuild:UpdateDesignTimeXaml</Generator>
    </EmbeddedResource>
  </ItemGroup>
  <ItemGroup>
    <EmbeddedResource Include="$(MSBuildThisFileDirectory)Issue8529_1.xaml">
      <Generator>MSBuild:UpdateDesignTimeXaml</Generator>
    </EmbeddedResource>
  </ItemGroup>
  <ItemGroup>
    <EmbeddedResource Include="$(MSBuildThisFileDirectory)Issue6693.xaml">
      <SubType>Designer</SubType>
      <Generator>MSBuild:UpdateDesignTimeXaml</Generator>
    </EmbeddedResource>
  </ItemGroup>
  <ItemGroup>
    <EmbeddedResource Include="$(MSBuildThisFileDirectory)Issue8508.xaml">
      <SubType>Designer</SubType>
      <Generator>MSBuild:UpdateDesignTimeXaml</Generator>
    </EmbeddedResource>
  </ItemGroup>
  <ItemGroup>
    <EmbeddedResource Include="$(MSBuildThisFileDirectory)Issue4744.xaml">
      <SubType>Designer</SubType>
      <Generator>MSBuild:UpdateDesignTimeXaml</Generator>
    </EmbeddedResource>
  </ItemGroup>
  <ItemGroup>
    <EmbeddedResource Include="$(MSBuildThisFileDirectory)Issue3228.xaml">
      <SubType>Designer</SubType>
      <Generator>MSBuild:UpdateDesignTimeXaml</Generator>
    </EmbeddedResource>
  </ItemGroup>
  <ItemGroup>
    <EmbeddedResource Include="$(MSBuildThisFileDirectory)Issue2172.xaml">
      <SubType>Designer</SubType>
      <Generator>MSBuild:UpdateDesignTimeXaml</Generator>
    </EmbeddedResource>
    <EmbeddedResource Include="$(MSBuildThisFileDirectory)Issue8902.xaml">
      <SubType>Designer</SubType>
      <Generator>MSBuild:UpdateDesignTimeXaml</Generator>
    </EmbeddedResource>
    <EmbeddedResource Include="$(MSBuildThisFileDirectory)Issue9682.xaml">
      <SubType>Designer</SubType>
      <Generator>MSBuild:UpdateDesignTimeXaml</Generator>
    </EmbeddedResource>
  </ItemGroup>
  <ItemGroup>
    <EmbeddedResource Include="$(MSBuildThisFileDirectory)Issue6403.xaml">
      <SubType>Designer</SubType>
      <Generator>MSBuild:UpdateDesignTimeXaml</Generator>
    </EmbeddedResource>
    <EmbeddedResource Include="$(MSBuildThisFileDirectory)Issue9196.xaml">
      <SubType>Designer</SubType>
      <Generator>MSBuild:UpdateDesignTimeXaml</Generator>
    </EmbeddedResource>
  </ItemGroup>
  <ItemGroup>
    <EmbeddedResource Include="$(MSBuildThisFileDirectory)Issue6184.xaml">
      <SubType>Designer</SubType>
      <Generator>MSBuild:UpdateDesignTimeXaml</Generator>
    </EmbeddedResource>
  </ItemGroup>
  <ItemGroup>
    <EmbeddedResource Include="$(MSBuildThisFileDirectory)Issue8715.xaml">
      <SubType>Designer</SubType>
      <Generator>MSBuild:UpdateDesignTimeXaml</Generator>
    </EmbeddedResource>
    <EmbeddedResource Include="$(MSBuildThisFileDirectory)Issue9783.xaml">
      <SubType>Designer</SubType>
      <Generator>MSBuild:UpdateDesignTimeXaml</Generator>
    </EmbeddedResource>
  </ItemGroup>
  <ItemGroup>
    <EmbeddedResource Include="$(MSBuildThisFileDirectory)Issue8308.xaml">
      <SubType>Designer</SubType>
      <Generator>MSBuild:UpdateDesignTimeXaml</Generator>
    </EmbeddedResource>
    <EmbeddedResource Include="$(MSBuildThisFileDirectory)Issue6698View2.xaml">
      <SubType>Designer</SubType>
      <Generator>MSBuild:UpdateDesignTimeXaml</Generator>
    </EmbeddedResource>
  </ItemGroup>
  <ItemGroup>
    <EmbeddedResource Include="$(MSBuildThisFileDirectory)Issue7242.xaml">
      <SubType>Designer</SubType>
      <Generator>MSBuild:UpdateDesignTimeXaml</Generator>
    </EmbeddedResource>
  </ItemGroup>
  <ItemGroup>
    <EmbeddedResource Include="$(MSBuildThisFileDirectory)Github9536.xaml">
      <SubType>Designer</SubType>
      <Generator>MSBuild:UpdateDesignTimeXaml</Generator>
    </EmbeddedResource>
    <EmbeddedResource Include="$(MSBuildThisFileDirectory)Issue10482.xaml">
      <SubType>Designer</SubType>
      <Generator>MSBuild:UpdateDesignTimeXaml</Generator>
    </EmbeddedResource>
    <EmbeddedResource Include="$(MSBuildThisFileDirectory)Issue9279.xaml">
      <SubType>Designer</SubType>
      <Generator>MSBuild:UpdateDesignTimeXaml</Generator>
    </EmbeddedResource>
  </ItemGroup>
  <ItemGroup>
    <EmbeddedResource Include="$(MSBuildThisFileDirectory)Issue11259.xaml">
      <SubType>Designer</SubType>
      <Generator>MSBuild:UpdateDesignTimeXaml</Generator>
    </EmbeddedResource>
  </ItemGroup>
  <ItemGroup>
    <EmbeddedResource Include="$(MSBuildThisFileDirectory)Issue11709.xaml">
      <SubType>Designer</SubType>
      <Generator>MSBuild:UpdateDesignTimeXaml</Generator>
    </EmbeddedResource>
    <EmbeddedResource Include="$(MSBuildThisFileDirectory)Issue11794.xaml">
      <SubType>Designer</SubType>
      <Generator>MSBuild:UpdateDesignTimeXaml</Generator>
    </EmbeddedResource>
  </ItemGroup>
  <ItemGroup>
    <EmbeddedResource Include="$(MSBuildThisFileDirectory)Issue10897.xaml">
      <SubType>Designer</SubType>
      <Generator>MSBuild:UpdateDesignTimeXaml</Generator>
    </EmbeddedResource>
    <EmbeddedResource Include="$(MSBuildThisFileDirectory)Issue12344.xaml">
      <SubType>Designer</SubType>
      <Generator>MSBuild:UpdateDesignTimeXaml</Generator>
    </EmbeddedResource>
  </ItemGroup>
</Project><|MERGE_RESOLUTION|>--- conflicted
+++ resolved
@@ -1634,11 +1634,8 @@
     <Compile Include="$(MSBuildThisFileDirectory)Issue11081.xaml.cs">
       <DependentUpon>Issue11081.xaml</DependentUpon>
     </Compile>
-<<<<<<< HEAD
     <Compile Include="$(MSBuildThisFileDirectory)Issue12454.xaml.cs" />
-=======
     <Compile Include="$(MSBuildThisFileDirectory)Issue12374.xaml.cs" />
->>>>>>> 1c817d84
     <Compile Include="$(MSBuildThisFileDirectory)Issue12222.cs" />
     <Compile Include="$(MSBuildThisFileDirectory)Issue12574.cs" />
     <Compile Include="$(MSBuildThisFileDirectory)Issue12777.cs" />
@@ -1976,11 +1973,10 @@
     <EmbeddedResource Include="$(MSBuildThisFileDirectory)Issue11081.xaml">
       <Generator>MSBuild:UpdateDesignTimeXaml</Generator>
     </EmbeddedResource>
-<<<<<<< HEAD
     <EmbeddedResource Include="$(MSBuildThisFileDirectory)Issue12454.xaml">
-=======
+      <Generator>MSBuild:UpdateDesignTimeXaml</Generator>
+    </EmbeddedResource>
     <EmbeddedResource Include="$(MSBuildThisFileDirectory)Issue12374.xaml">
->>>>>>> 1c817d84
       <Generator>MSBuild:UpdateDesignTimeXaml</Generator>
     </EmbeddedResource>
     <EmbeddedResource Include="$(MSBuildThisFileDirectory)Issue11911.xaml">
