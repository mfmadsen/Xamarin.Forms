--- conflicted
+++ resolved
@@ -46,12 +46,9 @@
       <DependentUpon>Issue7048.xaml</DependentUpon>
       <SubType>Code</SubType>
     </Compile>
-<<<<<<< HEAD
     <Compile Include="$(MSBuildThisFileDirectory)Issue7181.cs" />
 	  <Compile Include="$(MSBuildThisFileDirectory)Issue5367.cs" />
-=======
-	<Compile Include="$(MSBuildThisFileDirectory)Issue6878.cs" />
->>>>>>> 67178561
+    <Compile Include="$(MSBuildThisFileDirectory)Issue6878.cs" />
     <Compile Include="$(MSBuildThisFileDirectory)Issue7253.cs" />
     <Compile Include="$(MSBuildThisFileDirectory)Issue7581.cs" />
     <Compile Include="$(MSBuildThisFileDirectory)Issue7361.cs" />
