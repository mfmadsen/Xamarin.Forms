<?xml version="1.0" encoding="utf-8"?>
<Project xmlns="http://schemas.microsoft.com/developer/msbuild/2003">
  <PropertyGroup>
    <MSBuildAllProjects>$(MSBuildAllProjects);$(MSBuildThisFileFullPath)</MSBuildAllProjects>
    <HasSharedItems>true</HasSharedItems>
    <SharedGUID>0f0db9cc-ea65-429c-9363-38624bf8f49c</SharedGUID>
  </PropertyGroup>
  <PropertyGroup Label="Configuration">
    <Import_RootNamespace>Xamarin.Forms.Controls.Issues</Import_RootNamespace>
  </PropertyGroup>
  <ItemGroup>
    <Compile Include="$(MSBuildThisFileDirectory)CollectionViewGroupTypeIssue.cs" />
    <Compile Include="$(MSBuildThisFileDirectory)Issue10324.cs" />
    <Compile Include="$(MSBuildThisFileDirectory)Github9536.xaml.cs">
      <DependentUpon>Github9536.xaml</DependentUpon>
      <SubType>Code</SubType>
    </Compile>
    <Compile Include="$(MSBuildThisFileDirectory)Issue10482.xaml.cs">
      <DependentUpon>Issue10482.xaml</DependentUpon>
      <SubType>Code</SubType>
    </Compile>
    <Compile Include="$(MSBuildThisFileDirectory)Issue10110.cs" />
    <Compile Include="$(MSBuildThisFileDirectory)Issue10672.xaml.cs">
      <DependentUpon>Issue10672.xaml</DependentUpon>
      <SubType>Code</SubType>
    </Compile>
    <Compile Include="$(MSBuildThisFileDirectory)Issue10744.cs" />
    <Compile Include="$(MSBuildThisFileDirectory)Issue10909.cs" />
    <Compile Include="$(MSBuildThisFileDirectory)Issue11709.xaml.cs">
      <DependentUpon>Issue11709.xaml</DependentUpon>
    </Compile>
    <Compile Include="$(MSBuildThisFileDirectory)Issue11794.xaml.cs">
      <DependentUpon>Issue11794.xaml</DependentUpon>
    </Compile>
    <Compile Include="$(MSBuildThisFileDirectory)Issue11769.cs" />
    <Compile Include="$(MSBuildThisFileDirectory)Issue8613.cs" />
    <Compile Include="$(MSBuildThisFileDirectory)Issue9137.cs" />
    <Compile Include="$(MSBuildThisFileDirectory)Issue8691.cs" />
    <Compile Include="$(MSBuildThisFileDirectory)Issue7606.cs" />
    <Compile Include="$(MSBuildThisFileDirectory)Issue11137.cs" />
    <Compile Include="$(MSBuildThisFileDirectory)Issue11106.cs" />
    <Compile Include="$(MSBuildThisFileDirectory)Issue11251.cs" />
    <Compile Include="$(MSBuildThisFileDirectory)Issue11523.cs" />
    <Compile Include="$(MSBuildThisFileDirectory)Issue11259.cs" />
    <Compile Include="$(MSBuildThisFileDirectory)Issue11311.cs" />
    <Compile Include="$(MSBuildThisFileDirectory)Issue8291.cs" />
    <Compile Include="$(MSBuildThisFileDirectory)Issue2674.cs" />
    <Compile Include="$(MSBuildThisFileDirectory)Issue6484.cs" />
    <Compile Include="$(MSBuildThisFileDirectory)Issue6187.cs" />
    <Compile Include="$(MSBuildThisFileDirectory)Issue3228.xaml.cs">
      <DependentUpon>Issue3228.xaml</DependentUpon>
      <SubType>Code</SubType>
    </Compile>
    <Compile Include="$(MSBuildThisFileDirectory)Issue3262.cs" />
    <Compile Include="$(MSBuildThisFileDirectory)Issue8308.xaml.cs">
      <DependentUpon>Issue8308.xaml</DependentUpon>
      <SubType>Code</SubType>
    </Compile>
    <Compile Include="$(MSBuildThisFileDirectory)Issue8715.xaml.cs">
      <DependentUpon>Issue8715.xaml</DependentUpon>
      <SubType>Code</SubType>
    </Compile>
    <Compile Include="$(MSBuildThisFileDirectory)Issue8766.cs" />
    <Compile Include="$(MSBuildThisFileDirectory)Issue8797.cs" />
    <Compile Include="$(MSBuildThisFileDirectory)Issue8801.cs" />
    <Compile Include="$(MSBuildThisFileDirectory)Issue9279.xaml.cs">
      <DependentUpon>Issue9279.xaml</DependentUpon>
    </Compile>
    <Compile Include="$(MSBuildThisFileDirectory)Issue8870.cs" />
    <Compile Include="$(MSBuildThisFileDirectory)Issue9428.cs" />
    <Compile Include="$(MSBuildThisFileDirectory)Issue9419.cs" />
    <Compile Include="$(MSBuildThisFileDirectory)Issue8262.cs" />
    <Compile Include="$(MSBuildThisFileDirectory)Issue8787.cs" />
    <Compile Include="$(MSBuildThisFileDirectory)Issue8899.cs" />
    <Compile Include="$(MSBuildThisFileDirectory)Issue8551.cs" />
    <Compile Include="$(MSBuildThisFileDirectory)Issue8836.cs" />
    <Compile Include="$(MSBuildThisFileDirectory)Issue8902.xaml.cs">
      <DependentUpon>Issue8902.xaml</DependentUpon>
      <SubType>Code</SubType>
    </Compile>
    <Compile Include="$(MSBuildThisFileDirectory)Issue9580.cs" />
    <Compile Include="$(MSBuildThisFileDirectory)Issue9631.cs" />
    <Compile Include="$(MSBuildThisFileDirectory)Issue9682.xaml.cs">
      <DependentUpon>Issue9682.xaml</DependentUpon>
      <SubType>Code</SubType>
    </Compile>
    <Compile Include="$(MSBuildThisFileDirectory)Issue9006.cs" />
    <Compile Include="$(MSBuildThisFileDirectory)Issue8207.xaml.cs" >
      <DependentUpon>Issue8207.xaml</DependentUpon>
    </Compile>
    <Compile Include="$(MSBuildThisFileDirectory)Issue6362.cs" />
    <Compile Include="$(MSBuildThisFileDirectory)Issue6698.cs" />
    <Compile Include="$(MSBuildThisFileDirectory)Issue7393.cs" />
    <Compile Include="$(MSBuildThisFileDirectory)Issue7505.cs" />
    <Compile Include="$(MSBuildThisFileDirectory)Issue4459.xaml.cs">
      <DependentUpon>Issue4459.xaml</DependentUpon>
      <SubType>Code</SubType>
    </Compile>
    <Compile Include="$(MSBuildThisFileDirectory)CollectionViewItemsSourceTypes.cs" />
    <Compile Include="$(MSBuildThisFileDirectory)Issue1455.xaml.cs">
      <DependentUpon>Issue1455.xaml</DependentUpon>
      <SubType>Code</SubType>
    </Compile>
    <Compile Include="$(MSBuildThisFileDirectory)CollectionViewHeaderFooterString.cs" />
    <Compile Include="$(MSBuildThisFileDirectory)CollectionViewHeaderFooterTemplate.cs" />
    <Compile Include="$(MSBuildThisFileDirectory)CollectionViewHeaderFooterView.cs" />
    <Compile Include="$(MSBuildThisFileDirectory)CollectionViewItemsUpdatingScrollMode.cs" />
    <Compile Include="$(MSBuildThisFileDirectory)Issue4606.cs" />
    <Compile Include="$(MSBuildThisFileDirectory)Issue8161.cs" />
    <Compile Include="$(MSBuildThisFileDirectory)Issue8644.cs" />
    <Compile Include="$(MSBuildThisFileDirectory)Issue7534.cs" />
    <Compile Include="$(MSBuildThisFileDirectory)Issue8177.cs" />
    <Compile Include="$(MSBuildThisFileDirectory)Issue4744.xaml.cs">
      <DependentUpon>Issue4744.xaml</DependentUpon>
    </Compile>
    <Compile Include="$(MSBuildThisFileDirectory)Issue7773.cs" />
    <Compile Include="$(MSBuildThisFileDirectory)Issue8186.cs" />
    <Compile Include="$(MSBuildThisFileDirectory)Issue2172.xaml.cs">
      <DependentUpon>Issue2172.xaml</DependentUpon>
      <SubType>Code</SubType>
    </Compile>
    <Compile Include="$(MSBuildThisFileDirectory)Issue3475.cs" />
    <Compile Include="$(MSBuildThisFileDirectory)Issue5168.cs" />
    <Compile Include="$(MSBuildThisFileDirectory)Issue5749.xaml.cs">
      <SubType>Code</SubType>
    </Compile>
    <Compile Include="$(MSBuildThisFileDirectory)Issue6556.cs" />
    <Compile Include="$(MSBuildThisFileDirectory)Issue5830.cs" />
    <Compile Include="$(MSBuildThisFileDirectory)Issue6476.cs" />
    <Compile Include="$(MSBuildThisFileDirectory)Issue6693.xaml.cs">
      <DependentUpon>Issue6693.xaml</DependentUpon>
      <SubType>Code</SubType>
    </Compile>
    <Compile Include="$(MSBuildThisFileDirectory)Issue7396.cs" />
    <Compile Include="$(MSBuildThisFileDirectory)Issue6403.xaml.cs">
      <DependentUpon>Issue6403.xaml</DependentUpon>
      <SubType>Code</SubType>
    </Compile>
    <Compile Include="$(MSBuildThisFileDirectory)Issue7825.cs" />
    <Compile Include="$(MSBuildThisFileDirectory)Issue2271.cs" />
    <Compile Include="$(MSBuildThisFileDirectory)Issue5354.xaml.cs">
      <DependentUpon>Issue5354.xaml</DependentUpon>
      <SubType>Code</SubType>
    </Compile>
    <Compile Include="$(MSBuildThisFileDirectory)Issue5868.cs" />
    <Compile Include="$(MSBuildThisFileDirectory)Issue6963.cs" />
    <Compile Include="$(MSBuildThisFileDirectory)Issue7048.xaml.cs">
      <DependentUpon>Issue7048.xaml</DependentUpon>
      <SubType>Code</SubType>
    </Compile>
    <Compile Include="$(MSBuildThisFileDirectory)Issue5577.xaml.cs">
      <DependentUpon>Issue5577.xaml</DependentUpon>
      <SubType>Code</SubType>
    </Compile>
    <Compile Include="$(MSBuildThisFileDirectory)Issue6804.cs" />
    <Compile Include="$(MSBuildThisFileDirectory)Issue7181.cs" />
    <Compile Include="$(MSBuildThisFileDirectory)Issue5367.cs" />
    <Compile Include="$(MSBuildThisFileDirectory)Issue6878.cs" />
    <Compile Include="$(MSBuildThisFileDirectory)Issue7253.cs" />
    <Compile Include="$(MSBuildThisFileDirectory)Issue7581.cs" />
    <Compile Include="$(MSBuildThisFileDirectory)Issue7361.cs" />
    <Compile Include="$(MSBuildThisFileDirectory)Issue7621.xaml.cs">
      <SubType>Code</SubType>
    </Compile>
    <Compile Include="$(MSBuildThisFileDirectory)Issue6889.cs" />
    <Compile Include="$(MSBuildThisFileDirectory)Issue6945.cs" />
    <Compile Include="$(MSBuildThisFileDirectory)Issue7313.cs" />
    <Compile Include="$(MSBuildThisFileDirectory)Issue5500.cs" />
    <Compile Include="$(MSBuildThisFileDirectory)Issue8148.cs" />
    <Compile Include="$(MSBuildThisFileDirectory)Issue8008.cs" />
    <Compile Include="$(MSBuildThisFileDirectory)Issue6640.cs" />
    <Compile Include="$(MSBuildThisFileDirectory)Issue7890.cs" />
    <Compile Include="$(MSBuildThisFileDirectory)Issue7556.cs" />
    <Compile Include="$(MSBuildThisFileDirectory)Issue5108.xaml.cs">
      <SubType>Code</SubType>
    </Compile>
    <Compile Include="$(MSBuildThisFileDirectory)Issue7329.cs" />
    <Compile Include="$(MSBuildThisFileDirectory)Issue7290.cs" />
    <Compile Include="$(MSBuildThisFileDirectory)Issue7240.cs" />
    <Compile Include="$(MSBuildThisFileDirectory)Issue5046.xaml.cs">
      <DependentUpon>Issue5046.xaml</DependentUpon>
      <SubType>Code</SubType>
    </Compile>
    <Compile Include="$(MSBuildThisFileDirectory)Issue6609.cs" />
    <Compile Include="$(MSBuildThisFileDirectory)Issue6802.cs" />
    <Compile Include="$(MSBuildThisFileDirectory)Issue6644.xaml.cs">
      <SubType>Code</SubType>
    </Compile>
    <Compile Include="$(MSBuildThisFileDirectory)Issue7049.cs" />
    <Compile Include="$(MSBuildThisFileDirectory)Issue7061.cs" />
    <Compile Include="$(MSBuildThisFileDirectory)Issue7385.cs" />
    <Compile Include="$(MSBuildThisFileDirectory)Issue7111.cs" />
    <Compile Include="$(MSBuildThisFileDirectory)Issue7357.xaml.cs">
      <SubType>Code</SubType>
    </Compile>
    <Compile Include="$(MSBuildThisFileDirectory)Issue7512.xaml.cs">
      <SubType>Code</SubType>
    </Compile>
    <Compile Include="$(MSBuildThisFileDirectory)Issue7519.cs" />
    <Compile Include="$(MSBuildThisFileDirectory)Issue7519Xaml.xaml.cs">
      <SubType>Code</SubType>
    </Compile>
    <Compile Include="$(MSBuildThisFileDirectory)Issue7700.cs" />
    <Compile Include="$(MSBuildThisFileDirectory)Issue7758.xaml.cs">
      <SubType>Code</SubType>
    </Compile>
    <Compile Include="$(MSBuildThisFileDirectory)Issue7593.xaml.cs">
      <SubType>Code</SubType>
    </Compile>
    <Compile Include="$(MSBuildThisFileDirectory)Issue7992.cs" />
    <Compile Include="$(MSBuildThisFileDirectory)Issue7792.xaml.cs">
      <SubType>Code</SubType>
    </Compile>
    <Compile Include="$(MSBuildThisFileDirectory)Issue7789.xaml.cs">
      <SubType>Code</SubType>
    </Compile>
    <Compile Include="$(MSBuildThisFileDirectory)Issue7817.xaml.cs">
      <SubType>Code</SubType>
    </Compile>
    <Compile Include="$(MSBuildThisFileDirectory)Issue7823.cs" />
    <Compile Include="$(MSBuildThisFileDirectory)Issue7943.xaml.cs">
      <SubType>Code</SubType>
    </Compile>
    <Compile Include="$(MSBuildThisFileDirectory)Issue7993.xaml.cs">
      <SubType>Code</SubType>
    </Compile>
    <Compile Include="$(MSBuildThisFileDirectory)Issue7865.xaml.cs">
      <SubType>Code</SubType>
    </Compile>
    <Compile Include="$(MSBuildThisFileDirectory)Issue7803.xaml.cs">
      <DependentUpon>Issue7803.xaml</DependentUpon>
    </Compile>
    <Compile Include="$(MSBuildThisFileDirectory)Issue8087.cs" />
    <Compile Include="$(MSBuildThisFileDirectory)Issue8203.cs" />
    <Compile Include="$(MSBuildThisFileDirectory)Issue8222.cs" />
    <Compile Include="$(MSBuildThisFileDirectory)Issue8167.cs" />
    <Compile Include="$(MSBuildThisFileDirectory)Issue8503.cs" />
    <Compile Include="$(MSBuildThisFileDirectory)Issue8263.xaml.cs">
      <DependentUpon>Issue8263.xaml</DependentUpon>
      <SubType>Code</SubType>
    </Compile>
    <Compile Include="$(MSBuildThisFileDirectory)Issue8345.cs" />
    <Compile Include="$(MSBuildThisFileDirectory)Issue8366.cs" />
    <Compile Include="$(MSBuildThisFileDirectory)Issue8526.cs" />
    <Compile Include="$(MSBuildThisFileDirectory)Issue8529.cs" />
    <Compile Include="$(MSBuildThisFileDirectory)Issue8529_1.xaml.cs">
      <DependentUpon>Issue8529_1.xaml</DependentUpon>
      <SubType>Code</SubType>
    </Compile>
    <Compile Include="$(MSBuildThisFileDirectory)Issue8508.xaml.cs">
      <SubType>Code</SubType>
    </Compile>
    <Compile Include="$(MSBuildThisFileDirectory)Issue7963.cs" />
    <Compile Include="$(MSBuildThisFileDirectory)Issue8741.cs" />
    <Compile Include="$(MSBuildThisFileDirectory)Issue8743.cs" />
    <Compile Include="$(MSBuildThisFileDirectory)Issue9092.cs" />
    <Compile Include="$(MSBuildThisFileDirectory)Issue9087.cs" />
    <Compile Include="$(MSBuildThisFileDirectory)Issue9196.xaml.cs">
      <DependentUpon>Issue9196.xaml</DependentUpon>
      <SubType>Code</SubType>
    </Compile>
    <Compile Include="$(MSBuildThisFileDirectory)Issue9355.cs" />
    <Compile Include="$(MSBuildThisFileDirectory)Issue8784.cs" />
    <Compile Include="$(MSBuildThisFileDirectory)Issue9360.cs" />
    <Compile Include="$(MSBuildThisFileDirectory)Issue9440.cs" />
    <Compile Include="$(MSBuildThisFileDirectory)Issue7242.xaml.cs">
      <DependentUpon>Issue7242.xaml</DependentUpon>
      <SubType>Code</SubType>
    </Compile>
    <Compile Include="$(MSBuildThisFileDirectory)Issue9783.xaml.cs">
      <DependentUpon>Issue9783.xaml</DependentUpon>
      <SubType>Code</SubType>
    </Compile>
    <Compile Include="$(MSBuildThisFileDirectory)Issue9686.cs" />
    <Compile Include="$(MSBuildThisFileDirectory)Issue9694.cs" />
    <Compile Include="$(MSBuildThisFileDirectory)Issue9771.xaml.cs">
      <SubType>Code</SubType>
      <DependentUpon>Issue9771.xaml</DependentUpon>
    </Compile>
    <Compile Include="$(MSBuildThisFileDirectory)Issue9833.cs" />
    <Compile Include="$(MSBuildThisFileDirectory)Issue9929.cs" />
    <Compile Include="$(MSBuildThisFileDirectory)Issue9088.cs" />
    <Compile Include="$(MSBuildThisFileDirectory)RefreshViewTests.cs" />
    <Compile Include="$(MSBuildThisFileDirectory)Issue7338.cs" />
    <Compile Include="$(MSBuildThisFileDirectory)ScrollToGroup.cs" />
    <Compile Include="$(MSBuildThisFileDirectory)NestedCollectionViews.cs" />
    <Compile Include="$(MSBuildThisFileDirectory)Issue7339.cs" />
    <Compile Include="$(MSBuildThisFileDirectory)ShellAppearanceChange.cs" />
    <Compile Include="$(MSBuildThisFileDirectory)Issue10234.cs" />
    <Compile Include="$(MSBuildThisFileDirectory)ShellModal.cs" />
    <Compile Include="$(MSBuildThisFileDirectory)ShellFlyoutBehavior.cs" />
    <Compile Include="$(MSBuildThisFileDirectory)Issue7128.cs" />
    <Compile Include="$(MSBuildThisFileDirectory)ShellItemIsVisible.cs" />
    <Compile Include="$(MSBuildThisFileDirectory)ShellGestures.cs" />
    <Compile Include="$(MSBuildThisFileDirectory)ShellBackButtonBehavior.cs" />
    <Compile Include="$(MSBuildThisFileDirectory)Issue7102.cs" />
    <Compile Include="$(MSBuildThisFileDirectory)ShellInsets.cs" />
    <Compile Include="$(MSBuildThisFileDirectory)CollectionViewGrouping.cs" />
    <Compile Include="$(MSBuildThisFileDirectory)Issue5412.cs" />
    <Compile Include="$(MSBuildThisFileDirectory)Helpers\GarbageCollectionHelper.cs" />
    <Compile Include="$(MSBuildThisFileDirectory)Issue4879.cs" />
    <Compile Include="$(MSBuildThisFileDirectory)Issue5518.cs" />
    <Compile Include="$(MSBuildThisFileDirectory)Issue5555.cs" />
    <Compile Include="$(MSBuildThisFileDirectory)Issue6458.cs" />
    <Compile Include="$(MSBuildThisFileDirectory)Issue6258.cs" />
    <Compile Include="$(MSBuildThisFileDirectory)Issue3150.cs" />
    <Compile Include="$(MSBuildThisFileDirectory)Issue6262.cs" />
    <Compile Include="$(MSBuildThisFileDirectory)Github5623.xaml.cs">
      <DependentUpon>Github5623.xaml</DependentUpon>
      <SubType>Code</SubType>
    </Compile>
    <Compile Include="$(MSBuildThisFileDirectory)Bugzilla59172.cs" />
    <Compile Include="$(MSBuildThisFileDirectory)FlagTestHelpers.cs" />
    <Compile Include="$(MSBuildThisFileDirectory)Issue5886.cs" />
    <Compile Include="$(MSBuildThisFileDirectory)Issue6260.cs" />
    <Compile Include="$(MSBuildThisFileDirectory)Issue5766.cs" />
    <Compile Include="$(MSBuildThisFileDirectory)CollectionViewBoundMultiSelection.cs" />
    <Compile Include="$(MSBuildThisFileDirectory)CollectionViewBoundSingleSelection.cs" />
    <Compile Include="$(MSBuildThisFileDirectory)Issue5765.cs" />
    <Compile Include="$(MSBuildThisFileDirectory)Issue4684.xaml.cs" >
      <DependentUpon>Issue4684.xaml</DependentUpon>
    </Compile>
    <Compile Include="$(MSBuildThisFileDirectory)Issue4992.xaml.cs">
      <DependentUpon>Issue4992.xaml</DependentUpon>
      <SubType>Code</SubType>
    </Compile>
    <Compile Include="$(MSBuildThisFileDirectory)Issue4915.xaml.cs">
      <SubType>Code</SubType>
    </Compile>
    <Compile Include="$(MSBuildThisFileDirectory)Issue5131.cs" />
    <Compile Include="$(MSBuildThisFileDirectory)Issue5376.cs" />
    <Compile Include="$(MSBuildThisFileDirectory)Bugzilla60787.xaml.cs">
      <DependentUpon>Bugzilla60787.xaml</DependentUpon>
      <SubType>Code</SubType>
    </Compile>
    <Compile Include="$(MSBuildThisFileDirectory)Issue4919.cs" />
    <Compile Include="$(MSBuildThisFileDirectory)Issue4756.cs" />
    <Compile Include="$(MSBuildThisFileDirectory)Issue5461.cs" />
    <Compile Include="$(MSBuildThisFileDirectory)CollectionViewBindingErrors.xaml.cs">
      <DependentUpon>CollectionViewBindingErrors.xaml</DependentUpon>
      <SubType>Code</SubType>
    </Compile>
    <Compile Include="$(MSBuildThisFileDirectory)Github3847.xaml.cs">
      <DependentUpon>Github3847.xaml</DependentUpon>
      <SubType>Code</SubType>
    </Compile>
    <Compile Include="$(MSBuildThisFileDirectory)Issue2102.cs" />
    <Compile Include="$(MSBuildThisFileDirectory)Issue1588.xaml.cs">
      <DependentUpon>Issue1588.xaml</DependentUpon>
      <SubType>Code</SubType>
    </Compile>
    <Compile Include="$(MSBuildThisFileDirectory)Issue4961.cs" />
    <Compile Include="$(MSBuildThisFileDirectory)Issue4629.cs" />
    <Compile Include="$(MSBuildThisFileDirectory)Issue4384.cs" />
    <Compile Include="$(MSBuildThisFileDirectory)Issue4782.cs" />
    <Compile Include="$(MSBuildThisFileDirectory)Issue4484.cs" />
    <Compile Include="$(MSBuildThisFileDirectory)Issue3509.cs" />
    <Compile Include="$(MSBuildThisFileDirectory)Issue4597.cs" />
    <Compile Include="$(MSBuildThisFileDirectory)A11yTabIndex.xaml.cs">
      <DependentUpon>A11yTabIndex.xaml</DependentUpon>
      <SubType>Code</SubType>
    </Compile>
    <Compile Include="$(MSBuildThisFileDirectory)Github3856.cs" />
    <Compile Include="$(MSBuildThisFileDirectory)Issue1937.cs" />
    <Compile Include="$(MSBuildThisFileDirectory)Issue3555.cs" />
    <Compile Include="$(MSBuildThisFileDirectory)Issue3843.cs" />
    <Compile Include="$(MSBuildThisFileDirectory)Issue4053.cs" />
    <Compile Include="$(MSBuildThisFileDirectory)Issue3809.cs" />
    <Compile Include="$(MSBuildThisFileDirectory)Issue2894.cs" />
    <Compile Include="$(MSBuildThisFileDirectory)Issue3306.cs" />
    <Compile Include="$(MSBuildThisFileDirectory)Issue3454.cs" />
    <Compile Include="$(MSBuildThisFileDirectory)Issue3308.cs" />
    <Compile Include="$(MSBuildThisFileDirectory)Issue3788.cs" />
    <Compile Include="$(MSBuildThisFileDirectory)Issue1724.cs" />
    <Compile Include="$(MSBuildThisFileDirectory)Issue3524.cs" />
    <Compile Include="$(MSBuildThisFileDirectory)Issue1678.cs" />
    <Compile Include="$(MSBuildThisFileDirectory)Issue7701.cs" />
    <Compile Include="$(MSBuildThisFileDirectory)Issue2004.cs" />
    <Compile Include="$(MSBuildThisFileDirectory)Issue3333.cs" />
    <Compile Include="$(MSBuildThisFileDirectory)Issue2338.cs" />
    <Compile Include="$(MSBuildThisFileDirectory)Bugzilla60045.xaml.cs">
      <DependentUpon>Bugzilla60045.xaml</DependentUpon>
    </Compile>
    <Compile Include="$(MSBuildThisFileDirectory)Issue6282.xaml.cs">
      <DependentUpon>Issue6282.xaml</DependentUpon>
      <SubType>Code</SubType>
    </Compile>
    <Compile Include="$(MSBuildThisFileDirectory)AddingMultipleItemsListView.cs" />
    <Compile Include="$(MSBuildThisFileDirectory)AndroidStatusBarColor.cs" />
    <Compile Include="$(MSBuildThisFileDirectory)AppBarIconColors.cs" />
    <Compile Include="$(MSBuildThisFileDirectory)Bugzilla21368.cs" />
    <Compile Include="$(MSBuildThisFileDirectory)Bugzilla21501.cs" />
    <Compile Include="$(MSBuildThisFileDirectory)Bugzilla21780.cs" />
    <Compile Include="$(MSBuildThisFileDirectory)Bugzilla22229.xaml.cs">
      <DependentUpon>Bugzilla22229.xaml</DependentUpon>
    </Compile>
    <Compile Include="$(MSBuildThisFileDirectory)Bugzilla22401.cs" />
    <Compile Include="$(MSBuildThisFileDirectory)Bugzilla23942.xaml.cs">
      <DependentUpon>Bugzilla23942.xaml</DependentUpon>
    </Compile>
    <Compile Include="$(MSBuildThisFileDirectory)Bugzilla24769.cs" />
    <Compile Include="$(MSBuildThisFileDirectory)Bugzilla25234.cs" />
    <Compile Include="$(MSBuildThisFileDirectory)Bugzilla25662.cs" />
    <Compile Include="$(MSBuildThisFileDirectory)Bugzilla25943.cs" />
    <Compile Include="$(MSBuildThisFileDirectory)Bugzilla26501.cs" />
    <Compile Include="$(MSBuildThisFileDirectory)Bugzilla26868.cs" />
    <Compile Include="$(MSBuildThisFileDirectory)Bugzilla27378.cs" />
    <Compile Include="$(MSBuildThisFileDirectory)Bugzilla27417.cs" />
    <Compile Include="$(MSBuildThisFileDirectory)Bugzilla27417Xaml.xaml.cs">
      <DependentUpon>Bugzilla27417Xaml.xaml</DependentUpon>
      <SubType>Code</SubType>
    </Compile>
    <Compile Include="$(MSBuildThisFileDirectory)Bugzilla27581.cs" />
    <Compile Include="$(MSBuildThisFileDirectory)Bugzilla28570.cs" />
    <Compile Include="$(MSBuildThisFileDirectory)Bugzilla28796.cs" />
    <Compile Include="$(MSBuildThisFileDirectory)Bugzilla28939.cs" />
    <Compile Include="$(MSBuildThisFileDirectory)Bugzilla28953.cs" />
    <Compile Include="$(MSBuildThisFileDirectory)Bugzilla29107.xaml.cs">
      <DependentUpon>Bugzilla29107.xaml</DependentUpon>
    </Compile>
    <Compile Include="$(MSBuildThisFileDirectory)Bugzilla29110.cs" />
    <Compile Include="$(MSBuildThisFileDirectory)Bugzilla29158.cs" />
    <Compile Include="$(MSBuildThisFileDirectory)Bugzilla29363.cs" />
    <Compile Include="$(MSBuildThisFileDirectory)Bugzilla29229.cs" />
    <Compile Include="$(MSBuildThisFileDirectory)Bugzilla30166.cs" />
    <Compile Include="$(MSBuildThisFileDirectory)Bugzilla31141.cs" />
    <Compile Include="$(MSBuildThisFileDirectory)Bugzilla31145.cs" />
    <Compile Include="$(MSBuildThisFileDirectory)Bugzilla31333.cs" />
    <Compile Include="$(MSBuildThisFileDirectory)Bugzilla31366.cs" />
    <Compile Include="$(MSBuildThisFileDirectory)Issue4653.cs" />
    <Compile Include="$(MSBuildThisFileDirectory)Bugzilla31964.cs" />
    <Compile Include="$(MSBuildThisFileDirectory)Bugzilla32033.cs" />
    <Compile Include="$(MSBuildThisFileDirectory)Bugzilla32034.cs" />
    <Compile Include="$(MSBuildThisFileDirectory)Bugzilla32206.cs" />
    <Compile Include="$(MSBuildThisFileDirectory)Bugzilla32776.cs" />
    <Compile Include="$(MSBuildThisFileDirectory)Bugzilla32842.xaml.cs">
      <DependentUpon>Bugzilla32842.xaml</DependentUpon>
      <SubType>Code</SubType>
    </Compile>
    <Compile Include="$(MSBuildThisFileDirectory)Bugzilla32847.cs" />
    <Compile Include="$(MSBuildThisFileDirectory)Bugzilla32865.cs" />
    <Compile Include="$(MSBuildThisFileDirectory)Bugzilla32956.cs" />
    <Compile Include="$(MSBuildThisFileDirectory)Bugzilla33248.cs" />
    <Compile Include="$(MSBuildThisFileDirectory)Bugzilla33268.cs" />
    <Compile Include="$(MSBuildThisFileDirectory)Bugzilla33612.cs" />
    <Compile Include="$(MSBuildThisFileDirectory)Bugzilla33714.cs" />
    <Compile Include="$(MSBuildThisFileDirectory)Bugzilla33890.cs" />
    <Compile Include="$(MSBuildThisFileDirectory)Bugzilla34072.cs" />
    <Compile Include="$(MSBuildThisFileDirectory)Bugzilla34007.cs" />
    <Compile Include="$(MSBuildThisFileDirectory)Bugzilla35078.cs" />
    <Compile Include="$(MSBuildThisFileDirectory)Bugzilla35127.cs" />
    <Compile Include="$(MSBuildThisFileDirectory)Bugzilla35132.cs" />
    <Compile Include="$(MSBuildThisFileDirectory)Bugzilla35157.cs" />
    <Compile Include="$(MSBuildThisFileDirectory)Bugzilla35294.cs" />
    <Compile Include="$(MSBuildThisFileDirectory)Bugzilla35472.cs" />
    <Compile Include="$(MSBuildThisFileDirectory)Bugzilla35477.cs" />
    <Compile Include="$(MSBuildThisFileDirectory)Bugzilla35490.cs" />
    <Compile Include="$(MSBuildThisFileDirectory)Bugzilla36014.cs" />
    <Compile Include="$(MSBuildThisFileDirectory)Bugzilla36649.cs" />
    <Compile Include="$(MSBuildThisFileDirectory)Bugzilla36559.cs" />
    <Compile Include="$(MSBuildThisFileDirectory)Bugzilla36171.cs" />
    <Compile Include="$(MSBuildThisFileDirectory)Bugzilla36780.cs" />
    <Compile Include="$(MSBuildThisFileDirectory)Bugzilla36651.cs" />
    <Compile Include="$(MSBuildThisFileDirectory)Bugzilla36703.cs" />
    <Compile Include="$(MSBuildThisFileDirectory)Bugzilla36846.cs" />
    <Compile Include="$(MSBuildThisFileDirectory)Bugzilla36955.cs" />
    <Compile Include="$(MSBuildThisFileDirectory)Bugzilla37285.cs" />
    <Compile Include="$(MSBuildThisFileDirectory)Bugzilla37462.cs" />
    <Compile Include="$(MSBuildThisFileDirectory)Bugzilla37841.cs" />
    <Compile Include="$(MSBuildThisFileDirectory)Bugzilla37863.cs" />
    <Compile Include="$(MSBuildThisFileDirectory)Bugzilla37601.cs" />
    <Compile Include="$(MSBuildThisFileDirectory)Bugzilla38105.cs" />
    <Compile Include="$(MSBuildThisFileDirectory)Issue3652.cs" />
    <Compile Include="$(MSBuildThisFileDirectory)Issue4891.cs" />
    <Compile Include="$(MSBuildThisFileDirectory)Bugzilla38723.cs" />
    <Compile Include="$(MSBuildThisFileDirectory)Bugzilla38770.cs" />
    <Compile Include="$(MSBuildThisFileDirectory)Bugzilla38827.xaml.cs">
      <DependentUpon>Bugzilla38827.xaml</DependentUpon>
      <SubType>Code</SubType>
    </Compile>
    <Compile Include="$(MSBuildThisFileDirectory)Bugzilla38989.cs" />
    <Compile Include="$(MSBuildThisFileDirectory)Bugzilla39395.cs" />
    <Compile Include="$(MSBuildThisFileDirectory)Bugzilla39461.cs" />
    <Compile Include="$(MSBuildThisFileDirectory)Bugzilla39483.xaml.cs">
      <DependentUpon>Bugzilla39483.xaml</DependentUpon>
      <SubType>Code</SubType>
    </Compile>
    <Compile Include="$(MSBuildThisFileDirectory)Bugzilla39530.cs" />
    <Compile Include="$(MSBuildThisFileDirectory)Bugzilla39624.cs" />
    <Compile Include="$(MSBuildThisFileDirectory)Bugzilla39463.xaml.cs">
      <DependentUpon>Bugzilla39463.xaml</DependentUpon>
      <SubType>Code</SubType>
    </Compile>
    <Compile Include="$(MSBuildThisFileDirectory)Bugzilla39636.xaml.cs">
      <DependentUpon>Bugzilla39636.xaml</DependentUpon>
      <SubType>Code</SubType>
    </Compile>
    <Compile Include="$(MSBuildThisFileDirectory)Bugzilla39702.cs" />
    <Compile Include="$(MSBuildThisFileDirectory)Bugzilla40005.cs" />
    <Compile Include="$(MSBuildThisFileDirectory)Bugzilla40073.cs" />
    <Compile Include="$(MSBuildThisFileDirectory)Bugzilla40139.cs" />
    <Compile Include="$(MSBuildThisFileDirectory)Bugzilla40173.cs" />
    <Compile Include="$(MSBuildThisFileDirectory)Bugzilla39821.cs" />
    <Compile Include="$(MSBuildThisFileDirectory)Bugzilla40185.cs" />
    <Compile Include="$(MSBuildThisFileDirectory)Bugzilla40251.cs" />
    <Compile Include="$(MSBuildThisFileDirectory)Bugzilla40333.cs" />
    <Compile Include="$(MSBuildThisFileDirectory)Bugzilla31806.cs" />
    <Compile Include="$(MSBuildThisFileDirectory)Bugzilla40408.cs" />
    <Compile Include="$(MSBuildThisFileDirectory)Bugzilla40858.cs" />
    <Compile Include="$(MSBuildThisFileDirectory)Bugzilla40824.cs" />
    <Compile Include="$(MSBuildThisFileDirectory)Bugzilla40911.cs" />
    <Compile Include="$(MSBuildThisFileDirectory)Bugzilla40955.cs" />
    <Compile Include="$(MSBuildThisFileDirectory)Bugzilla41054.cs" />
    <Compile Include="$(MSBuildThisFileDirectory)Bugzilla41078.cs" />
    <Compile Include="$(MSBuildThisFileDirectory)Bugzilla40998.cs" />
    <Compile Include="$(MSBuildThisFileDirectory)Bugzilla41205.cs" />
    <Compile Include="$(MSBuildThisFileDirectory)Bugzilla41415.cs" />
    <Compile Include="$(MSBuildThisFileDirectory)Bugzilla41418.cs" />
    <Compile Include="$(MSBuildThisFileDirectory)Bugzilla41424.cs" />
    <Compile Include="$(MSBuildThisFileDirectory)Bugzilla41778.cs" />
    <Compile Include="$(MSBuildThisFileDirectory)Bugzilla41600.cs" />
    <Compile Include="$(MSBuildThisFileDirectory)Bugzilla41619.cs" />
    <Compile Include="$(MSBuildThisFileDirectory)Bugzilla42000.cs" />
    <Compile Include="$(MSBuildThisFileDirectory)Bugzilla42069.cs" />
    <Compile Include="$(MSBuildThisFileDirectory)Bugzilla42069_Page.xaml.cs">
      <DependentUpon>Bugzilla42069_Page.xaml</DependentUpon>
      <SubType>Code</SubType>
    </Compile>
    <Compile Include="$(MSBuildThisFileDirectory)Bugzilla42074.cs" />
    <Compile Include="$(MSBuildThisFileDirectory)Bugzilla42075.cs" />
    <Compile Include="$(MSBuildThisFileDirectory)Bugzilla42329.cs" />
    <Compile Include="$(MSBuildThisFileDirectory)Bugzilla42364.cs" />
    <Compile Include="$(MSBuildThisFileDirectory)Bugzilla42519.cs" />
    <Compile Include="$(MSBuildThisFileDirectory)Bugzilla32871.cs" />
    <Compile Include="$(MSBuildThisFileDirectory)Bugzilla43313.cs" />
    <Compile Include="$(MSBuildThisFileDirectory)Bugzilla43469.cs" />
    <Compile Include="$(MSBuildThisFileDirectory)Bugzilla43516.cs" />
    <Compile Include="$(MSBuildThisFileDirectory)Bugzilla43519.cs" />
    <Compile Include="$(MSBuildThisFileDirectory)Bugzilla43527.cs" />
    <Compile Include="$(MSBuildThisFileDirectory)Bugzilla44047.cs" />
    <Compile Include="$(MSBuildThisFileDirectory)Bugzilla43941.cs" />
    <Compile Include="$(MSBuildThisFileDirectory)Bugzilla43663.cs" />
    <Compile Include="$(MSBuildThisFileDirectory)Bugzilla43867.cs" />
    <Compile Include="$(MSBuildThisFileDirectory)Bugzilla43735.cs" />
    <Compile Include="$(MSBuildThisFileDirectory)Bugzilla43783.cs" />
    <Compile Include="$(MSBuildThisFileDirectory)Bugzilla44096.cs" />
    <Compile Include="$(MSBuildThisFileDirectory)Bugzilla44176.cs" />
    <Compile Include="$(MSBuildThisFileDirectory)Bugzilla44453.cs" />
    <Compile Include="$(MSBuildThisFileDirectory)Bugzilla45215.cs" />
    <Compile Include="$(MSBuildThisFileDirectory)Bugzilla44500.cs" />
    <Compile Include="$(MSBuildThisFileDirectory)Bugzilla45722.cs" />
    <Compile Include="$(MSBuildThisFileDirectory)Bugzilla45722Xaml0.xaml.cs">
      <DependentUpon>Bugzilla45722Xaml0.xaml</DependentUpon>
      <SubType>Code</SubType>
    </Compile>
    <Compile Include="$(MSBuildThisFileDirectory)Bugzilla46363.cs" />
    <Compile Include="$(MSBuildThisFileDirectory)Bugzilla46363_2.cs" />
    <Compile Include="$(MSBuildThisFileDirectory)Bugzilla47548.cs" />
    <Compile Include="$(MSBuildThisFileDirectory)Bugzilla50787.cs" />
    <Compile Include="$(MSBuildThisFileDirectory)Bugzilla52299.cs" />
    <Compile Include="$(MSBuildThisFileDirectory)Bugzilla52419.cs" />
    <Compile Include="$(MSBuildThisFileDirectory)Bugzilla49304.cs" />
    <Compile Include="$(MSBuildThisFileDirectory)Bugzilla53834.cs" />
    <Compile Include="$(MSBuildThisFileDirectory)Bugzilla51536.cs" />
    <Compile Include="$(MSBuildThisFileDirectory)Bugzilla44940.cs" />
    <Compile Include="$(MSBuildThisFileDirectory)Bugzilla44944.cs" />
    <Compile Include="$(MSBuildThisFileDirectory)Bugzilla44166.cs" />
    <Compile Include="$(MSBuildThisFileDirectory)Bugzilla44461.cs" />
    <Compile Include="$(MSBuildThisFileDirectory)Bugzilla44584.cs" />
    <Compile Include="$(MSBuildThisFileDirectory)Bugzilla42832.cs" />
    <Compile Include="$(MSBuildThisFileDirectory)Bugzilla44044.cs" />
    <Compile Include="$(MSBuildThisFileDirectory)Bugzilla44338.cs" />
    <Compile Include="$(MSBuildThisFileDirectory)Bugzilla44980.cs" />
    <Compile Include="$(MSBuildThisFileDirectory)Bugzilla45067.cs" />
    <Compile Include="$(MSBuildThisFileDirectory)Bugzilla45723.cs" />
    <Compile Include="$(MSBuildThisFileDirectory)Bugzilla45027.cs" />
    <Compile Include="$(MSBuildThisFileDirectory)Bugzilla45330.cs" />
    <Compile Include="$(MSBuildThisFileDirectory)Bugzilla44955.cs" />
    <Compile Include="$(MSBuildThisFileDirectory)Bugzilla45277.cs" />
    <Compile Include="$(MSBuildThisFileDirectory)Bugzilla45743.cs" />
    <Compile Include="$(MSBuildThisFileDirectory)Bugzilla46458.cs" />
    <Compile Include="$(MSBuildThisFileDirectory)Bugzilla46494.cs" />
    <Compile Include="$(MSBuildThisFileDirectory)Bugzilla44476.cs" />
    <Compile Include="$(MSBuildThisFileDirectory)Bugzilla46630.cs" />
    <Compile Include="$(MSBuildThisFileDirectory)Bugzilla47923.cs" />
    <Compile Include="$(MSBuildThisFileDirectory)Bugzilla48236.cs" />
    <Compile Include="$(MSBuildThisFileDirectory)Bugzilla47971.cs" />
    <Compile Include="$(MSBuildThisFileDirectory)Bugzilla52318.cs" />
    <Compile Include="$(MSBuildThisFileDirectory)Bugzilla37290.cs" />
    <Compile Include="$(MSBuildThisFileDirectory)Bugzilla51553.cs" />
    <Compile Include="$(MSBuildThisFileDirectory)Bugzilla51802.cs" />
    <Compile Include="$(MSBuildThisFileDirectory)Bugzilla51236.cs" />
    <Compile Include="$(MSBuildThisFileDirectory)Bugzilla51238.cs" />
    <Compile Include="$(MSBuildThisFileDirectory)Bugzilla51642.xaml.cs">
      <DependentUpon>Bugzilla51642.xaml</DependentUpon>
      <SubType>Code</SubType>
    </Compile>
    <Compile Include="$(MSBuildThisFileDirectory)Bugzilla53445.cs" />
    <Compile Include="$(MSBuildThisFileDirectory)Bugzilla55714.cs" />
    <Compile Include="$(MSBuildThisFileDirectory)Bugzilla54649.cs" />
    <Compile Include="$(MSBuildThisFileDirectory)Bugzilla56609.cs" />
    <Compile Include="$(MSBuildThisFileDirectory)Bugzilla55674.cs" />
    <Compile Include="$(MSBuildThisFileDirectory)Bugzilla55912.cs" />
    <Compile Include="$(MSBuildThisFileDirectory)Bugzilla57317.cs" />
    <Compile Include="$(MSBuildThisFileDirectory)Bugzilla57114.cs" />
    <Compile Include="$(MSBuildThisFileDirectory)Bugzilla57515.cs" />
    <Compile Include="$(MSBuildThisFileDirectory)Bugzilla57674.cs" />
    <Compile Include="$(MSBuildThisFileDirectory)Bugzilla57758.cs" />
    <Compile Include="$(MSBuildThisFileDirectory)Bugzilla57910.cs" />
    <Compile Include="$(MSBuildThisFileDirectory)Bugzilla58406.cs" />
    <Compile Include="$(MSBuildThisFileDirectory)Bugzilla58833.cs" />
    <Compile Include="$(MSBuildThisFileDirectory)Bugzilla51427.cs" />
    <Compile Include="$(MSBuildThisFileDirectory)Bugzilla59248.cs" />
    <Compile Include="$(MSBuildThisFileDirectory)Bugzilla59457.cs" />
    <Compile Include="$(MSBuildThisFileDirectory)Bugzilla59580.cs" />
    <Compile Include="$(MSBuildThisFileDirectory)Issue1469.cs" />
    <Compile Include="$(MSBuildThisFileDirectory)Effects\AttachedStateEffect.cs" />
    <Compile Include="$(MSBuildThisFileDirectory)Effects\AttachedStateEffectLabel.cs" />
    <Compile Include="$(MSBuildThisFileDirectory)Effects\AttachedStateEffectList.cs" />
    <Compile Include="$(MSBuildThisFileDirectory)GitHub1648.cs" />
    <Compile Include="$(MSBuildThisFileDirectory)GitHub1702.cs" />
    <Compile Include="$(MSBuildThisFileDirectory)GitHub2642.cs" />
    <Compile Include="$(MSBuildThisFileDirectory)GitHub1700.cs" />
    <Compile Include="$(MSBuildThisFileDirectory)GitHub2598.cs" />
    <Compile Include="$(MSBuildThisFileDirectory)Issue1483.cs" />
    <Compile Include="$(MSBuildThisFileDirectory)Issue1556.cs" />
    <Compile Include="$(MSBuildThisFileDirectory)Issue1799.cs" />
    <Compile Include="$(MSBuildThisFileDirectory)Issue1931.cs" />
    <Compile Include="$(MSBuildThisFileDirectory)Issue1399.cs" />
    <Compile Include="$(MSBuildThisFileDirectory)Issue2187.cs" />
    <Compile Include="$(MSBuildThisFileDirectory)Issue3001.cs" />
    <Compile Include="$(MSBuildThisFileDirectory)Issue3271.cs" />
    <Compile Include="$(MSBuildThisFileDirectory)Issue3390.cs" />
    <Compile Include="$(MSBuildThisFileDirectory)Issue3000.cs" />
    <Compile Include="$(MSBuildThisFileDirectory)Issue3273.cs" />
    <Compile Include="$(MSBuildThisFileDirectory)Issue3053.cs" />
    <Compile Include="$(MSBuildThisFileDirectory)Issue2617.cs" />
    <Compile Include="$(MSBuildThisFileDirectory)Issue3139.cs" />
    <Compile Include="$(MSBuildThisFileDirectory)Issue3087.cs" />
    <Compile Include="$(MSBuildThisFileDirectory)Issue1760_1.cs" />
    <Compile Include="$(MSBuildThisFileDirectory)Issue1332.cs" />
    <Compile Include="$(MSBuildThisFileDirectory)Issue5184.cs" />
    <Compile Include="$(MSBuildThisFileDirectory)Issue3089.cs" />
    <Compile Include="$(MSBuildThisFileDirectory)Issue1342.cs" />
    <Compile Include="$(MSBuildThisFileDirectory)Issue2482.cs" />
    <Compile Include="$(MSBuildThisFileDirectory)Issue2680ScrollView.cs" />
    <Compile Include="$(MSBuildThisFileDirectory)Issue2767.cs" />
    <Compile Include="$(MSBuildThisFileDirectory)Issue2499.cs" />
    <Compile Include="$(MSBuildThisFileDirectory)GitHub1878.cs" />
    <Compile Include="$(MSBuildThisFileDirectory)Helpers\ISampleNativeControl.cs" />
    <Compile Include="$(MSBuildThisFileDirectory)Helpers\UITestHelper.cs" />
    <Compile Include="$(MSBuildThisFileDirectory)Helpers\ViewHelper.cs" />
    <Compile Include="$(MSBuildThisFileDirectory)Issue1544.cs" />
    <Compile Include="$(MSBuildThisFileDirectory)Issue1677.cs" />
    <Compile Include="$(MSBuildThisFileDirectory)Issue1704.cs" />
    <Compile Include="$(MSBuildThisFileDirectory)Issue1801.cs" />
    <Compile Include="$(MSBuildThisFileDirectory)Issue1734.cs" />
    <Compile Include="$(MSBuildThisFileDirectory)Issue1683.cs" />
    <Compile Include="$(MSBuildThisFileDirectory)Issue1705_2.cs" />
    <Compile Include="$(MSBuildThisFileDirectory)Issue1396.cs" />
    <Compile Include="$(MSBuildThisFileDirectory)Issue1415.cs" />
    <Compile Include="$(MSBuildThisFileDirectory)Issue2829.cs" />
    <Compile Include="$(MSBuildThisFileDirectory)Issue2653.cs" />
    <Compile Include="$(MSBuildThisFileDirectory)Issue1942.cs" />
    <Compile Include="$(MSBuildThisFileDirectory)Issue2763.cs" />
    <Compile Include="$(MSBuildThisFileDirectory)Issue2247.cs" />
    <Compile Include="$(MSBuildThisFileDirectory)GroupListViewHeaderIndexOutOfRange.cs" />
    <Compile Include="$(MSBuildThisFileDirectory)Issue1760.cs" />
    <Compile Include="$(MSBuildThisFileDirectory)Issue1975.cs" />
    <Compile Include="$(MSBuildThisFileDirectory)Issue1601.cs" />
    <Compile Include="$(MSBuildThisFileDirectory)Issue1717.cs" />
    <Compile Include="$(MSBuildThisFileDirectory)Bugzilla60001.cs" />
    <Compile Include="$(MSBuildThisFileDirectory)Issue1355.cs" />
    <Compile Include="$(MSBuildThisFileDirectory)Bugzilla60056.cs" />
    <Compile Include="$(MSBuildThisFileDirectory)Bugzilla60122.cs" />
    <Compile Include="$(MSBuildThisFileDirectory)Bugzilla59863_0.cs" />
    <Compile Include="$(MSBuildThisFileDirectory)Bugzilla59863_1.cs" />
    <Compile Include="$(MSBuildThisFileDirectory)Bugzilla59863_2.cs" />
    <Compile Include="$(MSBuildThisFileDirectory)Bugzilla60563.cs" />
    <Compile Include="$(MSBuildThisFileDirectory)Bugzilla60774.cs" />
    <Compile Include="$(MSBuildThisFileDirectory)Bugzilla60774_1.cs" />
    <Compile Include="$(MSBuildThisFileDirectory)Bugzilla60774_2.cs" />
    <Compile Include="$(MSBuildThisFileDirectory)ButtonBackgroundColorTest.cs" />
    <Compile Include="$(MSBuildThisFileDirectory)CarouselAsync.cs" />
    <Compile Include="$(MSBuildThisFileDirectory)Bugzilla34561.cs" />
    <Compile Include="$(MSBuildThisFileDirectory)Bugzilla34727.cs" />
    <Compile Include="$(MSBuildThisFileDirectory)ComplexListView.cs" />
    <Compile Include="$(MSBuildThisFileDirectory)CustomImageRendererErrorHandling.cs" />
    <Compile Include="$(MSBuildThisFileDirectory)DefaultColorToggleTest.cs" />
    <Compile Include="$(MSBuildThisFileDirectory)Bugzilla38416.xaml.cs">
      <DependentUpon>Bugzilla38416.xaml</DependentUpon>
    </Compile>
    <Compile Include="$(MSBuildThisFileDirectory)Effects.cs" />
    <Compile Include="$(MSBuildThisFileDirectory)GestureBubblingTests.cs" />
    <Compile Include="$(MSBuildThisFileDirectory)Github1461.cs" />
    <Compile Include="$(MSBuildThisFileDirectory)CascadeInputTransparent.cs" />
    <Compile Include="$(MSBuildThisFileDirectory)GitHub1331.xaml.cs">
      <DependentUpon>GitHub1331.xaml</DependentUpon>
    </Compile>
    <Compile Include="$(MSBuildThisFileDirectory)Issue1691_2.cs" />
    <Compile Include="$(MSBuildThisFileDirectory)Github1625.cs" />
    <Compile Include="$(MSBuildThisFileDirectory)InputTransparentTests.cs" />
    <Compile Include="$(MSBuildThisFileDirectory)Issue1614.cs" />
    <Compile Include="$(MSBuildThisFileDirectory)IsInvokeRequiredRaceCondition.cs" />
    <Compile Include="$(MSBuildThisFileDirectory)IsPasswordToggleTest.cs" />
    <Compile Include="$(MSBuildThisFileDirectory)Issue1023.cs" />
    <Compile Include="$(MSBuildThisFileDirectory)Issue1024.cs" />
    <Compile Include="$(MSBuildThisFileDirectory)Issue1025.cs" />
    <Compile Include="$(MSBuildThisFileDirectory)Issue1026.cs" />
    <Compile Include="$(MSBuildThisFileDirectory)Issue1347.cs" />
    <Compile Include="$(MSBuildThisFileDirectory)Issue1356.cs" />
    <Compile Include="$(MSBuildThisFileDirectory)Issue1439.cs" />
    <Compile Include="$(MSBuildThisFileDirectory)Issue1660.cs" />
    <Compile Include="$(MSBuildThisFileDirectory)Issue1691.cs" />
    <Compile Include="$(MSBuildThisFileDirectory)Issue1665.cs" />
    <Compile Include="$(MSBuildThisFileDirectory)Issue1707.cs" />
    <Compile Include="$(MSBuildThisFileDirectory)Issue1864.cs" />
    <Compile Include="$(MSBuildThisFileDirectory)Issue2104.cs" />
    <Compile Include="$(MSBuildThisFileDirectory)Issue1908.cs" />
    <Compile Include="$(MSBuildThisFileDirectory)Issue1672.cs" />
    <Compile Include="$(MSBuildThisFileDirectory)Issue2394.cs" />
    <Compile Include="$(MSBuildThisFileDirectory)Issue2595.cs" />
    <Compile Include="$(MSBuildThisFileDirectory)Issue2625.xaml.cs">
      <DependentUpon>Issue2625.xaml</DependentUpon>
      <SubType>Code</SubType>
    </Compile>
    <Compile Include="$(MSBuildThisFileDirectory)Issue2681.cs" />
    <Compile Include="$(MSBuildThisFileDirectory)Issue2858.xaml.cs">
      <DependentUpon>Issue2858.xaml</DependentUpon>
      <SubType>Code</SubType>
    </Compile>
    <Compile Include="$(MSBuildThisFileDirectory)Issue2929.cs" />
    <Compile Include="$(MSBuildThisFileDirectory)Issue2983.cs" />
    <Compile Include="$(MSBuildThisFileDirectory)Issue2963.cs" />
    <Compile Include="$(MSBuildThisFileDirectory)Issue2981.cs" />
    <Compile Include="$(MSBuildThisFileDirectory)Issue2964.cs" />
    <Compile Include="$(MSBuildThisFileDirectory)Bugzilla29017.cs" />
    <Compile Include="$(MSBuildThisFileDirectory)Issue2927.cs" />
    <Compile Include="$(MSBuildThisFileDirectory)IsShowingUserIssue.cs" />
    <Compile Include="$(MSBuildThisFileDirectory)Bugzilla25979.cs" />
    <Compile Include="$(MSBuildThisFileDirectory)Bugzilla30317.cs" />
    <Compile Include="$(MSBuildThisFileDirectory)Bugzilla29128.cs" />
    <Compile Include="$(MSBuildThisFileDirectory)Bugzilla31029.cs" />
    <Compile Include="$(MSBuildThisFileDirectory)Bugzilla24574.cs" />
    <Compile Include="$(MSBuildThisFileDirectory)Bugzilla26233.cs" />
    <Compile Include="$(MSBuildThisFileDirectory)Bugzilla27642.cs" />
    <Compile Include="$(MSBuildThisFileDirectory)Bugzilla36393.cs" />
    <Compile Include="$(MSBuildThisFileDirectory)Bugzilla33870.cs" />
    <Compile Include="$(MSBuildThisFileDirectory)Bugzilla32462.cs" />
    <Compile Include="$(MSBuildThisFileDirectory)Bugzilla36681.cs" />
    <Compile Include="$(MSBuildThisFileDirectory)Bugzilla36479.cs" />
    <Compile Include="$(MSBuildThisFileDirectory)Issue3008.cs" />
    <Compile Include="$(MSBuildThisFileDirectory)Issue3019.cs" />
    <Compile Include="$(MSBuildThisFileDirectory)Issue2993.cs" />
    <Compile Include="$(MSBuildThisFileDirectory)Issue3507.cs" />
    <Compile Include="$(MSBuildThisFileDirectory)Issue3367.cs" />
    <Compile Include="$(MSBuildThisFileDirectory)Issue3398.cs" />
    <Compile Include="$(MSBuildThisFileDirectory)Issue3558.cs" />
    <Compile Include="$(MSBuildThisFileDirectory)Issue3541.cs" />
    <Compile Include="$(MSBuildThisFileDirectory)Issue3840.cs" />
    <Compile Include="$(MSBuildThisFileDirectory)Issue4561.cs" />
    <Compile Include="$(MSBuildThisFileDirectory)Issue3913.cs" />
    <Compile Include="$(MSBuildThisFileDirectory)Issue3979.xaml.cs">
      <DependentUpon>Issue3979.xaml</DependentUpon>
      <SubType>Code</SubType>
    </Compile>
    <Compile Include="$(MSBuildThisFileDirectory)Issue7167.xaml.cs">
      <DependentUpon>Issue7167.xaml</DependentUpon>
      <SubType>Code</SubType>
    </Compile>
    <Compile Include="$(MSBuildThisFileDirectory)Issue4194.xaml.cs">
      <DependentUpon>Issue4194.xaml</DependentUpon>
      <SubType>Code</SubType>
    </Compile>
    <Compile Include="$(MSBuildThisFileDirectory)Issue4136.cs" />
    <Compile Include="$(MSBuildThisFileDirectory)Issue4262.cs" />
    <Compile Include="$(MSBuildThisFileDirectory)Issue4360.xaml.cs">
      <DependentUpon>Issue4360.xaml</DependentUpon>
      <SubType>Code</SubType>
    </Compile>
    <Compile Include="$(MSBuildThisFileDirectory)Issue4600.cs" />
    <Compile Include="$(MSBuildThisFileDirectory)Issue4973.cs" />
    <Compile Include="$(MSBuildThisFileDirectory)Issue5252.cs" />
    <Compile Include="$(MSBuildThisFileDirectory)Issue5057.xaml.cs">
      <DependentUpon>Issue5057.xaml</DependentUpon>
      <SubType>Code</SubType>
    </Compile>
    <Compile Include="$(MSBuildThisFileDirectory)Issue5003.xaml.cs">
      <DependentUpon>Issue5003.xaml</DependentUpon>
      <SubType>Code</SubType>
    </Compile>
    <Compile Include="$(MSBuildThisFileDirectory)Issue5801.xaml.cs">
      <DependentUpon>Issue5801.xaml</DependentUpon>
      <SubType>Code</SubType>
    </Compile>
    <Compile Include="$(MSBuildThisFileDirectory)Issue5695.cs" />
    <Compile Include="$(MSBuildThisFileDirectory)Issue5535.cs" />
    <Compile Include="$(MSBuildThisFileDirectory)Issue5949.cs" />
    <Compile Include="$(MSBuildThisFileDirectory)Issue5949_1.xaml.cs">
      <DependentUpon>Issue5949_1.xaml</DependentUpon>
      <SubType>Code</SubType>
    </Compile>
    <Compile Include="$(MSBuildThisFileDirectory)Issue5949_2.xaml.cs">
      <DependentUpon>Issue5949_2.xaml</DependentUpon>
      <SubType>Code</SubType>
    </Compile>
    <Compile Include="$(MSBuildThisFileDirectory)Issue5793.cs" />
    <Compile Include="$(MSBuildThisFileDirectory)Issue6957.cs" />
    <Compile Include="$(MSBuildThisFileDirectory)Issue6130.xaml.cs">
      <SubType>Code</SubType>
    </Compile>
    <Compile Include="$(MSBuildThisFileDirectory)Issue5268.xaml.cs">
      <DependentUpon>Issue5268.xaml</DependentUpon>
      <SubType>Code</SubType>
    </Compile>
    <Compile Include="$(MSBuildThisFileDirectory)Issue6713.cs" />
    <Compile Include="$(MSBuildThisFileDirectory)Issue6705.cs" />
    <Compile Include="$(MSBuildThisFileDirectory)LegacyComponents\NonAppCompatSwitch.cs" />
    <Compile Include="$(MSBuildThisFileDirectory)MapsModalCrash.cs" />
    <Compile Include="$(MSBuildThisFileDirectory)ModalActivityIndicatorTest.cs" />
    <Compile Include="$(MSBuildThisFileDirectory)Bugzilla37625.cs" />
    <Compile Include="$(MSBuildThisFileDirectory)Bugzilla38658.cs" />
    <Compile Include="$(MSBuildThisFileDirectory)DataTemplateGridImageTest.cs" />
    <Compile Include="$(MSBuildThisFileDirectory)Bugzilla39331.cs" />
    <Compile Include="$(MSBuildThisFileDirectory)Bugzilla36788.cs" />
    <Compile Include="$(MSBuildThisFileDirectory)Bugzilla38978.cs" />
    <Compile Include="$(MSBuildThisFileDirectory)Bugzilla38112.cs" />
    <Compile Include="$(MSBuildThisFileDirectory)Bugzilla39668.cs" />
    <Compile Include="$(MSBuildThisFileDirectory)Bugzilla21177.cs" />
    <Compile Include="$(MSBuildThisFileDirectory)Bugzilla39829.cs" />
    <Compile Include="$(MSBuildThisFileDirectory)Bugzilla39458.cs" />
    <Compile Include="$(MSBuildThisFileDirectory)Bugzilla39853.cs" />
    <Compile Include="$(MSBuildThisFileDirectory)MultipleClipToBounds.cs" />
    <Compile Include="$(MSBuildThisFileDirectory)Issue6994.cs" />
    <Compile Include="$(MSBuildThisFileDirectory)Issue7371.cs" />
    <Compile Include="$(MSBuildThisFileDirectory)Issue6698View2.xaml.cs">
      <DependentUpon>Issue6698View2.xaml</DependentUpon>
      <SubType>Code</SubType>
    </Compile>
    <Compile Include="$(MSBuildThisFileDirectory)ShellStoreTests.cs" />
    <Compile Include="$(MSBuildThisFileDirectory)ViewModel.cs" />
    <Compile Include="$(MSBuildThisFileDirectory)Issue8145.cs" />
    <Compile Include="$(MSBuildThisFileDirectory)Issue10222.cs" />
    <Compile Include="$(MSBuildThisFileDirectory)Issue4714.cs" />
    <Compile Include="$(MSBuildThisFileDirectory)Issue9827.xaml.cs">
      <SubType>Code</SubType>
      <DependentUpon>Issue9827.xaml</DependentUpon>
    </Compile>
    <Compile Include="$(MSBuildThisFileDirectory)Issue10699.cs" />
    <Compile Include="$(MSBuildThisFileDirectory)Issue11185.cs" />
    <Compile Include="$(MSBuildThisFileDirectory)Issue10307.cs" />
    <Compile Include="$(MSBuildThisFileDirectory)_TemplateMarkup.xaml.cs">
      <DependentUpon>_TemplateMarkup.xaml</DependentUpon>
      <SubType>Code</SubType>
    </Compile>
    <Compile Include="$(MSBuildThisFileDirectory)PerformanceGallery\PerformanceDataManager.cs" />
    <Compile Include="$(MSBuildThisFileDirectory)PerformanceGallery\PerformanceGallery.cs" />
    <Compile Include="$(MSBuildThisFileDirectory)PerformanceGallery\PerformanceScenario.cs" />
    <Compile Include="$(MSBuildThisFileDirectory)PerformanceGallery\PerformanceTracker.cs" />
    <Compile Include="$(MSBuildThisFileDirectory)PerformanceGallery\PerformanceTrackerTemplate.cs" />
    <Compile Include="$(MSBuildThisFileDirectory)PerformanceGallery\PerformanceTrackerWatcher.cs" />
    <Compile Include="$(MSBuildThisFileDirectory)PerformanceGallery\PerformanceViewModel.cs" />
    <Compile Include="$(MSBuildThisFileDirectory)PerformanceGallery\Scenarios\SearchBarScenarios.cs" />
    <Compile Include="$(MSBuildThisFileDirectory)PerformanceGallery\Scenarios\SliderScenarios.cs" />
    <Compile Include="$(MSBuildThisFileDirectory)PerformanceGallery\Scenarios\StepperScenarios.cs" />
    <Compile Include="$(MSBuildThisFileDirectory)PerformanceGallery\Scenarios\TableViewScenarios.cs" />
    <Compile Include="$(MSBuildThisFileDirectory)PerformanceGallery\Scenarios\TimePickerScenarios.cs" />
    <Compile Include="$(MSBuildThisFileDirectory)PerformanceGallery\Scenarios\WebViewScenarios.cs" />
    <Compile Include="$(MSBuildThisFileDirectory)PerformanceGallery\Scenarios\ProgressBarScenarios.cs" />
    <Compile Include="$(MSBuildThisFileDirectory)PerformanceGallery\Scenarios\PickerScenarios.cs" />
    <Compile Include="$(MSBuildThisFileDirectory)PerformanceGallery\Scenarios\MapScenarios.cs" />
    <Compile Include="$(MSBuildThisFileDirectory)PerformanceGallery\Scenarios\EntryScenarios.cs" />
    <Compile Include="$(MSBuildThisFileDirectory)PerformanceGallery\Scenarios\EditorScenarios.cs" />
    <Compile Include="$(MSBuildThisFileDirectory)PerformanceGallery\Scenarios\ActivityIndicatorScenarios.cs" />
    <Compile Include="$(MSBuildThisFileDirectory)PerformanceGallery\Scenarios\LabelScenarios.cs" />
    <Compile Include="$(MSBuildThisFileDirectory)PerformanceGallery\Scenarios\BoxViewScenarios.cs" />
    <Compile Include="$(MSBuildThisFileDirectory)PerformanceGallery\Scenarios\SwitchScenarios.cs" />
    <Compile Include="$(MSBuildThisFileDirectory)PerformanceGallery\Scenarios\DatePickerScenarios.cs" />
    <Compile Include="$(MSBuildThisFileDirectory)PerformanceGallery\Scenarios\ButtonScenarios.cs" />
    <Compile Include="$(MSBuildThisFileDirectory)PerformanceGallery\Scenarios\ImageScenarios.cs" />
    <Compile Include="$(MSBuildThisFileDirectory)PerformanceGallery\Scenarios\ListViewScenarios.cs" />
    <Compile Include="$(MSBuildThisFileDirectory)Bugzilla53179_2.cs" />
    <Compile Include="$(MSBuildThisFileDirectory)ScrollViewIsEnabled.cs" />
    <Compile Include="$(MSBuildThisFileDirectory)PlatformSpecifics_iOSTranslucentNavBarX.xaml.cs">
      <DependentUpon>PlatformSpecifics_iOSTranslucentNavBarX.xaml</DependentUpon>
      <SubType>Code</SubType>
    </Compile>
    <Compile Include="$(MSBuildThisFileDirectory)Bugzilla53179_1.cs" />
    <Compile Include="$(MSBuildThisFileDirectory)RestartAppTest.cs" />
    <Compile Include="$(MSBuildThisFileDirectory)BottomTabbedPageTests.cs" />
    <Compile Include="$(MSBuildThisFileDirectory)TestPages\QuickCollectNavigationPage.cs" />
    <Compile Include="$(MSBuildThisFileDirectory)TestPages\ScreenshotConditionalApp.cs" />
    <Compile Include="$(MSBuildThisFileDirectory)Bugzilla41842.cs" />
    <Compile Include="$(MSBuildThisFileDirectory)Bugzilla42277.cs" />
    <Compile Include="$(MSBuildThisFileDirectory)Bugzilla51173.cs" />
    <Compile Include="$(MSBuildThisFileDirectory)Bugzilla33561.cs" />
    <Compile Include="$(MSBuildThisFileDirectory)Bugzilla43214.cs" />
    <Compile Include="$(MSBuildThisFileDirectory)Bugzilla42602.cs" />
    <Compile Include="$(MSBuildThisFileDirectory)Bugzilla43161.cs" />
    <Compile Include="$(MSBuildThisFileDirectory)Bugzilla39768.cs" />
    <Compile Include="$(MSBuildThisFileDirectory)Bugzilla41271.cs" />
    <Compile Include="$(MSBuildThisFileDirectory)Bugzilla40722.cs" />
    <Compile Include="$(MSBuildThisFileDirectory)Bugzilla41153.cs" />
    <Compile Include="$(MSBuildThisFileDirectory)Bugzilla44129.cs" />
    <Compile Include="$(MSBuildThisFileDirectory)Bugzilla44525.cs" />
    <Compile Include="$(MSBuildThisFileDirectory)Bugzilla28650.cs" />
    <Compile Include="$(MSBuildThisFileDirectory)Bugzilla37431.cs" />
    <Compile Include="$(MSBuildThisFileDirectory)Bugzilla44777.cs" />
    <Compile Include="$(MSBuildThisFileDirectory)Bugzilla42599.cs" />
    <Compile Include="$(MSBuildThisFileDirectory)Bugzilla51503.cs" />
    <Compile Include="$(MSBuildThisFileDirectory)Bugzilla51505.cs" />
    <Compile Include="$(MSBuildThisFileDirectory)Bugzilla52533.cs" />
    <Compile Include="$(MSBuildThisFileDirectory)Bugzilla53362.cs" />
    <Compile Include="$(MSBuildThisFileDirectory)Bugzilla45874.cs" />
    <Compile Include="$(MSBuildThisFileDirectory)TransparentOverlayTests.cs" />
    <Compile Include="$(MSBuildThisFileDirectory)Unreported1.cs" />
    <Compile Include="$(MSBuildThisFileDirectory)Bugzilla53909.cs" />
    <Compile Include="$(MSBuildThisFileDirectory)ListViewNRE.cs" />
    <Compile Include="$(MSBuildThisFileDirectory)Bugzilla55745.cs" />
    <Compile Include="$(MSBuildThisFileDirectory)AndroidHelpText.cs" />
    <Compile Include="$(MSBuildThisFileDirectory)Bugzilla32830.cs" />
    <Compile Include="$(MSBuildThisFileDirectory)Bugzilla55365.cs" />
    <Compile Include="$(MSBuildThisFileDirectory)Bugzilla39802.cs" />
    <Compile Include="$(MSBuildThisFileDirectory)Bugzilla53179.cs" />
    <Compile Include="$(MSBuildThisFileDirectory)Bugzilla54036.cs" />
    <Compile Include="$(MSBuildThisFileDirectory)Bugzilla56896.cs" />
    <Compile Include="$(MSBuildThisFileDirectory)Bugzilla40161.cs" />
    <Compile Include="$(MSBuildThisFileDirectory)Bugzilla44886.cs" />
    <Compile Include="$(MSBuildThisFileDirectory)Bugzilla57749.cs" />
    <Compile Include="$(MSBuildThisFileDirectory)Bugzilla45125.cs" />
    <Compile Include="$(MSBuildThisFileDirectory)ScrollViewObjectDisposed.cs" />
    <Compile Include="$(MSBuildThisFileDirectory)Bugzilla58645.cs" />
    <Compile Include="$(MSBuildThisFileDirectory)Bugzilla27731.cs" />
    <Compile Include="$(MSBuildThisFileDirectory)Bugzilla59097.cs" />
    <Compile Include="$(MSBuildThisFileDirectory)Bugzilla58875.cs" />
    <Compile Include="$(MSBuildThisFileDirectory)Bugzilla45702.cs" />
    <Compile Include="$(MSBuildThisFileDirectory)Bugzilla59718.cs" />
    <Compile Include="$(MSBuildThisFileDirectory)Bugzilla59896.cs" />
    <Compile Include="$(MSBuildThisFileDirectory)Bugzilla56771.cs" />
    <Compile Include="$(MSBuildThisFileDirectory)Bugzilla60382.cs" />
    <Compile Include="$(MSBuildThisFileDirectory)Bugzilla60524.cs" />
    <Compile Include="$(MSBuildThisFileDirectory)Bugzilla59925.cs" />
    <Compile Include="$(MSBuildThisFileDirectory)Bugzilla60691.cs" />
    <Compile Include="$(MSBuildThisFileDirectory)Issue1326.cs" />
    <Compile Include="$(MSBuildThisFileDirectory)Issue1436.cs" />
    <Compile Include="$(MSBuildThisFileDirectory)GitHub1567.cs" />
    <Compile Include="$(MSBuildThisFileDirectory)Issue1909.cs" />
    <Compile Include="$(MSBuildThisFileDirectory)Bugzilla60699.cs" />
    <Compile Include="$(MSBuildThisFileDirectory)Issue2035.cs" />
    <Compile Include="$(MSBuildThisFileDirectory)Issue2299.cs" />
    <Compile Include="$(MSBuildThisFileDirectory)Issue1900.cs" />
    <Compile Include="$(MSBuildThisFileDirectory)Issue6417.cs" />
    <Compile Include="$(MSBuildThisFileDirectory)Issue2837.cs" />
    <Compile Include="$(MSBuildThisFileDirectory)Issue2740.cs" />
    <Compile Include="$(MSBuildThisFileDirectory)Issue1939.cs" />
    <Compile Include="$(MSBuildThisFileDirectory)Issue3385.cs" />
    <Compile Include="$(MSBuildThisFileDirectory)Issue3343.cs" />
    <Compile Include="$(MSBuildThisFileDirectory)Issue2842.cs" />
    <Compile Include="$(MSBuildThisFileDirectory)Issue1666.cs" />
    <Compile Include="$(MSBuildThisFileDirectory)Issue2838.cs" />
    <Compile Include="$(MSBuildThisFileDirectory)Issue3342.cs" />
    <Compile Include="$(MSBuildThisFileDirectory)Issue3415.cs" />
    <Compile Include="$(MSBuildThisFileDirectory)Issue3049.cs" />
    <Compile Include="$(MSBuildThisFileDirectory)Issue5030.cs" />
    <Compile Include="$(MSBuildThisFileDirectory)ViewClipBoundsShouldUpdate.cs" />
    <Compile Include="$(MSBuildThisFileDirectory)Issue3988.cs" />
    <Compile Include="$(MSBuildThisFileDirectory)Issue2580.cs" />
    <Compile Include="$(MSBuildThisFileDirectory)Issue4026.cs" />
    <Compile Include="$(MSBuildThisFileDirectory)Issue4748.cs" />
    <Compile Include="$(MSBuildThisFileDirectory)VisualControlsPage.xaml.cs">
      <SubType>Code</SubType>
      <DependentUpon>VisualControlsPage.xaml</DependentUpon>
    </Compile>
    <Compile Include="$(MSBuildThisFileDirectory)Issue5470.cs" />
    <Compile Include="$(MSBuildThisFileDirectory)Issue5724.cs" />
    <Compile Include="$(MSBuildThisFileDirectory)Issue6132.cs" />
    <Compile Include="$(MSBuildThisFileDirectory)Issue2577.cs" />
    <Compile Include="$(MSBuildThisFileDirectory)Issue6286.cs" />
    <Compile Include="$(MSBuildThisFileDirectory)_Template.cs" />
    <Compile Include="$(MSBuildThisFileDirectory)Bugzilla56298.cs" />
    <Compile Include="$(MSBuildThisFileDirectory)Bugzilla42620.cs" />
    <Compile Include="$(MSBuildThisFileDirectory)Issue1028.cs" />
    <Compile Include="$(MSBuildThisFileDirectory)Issue1075.cs" />
    <Compile Include="$(MSBuildThisFileDirectory)Issue1097.cs" />
    <Compile Include="$(MSBuildThisFileDirectory)Issue1146.cs" />
    <Compile Include="$(MSBuildThisFileDirectory)Issue1219.cs" />
    <Compile Include="$(MSBuildThisFileDirectory)Issue1228.cs" />
    <Compile Include="$(MSBuildThisFileDirectory)Issue1236.cs" />
    <Compile Include="$(MSBuildThisFileDirectory)Issue1259.cs" />
    <Compile Include="$(MSBuildThisFileDirectory)Issue1267.cs" />
    <Compile Include="$(MSBuildThisFileDirectory)Issue4187.cs" />
    <Compile Include="$(MSBuildThisFileDirectory)Issue1305.cs" />
    <Compile Include="$(MSBuildThisFileDirectory)Issue1329.cs" />
    <Compile Include="$(MSBuildThisFileDirectory)Issue1384.cs" />
    <Compile Include="$(MSBuildThisFileDirectory)Issue1400.cs" />
    <Compile Include="$(MSBuildThisFileDirectory)Issue1414.cs" />
    <Compile Include="$(MSBuildThisFileDirectory)Issue1461.cs" />
    <Compile Include="$(MSBuildThisFileDirectory)Issue1497.xaml.cs">
      <DependentUpon>Issue1497.xaml</DependentUpon>
    </Compile>
    <Compile Include="$(MSBuildThisFileDirectory)Issue1538.cs" />
    <Compile Include="$(MSBuildThisFileDirectory)Issue1545.xaml.cs">
      <DependentUpon>Issue1545.xaml</DependentUpon>
    </Compile>
    <Compile Include="$(MSBuildThisFileDirectory)Issue1546.cs" />
    <Compile Include="$(MSBuildThisFileDirectory)Issue1554.xaml.cs">
      <DependentUpon>Issue1554.xaml</DependentUpon>
    </Compile>
    <Compile Include="$(MSBuildThisFileDirectory)Issue1557.cs" />
    <Compile Include="$(MSBuildThisFileDirectory)Issue1566.cs" />
    <Compile Include="$(MSBuildThisFileDirectory)Issue1567.cs" />
    <Compile Include="$(MSBuildThisFileDirectory)Issue1568.xaml.cs">
      <DependentUpon>Issue1568.xaml</DependentUpon>
    </Compile>
    <Compile Include="$(MSBuildThisFileDirectory)Issue1583.cs" />
    <Compile Include="$(MSBuildThisFileDirectory)Issue1590.cs" />
    <Compile Include="$(MSBuildThisFileDirectory)Issue1593.cs" />
    <Compile Include="$(MSBuildThisFileDirectory)Issue1598.cs" />
    <Compile Include="$(MSBuildThisFileDirectory)Issue1613.cs" />
    <Compile Include="$(MSBuildThisFileDirectory)Issue1618.cs" />
    <Compile Include="$(MSBuildThisFileDirectory)Issue1641.xaml.cs">
      <DependentUpon>Issue1641.xaml</DependentUpon>
    </Compile>
    <Compile Include="$(MSBuildThisFileDirectory)Issue1644.cs" />
    <Compile Include="$(MSBuildThisFileDirectory)Issue1653.xaml.cs">
      <DependentUpon>Issue1653.xaml</DependentUpon>
    </Compile>
    <Compile Include="$(MSBuildThisFileDirectory)Issue1653v2.xaml.cs">
      <DependentUpon>Issue1653v2.xaml</DependentUpon>
    </Compile>
    <Compile Include="$(MSBuildThisFileDirectory)Issue1664.cs" />
    <Compile Include="$(MSBuildThisFileDirectory)Issue1680.cs" />
    <Compile Include="$(MSBuildThisFileDirectory)Issue3624.cs" />
    <Compile Include="$(MSBuildThisFileDirectory)Issue1682.cs" />
    <Compile Include="$(MSBuildThisFileDirectory)Issue1685.cs" />
    <Compile Include="$(MSBuildThisFileDirectory)Issue1698.cs" />
    <Compile Include="$(MSBuildThisFileDirectory)Issue1700.cs" />
    <Compile Include="$(MSBuildThisFileDirectory)Issue1703.cs" />
    <Compile Include="$(MSBuildThisFileDirectory)Issue1705.cs" />
    <Compile Include="$(MSBuildThisFileDirectory)Issue1712.xaml.cs">
      <DependentUpon>Issue1712.xaml</DependentUpon>
    </Compile>
    <Compile Include="$(MSBuildThisFileDirectory)Issue1722.cs" />
    <Compile Include="$(MSBuildThisFileDirectory)Issue1723.cs" />
    <Compile Include="$(MSBuildThisFileDirectory)Issue1741.xaml.cs">
      <DependentUpon>Issue1741.xaml</DependentUpon>
    </Compile>
    <Compile Include="$(MSBuildThisFileDirectory)Issue1742.cs" />
    <Compile Include="$(MSBuildThisFileDirectory)Issue1747.xaml.cs">
      <DependentUpon>Issue1747.xaml</DependentUpon>
    </Compile>
    <Compile Include="$(MSBuildThisFileDirectory)Issue1755.cs" />
    <Compile Include="$(MSBuildThisFileDirectory)Issue1758.cs" />
    <Compile Include="$(MSBuildThisFileDirectory)Issue1763.cs" />
    <Compile Include="$(MSBuildThisFileDirectory)Issue1766.xaml.cs">
      <DependentUpon>Issue1766.xaml</DependentUpon>
    </Compile>
    <Compile Include="$(MSBuildThisFileDirectory)Issue1769.cs" />
    <Compile Include="$(MSBuildThisFileDirectory)Issue1777.cs" />
    <Compile Include="$(MSBuildThisFileDirectory)Issue181.cs" />
    <Compile Include="$(MSBuildThisFileDirectory)Issue1851.cs" />
    <Compile Include="$(MSBuildThisFileDirectory)Issue1875.cs" />
    <Compile Include="$(MSBuildThisFileDirectory)Issue1888.cs" />
    <Compile Include="$(MSBuildThisFileDirectory)Issue1891.cs" />
    <Compile Include="$(MSBuildThisFileDirectory)Issue1895.cs" />
    <Compile Include="$(MSBuildThisFileDirectory)Issue1905.cs" />
    <Compile Include="$(MSBuildThisFileDirectory)Issue1914.cs" />
    <Compile Include="$(MSBuildThisFileDirectory)Issue194.cs" />
    <Compile Include="$(MSBuildThisFileDirectory)Issue198.cs" />
    <Compile Include="$(MSBuildThisFileDirectory)Issue206.cs" />
    <Compile Include="$(MSBuildThisFileDirectory)Issue214.cs" />
    <Compile Include="$(MSBuildThisFileDirectory)Issue2143.cs" />
    <Compile Include="$(MSBuildThisFileDirectory)Issue2222.cs" />
    <Compile Include="$(MSBuildThisFileDirectory)Issue22246_BZ.cs" />
    <Compile Include="$(MSBuildThisFileDirectory)Issue2241.cs" />
    <Compile Include="$(MSBuildThisFileDirectory)Issue2248.cs" />
    <Compile Include="$(MSBuildThisFileDirectory)Issue2259.cs" />
    <Compile Include="$(MSBuildThisFileDirectory)Issue2266.cs" />
    <Compile Include="$(MSBuildThisFileDirectory)Issue2270.cs" />
    <Compile Include="$(MSBuildThisFileDirectory)Issue2272.cs" />
    <Compile Include="$(MSBuildThisFileDirectory)Issue2282.xaml.cs">
      <DependentUpon>Issue2282.xaml</DependentUpon>
    </Compile>
    <Compile Include="$(MSBuildThisFileDirectory)Issue2288.xaml.cs">
      <DependentUpon>Issue2288.xaml</DependentUpon>
    </Compile>
    <Compile Include="$(MSBuildThisFileDirectory)Issue2289.xaml.cs">
      <DependentUpon>Issue2289.xaml</DependentUpon>
    </Compile>
    <Compile Include="$(MSBuildThisFileDirectory)Issue229.cs" />
    <Compile Include="$(MSBuildThisFileDirectory)Issue2291.cs" />
    <Compile Include="$(MSBuildThisFileDirectory)Issue2292.cs" />
    <Compile Include="$(MSBuildThisFileDirectory)Issue2294.cs" />
    <Compile Include="$(MSBuildThisFileDirectory)Issue2333.cs" />
    <Compile Include="$(MSBuildThisFileDirectory)Issue2339.cs" />
    <Compile Include="$(MSBuildThisFileDirectory)Issue2354.cs" />
    <Compile Include="$(MSBuildThisFileDirectory)Issue2357.xaml.cs">
      <DependentUpon>Issue2357.xaml</DependentUpon>
    </Compile>
    <Compile Include="$(MSBuildThisFileDirectory)Issue2411.cs" />
    <Compile Include="$(MSBuildThisFileDirectory)Issue2414.cs" />
    <Compile Include="$(MSBuildThisFileDirectory)Issue2470.xaml.cs">
      <DependentUpon>Issue2470.xaml</DependentUpon>
    </Compile>
    <Compile Include="$(MSBuildThisFileDirectory)Issue2563.cs" />
    <Compile Include="$(MSBuildThisFileDirectory)Issue2594.cs" />
    <Compile Include="$(MSBuildThisFileDirectory)Issue2597.cs" />
    <Compile Include="$(MSBuildThisFileDirectory)Issue260.cs" />
    <Compile Include="$(MSBuildThisFileDirectory)Issue2615.cs" />
    <Compile Include="$(MSBuildThisFileDirectory)Issue2628.cs" />
    <Compile Include="$(MSBuildThisFileDirectory)Issue2634.cs" />
    <Compile Include="$(MSBuildThisFileDirectory)Issue264.cs" />
    <Compile Include="$(MSBuildThisFileDirectory)Issue2659.xaml.cs">
      <DependentUpon>Issue2659.xaml</DependentUpon>
    </Compile>
    <Compile Include="$(MSBuildThisFileDirectory)Issue2783.cs" />
    <Compile Include="$(MSBuildThisFileDirectory)Issue2794.cs" />
    <Compile Include="$(MSBuildThisFileDirectory)Issue2809.cs" />
    <Compile Include="$(MSBuildThisFileDirectory)Issue2923.cs" />
    <Compile Include="$(MSBuildThisFileDirectory)Issue342.cs" />
    <Compile Include="$(MSBuildThisFileDirectory)Issue416.cs" />
    <Compile Include="$(MSBuildThisFileDirectory)Issue417.cs" />
    <Compile Include="$(MSBuildThisFileDirectory)Issue488.cs" />
    <Compile Include="$(MSBuildThisFileDirectory)Issue530.cs" />
    <Compile Include="$(MSBuildThisFileDirectory)Issue764.cs" />
    <Compile Include="$(MSBuildThisFileDirectory)Issue773.cs" />
    <Compile Include="$(MSBuildThisFileDirectory)Issue774.cs" />
    <Compile Include="$(MSBuildThisFileDirectory)Issue852.cs" />
    <Compile Include="$(MSBuildThisFileDirectory)Issue886.cs" />
    <Compile Include="$(MSBuildThisFileDirectory)Issue892.cs" />
    <Compile Include="$(MSBuildThisFileDirectory)Issue889.cs" />
    <Compile Include="$(MSBuildThisFileDirectory)Issue935.cs" />
    <Compile Include="$(MSBuildThisFileDirectory)Issue968.cs" />
    <Compile Include="$(MSBuildThisFileDirectory)Issue973.cs" />
    <Compile Include="$(MSBuildThisFileDirectory)Issue465.cs" />
    <Compile Include="$(MSBuildThisFileDirectory)ListViewViewCellBinding.cs" />
    <Compile Include="$(MSBuildThisFileDirectory)ModelContentPage.cs" />
    <Compile Include="$(MSBuildThisFileDirectory)NavigationStackTests.cs" />
    <Compile Include="$(MSBuildThisFileDirectory)NavPage.cs" />
    <Compile Include="$(MSBuildThisFileDirectory)ScrollViewOutOfBounds.cs" />
    <Compile Include="$(MSBuildThisFileDirectory)StackLayoutIssue.cs" />
    <Compile Include="$(MSBuildThisFileDirectory)SwipeBackNavCrash.cs" />
    <Compile Include="$(MSBuildThisFileDirectory)TabbedPageTests.cs" />
    <Compile Include="$(MSBuildThisFileDirectory)TabbedPageWithList.cs" />
    <Compile Include="$(MSBuildThisFileDirectory)TestPages\TestPages.cs" />
    <Compile Include="$(MSBuildThisFileDirectory)Issue2965.cs" />
    <Compile Include="$(MSBuildThisFileDirectory)Issue2775.cs" />
    <Compile Include="$(MSBuildThisFileDirectory)Issue2987.cs" />
    <Compile Include="$(MSBuildThisFileDirectory)Issue2976.cs" />
    <Compile Include="$(MSBuildThisFileDirectory)Issue2951.xaml.cs">
      <DependentUpon>Issue2951.xaml</DependentUpon>
    </Compile>
    <Compile Include="$(MSBuildThisFileDirectory)Issue2961.cs" />
    <Compile Include="$(MSBuildThisFileDirectory)Issue2948.cs" />
    <Compile Include="$(MSBuildThisFileDirectory)Issue2883.cs" />
    <Compile Include="$(MSBuildThisFileDirectory)Issue2953.cs" />
    <Compile Include="$(MSBuildThisFileDirectory)Issue2777.xaml.cs">
      <DependentUpon>Issue2777.xaml</DependentUpon>
    </Compile>
    <Compile Include="$(MSBuildThisFileDirectory)Issue2954.cs" />
    <Compile Include="$(MSBuildThisFileDirectory)Issue3086.xaml.cs">
      <DependentUpon>Issue3086.xaml</DependentUpon>
    </Compile>
    <Compile Include="$(MSBuildThisFileDirectory)Bugzilla27779.cs" />
    <Compile Include="$(MSBuildThisFileDirectory)Bugzilla27698.cs" />
    <Compile Include="$(MSBuildThisFileDirectory)Bugzilla29247.cs" />
    <Compile Include="$(MSBuildThisFileDirectory)Bugzilla27318.xaml.cs">
      <DependentUpon>Bugzilla27318.xaml</DependentUpon>
    </Compile>
    <Compile Include="$(MSBuildThisFileDirectory)Bugzilla29453.cs" />
    <Compile Include="$(MSBuildThisFileDirectory)Bugzilla28001.cs" />
    <Compile Include="$(MSBuildThisFileDirectory)Bugzilla30935.cs" />
    <Compile Include="$(MSBuildThisFileDirectory)Bugzilla26032.xaml.cs">
      <DependentUpon>Bugzilla26032.xaml</DependentUpon>
    </Compile>
    <Compile Include="$(MSBuildThisFileDirectory)Bugzilla30835.cs" />
    <Compile Include="$(MSBuildThisFileDirectory)Bugzilla27085.cs" />
    <Compile Include="$(MSBuildThisFileDirectory)Bugzilla31395.cs" />
    <Compile Include="$(MSBuildThisFileDirectory)Bugzilla30651.cs" />
    <Compile Include="$(MSBuildThisFileDirectory)Bugzilla26171.cs" />
    <Compile Include="$(MSBuildThisFileDirectory)Bugzilla31602.cs" />
    <Compile Include="$(MSBuildThisFileDirectory)Bugzilla30353.cs" />
    <Compile Include="$(MSBuildThisFileDirectory)Bugzilla28240.cs" />
    <Compile Include="$(MSBuildThisFileDirectory)Bugzilla30324.cs" />
    <Compile Include="$(MSBuildThisFileDirectory)Bugzilla31255.cs" />
    <Compile Include="$(MSBuildThisFileDirectory)Bugzilla28498.cs" />
    <Compile Include="$(MSBuildThisFileDirectory)Bugzilla32148.cs" />
    <Compile Include="$(MSBuildThisFileDirectory)Bugzilla31967.xaml.cs">
      <DependentUpon>Bugzilla31967.xaml</DependentUpon>
    </Compile>
    <Compile Include="$(MSBuildThisFileDirectory)Issue3276.cs" />
    <Compile Include="$(MSBuildThisFileDirectory)Bugzilla26993.cs" />
    <Compile Include="$(MSBuildThisFileDirectory)Issue3292.cs" />
    <Compile Include="$(MSBuildThisFileDirectory)Bugzilla32898.cs" />
    <Compile Include="$(MSBuildThisFileDirectory)Bugzilla31330.cs" />
    <Compile Include="$(MSBuildThisFileDirectory)Bugzilla31114.cs" />
    <Compile Include="$(MSBuildThisFileDirectory)Issue3319.xaml.cs">
      <DependentUpon>Issue3319.xaml</DependentUpon>
    </Compile>
    <Compile Include="$(MSBuildThisFileDirectory)Bugzilla32691.cs" />
    <Compile Include="$(MSBuildThisFileDirectory)Bugzilla32487.cs" />
    <Compile Include="$(MSBuildThisFileDirectory)Bugzilla34061.cs" />
    <Compile Include="$(MSBuildThisFileDirectory)Bugzilla34632.cs" />
    <Compile Include="$(MSBuildThisFileDirectory)Bugzilla32902.cs" />
    <Compile Include="$(MSBuildThisFileDirectory)Bugzilla32801.cs" />
    <Compile Include="$(MSBuildThisFileDirectory)Bugzilla32447.xaml.cs">
      <DependentUpon>Bugzilla32447.xaml</DependentUpon>
    </Compile>
    <Compile Include="$(MSBuildThisFileDirectory)Bugzilla29257.cs" />
    <Compile Include="$(MSBuildThisFileDirectory)Bugzilla32040.cs" />
    <Compile Include="$(MSBuildThisFileDirectory)Bugzilla33450.cs" />
    <Compile Include="$(MSBuildThisFileDirectory)Bugzilla34720.cs" />
    <Compile Include="$(MSBuildThisFileDirectory)Bugzilla35733.cs" />
    <Compile Include="$(MSBuildThisFileDirectory)Bugzilla36009.cs" />
    <Compile Include="$(MSBuildThisFileDirectory)Bugzilla34912.cs" />
    <Compile Include="$(MSBuildThisFileDirectory)Bugzilla32615.cs" />
    <Compile Include="$(MSBuildThisFileDirectory)Bugzilla27350.cs" />
    <Compile Include="$(MSBuildThisFileDirectory)Bugzilla28709.cs" />
    <Compile Include="$(MSBuildThisFileDirectory)Bugzilla33578.cs" />
    <Compile Include="$(MSBuildThisFileDirectory)Bugzilla39378.xaml.cs">
      <DependentUpon>Bugzilla39378.xaml</DependentUpon>
    </Compile>
    <Compile Include="$(MSBuildThisFileDirectory)Bugzilla39963.cs" />
    <Compile Include="$(MSBuildThisFileDirectory)Bugzilla39987.cs" />
    <Compile Include="$(MSBuildThisFileDirectory)Bugzilla40704.cs" />
    <Compile Include="$(MSBuildThisFileDirectory)Bugzilla41038.cs" />
    <Compile Include="$(MSBuildThisFileDirectory)Bugzilla38284.cs" />
    <Compile Include="$(MSBuildThisFileDirectory)Bugzilla39486.cs" />
    <Compile Include="$(MSBuildThisFileDirectory)Issue6323.cs" />
    <Compile Include="$(MSBuildThisFileDirectory)Issue55555.cs" />
    <Compile Include="$(MSBuildThisFileDirectory)Bugzilla41029.cs" />
    <Compile Include="$(MSBuildThisFileDirectory)Bugzilla39908.cs" />
    <Compile Include="$(MSBuildThisFileDirectory)Bugzilla39489.cs" />
    <Compile Include="$(MSBuildThisFileDirectory)Bugzilla36802.cs" />
    <Compile Include="$(MSBuildThisFileDirectory)Bugzilla35736.cs" />
    <Compile Include="$(MSBuildThisFileDirectory)Bugzilla48158.cs" />
    <Compile Include="$(MSBuildThisFileDirectory)Bugzilla45926.cs" />
    <Compile Include="$(MSBuildThisFileDirectory)Bugzilla45284.xaml.cs">
      <DependentUpon>Bugzilla45284.xaml</DependentUpon>
    </Compile>
    <Compile Include="$(MSBuildThisFileDirectory)Bugzilla54977.xaml.cs">
      <DependentUpon>Bugzilla54977.xaml</DependentUpon>
    </Compile>
    <Compile Include="$(MSBuildThisFileDirectory)Bugzilla49069.cs" />
    <Compile Include="$(MSBuildThisFileDirectory)Bugzilla42956.cs" />
    <Compile Include="$(MSBuildThisFileDirectory)Bugzilla38731.cs" />
    <Compile Include="$(MSBuildThisFileDirectory)Bugzilla56710.cs" />
    <Compile Include="$(MSBuildThisFileDirectory)Bugzilla52700.cs" />
    <Compile Include="$(MSBuildThisFileDirectory)Bugzilla39407.cs" />
    <Compile Include="$(MSBuildThisFileDirectory)ButtonFastRendererTest.cs" />
    <Compile Include="$(MSBuildThisFileDirectory)DesktopSupportTestPage.cs" />
    <Compile Include="$(MSBuildThisFileDirectory)Bugzilla58779.cs" />
    <Compile Include="$(MSBuildThisFileDirectory)Bugzilla51825.cs" />
    <Compile Include="$(MSBuildThisFileDirectory)Bugzilla31688.cs" />
    <Compile Include="$(MSBuildThisFileDirectory)Bugzilla40092.cs" />
    <Compile Include="$(MSBuildThisFileDirectory)Issue1426.cs" />
    <Compile Include="$(MSBuildThisFileDirectory)Issue1733.cs" />
    <Compile Include="$(MSBuildThisFileDirectory)Issue1898.cs" />
    <Compile Include="$(MSBuildThisFileDirectory)Issue1583_1.cs" />
    <Compile Include="$(MSBuildThisFileDirectory)Issue1323.cs" />
    <Compile Include="$(MSBuildThisFileDirectory)Issue2399.cs" />
    <Compile Include="$(MSBuildThisFileDirectory)Issue1729.cs" />
    <Compile Include="$(MSBuildThisFileDirectory)Issue2728.cs" />
    <Compile Include="$(MSBuildThisFileDirectory)Issue1667.cs" />
    <Compile Include="$(MSBuildThisFileDirectory)Issue3012.cs" />
    <Compile Include="$(MSBuildThisFileDirectory)Issue3872.cs" />
    <Compile Include="$(MSBuildThisFileDirectory)GitHub1650.cs" />
    <Compile Include="$(MSBuildThisFileDirectory)GitHub3216.cs" />
    <Compile Include="$(MSBuildThisFileDirectory)GitHub1776.cs" />
    <Compile Include="$(MSBuildThisFileDirectory)Issue3408.cs" />
    <Compile Include="$(MSBuildThisFileDirectory)Issue3413.cs" />
    <Compile Include="$(MSBuildThisFileDirectory)Issue3667.cs" />
    <Compile Include="$(MSBuildThisFileDirectory)Issue3525.cs" />
    <Compile Include="$(MSBuildThisFileDirectory)Issue3275.cs" />
    <Compile Include="$(MSBuildThisFileDirectory)Issue3884.cs" />
    <Compile Include="$(MSBuildThisFileDirectory)Issue2818.cs" />
    <Compile Include="$(MSBuildThisFileDirectory)Issue2831.cs" />
    <Compile Include="$(MSBuildThisFileDirectory)Issue4040.xaml.cs">
      <DependentUpon>Issue4040.xaml</DependentUpon>
    </Compile>
    <Compile Include="$(MSBuildThisFileDirectory)Issue4097.cs" />
    <Compile Include="$(MSBuildThisFileDirectory)Issue1480.cs" />
    <Compile Include="$(MSBuildThisFileDirectory)Issue2223.cs" />
    <Compile Include="$(MSBuildThisFileDirectory)Issue4001.cs" />
    <Compile Include="$(MSBuildThisFileDirectory)Issue4303.cs" />
    <Compile Include="$(MSBuildThisFileDirectory)Controls\GridExtension.cs" />
    <Compile Include="$(MSBuildThisFileDirectory)Controls\ViewModelBase.cs" />
    <Compile Include="$(MSBuildThisFileDirectory)Controls\DisposedSharedPages.cs" />
    <Compile Include="$(MSBuildThisFileDirectory)Controls\PerformanceProvider.cs" />
    <Compile Include="$(MSBuildThisFileDirectory)Controls\GenericValueConverter.cs" />
    <Compile Include="$(MSBuildThisFileDirectory)Controls\ContactsPage.cs" />
    <Compile Include="$(MSBuildThisFileDirectory)Controls\FailImageSource.cs" />
    <Compile Include="$(MSBuildThisFileDirectory)Controls\ICacheService.cs" />
    <Compile Include="$(MSBuildThisFileDirectory)Issue1386.cs" />
    <Compile Include="$(MSBuildThisFileDirectory)Issue3622.cs" />
    <Compile Include="$(MSBuildThisFileDirectory)Issue4138.cs" />
    <Compile Include="$(MSBuildThisFileDirectory)Issue4314.cs" />
    <Compile Include="$(MSBuildThisFileDirectory)Issue3318.cs" />
    <Compile Include="$(MSBuildThisFileDirectory)Issue4493.cs" />
    <Compile Include="$(MSBuildThisFileDirectory)Issue5172.cs" />
    <Compile Include="$(MSBuildThisFileDirectory)Issue5204.cs" />
    <Compile Include="$(MSBuildThisFileDirectory)Issue2204.cs" />
    <Compile Include="$(MSBuildThisFileDirectory)Issue4356.cs">
      <DependentUpon>Issue4356.xaml</DependentUpon>
    </Compile>
    <Compile Include="$(MSBuildThisFileDirectory)Issue4854.cs" />
    <Compile Include="$(MSBuildThisFileDirectory)Issue5951.cs" />
    <Compile Include="$(MSBuildThisFileDirectory)Github6021.cs" />
    <Compile Include="$(MSBuildThisFileDirectory)Issue5132.cs" />
    <Compile Include="$(MSBuildThisFileDirectory)Issue5888.cs" />
    <Compile Include="$(MSBuildThisFileDirectory)Issue6334.cs" />
    <Compile Include="$(MSBuildThisFileDirectory)Issue5728.cs" />
    <Compile Include="$(MSBuildThisFileDirectory)Issue6368.cs" />
    <Compile Include="$(MSBuildThisFileDirectory)Issue6077.cs" />
    <Compile Include="$(MSBuildThisFileDirectory)Issue3548.cs" />
    <Compile Include="$(MSBuildThisFileDirectory)Issue6472.cs" />
    <Compile Include="$(MSBuildThisFileDirectory)Issue6614.cs" />
    <Compile Include="$(MSBuildThisFileDirectory)Issue5239.cs" />
    <Compile Include="$(MSBuildThisFileDirectory)Issue6738.cs" />
    <Compile Include="$(MSBuildThisFileDirectory)GitHub6926.cs" />
    <Compile Include="$(MSBuildThisFileDirectory)Issue5503.cs" />
    <Compile Include="$(MSBuildThisFileDirectory)Issue5831.cs" />
    <Compile Include="$(MSBuildThisFileDirectory)LabelTextType.cs" />
    <Compile Include="$(MSBuildThisFileDirectory)ShellTitleView.cs" />
    <Compile Include="$(MSBuildThisFileDirectory)Issue5159.cs" />
    <Compile Include="$(MSBuildThisFileDirectory)Issue7311.cs" />
    <Compile Include="$(MSBuildThisFileDirectory)Issue7053.cs" />
    <Compile Include="$(MSBuildThisFileDirectory)Issue6894.cs" />
    <Compile Include="$(MSBuildThisFileDirectory)Issue6929.cs" />
    <Compile Include="$(MSBuildThisFileDirectory)Issue3798.xaml.cs">
      <DependentUpon>Issue3798.xaml</DependentUpon>
      <SubType>Code</SubType>
    </Compile>
    <Compile Include="$(MSBuildThisFileDirectory)Controls\ApiLabel.cs" />
    <Compile Include="$(MSBuildThisFileDirectory)Github6384.cs" />
    <Compile Include="$(MSBuildThisFileDirectory)Issue7035.xaml.cs">
      <DependentUpon>Issue7035.xaml</DependentUpon>
      <SubType>Code</SubType>
    </Compile>
    <Compile Include="$(MSBuildThisFileDirectory)Issue7525.xaml.cs" >
      <DependentUpon>Issue7525.xaml</DependentUpon>
    </Compile>
    <Compile Include="$(MSBuildThisFileDirectory)Issue7395.cs" />
    <Compile Include="$(MSBuildThisFileDirectory)Issue7582.cs" />
    <Compile Include="$(MSBuildThisFileDirectory)Issue7563.cs" />
    <Compile Include="$(MSBuildThisFileDirectory)Issue7742.cs" />
    <Compile Include="$(MSBuildThisFileDirectory)Issue7678.cs" />
    <Compile Include="$(MSBuildThisFileDirectory)Issue6491.cs" />
    <Compile Include="$(MSBuildThisFileDirectory)Issue6127.cs" />
    <Compile Include="$(MSBuildThisFileDirectory)Issue7283.cs" />
    <Compile Include="$(MSBuildThisFileDirectory)Issue1658.cs" />
    <Compile Include="$(MSBuildThisFileDirectory)Issue5395.cs" />
    <Compile Include="$(MSBuildThisFileDirectory)Issue7878.cs" />
    <Compile Include="$(MSBuildThisFileDirectory)Issue6663.cs" />
    <Compile Include="$(MSBuildThisFileDirectory)Issue8004.cs" />
    <Compile Include="$(MSBuildThisFileDirectory)Issue7886.xaml.cs">
      <DependentUpon>Issue7886.xaml</DependentUpon>
    </Compile>
    <Compile Include="$(MSBuildThisFileDirectory)Issue7898.cs" />
    <Compile Include="$(MSBuildThisFileDirectory)Issue8198.cs" />
    <Compile Include="$(MSBuildThisFileDirectory)Issue7249.cs" />
    <Compile Include="$(MSBuildThisFileDirectory)Issue8200.cs" />
    <Compile Include="$(MSBuildThisFileDirectory)Issue6932.xaml.cs">
      <SubType>Code</SubType>
      <DependentUpon>Issue6932.xaml</DependentUpon>
    </Compile>
    <Compile Include="$(MSBuildThisFileDirectory)Issue6932_emptyviewtemplate.xaml.cs">
      <SubType>Code</SubType>
      <DependentUpon>Issue6932_emptyviewtemplate.xaml</DependentUpon>
    </Compile>
    <Compile Include="$(MSBuildThisFileDirectory)Issue6932_emptyviewstring.xaml.cs">
      <SubType>Code</SubType>
      <DependentUpon>Issue6932_emptyviewstring.xaml</DependentUpon>
    </Compile>
    <Compile Include="$(MSBuildThisFileDirectory)Issue8417.xaml.cs" >
      <DependentUpon>Issue8417.xaml</DependentUpon>
    </Compile>
    <Compile Include="$(MSBuildThisFileDirectory)Issue8647.cs" />
    <Compile Include="$(MSBuildThisFileDirectory)Issue7510.cs" />
<<<<<<< HEAD
    <Compile Include="$(MSBuildThisFileDirectory)Issue8155.xaml.cs" />
    <Compile Include="$(MSBuildThisFileDirectory)Issue8557.xaml.cs" />
=======
    <Compile Include="$(MSBuildThisFileDirectory)Issue8557.xaml.cs" >
      <DependentUpon>Issue8557.xaml</DependentUpon>
    </Compile>
>>>>>>> da683b97
    <Compile Include="$(MSBuildThisFileDirectory)Issue8753.cs" />
    <Compile Include="$(MSBuildThisFileDirectory)Issue8693.cs" />
    <Compile Include="$(MSBuildThisFileDirectory)Issue7813.xaml.cs" >
      <DependentUpon>Issue7813.xaml</DependentUpon>
    </Compile>
    <Compile Include="$(MSBuildThisFileDirectory)Issue8638.xaml.cs" >
      <DependentUpon>Issue8638.xaml</DependentUpon>
    </Compile>
    <Compile Include="$(MSBuildThisFileDirectory)Issue8294.cs" />
    <Compile Include="$(MSBuildThisFileDirectory)Issue8392.cs" />
    <Compile Include="$(MSBuildThisFileDirectory)Issue8672.cs" />
    <Compile Include="$(MSBuildThisFileDirectory)Issue8779.xaml.cs" >
      <DependentUpon>Issue8779.xaml</DependentUpon>
    </Compile>
    <Compile Include="$(MSBuildThisFileDirectory)Issue8806.cs" />
    <Compile Include="$(MSBuildThisFileDirectory)Issue8781.xaml.cs" >
      <DependentUpon>Issue8781.xaml</DependentUpon>
    </Compile>
    <Compile Include="$(MSBuildThisFileDirectory)Issue8782.xaml.cs" >
      <DependentUpon>Issue8782.xaml</DependentUpon>
    </Compile>
    <Compile Include="$(MSBuildThisFileDirectory)Issue8821.cs" />
    <Compile Include="$(MSBuildThisFileDirectory)Issue8326.xaml.cs" >
      <DependentUpon>Issue8326.xaml</DependentUpon>
    </Compile>
    <Compile Include="$(MSBuildThisFileDirectory)Issue8449.xaml.cs" >
      <DependentUpon>Issue8449.xaml</DependentUpon>
    </Compile>
    <Compile Include="$(MSBuildThisFileDirectory)Issue7875.cs" />
    <Compile Include="$(MSBuildThisFileDirectory)Issue8973.cs" />
    <Compile Include="$(MSBuildThisFileDirectory)Issue7924.xaml.cs" >
      <DependentUpon>Issue7924.xaml</DependentUpon>
    </Compile>
    <Compile Include="$(MSBuildThisFileDirectory)Issue8461.cs" />
    <Compile Include="$(MSBuildThisFileDirectory)Issue8777.cs" />
    <Compile Include="$(MSBuildThisFileDirectory)Issue9143.cs" />
    <Compile Include="$(MSBuildThisFileDirectory)Issue9588.xaml.cs" >
      <DependentUpon>Issue9588.xaml</DependentUpon>
    </Compile>
    <Compile Include="$(MSBuildThisFileDirectory)Issue9329.cs" />
    <Compile Include="$(MSBuildThisFileDirectory)Issue9734.xaml.cs" >
      <DependentUpon>Issue9734.xaml</DependentUpon>
    </Compile>
    <Compile Include="$(MSBuildThisFileDirectory)Issue8767.xaml.cs" >
      <DependentUpon>Issue8767.xaml</DependentUpon>
    </Compile>
    <Compile Include="$(MSBuildThisFileDirectory)Issue8778.xaml.cs" >
      <DependentUpon>Issue8778.xaml</DependentUpon>
    </Compile>
    <Compile Include="$(MSBuildThisFileDirectory)Issue9646.xaml.cs" >
      <DependentUpon>Issue9646.xaml</DependentUpon>
    </Compile>
    <Compile Include="$(MSBuildThisFileDirectory)Issue9735.xaml.cs" >
      <DependentUpon>Issue9735.xaml</DependentUpon>
    </Compile>
    <Compile Include="$(MSBuildThisFileDirectory)Issue9305.xaml.cs" >
      <DependentUpon>Issue9305.xaml</DependentUpon>
    </Compile>
    <Compile Include="$(MSBuildThisFileDirectory)Issue9767.cs" />
    <Compile Include="$(MSBuildThisFileDirectory)Issue7856.cs" />
    <Compile Include="$(MSBuildThisFileDirectory)Issue7856_1.xaml.cs">
      <DependentUpon>Issue7856_1.xaml</DependentUpon>
    </Compile>
    <Compile Include="$(MSBuildThisFileDirectory)Issue9054.cs" />
    <Compile Include="$(MSBuildThisFileDirectory)Issue9326.xaml.cs" >
      <DependentUpon>Issue9326.xaml</DependentUpon>
    </Compile>
    <Compile Include="$(MSBuildThisFileDirectory)Issue8689.xaml.cs" >
      <DependentUpon>Issue9279.xaml</DependentUpon>
    </Compile>
    <Compile Include="$(MSBuildThisFileDirectory)Issue9306.cs" />
    <Compile Include="$(MSBuildThisFileDirectory)Issue9417.xaml.cs" >
      <DependentUpon>Issue9417.xaml</DependentUpon>
    </Compile>
    <Compile Include="$(MSBuildThisFileDirectory)Issue8272.cs" />
    <Compile Include="$(MSBuildThisFileDirectory)Issue8964.cs" />
    <Compile Include="$(MSBuildThisFileDirectory)Issue9951.cs" />
    <Compile Include="$(MSBuildThisFileDirectory)Issue9962.cs" />
    <Compile Include="$(MSBuildThisFileDirectory)Controls\INativeColorService.cs" />
    <Compile Include="$(MSBuildThisFileDirectory)Issue10337.cs" />
    <Compile Include="$(MSBuildThisFileDirectory)Issue9794.cs" />
    <Compile Include="$(MSBuildThisFileDirectory)Issue10134.cs" />
    <Compile Include="$(MSBuildThisFileDirectory)Issue10300.cs" />
    <Compile Include="$(MSBuildThisFileDirectory)Issue10438.cs" />
    <Compile Include="$(MSBuildThisFileDirectory)Issue10530.cs" />
    <Compile Include="$(MSBuildThisFileDirectory)Issue7780.cs" />
    <Compile Include="$(MSBuildThisFileDirectory)Issue8958.xaml.cs" >
      <DependentUpon>Issue8958.xaml</DependentUpon>
    </Compile>
    <Compile Include="$(MSBuildThisFileDirectory)Issue10679.xaml.cs" >
      <DependentUpon>Issue10679.xaml</DependentUpon>
    </Compile>
    <Compile Include="$(MSBuildThisFileDirectory)Issue10735.xaml.cs" >
      <DependentUpon>Issue10735.xaml</DependentUpon>
    </Compile>
    <Compile Include="$(MSBuildThisFileDirectory)Issue10497.cs" />
    <Compile Include="$(MSBuildThisFileDirectory)Issue10477.xaml.cs" >
      <DependentUpon>Issue10477.xaml</DependentUpon>
    </Compile>
    <Compile Include="$(MSBuildThisFileDirectory)Issue10875.xaml.cs" >
      <DependentUpon>Issue10875.xaml</DependentUpon>
    </Compile>
    <Compile Include="$(MSBuildThisFileDirectory)Issue10708.cs" />
    <Compile Include="$(MSBuildThisFileDirectory)Issue9711.xaml.cs">
      <DependentUpon>Issue9711.xaml</DependentUpon>
      <SubType>Code</SubType>
    </Compile>
    <Compile Include="$(MSBuildThisFileDirectory)Issue10166.xaml.cs">
      <DependentUpon>Issue10166.xaml</DependentUpon>
      <SubType>Code</SubType>
    </Compile>
    <Compile Include="$(MSBuildThisFileDirectory)Issue10422.xaml.cs">
      <DependentUpon>Issue10422.xaml</DependentUpon>
    </Compile>
    <Compile Include="$(MSBuildThisFileDirectory)Issue9990.xaml.cs">
      <DependentUpon>Issue9990.xaml</DependentUpon>
    </Compile>
    <Compile Include="$(MSBuildThisFileDirectory)Issue9774.xaml.cs">
      <DependentUpon>Issue9774.xaml</DependentUpon>
      <SubType>Code</SubType>
    </Compile>
    <Compile Include="$(MSBuildThisFileDirectory)Issue10024.xaml.cs">
      <DependentUpon>Issue10024.xaml</DependentUpon>
      <SubType>Code</SubType>
    </Compile>
    <Compile Include="$(MSBuildThisFileDirectory)Issue10348.xaml.cs">
      <DependentUpon>Issue10348.xaml</DependentUpon>
    </Compile>
    <Compile Include="$(MSBuildThisFileDirectory)Issue10333.xaml.cs">
      <DependentUpon>Issue10333.xaml</DependentUpon>
    </Compile>
    <Compile Include="$(MSBuildThisFileDirectory)Issue9555.xaml.cs">
      <DependentUpon>Issue9555.xaml</DependentUpon>
    </Compile>
    <Compile Include="$(MSBuildThisFileDirectory)Issue11031.cs" />
    <Compile Include="$(MSBuildThisFileDirectory)Issue11018.cs" />
    <Compile Include="$(MSBuildThisFileDirectory)Issue10940.cs" />
    <Compile Include="$(MSBuildThisFileDirectory)Issue11190.xaml.cs" >
      <DependentUpon>Issue11190.xaml</DependentUpon>
    </Compile>
    <Compile Include="$(MSBuildThisFileDirectory)Issue11050.xaml.cs" >
      <DependentUpon>Issue11050.xaml</DependentUpon>
    </Compile>
    <Compile Include="$(MSBuildThisFileDirectory)Issue9456.cs" />
    <Compile Include="$(MSBuildThisFileDirectory)Issue10908.xaml.cs" >
      <DependentUpon>Issue10908.xaml</DependentUpon>
    </Compile>
    <Compile Include="$(MSBuildThisFileDirectory)Issue11132.cs" />
    <Compile Include="$(MSBuildThisFileDirectory)Issue11113.xaml.cs" >
      <DependentUpon>Issue11113.xaml</DependentUpon>
    </Compile>
    <Compile Include="$(MSBuildThisFileDirectory)Issue10182.cs" />
    <Compile Include="$(MSBuildThisFileDirectory)Issue11107.cs" />
    <Compile Include="$(MSBuildThisFileDirectory)Issue11286.cs" />
    <Compile Include="$(MSBuildThisFileDirectory)RectTest.xaml.cs" >
      <DependentUpon>RectTest.xaml</DependentUpon>
    </Compile>
    <Compile Include="$(MSBuildThisFileDirectory)Issue11224.xaml.cs" >
      <DependentUpon>Issue11224.xaml</DependentUpon>
    </Compile>
    <Compile Include="$(MSBuildThisFileDirectory)Issue11262.xaml.cs" >
      <DependentUpon>Issue11262.xaml</DependentUpon>
    </Compile>
    <Compile Include="$(MSBuildThisFileDirectory)Issue11120.xaml.cs" >
      <DependentUpon>Issue11120.xaml</DependentUpon>
    </Compile>
    <Compile Include="$(MSBuildThisFileDirectory)Issue11291.cs" />
    <Compile Include="$(MSBuildThisFileDirectory)Issue11244.cs" />
    <Compile Include="$(MSBuildThisFileDirectory)Issue11272.cs" />
    <Compile Include="$(MSBuildThisFileDirectory)Issue11333.xaml.cs" >
      <DependentUpon>Issue11333.xaml</DependentUpon>
    </Compile>
    <Compile Include="$(MSBuildThisFileDirectory)Issue11314.cs" />
    <Compile Include="$(MSBuildThisFileDirectory)Issue11413.xaml.cs" >
      <DependentUpon>Issue11413.xaml</DependentUpon>
    </Compile>
    <Compile Include="$(MSBuildThisFileDirectory)Issue11563.cs" />
    <Compile Include="$(MSBuildThisFileDirectory)Issue11547.xaml.cs" >
      <DependentUpon>Issue11547.xaml</DependentUpon>
    </Compile>
    <Compile Include="$(MSBuildThisFileDirectory)Issue9451.cs" />
    <Compile Include="$(MSBuildThisFileDirectory)Issue11374.xaml.cs" >
      <DependentUpon>Issue11374.xaml</DependentUpon>
    </Compile>
    <Compile Include="$(MSBuildThisFileDirectory)Issue11430.cs" />
    <Compile Include="$(MSBuildThisFileDirectory)Issue11247.cs" />
    <Compile Include="$(MSBuildThisFileDirectory)Issue10608.cs" />
    <Compile Include="$(MSBuildThisFileDirectory)Issue11875.xaml.cs" >
      <DependentUpon>Issue11875.xaml</DependentUpon>
    </Compile>
    <Compile Include="$(MSBuildThisFileDirectory)Issue11737.xaml.cs" >
      <DependentUpon>Issue11737.xaml</DependentUpon>
    </Compile>
    <Compile Include="$(MSBuildThisFileDirectory)Issue11764.xaml.cs" >
      <DependentUpon>Issue11764.xaml</DependentUpon>
    </Compile>
    <Compile Include="$(MSBuildThisFileDirectory)Issue11573.xaml.cs" >
      <DependentUpon>Issue11573.xaml</DependentUpon>
    </Compile>
    <Compile Include="$(MSBuildThisFileDirectory)Issue11858.cs" />
    <Compile Include="$(MSBuildThisFileDirectory)Issue9210.cs" />
    <Compile Include="$(MSBuildThisFileDirectory)Issue11865.cs" />
    <Compile Include="$(MSBuildThisFileDirectory)Issue11653.xaml.cs" >
      <DependentUpon>Issue11653.xaml</DependentUpon>
    </Compile>
    <Compile Include="$(MSBuildThisFileDirectory)Issue11869.cs" />
    <Compile Include="$(MSBuildThisFileDirectory)Issue11723.cs" />
    <Compile Include="$(MSBuildThisFileDirectory)Issue11496.xaml.cs" >
      <DependentUpon>Issue11496.xaml</DependentUpon>
    </Compile>
    <Compile Include="$(MSBuildThisFileDirectory)Issue11209.xaml.cs" >
      <DependentUpon>Issue11209.xaml</DependentUpon>
    </Compile>
    <Compile Include="$(MSBuildThisFileDirectory)Issue10454.cs" />
    <Compile Include="$(MSBuildThisFileDirectory)Issue11081.xaml.cs" >
      <DependentUpon>Issue11081.xaml</DependentUpon>
    </Compile>
  </ItemGroup>
  <ItemGroup>
    <EmbeddedResource Include="$(MSBuildThisFileDirectory)Bugzilla22229.xaml">
      <Generator>MSBuild:UpdateDesignTimeXaml</Generator>
    </EmbeddedResource>
    <EmbeddedResource Include="$(MSBuildThisFileDirectory)Issue10672.xaml">
      <Generator>MSBuild:UpdateDesignTimeXaml</Generator>
    </EmbeddedResource>
    <EmbeddedResource Include="$(MSBuildThisFileDirectory)Issue1497.xaml">
      <Generator>MSBuild:UpdateDesignTimeXaml</Generator>
    </EmbeddedResource>
    <EmbeddedResource Include="$(MSBuildThisFileDirectory)Issue1545.xaml">
      <Generator>MSBuild:UpdateDesignTimeXaml</Generator>
    </EmbeddedResource>
    <EmbeddedResource Include="$(MSBuildThisFileDirectory)Issue1554.xaml">
      <Generator>MSBuild:UpdateDesignTimeXaml</Generator>
    </EmbeddedResource>
    <EmbeddedResource Include="$(MSBuildThisFileDirectory)Issue1568.xaml">
      <Generator>MSBuild:UpdateDesignTimeXaml</Generator>
    </EmbeddedResource>
    <EmbeddedResource Include="$(MSBuildThisFileDirectory)Issue1641.xaml">
      <Generator>MSBuild:UpdateDesignTimeXaml</Generator>
    </EmbeddedResource>
    <EmbeddedResource Include="$(MSBuildThisFileDirectory)Issue1653.xaml">
      <Generator>MSBuild:UpdateDesignTimeXaml</Generator>
    </EmbeddedResource>
    <EmbeddedResource Include="$(MSBuildThisFileDirectory)Issue1653v2.xaml">
      <Generator>MSBuild:UpdateDesignTimeXaml</Generator>
    </EmbeddedResource>
    <EmbeddedResource Include="$(MSBuildThisFileDirectory)Issue1712.xaml">
      <Generator>MSBuild:UpdateDesignTimeXaml</Generator>
    </EmbeddedResource>
    <EmbeddedResource Include="$(MSBuildThisFileDirectory)Issue1741.xaml">
      <Generator>MSBuild:UpdateDesignTimeXaml</Generator>
    </EmbeddedResource>
    <EmbeddedResource Include="$(MSBuildThisFileDirectory)Issue1747.xaml">
      <Generator>MSBuild:UpdateDesignTimeXaml</Generator>
    </EmbeddedResource>
    <EmbeddedResource Include="$(MSBuildThisFileDirectory)Issue1766.xaml">
      <Generator>MSBuild:UpdateDesignTimeXaml</Generator>
    </EmbeddedResource>
    <EmbeddedResource Include="$(MSBuildThisFileDirectory)Issue2282.xaml">
      <Generator>MSBuild:UpdateDesignTimeXaml</Generator>
    </EmbeddedResource>
    <EmbeddedResource Include="$(MSBuildThisFileDirectory)Issue2288.xaml">
      <Generator>MSBuild:UpdateDesignTimeXaml</Generator>
    </EmbeddedResource>
    <EmbeddedResource Include="$(MSBuildThisFileDirectory)Issue2289.xaml">
      <Generator>MSBuild:UpdateDesignTimeXaml</Generator>
    </EmbeddedResource>
    <EmbeddedResource Include="$(MSBuildThisFileDirectory)Issue2357.xaml">
      <Generator>MSBuild:UpdateDesignTimeXaml</Generator>
    </EmbeddedResource>
    <EmbeddedResource Include="$(MSBuildThisFileDirectory)Issue2470.xaml">
      <Generator>MSBuild:UpdateDesignTimeXaml</Generator>
    </EmbeddedResource>
    <EmbeddedResource Include="$(MSBuildThisFileDirectory)Issue8207.xaml">
      <SubType>Designer</SubType>
      <Generator>MSBuild:UpdateDesignTimeXaml</Generator>
    </EmbeddedResource>
    <EmbeddedResource Include="$(MSBuildThisFileDirectory)Issue6282.xaml">
      <Generator>MSBuild:UpdateDesignTimeXaml</Generator>
    </EmbeddedResource>
    <EmbeddedResource Include="$(MSBuildThisFileDirectory)Issue2659.xaml">
      <Generator>MSBuild:UpdateDesignTimeXaml</Generator>
    </EmbeddedResource>
    <EmbeddedResource Include="$(MSBuildThisFileDirectory)Issue2951.xaml">
      <Generator>MSBuild:UpdateDesignTimeXaml</Generator>
    </EmbeddedResource>
    <EmbeddedResource Include="$(MSBuildThisFileDirectory)Issue2777.xaml">
      <Generator>MSBuild:UpdateDesignTimeXaml</Generator>
    </EmbeddedResource>
    <EmbeddedResource Include="$(MSBuildThisFileDirectory)Issue3086.xaml">
      <Generator>MSBuild:UpdateDesignTimeXaml</Generator>
    </EmbeddedResource>
    <EmbeddedResource Include="$(MSBuildThisFileDirectory)Bugzilla27318.xaml">
      <Generator>MSBuild:UpdateDesignTimeXaml</Generator>
    </EmbeddedResource>
    <EmbeddedResource Include="$(MSBuildThisFileDirectory)Bugzilla29107.xaml">
      <Generator>MSBuild:UpdateDesignTimeXaml</Generator>
    </EmbeddedResource>
    <EmbeddedResource Include="$(MSBuildThisFileDirectory)Bugzilla26032.xaml">
      <Generator>MSBuild:UpdateDesignTimeXaml</Generator>
    </EmbeddedResource>
    <EmbeddedResource Include="$(MSBuildThisFileDirectory)Bugzilla31967.xaml">
      <Generator>MSBuild:UpdateDesignTimeXaml</Generator>
    </EmbeddedResource>
    <EmbeddedResource Include="$(MSBuildThisFileDirectory)Issue3319.xaml">
      <Generator>MSBuild:UpdateDesignTimeXaml</Generator>
    </EmbeddedResource>
    <EmbeddedResource Include="$(MSBuildThisFileDirectory)Bugzilla32447.xaml">
      <Generator>MSBuild:UpdateDesignTimeXaml</Generator>
    </EmbeddedResource>
    <EmbeddedResource Include="$(MSBuildThisFileDirectory)Bugzilla38827.xaml">
      <SubType>Designer</SubType>
      <Generator>MSBuild:UpdateDesignTimeXaml</Generator>
    </EmbeddedResource>
    <EmbeddedResource Include="$(MSBuildThisFileDirectory)Bugzilla32842.xaml">
      <SubType>Designer</SubType>
      <Generator>MSBuild:UpdateDesignTimeXaml</Generator>
    </EmbeddedResource>
    <EmbeddedResource Include="$(MSBuildThisFileDirectory)Bugzilla39463.xaml">
      <SubType>Designer</SubType>
      <Generator>MSBuild:UpdateDesignTimeXaml</Generator>
    </EmbeddedResource>
    <EmbeddedResource Include="$(MSBuildThisFileDirectory)Bugzilla38416.xaml">
      <SubType>Designer</SubType>
      <Generator>MSBuild:UpdateDesignTimeXaml</Generator>
    </EmbeddedResource>
    <EmbeddedResource Include="$(MSBuildThisFileDirectory)Bugzilla39483.xaml">
      <SubType>Designer</SubType>
      <Generator>MSBuild:UpdateDesignTimeXaml</Generator>
    </EmbeddedResource>
    <EmbeddedResource Include="$(MSBuildThisFileDirectory)Bugzilla39378.xaml">
      <Generator>MSBuild:UpdateDesignTimeXaml</Generator>
    </EmbeddedResource>
    <EmbeddedResource Include="$(MSBuildThisFileDirectory)Bugzilla45284.xaml">
      <Generator>MSBuild:UpdateDesignTimeXaml</Generator>
    </EmbeddedResource>
    <EmbeddedResource Include="$(MSBuildThisFileDirectory)Bugzilla54977.xaml">
      <Generator>MSBuild:UpdateDesignTimeXaml</Generator>
    </EmbeddedResource>
    <EmbeddedResource Include="$(MSBuildThisFileDirectory)Issue4040.xaml">
      <Generator>MSBuild:UpdateDesignTimeXaml</Generator>
    </EmbeddedResource>
    <EmbeddedResource Include="$(MSBuildThisFileDirectory)Issue8787.xaml" />
    <EmbeddedResource Include="$(MSBuildThisFileDirectory)Issue9771.xaml">
      <SubType>Designer</SubType>
      <Generator>MSBuild:UpdateDesignTimeXaml</Generator>
    </EmbeddedResource>
    <EmbeddedResource Include="$(MSBuildThisFileDirectory)VisualControlsPage.xaml">
      <SubType>Designer</SubType>
      <Generator>MSBuild:UpdateDesignTimeXaml</Generator>
    </EmbeddedResource>
    <EmbeddedResource Include="$(MSBuildThisFileDirectory)Issue4356.xaml">
      <Generator>MSBuild:UpdateDesignTimeXaml</Generator>
    </EmbeddedResource>
    <EmbeddedResource Include="$(MSBuildThisFileDirectory)Issue7035.xaml">
      <SubType>Designer</SubType>
      <Generator>MSBuild:UpdateDesignTimeXaml</Generator>
    </EmbeddedResource>
    <EmbeddedResource Include="$(MSBuildThisFileDirectory)Issue7525.xaml">
      <Generator>UpdateDesignTimeXaml</Generator>
    </EmbeddedResource>
    <EmbeddedResource Include="$(MSBuildThisFileDirectory)Issue7886.xaml">
      <Generator>MSBuild:UpdateDesignTimeXaml</Generator>
    </EmbeddedResource>
    <EmbeddedResource Include="$(MSBuildThisFileDirectory)Issue6932.xaml" />
    <EmbeddedResource Include="$(MSBuildThisFileDirectory)Issue6932_emptyviewtemplate.xaml" />
    <EmbeddedResource Include="$(MSBuildThisFileDirectory)Issue6932_emptyviewstring.xaml" />
    <EmbeddedResource Include="$(MSBuildThisFileDirectory)Issue8417.xaml" />
    <EmbeddedResource Include="$(MSBuildThisFileDirectory)Issue8155.xaml" />
    <EmbeddedResource Include="$(MSBuildThisFileDirectory)Issue8557.xaml" />
    <EmbeddedResource Include="$(MSBuildThisFileDirectory)Issue7813.xaml" />
    <EmbeddedResource Include="$(MSBuildThisFileDirectory)Issue8638.xaml" />
    <EmbeddedResource Include="$(MSBuildThisFileDirectory)Issue8779.xaml" />
    <EmbeddedResource Include="$(MSBuildThisFileDirectory)Issue8781.xaml" />
    <EmbeddedResource Include="$(MSBuildThisFileDirectory)Issue8782.xaml" />
    <EmbeddedResource Include="$(MSBuildThisFileDirectory)Issue8326.xaml" />
    <EmbeddedResource Include="$(MSBuildThisFileDirectory)Issue8449.xaml" />
    <EmbeddedResource Include="$(MSBuildThisFileDirectory)Issue7924.xaml" />
    <EmbeddedResource Include="$(MSBuildThisFileDirectory)Issue7856_1.xaml">
      <SubType>Designer</SubType>
      <Generator>MSBuild:UpdateDesignTimeXaml</Generator>
    </EmbeddedResource>
    <EmbeddedResource Include="$(MSBuildThisFileDirectory)Issue9734.xaml">
      <Generator>MSBuild:UpdateDesignTimeXaml</Generator>
    </EmbeddedResource>
    <EmbeddedResource Include="$(MSBuildThisFileDirectory)Issue8767.xaml">
      <Generator>MSBuild:UpdateDesignTimeXaml</Generator>
    </EmbeddedResource>
    <EmbeddedResource Include="$(MSBuildThisFileDirectory)Issue8778.xaml">
      <Generator>MSBuild:UpdateDesignTimeXaml</Generator>
    </EmbeddedResource>
    <EmbeddedResource Include="$(MSBuildThisFileDirectory)Issue9646.xaml">
      <Generator>MSBuild:UpdateDesignTimeXaml</Generator>
    </EmbeddedResource>
    <EmbeddedResource Include="$(MSBuildThisFileDirectory)Issue9735.xaml">
      <SubType>Designer</SubType>
      <Generator>MSBuild:UpdateDesignTimeXaml</Generator>
    </EmbeddedResource>
    <EmbeddedResource Include="$(MSBuildThisFileDirectory)Issue9305.xaml">
      <SubType>Designer</SubType>
      <Generator>MSBuild:UpdateDesignTimeXaml</Generator>
    </EmbeddedResource>
    <EmbeddedResource Include="$(MSBuildThisFileDirectory)Issue9588.xaml">
      <Generator>MSBuild:UpdateDesignTimeXaml</Generator>
    </EmbeddedResource>
    <EmbeddedResource Include="$(MSBuildThisFileDirectory)Issue9326.xaml">
      <Generator>MSBuild:UpdateDesignTimeXaml</Generator>
    </EmbeddedResource>
    <EmbeddedResource Include="$(MSBuildThisFileDirectory)Issue8689.xaml">
      <Generator>MSBuild:UpdateDesignTimeXaml</Generator>
    </EmbeddedResource>
    <EmbeddedResource Include="$(MSBuildThisFileDirectory)Issue9417.xaml">
      <Generator>MSBuild:UpdateDesignTimeXaml</Generator>
    </EmbeddedResource>
    <EmbeddedResource Include="$(MSBuildThisFileDirectory)Issue8958.xaml">
      <Generator>MSBuild:UpdateDesignTimeXaml</Generator>
    </EmbeddedResource>
    <EmbeddedResource Include="$(MSBuildThisFileDirectory)Issue10679.xaml">
      <SubType>Designer</SubType>
      <Generator>MSBuild:UpdateDesignTimeXaml</Generator>
    </EmbeddedResource>
    <EmbeddedResource Include="$(MSBuildThisFileDirectory)Issue10735.xaml">
      <Generator>MSBuild:UpdateDesignTimeXaml</Generator>
    </EmbeddedResource>
    <EmbeddedResource Include="$(MSBuildThisFileDirectory)Issue10477.xaml">
      <SubType>Designer</SubType>
      <Generator>MSBuild:UpdateDesignTimeXaml</Generator>
    </EmbeddedResource>
    <EmbeddedResource Include="$(MSBuildThisFileDirectory)Issue10875.xaml">
      <SubType>Designer</SubType>
      <Generator>MSBuild:UpdateDesignTimeXaml</Generator>
    </EmbeddedResource>
    <EmbeddedResource Include="$(MSBuildThisFileDirectory)Issue9827.xaml">
      <SubType>Designer</SubType>
      <Generator>MSBuild:UpdateDesignTimeXaml</Generator>
    </EmbeddedResource>
    <EmbeddedResource Include="$(MSBuildThisFileDirectory)Issue9711.xaml" />
    <EmbeddedResource Include="$(MSBuildThisFileDirectory)Issue10166.xaml">
      <SubType>Designer</SubType>
      <Generator>MSBuild:UpdateDesignTimeXaml</Generator>
    </EmbeddedResource>
    <EmbeddedResource Include="$(MSBuildThisFileDirectory)Issue10422.xaml">
      <Generator>MSBuild:UpdateDesignTimeXaml</Generator>
    </EmbeddedResource>
    <EmbeddedResource Include="$(MSBuildThisFileDirectory)Issue9990.xaml">
      <Generator>MSBuild:UpdateDesignTimeXaml</Generator>
    </EmbeddedResource>
    <EmbeddedResource Include="$(MSBuildThisFileDirectory)Issue9774.xaml">
      <SubType>Designer</SubType>
      <Generator>MSBuild:UpdateDesignTimeXaml</Generator>
    </EmbeddedResource>
    <EmbeddedResource Include="$(MSBuildThisFileDirectory)Issue10024.xaml">
      <SubType>Designer</SubType>
      <Generator>MSBuild:UpdateDesignTimeXaml</Generator>
    </EmbeddedResource>
    <EmbeddedResource Include="$(MSBuildThisFileDirectory)Issue10348.xaml">
      <Generator>MSBuild:UpdateDesignTimeXaml</Generator>
    </EmbeddedResource>
    <EmbeddedResource Include="$(MSBuildThisFileDirectory)Issue10333.xaml">
      <Generator>MSBuild:UpdateDesignTimeXaml</Generator>
    </EmbeddedResource>
    <EmbeddedResource Include="$(MSBuildThisFileDirectory)Issue9555.xaml">
      <Generator>MSBuild:UpdateDesignTimeXaml</Generator>
    </EmbeddedResource>
    <EmbeddedResource Include="$(MSBuildThisFileDirectory)Issue11190.xaml">
      <Generator>MSBuild:UpdateDesignTimeXaml</Generator>
    </EmbeddedResource>
    <EmbeddedResource Include="$(MSBuildThisFileDirectory)RectTest.xaml">
      <Generator>MSBuild:UpdateDesignTimeXaml</Generator>
    </EmbeddedResource>
    <EmbeddedResource Include="$(MSBuildThisFileDirectory)Issue11050.xaml">
      <Generator>MSBuild:UpdateDesignTimeXaml</Generator>
    </EmbeddedResource>
    <EmbeddedResource Include="$(MSBuildThisFileDirectory)Issue10908.xaml">
      <Generator>MSBuild:UpdateDesignTimeXaml</Generator>
    </EmbeddedResource>
    <EmbeddedResource Include="$(MSBuildThisFileDirectory)Issue11113.xaml">
      <Generator>MSBuild:UpdateDesignTimeXaml</Generator>
    </EmbeddedResource>
    <EmbeddedResource Include="$(MSBuildThisFileDirectory)Issue11120.xaml">
      <Generator>MSBuild:UpdateDesignTimeXaml</Generator>
    </EmbeddedResource>
    <EmbeddedResource Include="$(MSBuildThisFileDirectory)Issue11333.xaml">
      <Generator>MSBuild:UpdateDesignTimeXaml</Generator>
    </EmbeddedResource>
    <EmbeddedResource Include="$(MSBuildThisFileDirectory)Issue11413.xaml">
      <Generator>MSBuild:UpdateDesignTimeXaml</Generator>
    </EmbeddedResource>
    <EmbeddedResource Include="$(MSBuildThisFileDirectory)Issue11224.xaml">
      <Generator>MSBuild:UpdateDesignTimeXaml</Generator>
    </EmbeddedResource>
    <EmbeddedResource Include="$(MSBuildThisFileDirectory)Issue11374.xaml">
      <Generator>MSBuild:UpdateDesignTimeXaml</Generator>
    </EmbeddedResource>
    <EmbeddedResource Include="$(MSBuildThisFileDirectory)Issue11262.xaml">
      <Generator>MSBuild:UpdateDesignTimeXaml</Generator>
    </EmbeddedResource>
    <EmbeddedResource Include="$(MSBuildThisFileDirectory)Issue11547.xaml">
      <Generator>MSBuild:UpdateDesignTimeXaml</Generator>
    </EmbeddedResource>
    <EmbeddedResource Include="$(MSBuildThisFileDirectory)Issue11875.xaml">
     <Generator>MSBuild:UpdateDesignTimeXaml</Generator>
    </EmbeddedResource>
    <EmbeddedResource Include="$(MSBuildThisFileDirectory)Issue11737.xaml">
      <Generator>MSBuild:UpdateDesignTimeXaml</Generator>
    </EmbeddedResource>
    <EmbeddedResource Include="$(MSBuildThisFileDirectory)Issue11764.xaml">
      <Generator>MSBuild:UpdateDesignTimeXaml</Generator>
    </EmbeddedResource>
    <EmbeddedResource Include="$(MSBuildThisFileDirectory)Issue11573.xaml">
      <Generator>MSBuild:UpdateDesignTimeXaml</Generator>
    </EmbeddedResource>
    <EmbeddedResource Include="$(MSBuildThisFileDirectory)Issue11653.xaml">
      <Generator>MSBuild:UpdateDesignTimeXaml</Generator>
    </EmbeddedResource>
    <EmbeddedResource Include="$(MSBuildThisFileDirectory)Issue11496.xaml">
      <Generator>MSBuild:UpdateDesignTimeXaml</Generator>
    </EmbeddedResource>
    <EmbeddedResource Include="$(MSBuildThisFileDirectory)Issue11209.xaml">
      <Generator>MSBuild:UpdateDesignTimeXaml</Generator>
    </EmbeddedResource>
    <EmbeddedResource Include="$(MSBuildThisFileDirectory)Issue11081.xaml">
      <Generator>MSBuild:UpdateDesignTimeXaml</Generator>
    </EmbeddedResource>
  </ItemGroup>
  <ItemGroup>
    <EmbeddedResource Include="$(MSBuildThisFileDirectory)Bugzilla27417Xaml.xaml">
      <SubType>Designer</SubType>
      <Generator>MSBuild:UpdateDesignTimeXaml</Generator>
    </EmbeddedResource>
  </ItemGroup>
  <ItemGroup>
    <EmbeddedResource Include="$(MSBuildThisFileDirectory)Bugzilla23942.xaml">
      <SubType>Designer</SubType>
      <Generator>MSBuild:UpdateDesignTimeXaml</Generator>
    </EmbeddedResource>
  </ItemGroup>
  <ItemGroup>
    <EmbeddedResource Include="$(MSBuildThisFileDirectory)Bugzilla39636.xaml">
      <SubType>Designer</SubType>
      <Generator>MSBuild:UpdateDesignTimeXaml</Generator>
    </EmbeddedResource>
  </ItemGroup>
  <ItemGroup>
    <EmbeddedResource Include="$(MSBuildThisFileDirectory)PlatformSpecifics_iOSTranslucentNavBarX.xaml">
      <SubType>Designer</SubType>
      <Generator>MSBuild:UpdateDesignTimeXaml</Generator>
    </EmbeddedResource>
  </ItemGroup>
  <ItemGroup>
    <EmbeddedResource Include="$(MSBuildThisFileDirectory)Bugzilla42069_Page.xaml">
      <SubType>Designer</SubType>
      <Generator>MSBuild:UpdateDesignTimeXaml</Generator>
    </EmbeddedResource>
  </ItemGroup>
  <ItemGroup>
    <EmbeddedResource Include="$(MSBuildThisFileDirectory)Bugzilla51642.xaml">
      <SubType>Designer</SubType>
      <Generator>MSBuild:UpdateDesignTimeXaml</Generator>
    </EmbeddedResource>
  </ItemGroup>
  <ItemGroup>
    <EmbeddedResource Include="$(MSBuildThisFileDirectory)Bugzilla45722Xaml0.xaml">
      <SubType>Designer</SubType>
      <Generator>MSBuild:UpdateDesignTimeXaml</Generator>
    </EmbeddedResource>
  </ItemGroup>
  <ItemGroup>
    <EmbeddedResource Include="$(MSBuildThisFileDirectory)GitHub1331.xaml">
      <SubType>Designer</SubType>
      <Generator>MSBuild:UpdateDesignTimeXaml</Generator>
    </EmbeddedResource>
  </ItemGroup>
  <ItemGroup>
    <EmbeddedResource Include="$(MSBuildThisFileDirectory)Bugzilla60045.xaml">
      <SubType>Designer</SubType>
      <Generator>MSBuild:UpdateDesignTimeXaml</Generator>
    </EmbeddedResource>
  </ItemGroup>
  <ItemGroup>
    <EmbeddedResource Include="$(MSBuildThisFileDirectory)Issue2625.xaml">
      <SubType>Designer</SubType>
      <Generator>MSBuild:UpdateDesignTimeXaml</Generator>
    </EmbeddedResource>
  </ItemGroup>
  <ItemGroup>
    <Folder Include="$(MSBuildThisFileDirectory)Controls\" />
    <EmbeddedResource Include="$(MSBuildThisFileDirectory)Issue2858.xaml">
      <SubType>Designer</SubType>
      <Generator>MSBuild:UpdateDesignTimeXaml</Generator>
    </EmbeddedResource>
  </ItemGroup>
  <ItemGroup>
    <EmbeddedResource Include="$(MSBuildThisFileDirectory)Issue1588.xaml">
      <SubType>Designer</SubType>
      <Generator>MSBuild:UpdateDesignTimeXaml</Generator>
    </EmbeddedResource>
  </ItemGroup>
  <ItemGroup>
    <EmbeddedResource Include="$(MSBuildThisFileDirectory)Bugzilla60787.xaml">
      <SubType>Designer</SubType>
      <Generator>MSBuild:UpdateDesignTimeXaml</Generator>
    </EmbeddedResource>
  </ItemGroup>
  <ItemGroup>
    <EmbeddedResource Include="$(MSBuildThisFileDirectory)Issue3979.xaml">
      <SubType>Designer</SubType>
      <Generator>MSBuild:UpdateDesignTimeXaml</Generator>
    </EmbeddedResource>
  </ItemGroup>
  <ItemGroup>
    <EmbeddedResource Include="$(MSBuildThisFileDirectory)Issue7167.xaml">
      <SubType>Designer</SubType>
      <Generator>MSBuild:UpdateDesignTimeXaml</Generator>
    </EmbeddedResource>
  </ItemGroup>
  <ItemGroup>
    <EmbeddedResource Include="$(MSBuildThisFileDirectory)Issue4194.xaml">
      <SubType>Designer</SubType>
      <Generator>MSBuild:UpdateDesignTimeXaml</Generator>
    </EmbeddedResource>
  </ItemGroup>
  <ItemGroup>
    <EmbeddedResource Include="$(MSBuildThisFileDirectory)Issue4360.xaml">
      <SubType>Designer</SubType>
      <Generator>MSBuild:UpdateDesignTimeXaml</Generator>
    </EmbeddedResource>
  </ItemGroup>
  <ItemGroup>
    <EmbeddedResource Include="$(MSBuildThisFileDirectory)Issue5057.xaml">
      <SubType>Designer</SubType>
      <Generator>MSBuild:UpdateDesignTimeXaml</Generator>
    </EmbeddedResource>
  </ItemGroup>
  <ItemGroup>
    <EmbeddedResource Include="$(MSBuildThisFileDirectory)Issue5003.xaml">
      <SubType>Designer</SubType>
      <Generator>MSBuild:UpdateDesignTimeXaml</Generator>
    </EmbeddedResource>
  </ItemGroup>
  <ItemGroup>
    <EmbeddedResource Include="$(MSBuildThisFileDirectory)CollectionViewBindingErrors.xaml">
      <SubType>Designer</SubType>
      <Generator>MSBuild:UpdateDesignTimeXaml</Generator>
    </EmbeddedResource>
  </ItemGroup>
  <ItemGroup>
    <EmbeddedResource Include="$(MSBuildThisFileDirectory)Github3847.xaml">
      <SubType>Designer</SubType>
      <Generator>MSBuild:UpdateDesignTimeXaml</Generator>
    </EmbeddedResource>
  </ItemGroup>
  <ItemGroup>
    <EmbeddedResource Include="$(MSBuildThisFileDirectory)Issue4684.xaml">
      <SubType>Designer</SubType>
      <Generator>MSBuild:UpdateDesignTimeXaml</Generator>
    </EmbeddedResource>
  </ItemGroup>
  <ItemGroup>
    <EmbeddedResource Include="$(MSBuildThisFileDirectory)_TemplateMarkup.xaml">
      <SubType>Designer</SubType>
      <Generator>MSBuild:UpdateDesignTimeXaml</Generator>
    </EmbeddedResource>
    <EmbeddedResource Include="$(MSBuildThisFileDirectory)Issue5801.xaml">
      <SubType>Designer</SubType>
      <Generator>MSBuild:UpdateDesignTimeXaml</Generator>
    </EmbeddedResource>
    <EmbeddedResource Include="$(MSBuildThisFileDirectory)A11yTabIndex.xaml">
      <SubType>Designer</SubType>
      <Generator>MSBuild:UpdateDesignTimeXaml</Generator>
    </EmbeddedResource>
  </ItemGroup>
  <ItemGroup>
    <EmbeddedResource Include="$(MSBuildThisFileDirectory)Issue4915.xaml">
      <SubType>Designer</SubType>
      <Generator>MSBuild:UpdateDesignTimeXaml</Generator>
    </EmbeddedResource>
  </ItemGroup>
  <ItemGroup>
    <EmbeddedResource Include="$(MSBuildThisFileDirectory)Issue5949_1.xaml">
      <SubType>Designer</SubType>
      <Generator>MSBuild:UpdateDesignTimeXaml</Generator>
    </EmbeddedResource>
  </ItemGroup>
  <ItemGroup>
    <EmbeddedResource Include="$(MSBuildThisFileDirectory)Issue5949_2.xaml">
      <SubType>Designer</SubType>
      <Generator>MSBuild:UpdateDesignTimeXaml</Generator>
    </EmbeddedResource>
  </ItemGroup>
  <ItemGroup>
    <EmbeddedResource Include="$(MSBuildThisFileDirectory)Issue4992.xaml">
      <SubType>Designer</SubType>
      <Generator>MSBuild:UpdateDesignTimeXaml</Generator>
    </EmbeddedResource>
  </ItemGroup>
  <ItemGroup>
    <EmbeddedResource Include="$(MSBuildThisFileDirectory)Issue6130.xaml">
      <SubType>Designer</SubType>
      <Generator>MSBuild:UpdateDesignTimeXaml</Generator>
    </EmbeddedResource>
  </ItemGroup>
  <ItemGroup>
    <Compile Update="$(MSBuildThisFileDirectory)Issue6130.xaml.cs">
      <DependentUpon>Issue6130.xaml</DependentUpon>
    </Compile>
    <Compile Update="$(MSBuildThisFileDirectory)Issue6644.xaml.cs">
      <DependentUpon>Issue6644.xaml</DependentUpon>
    </Compile>
    <Compile Update="$(MSBuildThisFileDirectory)Issue6254.xaml.cs">
      <DependentUpon>Issue6254.xaml</DependentUpon>
    </Compile>
    <Compile Update="$(MSBuildThisFileDirectory)Issue5749.xaml.cs">
      <DependentUpon>Issue5749.xaml</DependentUpon>
    </Compile>
    <Compile Update="$(MSBuildThisFileDirectory)Issue5108.xaml.cs">
      <DependentUpon>Issue5108.xaml</DependentUpon>
    </Compile>
    <Compile Update="$(MSBuildThisFileDirectory)Issue7357.xaml.cs">
      <DependentUpon>Issue7357.xaml</DependentUpon>
    </Compile>
    <Compile Update="$(MSBuildThisFileDirectory)Issue7792.xaml.cs">
      <DependentUpon>Issue7792.xaml</DependentUpon>
    </Compile>
    <Compile Update="$(MSBuildThisFileDirectory)Issue7789.xaml.cs">
      <DependentUpon>Issue7789.xaml</DependentUpon>
    </Compile>
    <Compile Update="$(MSBuildThisFileDirectory)Issue7519Xaml.xaml.cs">
      <DependentUpon>Issue7519Xaml.xaml</DependentUpon>
    </Compile>
    <Compile Update="$(MSBuildThisFileDirectory)Issue7817.xaml.cs">
      <DependentUpon>Issue7817.xaml</DependentUpon>
    </Compile>
    <Compile Update="$(MSBuildThisFileDirectory)Issue7519Xaml.xaml.cs">
      <DependentUpon>Issue7519Xaml.xaml</DependentUpon>
    </Compile>
    <Compile Update="$(MSBuildThisFileDirectory)Issue5354.xaml.cs">
      <DependentUpon>Issue5354.xaml</DependentUpon>
    </Compile>
    <Compile Update="$(MSBuildThisFileDirectory)Issue7621.xaml.cs">
      <DependentUpon>Issue7621.xaml</DependentUpon>
    </Compile>
    <Compile Update="$(MSBuildThisFileDirectory)Issue7512.xaml.cs">
      <DependentUpon>Issue7512.xaml</DependentUpon>
    </Compile>
    <Compile Update="$(MSBuildThisFileDirectory)Issue7593.xaml.cs">
      <DependentUpon>Issue7593.xaml</DependentUpon>
    </Compile>
    <Compile Update="$(MSBuildThisFileDirectory)Issue7758.xaml.cs">
      <DependentUpon>Issue7758.xaml</DependentUpon>
    </Compile>
    <Compile Update="$(MSBuildThisFileDirectory)Issue7943.xaml.cs">
      <DependentUpon>Issue7943.xaml</DependentUpon>
    </Compile>
    <Compile Update="$(MSBuildThisFileDirectory)Issue7993.xaml.cs">
      <DependentUpon>Issue7993.xaml</DependentUpon>
    </Compile>
    <Compile Update="$(MSBuildThisFileDirectory)Issue7865.xaml.cs">
      <DependentUpon>Issue7865.xaml</DependentUpon>
    </Compile>
    <Compile Update="$(MSBuildThisFileDirectory)Issue8263.xaml.cs">
      <DependentUpon>Issue8263.xaml</DependentUpon>
    </Compile>
    <Compile Update="$(MSBuildThisFileDirectory)Issue8508.xaml.cs">
      <DependentUpon>Issue8508.xaml</DependentUpon>
    </Compile>
  </ItemGroup>
  <ItemGroup>
    <EmbeddedResource Include="$(MSBuildThisFileDirectory)Issue1455.xaml">
      <SubType>Designer</SubType>
      <Generator>MSBuild:UpdateDesignTimeXaml</Generator>
    </EmbeddedResource>
    <EmbeddedResource Include="$(MSBuildThisFileDirectory)Issue5268.xaml">
      <SubType>Designer</SubType>
      <Generator>MSBuild:UpdateDesignTimeXaml</Generator>
    </EmbeddedResource>
  </ItemGroup>
  <ItemGroup>
    <EmbeddedResource Include="$(MSBuildThisFileDirectory)Issue5046.xaml">
      <SubType>Designer</SubType>
      <Generator>MSBuild:UpdateDesignTimeXaml</Generator>
    </EmbeddedResource>
  </ItemGroup>
  <ItemGroup>
    <EmbeddedResource Include="$(MSBuildThisFileDirectory)Issue6644.xaml">
    </EmbeddedResource>
    <EmbeddedResource Include="$(MSBuildThisFileDirectory)Github5623.xaml">
      <SubType>Designer</SubType>
      <Generator>MSBuild:UpdateDesignTimeXaml</Generator>
    </EmbeddedResource>
    <EmbeddedResource Include="$(MSBuildThisFileDirectory)Issue3798.xaml">
      <SubType>Designer</SubType>
      <Generator>MSBuild:UpdateDesignTimeXaml</Generator>
    </EmbeddedResource>
  </ItemGroup>
  <ItemGroup>
    <EmbeddedResource Include="$(MSBuildThisFileDirectory)Issue5749.xaml">
      <SubType>Designer</SubType>
      <Generator>MSBuild:UpdateDesignTimeXaml</Generator>
    </EmbeddedResource>
  </ItemGroup>
  <ItemGroup>
    <EmbeddedResource Include="$(MSBuildThisFileDirectory)Issue5108.xaml">
      <SubType>Designer</SubType>
      <Generator>MSBuild:UpdateDesignTimeXaml</Generator>
    </EmbeddedResource>
  </ItemGroup>
  <ItemGroup>
    <EmbeddedResource Include="$(MSBuildThisFileDirectory)Issue7357.xaml">
      <SubType>Designer</SubType>
      <Generator>MSBuild:UpdateDesignTimeXaml</Generator>
    </EmbeddedResource>
  </ItemGroup>
  <ItemGroup>
    <EmbeddedResource Include="$(MSBuildThisFileDirectory)Issue7519Xaml.xaml">
      <SubType>Designer</SubType>
      <Generator>MSBuild:UpdateDesignTimeXaml</Generator>
    </EmbeddedResource>
  </ItemGroup>
  <ItemGroup>
    <EmbeddedResource Include="$(MSBuildThisFileDirectory)Issue7621.xaml">
      <SubType>Designer</SubType>
      <Generator>MSBuild:UpdateDesignTimeXaml</Generator>
    </EmbeddedResource>
  </ItemGroup>
  <ItemGroup>
    <EmbeddedResource Include="$(MSBuildThisFileDirectory)Issue7512.xaml">
      <SubType>Designer</SubType>
      <Generator>MSBuild:UpdateDesignTimeXaml</Generator>
    </EmbeddedResource>
  </ItemGroup>
  <ItemGroup>
    <EmbeddedResource Include="$(MSBuildThisFileDirectory)Issue5354.xaml">
      <SubType>Designer</SubType>
      <Generator>MSBuild:UpdateDesignTimeXaml</Generator>
    </EmbeddedResource>
  </ItemGroup>
  <ItemGroup>
    <EmbeddedResource Include="$(MSBuildThisFileDirectory)Issue4459.xaml">
      <SubType>Designer</SubType>
      <Generator>MSBuild:UpdateDesignTimeXaml</Generator>
    </EmbeddedResource>
  </ItemGroup>
  <ItemGroup>
    <EmbeddedResource Include="$(MSBuildThisFileDirectory)Issue7593.xaml">
      <SubType>Designer</SubType>
      <Generator>MSBuild:UpdateDesignTimeXaml</Generator>
    </EmbeddedResource>
    <EmbeddedResource Include="$(MSBuildThisFileDirectory)Issue7789.xaml">
      <SubType>Designer</SubType>
      <Generator>MSBuild:UpdateDesignTimeXaml</Generator>
    </EmbeddedResource>
  </ItemGroup>
  <ItemGroup>
    <EmbeddedResource Include="$(MSBuildThisFileDirectory)Issue7865.xaml">
      <SubType>Designer</SubType>
      <Generator>MSBuild:UpdateDesignTimeXaml</Generator>
    </EmbeddedResource>
  </ItemGroup>
  <ItemGroup>
    <EmbeddedResource Include="$(MSBuildThisFileDirectory)Issue7792.xaml">
      <SubType>Designer</SubType>
      <Generator>MSBuild:UpdateDesignTimeXaml</Generator>
    </EmbeddedResource>
    <EmbeddedResource Include="$(MSBuildThisFileDirectory)Issue7758.xaml">
      <SubType>Designer</SubType>
      <Generator>MSBuild:UpdateDesignTimeXaml</Generator>
    </EmbeddedResource>
  </ItemGroup>
  <ItemGroup>
    <EmbeddedResource Include="$(MSBuildThisFileDirectory)Issue7817.xaml">
      <SubType>Designer</SubType>
      <Generator>MSBuild:UpdateDesignTimeXaml</Generator>
    </EmbeddedResource>
    <EmbeddedResource Include="$(MSBuildThisFileDirectory)Issue7943.xaml">
      <SubType>Designer</SubType>
      <Generator>MSBuild:UpdateDesignTimeXaml</Generator>
    </EmbeddedResource>
  </ItemGroup>
  <ItemGroup>
    <EmbeddedResource Include="$(MSBuildThisFileDirectory)Issue7993.xaml">
      <SubType>Designer</SubType>
      <Generator>MSBuild:UpdateDesignTimeXaml</Generator>
    </EmbeddedResource>
  </ItemGroup>
  <ItemGroup>
    <EmbeddedResource Include="$(MSBuildThisFileDirectory)Issue7803.xaml">
      <SubType>Designer</SubType>
      <Generator>MSBuild:UpdateDesignTimeXaml</Generator>
    </EmbeddedResource>
  </ItemGroup>
  <ItemGroup>
    <EmbeddedResource Include="$(MSBuildThisFileDirectory)Issue5577.xaml">
      <SubType>Designer</SubType>
      <Generator>MSBuild:UpdateDesignTimeXaml</Generator>
    </EmbeddedResource>
  </ItemGroup>
  <ItemGroup>
    <EmbeddedResource Include="$(MSBuildThisFileDirectory)Issue8263.xaml">
      <Generator>MSBuild:UpdateDesignTimeXaml</Generator>
    </EmbeddedResource>
  </ItemGroup>
  <ItemGroup>
    <EmbeddedResource Include="$(MSBuildThisFileDirectory)Issue7048.xaml">
      <SubType>Designer</SubType>
      <Generator>MSBuild:UpdateDesignTimeXaml</Generator>
    </EmbeddedResource>
  </ItemGroup>
  <ItemGroup>
    <EmbeddedResource Include="$(MSBuildThisFileDirectory)Issue8529_1.xaml">
      <Generator>MSBuild:UpdateDesignTimeXaml</Generator>
    </EmbeddedResource>
  </ItemGroup>
  <ItemGroup>
    <EmbeddedResource Include="$(MSBuildThisFileDirectory)Issue6693.xaml">
      <SubType>Designer</SubType>
      <Generator>MSBuild:UpdateDesignTimeXaml</Generator>
    </EmbeddedResource>
  </ItemGroup>
  <ItemGroup>
    <EmbeddedResource Include="$(MSBuildThisFileDirectory)Issue8508.xaml">
      <SubType>Designer</SubType>
      <Generator>MSBuild:UpdateDesignTimeXaml</Generator>
    </EmbeddedResource>
  </ItemGroup>
  <ItemGroup>
    <EmbeddedResource Include="$(MSBuildThisFileDirectory)Issue4744.xaml">
      <SubType>Designer</SubType>
      <Generator>MSBuild:UpdateDesignTimeXaml</Generator>
    </EmbeddedResource>
  </ItemGroup>
  <ItemGroup>
    <EmbeddedResource Include="$(MSBuildThisFileDirectory)Issue3228.xaml">
      <SubType>Designer</SubType>
      <Generator>MSBuild:UpdateDesignTimeXaml</Generator>
    </EmbeddedResource>
  </ItemGroup>
  <ItemGroup>
    <EmbeddedResource Include="$(MSBuildThisFileDirectory)Issue2172.xaml">
      <SubType>Designer</SubType>
      <Generator>MSBuild:UpdateDesignTimeXaml</Generator>
    </EmbeddedResource>
    <EmbeddedResource Include="$(MSBuildThisFileDirectory)Issue8902.xaml">
      <SubType>Designer</SubType>
      <Generator>MSBuild:UpdateDesignTimeXaml</Generator>
    </EmbeddedResource>
    <EmbeddedResource Include="$(MSBuildThisFileDirectory)Issue9682.xaml">
      <SubType>Designer</SubType>
      <Generator>MSBuild:UpdateDesignTimeXaml</Generator>
    </EmbeddedResource>
  </ItemGroup>
  <ItemGroup>
    <EmbeddedResource Include="$(MSBuildThisFileDirectory)Issue6403.xaml">
      <SubType>Designer</SubType>
      <Generator>MSBuild:UpdateDesignTimeXaml</Generator>
    </EmbeddedResource>
    <EmbeddedResource Include="$(MSBuildThisFileDirectory)Issue9196.xaml">
      <SubType>Designer</SubType>
      <Generator>MSBuild:UpdateDesignTimeXaml</Generator>
    </EmbeddedResource>
  </ItemGroup>
  <ItemGroup>
    <EmbeddedResource Include="$(MSBuildThisFileDirectory)Issue8715.xaml">
      <SubType>Designer</SubType>
      <Generator>MSBuild:UpdateDesignTimeXaml</Generator>
    </EmbeddedResource>
    <EmbeddedResource Include="$(MSBuildThisFileDirectory)Issue9783.xaml">
      <SubType>Designer</SubType>
      <Generator>MSBuild:UpdateDesignTimeXaml</Generator>
    </EmbeddedResource>
  </ItemGroup>
  <ItemGroup>
    <EmbeddedResource Include="$(MSBuildThisFileDirectory)Issue8308.xaml">
      <SubType>Designer</SubType>
      <Generator>MSBuild:UpdateDesignTimeXaml</Generator>
    </EmbeddedResource>
    <EmbeddedResource Include="$(MSBuildThisFileDirectory)Issue6698View2.xaml">
      <SubType>Designer</SubType>
      <Generator>MSBuild:UpdateDesignTimeXaml</Generator>
    </EmbeddedResource>
  </ItemGroup>
  <ItemGroup>
    <EmbeddedResource Include="$(MSBuildThisFileDirectory)Issue7242.xaml">
      <SubType>Designer</SubType>
      <Generator>MSBuild:UpdateDesignTimeXaml</Generator>
    </EmbeddedResource>
  </ItemGroup>
  <ItemGroup>
    <EmbeddedResource Include="$(MSBuildThisFileDirectory)Github9536.xaml">
      <SubType>Designer</SubType>
      <Generator>MSBuild:UpdateDesignTimeXaml</Generator>
    </EmbeddedResource>
    <EmbeddedResource Include="$(MSBuildThisFileDirectory)Issue10482.xaml">
      <SubType>Designer</SubType>
      <Generator>MSBuild:UpdateDesignTimeXaml</Generator>
    </EmbeddedResource>
    <EmbeddedResource Include="$(MSBuildThisFileDirectory)Issue9279.xaml">
      <SubType>Designer</SubType>
      <Generator>MSBuild:UpdateDesignTimeXaml</Generator>
    </EmbeddedResource>
  </ItemGroup>
  <ItemGroup>
    <EmbeddedResource Include="$(MSBuildThisFileDirectory)Issue11259.xaml">
      <SubType>Designer</SubType>
      <Generator>MSBuild:UpdateDesignTimeXaml</Generator>
    </EmbeddedResource>
  </ItemGroup>
  <ItemGroup>
    <EmbeddedResource Include="$(MSBuildThisFileDirectory)Issue11709.xaml">
      <SubType>Designer</SubType>
      <Generator>MSBuild:UpdateDesignTimeXaml</Generator>
    </EmbeddedResource>
    <EmbeddedResource Include="$(MSBuildThisFileDirectory)Issue11794.xaml">
      <SubType>Designer</SubType>
      <Generator>MSBuild:UpdateDesignTimeXaml</Generator>
    </EmbeddedResource>
  </ItemGroup>
</Project><|MERGE_RESOLUTION|>--- conflicted
+++ resolved
@@ -1377,14 +1377,10 @@
     </Compile>
     <Compile Include="$(MSBuildThisFileDirectory)Issue8647.cs" />
     <Compile Include="$(MSBuildThisFileDirectory)Issue7510.cs" />
-<<<<<<< HEAD
     <Compile Include="$(MSBuildThisFileDirectory)Issue8155.xaml.cs" />
-    <Compile Include="$(MSBuildThisFileDirectory)Issue8557.xaml.cs" />
-=======
     <Compile Include="$(MSBuildThisFileDirectory)Issue8557.xaml.cs" >
       <DependentUpon>Issue8557.xaml</DependentUpon>
     </Compile>
->>>>>>> da683b97
     <Compile Include="$(MSBuildThisFileDirectory)Issue8753.cs" />
     <Compile Include="$(MSBuildThisFileDirectory)Issue8693.cs" />
     <Compile Include="$(MSBuildThisFileDirectory)Issue7813.xaml.cs" >
