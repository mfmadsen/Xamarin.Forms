<?xml version="1.0" encoding="utf-8"?>
<Project xmlns="http://schemas.microsoft.com/developer/msbuild/2003">
  <PropertyGroup>
    <MSBuildAllProjects>$(MSBuildAllProjects);$(MSBuildThisFileFullPath)</MSBuildAllProjects>
    <HasSharedItems>true</HasSharedItems>
    <SharedGUID>0f0db9cc-ea65-429c-9363-38624bf8f49c</SharedGUID>
  </PropertyGroup>
  <PropertyGroup Label="Configuration">
    <Import_RootNamespace>Xamarin.Forms.Controls.Issues</Import_RootNamespace>
  </PropertyGroup>
  <ItemGroup>
    <Compile Include="$(MSBuildThisFileDirectory)CollectionViewGroupTypeIssue.cs" />
    <Compile Include="$(MSBuildThisFileDirectory)Issue10324.cs" />
    <Compile Include="$(MSBuildThisFileDirectory)Github9536.xaml.cs">
      <DependentUpon>Github9536.xaml</DependentUpon>
      <SubType>Code</SubType>
    </Compile>
    <Compile Include="$(MSBuildThisFileDirectory)Issue10482.xaml.cs">
      <DependentUpon>Issue10482.xaml</DependentUpon>
      <SubType>Code</SubType>
    </Compile>
    <Compile Include="$(MSBuildThisFileDirectory)Issue10110.cs" />
    <Compile Include="$(MSBuildThisFileDirectory)Issue10672.xaml.cs">
      <DependentUpon>Issue10672.xaml</DependentUpon>
      <SubType>Code</SubType>
    </Compile>
    <Compile Include="$(MSBuildThisFileDirectory)Issue10744.cs" />
    <Compile Include="$(MSBuildThisFileDirectory)Issue10909.cs" />
    <Compile Include="$(MSBuildThisFileDirectory)Issue11769.cs" />
    <Compile Include="$(MSBuildThisFileDirectory)Issue8613.cs" />
    <Compile Include="$(MSBuildThisFileDirectory)Issue9137.cs" />
    <Compile Include="$(MSBuildThisFileDirectory)Issue8691.cs" />
    <Compile Include="$(MSBuildThisFileDirectory)Issue7606.cs" />
    <Compile Include="$(MSBuildThisFileDirectory)Issue11137.cs" />
    <Compile Include="$(MSBuildThisFileDirectory)Issue11106.cs" />
    <Compile Include="$(MSBuildThisFileDirectory)Issue11251.cs" />
    <Compile Include="$(MSBuildThisFileDirectory)Issue11523.cs" />
    <Compile Include="$(MSBuildThisFileDirectory)Issue11259.cs" />
    <Compile Include="$(MSBuildThisFileDirectory)Issue11311.cs" />
    <Compile Include="$(MSBuildThisFileDirectory)Issue8291.cs" />
    <Compile Include="$(MSBuildThisFileDirectory)Issue2674.cs" />
    <Compile Include="$(MSBuildThisFileDirectory)Issue6484.cs" />
    <Compile Include="$(MSBuildThisFileDirectory)Issue6187.cs" />
    <Compile Include="$(MSBuildThisFileDirectory)Issue3228.xaml.cs">
      <DependentUpon>Issue3228.xaml</DependentUpon>
      <SubType>Code</SubType>
    </Compile>
    <Compile Include="$(MSBuildThisFileDirectory)Issue3262.cs" />
    <Compile Include="$(MSBuildThisFileDirectory)Issue8308.xaml.cs">
      <DependentUpon>Issue8308.xaml</DependentUpon>
      <SubType>Code</SubType>
    </Compile>
    <Compile Include="$(MSBuildThisFileDirectory)Issue8715.xaml.cs">
      <DependentUpon>Issue8715.xaml</DependentUpon>
      <SubType>Code</SubType>
    </Compile>
    <Compile Include="$(MSBuildThisFileDirectory)Issue8766.cs" />
    <Compile Include="$(MSBuildThisFileDirectory)Issue8797.cs" />
    <Compile Include="$(MSBuildThisFileDirectory)Issue8801.cs" />
    <Compile Include="$(MSBuildThisFileDirectory)Issue9279.xaml.cs">
      <DependentUpon>Issue9279.xaml</DependentUpon>
    </Compile>
    <Compile Include="$(MSBuildThisFileDirectory)Issue8870.cs" />
    <Compile Include="$(MSBuildThisFileDirectory)Issue9428.cs" />
    <Compile Include="$(MSBuildThisFileDirectory)Issue9419.cs" />
    <Compile Include="$(MSBuildThisFileDirectory)Issue8262.cs" />
    <Compile Include="$(MSBuildThisFileDirectory)Issue8787.cs" />
    <Compile Include="$(MSBuildThisFileDirectory)Issue8899.cs" />
    <Compile Include="$(MSBuildThisFileDirectory)Issue8551.cs" />
    <Compile Include="$(MSBuildThisFileDirectory)Issue8836.cs" />
    <Compile Include="$(MSBuildThisFileDirectory)Issue8902.xaml.cs">
      <DependentUpon>Issue8902.xaml</DependentUpon>
      <SubType>Code</SubType>
    </Compile>
    <Compile Include="$(MSBuildThisFileDirectory)Issue9580.cs" />
    <Compile Include="$(MSBuildThisFileDirectory)Issue9631.cs" />
    <Compile Include="$(MSBuildThisFileDirectory)Issue9682.xaml.cs">
      <DependentUpon>Issue9682.xaml</DependentUpon>
      <SubType>Code</SubType>
    </Compile>
    <Compile Include="$(MSBuildThisFileDirectory)Issue9006.cs" />
    <Compile Include="$(MSBuildThisFileDirectory)Issue8207.xaml.cs" />
    <Compile Include="$(MSBuildThisFileDirectory)Issue6362.cs" />
    <Compile Include="$(MSBuildThisFileDirectory)Issue6698.cs" />
    <Compile Include="$(MSBuildThisFileDirectory)Issue7393.cs" />
    <Compile Include="$(MSBuildThisFileDirectory)Issue7505.cs" />
    <Compile Include="$(MSBuildThisFileDirectory)Issue4459.xaml.cs">
      <DependentUpon>Issue4459.xaml</DependentUpon>
      <SubType>Code</SubType>
    </Compile>
    <Compile Include="$(MSBuildThisFileDirectory)CollectionViewItemsSourceTypes.cs" />
    <Compile Include="$(MSBuildThisFileDirectory)Issue1455.xaml.cs">
      <DependentUpon>Issue1455.xaml</DependentUpon>
      <SubType>Code</SubType>
    </Compile>
    <Compile Include="$(MSBuildThisFileDirectory)CollectionViewHeaderFooterString.cs" />
    <Compile Include="$(MSBuildThisFileDirectory)CollectionViewHeaderFooterTemplate.cs" />
    <Compile Include="$(MSBuildThisFileDirectory)CollectionViewHeaderFooterView.cs" />
    <Compile Include="$(MSBuildThisFileDirectory)CollectionViewItemsUpdatingScrollMode.cs" />
    <Compile Include="$(MSBuildThisFileDirectory)Issue4606.cs" />
    <Compile Include="$(MSBuildThisFileDirectory)Issue8161.cs" />
    <Compile Include="$(MSBuildThisFileDirectory)Issue8644.cs" />
    <Compile Include="$(MSBuildThisFileDirectory)Issue7534.cs" />
    <Compile Include="$(MSBuildThisFileDirectory)Issue8177.cs" />
    <Compile Include="$(MSBuildThisFileDirectory)Issue4744.xaml.cs">
      <DependentUpon>Issue4744.xaml</DependentUpon>
    </Compile>
    <Compile Include="$(MSBuildThisFileDirectory)Issue7773.cs" />
    <Compile Include="$(MSBuildThisFileDirectory)Issue8186.cs" />
    <Compile Include="$(MSBuildThisFileDirectory)Issue2172.xaml.cs">
      <DependentUpon>Issue2172.xaml</DependentUpon>
      <SubType>Code</SubType>
    </Compile>
    <Compile Include="$(MSBuildThisFileDirectory)Issue3475.cs" />
    <Compile Include="$(MSBuildThisFileDirectory)Issue5168.cs" />
    <Compile Include="$(MSBuildThisFileDirectory)Issue5749.xaml.cs">
      <SubType>Code</SubType>
    </Compile>
    <Compile Include="$(MSBuildThisFileDirectory)Issue6556.cs" />
    <Compile Include="$(MSBuildThisFileDirectory)Issue5830.cs" />
    <Compile Include="$(MSBuildThisFileDirectory)Issue6476.cs" />
    <Compile Include="$(MSBuildThisFileDirectory)Issue6693.xaml.cs">
      <DependentUpon>Issue6693.xaml</DependentUpon>
      <SubType>Code</SubType>
    </Compile>
    <Compile Include="$(MSBuildThisFileDirectory)Issue7396.cs" />
    <Compile Include="$(MSBuildThisFileDirectory)Issue6403.xaml.cs">
      <DependentUpon>Issue6403.xaml</DependentUpon>
      <SubType>Code</SubType>
    </Compile>
    <Compile Include="$(MSBuildThisFileDirectory)Issue7825.cs" />
    <Compile Include="$(MSBuildThisFileDirectory)Issue2271.cs" />
    <Compile Include="$(MSBuildThisFileDirectory)Issue5354.xaml.cs">
      <DependentUpon>Issue5354.xaml</DependentUpon>
      <SubType>Code</SubType>
    </Compile>
    <Compile Include="$(MSBuildThisFileDirectory)Issue5868.cs" />
    <Compile Include="$(MSBuildThisFileDirectory)Issue6963.cs" />
    <Compile Include="$(MSBuildThisFileDirectory)Issue7048.xaml.cs">
      <DependentUpon>Issue7048.xaml</DependentUpon>
      <SubType>Code</SubType>
    </Compile>
    <Compile Include="$(MSBuildThisFileDirectory)Issue5577.xaml.cs">
      <DependentUpon>Issue5577.xaml</DependentUpon>
      <SubType>Code</SubType>
    </Compile>
    <Compile Include="$(MSBuildThisFileDirectory)Issue6804.cs" />
    <Compile Include="$(MSBuildThisFileDirectory)Issue7181.cs" />
    <Compile Include="$(MSBuildThisFileDirectory)Issue5367.cs" />
    <Compile Include="$(MSBuildThisFileDirectory)Issue6878.cs" />
    <Compile Include="$(MSBuildThisFileDirectory)Issue7253.cs" />
    <Compile Include="$(MSBuildThisFileDirectory)Issue7581.cs" />
    <Compile Include="$(MSBuildThisFileDirectory)Issue7361.cs" />
    <Compile Include="$(MSBuildThisFileDirectory)Issue7621.xaml.cs">
      <SubType>Code</SubType>
    </Compile>
    <Compile Include="$(MSBuildThisFileDirectory)Issue6889.cs" />
    <Compile Include="$(MSBuildThisFileDirectory)Issue6945.cs" />
    <Compile Include="$(MSBuildThisFileDirectory)Issue7313.cs" />
    <Compile Include="$(MSBuildThisFileDirectory)Issue5500.cs" />
    <Compile Include="$(MSBuildThisFileDirectory)Issue8148.cs" />
    <Compile Include="$(MSBuildThisFileDirectory)Issue8008.cs" />
    <Compile Include="$(MSBuildThisFileDirectory)Issue6640.cs" />
    <Compile Include="$(MSBuildThisFileDirectory)Issue7890.cs" />
    <Compile Include="$(MSBuildThisFileDirectory)Issue7556.cs" />
    <Compile Include="$(MSBuildThisFileDirectory)Issue5108.xaml.cs">
      <SubType>Code</SubType>
    </Compile>
    <Compile Include="$(MSBuildThisFileDirectory)Issue7329.cs" />
    <Compile Include="$(MSBuildThisFileDirectory)Issue7290.cs" />
    <Compile Include="$(MSBuildThisFileDirectory)Issue7240.cs" />
    <Compile Include="$(MSBuildThisFileDirectory)Issue5046.xaml.cs">
      <DependentUpon>Issue5046.xaml</DependentUpon>
      <SubType>Code</SubType>
    </Compile>
    <Compile Include="$(MSBuildThisFileDirectory)Issue6609.cs" />
    <Compile Include="$(MSBuildThisFileDirectory)Issue6802.cs" />
    <Compile Include="$(MSBuildThisFileDirectory)Issue6644.xaml.cs">
      <SubType>Code</SubType>
    </Compile>
    <Compile Include="$(MSBuildThisFileDirectory)Issue7049.cs" />
    <Compile Include="$(MSBuildThisFileDirectory)Issue7061.cs" />
    <Compile Include="$(MSBuildThisFileDirectory)Issue7385.cs" />
    <Compile Include="$(MSBuildThisFileDirectory)Issue7111.cs" />
    <Compile Include="$(MSBuildThisFileDirectory)Issue7357.xaml.cs">
      <SubType>Code</SubType>
    </Compile>
    <Compile Include="$(MSBuildThisFileDirectory)Issue7512.xaml.cs">
      <SubType>Code</SubType>
    </Compile>
    <Compile Include="$(MSBuildThisFileDirectory)Issue7519.cs" />
    <Compile Include="$(MSBuildThisFileDirectory)Issue7519Xaml.xaml.cs">
      <SubType>Code</SubType>
    </Compile>
    <Compile Include="$(MSBuildThisFileDirectory)Issue7700.cs" />
    <Compile Include="$(MSBuildThisFileDirectory)Issue7758.xaml.cs">
      <SubType>Code</SubType>
    </Compile>
    <Compile Include="$(MSBuildThisFileDirectory)Issue7593.xaml.cs">
      <SubType>Code</SubType>
    </Compile>
    <Compile Include="$(MSBuildThisFileDirectory)Issue7992.cs" />
    <Compile Include="$(MSBuildThisFileDirectory)Issue7792.xaml.cs">
      <SubType>Code</SubType>
    </Compile>
    <Compile Include="$(MSBuildThisFileDirectory)Issue7789.xaml.cs">
      <SubType>Code</SubType>
    </Compile>
    <Compile Include="$(MSBuildThisFileDirectory)Issue7817.xaml.cs">
      <SubType>Code</SubType>
    </Compile>
    <Compile Include="$(MSBuildThisFileDirectory)Issue7823.cs" />
    <Compile Include="$(MSBuildThisFileDirectory)Issue7943.xaml.cs">
      <SubType>Code</SubType>
    </Compile>
    <Compile Include="$(MSBuildThisFileDirectory)Issue7993.xaml.cs">
      <SubType>Code</SubType>
    </Compile>
    <Compile Include="$(MSBuildThisFileDirectory)Issue7865.xaml.cs">
      <SubType>Code</SubType>
    </Compile>
    <Compile Include="$(MSBuildThisFileDirectory)Issue7803.xaml.cs">
      <DependentUpon>Issue7803.xaml</DependentUpon>
    </Compile>
    <Compile Include="$(MSBuildThisFileDirectory)Issue8087.cs" />
    <Compile Include="$(MSBuildThisFileDirectory)Issue8203.cs" />
    <Compile Include="$(MSBuildThisFileDirectory)Issue8222.cs" />
    <Compile Include="$(MSBuildThisFileDirectory)Issue8167.cs" />
    <Compile Include="$(MSBuildThisFileDirectory)Issue8503.cs" />
    <Compile Include="$(MSBuildThisFileDirectory)Issue8263.xaml.cs">
      <DependentUpon>Issue8263.xaml</DependentUpon>
      <SubType>Code</SubType>
    </Compile>
    <Compile Include="$(MSBuildThisFileDirectory)Issue8345.cs" />
    <Compile Include="$(MSBuildThisFileDirectory)Issue8366.cs" />
    <Compile Include="$(MSBuildThisFileDirectory)Issue8526.cs" />
    <Compile Include="$(MSBuildThisFileDirectory)Issue8529.cs" />
    <Compile Include="$(MSBuildThisFileDirectory)Issue8529_1.xaml.cs">
      <DependentUpon>Issue8529_1.xaml</DependentUpon>
      <SubType>Code</SubType>
    </Compile>
    <Compile Include="$(MSBuildThisFileDirectory)Issue8508.xaml.cs">
      <SubType>Code</SubType>
    </Compile>
    <Compile Include="$(MSBuildThisFileDirectory)Issue7963.cs" />
    <Compile Include="$(MSBuildThisFileDirectory)Issue8741.cs" />
    <Compile Include="$(MSBuildThisFileDirectory)Issue8743.cs" />
    <Compile Include="$(MSBuildThisFileDirectory)Issue9092.cs" />
    <Compile Include="$(MSBuildThisFileDirectory)Issue9087.cs" />
    <Compile Include="$(MSBuildThisFileDirectory)Issue9196.xaml.cs">
      <DependentUpon>Issue9196.xaml</DependentUpon>
      <SubType>Code</SubType>
    </Compile>
    <Compile Include="$(MSBuildThisFileDirectory)Issue9355.cs" />
    <Compile Include="$(MSBuildThisFileDirectory)Issue8784.cs" />
    <Compile Include="$(MSBuildThisFileDirectory)Issue9360.cs" />
    <Compile Include="$(MSBuildThisFileDirectory)Issue9440.cs" />
    <Compile Include="$(MSBuildThisFileDirectory)Issue7242.xaml.cs">
      <DependentUpon>Issue7242.xaml</DependentUpon>
      <SubType>Code</SubType>
    </Compile>
    <Compile Include="$(MSBuildThisFileDirectory)Issue9783.xaml.cs">
      <DependentUpon>Issue9783.xaml</DependentUpon>
      <SubType>Code</SubType>
    </Compile>
    <Compile Include="$(MSBuildThisFileDirectory)Issue9686.cs" />
    <Compile Include="$(MSBuildThisFileDirectory)Issue9694.cs" />
    <Compile Include="$(MSBuildThisFileDirectory)Issue9771.xaml.cs">
      <SubType>Code</SubType>
      <DependentUpon>Issue9771.xaml</DependentUpon>
    </Compile>
    <Compile Include="$(MSBuildThisFileDirectory)Issue9833.cs" />
    <Compile Include="$(MSBuildThisFileDirectory)Issue9929.cs" />
    <Compile Include="$(MSBuildThisFileDirectory)RefreshViewTests.cs" />
    <Compile Include="$(MSBuildThisFileDirectory)Issue7338.cs" />
    <Compile Include="$(MSBuildThisFileDirectory)ScrollToGroup.cs" />
    <Compile Include="$(MSBuildThisFileDirectory)NestedCollectionViews.cs" />
    <Compile Include="$(MSBuildThisFileDirectory)Issue7339.cs" />
    <Compile Include="$(MSBuildThisFileDirectory)ShellAppearanceChange.cs" />
    <Compile Include="$(MSBuildThisFileDirectory)Issue10234.cs" />
    <Compile Include="$(MSBuildThisFileDirectory)ShellModal.cs" />
    <Compile Include="$(MSBuildThisFileDirectory)ShellFlyoutBehavior.cs" />
    <Compile Include="$(MSBuildThisFileDirectory)Issue7128.cs" />
    <Compile Include="$(MSBuildThisFileDirectory)ShellItemIsVisible.cs" />
    <Compile Include="$(MSBuildThisFileDirectory)ShellGestures.cs" />
    <Compile Include="$(MSBuildThisFileDirectory)ShellBackButtonBehavior.cs" />
    <Compile Include="$(MSBuildThisFileDirectory)Issue7102.cs" />
    <Compile Include="$(MSBuildThisFileDirectory)ShellInsets.cs" />
    <Compile Include="$(MSBuildThisFileDirectory)CollectionViewGrouping.cs" />
    <Compile Include="$(MSBuildThisFileDirectory)Issue5412.cs" />
    <Compile Include="$(MSBuildThisFileDirectory)Helpers\GarbageCollectionHelper.cs" />
    <Compile Include="$(MSBuildThisFileDirectory)Issue4879.cs" />
    <Compile Include="$(MSBuildThisFileDirectory)Issue5518.cs" />
    <Compile Include="$(MSBuildThisFileDirectory)Issue5555.cs" />
    <Compile Include="$(MSBuildThisFileDirectory)Issue6458.cs" />
    <Compile Include="$(MSBuildThisFileDirectory)Issue6258.cs" />
    <Compile Include="$(MSBuildThisFileDirectory)Issue3150.cs" />
    <Compile Include="$(MSBuildThisFileDirectory)Issue6262.cs" />
    <Compile Include="$(MSBuildThisFileDirectory)Github5623.xaml.cs">
      <DependentUpon>Github5623.xaml</DependentUpon>
      <SubType>Code</SubType>
    </Compile>
    <Compile Include="$(MSBuildThisFileDirectory)Bugzilla59172.cs" />
    <Compile Include="$(MSBuildThisFileDirectory)FlagTestHelpers.cs" />
    <Compile Include="$(MSBuildThisFileDirectory)Issue5886.cs" />
    <Compile Include="$(MSBuildThisFileDirectory)Issue6260.cs" />
    <Compile Include="$(MSBuildThisFileDirectory)Issue5766.cs" />
    <Compile Include="$(MSBuildThisFileDirectory)CollectionViewBoundMultiSelection.cs" />
    <Compile Include="$(MSBuildThisFileDirectory)CollectionViewBoundSingleSelection.cs" />
    <Compile Include="$(MSBuildThisFileDirectory)Issue5765.cs" />
    <Compile Include="$(MSBuildThisFileDirectory)Issue4684.xaml.cs" />
    <Compile Include="$(MSBuildThisFileDirectory)Issue4992.xaml.cs">
      <DependentUpon>Issue4992.xaml</DependentUpon>
      <SubType>Code</SubType>
    </Compile>
    <Compile Include="$(MSBuildThisFileDirectory)Issue4915.xaml.cs">
      <SubType>Code</SubType>
    </Compile>
    <Compile Include="$(MSBuildThisFileDirectory)Issue5131.cs" />
    <Compile Include="$(MSBuildThisFileDirectory)Issue5376.cs" />
    <Compile Include="$(MSBuildThisFileDirectory)Bugzilla60787.xaml.cs">
      <DependentUpon>Bugzilla60787.xaml</DependentUpon>
      <SubType>Code</SubType>
    </Compile>
    <Compile Include="$(MSBuildThisFileDirectory)Issue4919.cs" />
    <Compile Include="$(MSBuildThisFileDirectory)Issue4756.cs" />
    <Compile Include="$(MSBuildThisFileDirectory)Issue5461.cs" />
    <Compile Include="$(MSBuildThisFileDirectory)CollectionViewBindingErrors.xaml.cs">
      <DependentUpon>CollectionViewBindingErrors.xaml</DependentUpon>
      <SubType>Code</SubType>
    </Compile>
    <Compile Include="$(MSBuildThisFileDirectory)Github3847.xaml.cs">
      <DependentUpon>Github3847.xaml</DependentUpon>
      <SubType>Code</SubType>
    </Compile>
    <Compile Include="$(MSBuildThisFileDirectory)Issue2102.cs" />
    <Compile Include="$(MSBuildThisFileDirectory)Issue1588.xaml.cs">
      <DependentUpon>Issue1588.xaml</DependentUpon>
      <SubType>Code</SubType>
    </Compile>
    <Compile Include="$(MSBuildThisFileDirectory)Issue4961.cs" />
    <Compile Include="$(MSBuildThisFileDirectory)Issue4629.cs" />
    <Compile Include="$(MSBuildThisFileDirectory)Issue4384.cs" />
    <Compile Include="$(MSBuildThisFileDirectory)Issue4782.cs" />
    <Compile Include="$(MSBuildThisFileDirectory)Issue4484.cs" />
    <Compile Include="$(MSBuildThisFileDirectory)Issue3509.cs" />
    <Compile Include="$(MSBuildThisFileDirectory)Issue4597.cs" />
    <Compile Include="$(MSBuildThisFileDirectory)A11yTabIndex.xaml.cs">
      <DependentUpon>A11yTabIndex.xaml</DependentUpon>
      <SubType>Code</SubType>
    </Compile>
    <Compile Include="$(MSBuildThisFileDirectory)Github3856.cs" />
    <Compile Include="$(MSBuildThisFileDirectory)Issue1937.cs" />
    <Compile Include="$(MSBuildThisFileDirectory)Issue3555.cs" />
    <Compile Include="$(MSBuildThisFileDirectory)Issue3843.cs" />
    <Compile Include="$(MSBuildThisFileDirectory)Issue4053.cs" />
    <Compile Include="$(MSBuildThisFileDirectory)Issue3809.cs" />
    <Compile Include="$(MSBuildThisFileDirectory)Issue2894.cs" />
    <Compile Include="$(MSBuildThisFileDirectory)Issue3306.cs" />
    <Compile Include="$(MSBuildThisFileDirectory)Issue3454.cs" />
    <Compile Include="$(MSBuildThisFileDirectory)Issue3308.cs" />
    <Compile Include="$(MSBuildThisFileDirectory)Issue3788.cs" />
    <Compile Include="$(MSBuildThisFileDirectory)Issue1724.cs" />
    <Compile Include="$(MSBuildThisFileDirectory)Issue3524.cs" />
    <Compile Include="$(MSBuildThisFileDirectory)Issue1678.cs" />
    <Compile Include="$(MSBuildThisFileDirectory)Issue7701.cs" />
    <Compile Include="$(MSBuildThisFileDirectory)Issue2004.cs" />
    <Compile Include="$(MSBuildThisFileDirectory)Issue3333.cs" />
    <Compile Include="$(MSBuildThisFileDirectory)Issue2338.cs" />
    <Compile Include="$(MSBuildThisFileDirectory)Bugzilla60045.xaml.cs">
      <DependentUpon>Bugzilla60045.xaml</DependentUpon>
    </Compile>
    <Compile Include="$(MSBuildThisFileDirectory)Issue6282.xaml.cs">
      <DependentUpon>Issue6282.xaml</DependentUpon>
      <SubType>Code</SubType>
    </Compile>
    <Compile Include="$(MSBuildThisFileDirectory)AddingMultipleItemsListView.cs" />
    <Compile Include="$(MSBuildThisFileDirectory)AndroidStatusBarColor.cs" />
    <Compile Include="$(MSBuildThisFileDirectory)AppBarIconColors.cs" />
    <Compile Include="$(MSBuildThisFileDirectory)Bugzilla21368.cs" />
    <Compile Include="$(MSBuildThisFileDirectory)Bugzilla21501.cs" />
    <Compile Include="$(MSBuildThisFileDirectory)Bugzilla21780.cs" />
    <Compile Include="$(MSBuildThisFileDirectory)Bugzilla22229.xaml.cs">
      <DependentUpon>Bugzilla22229.xaml</DependentUpon>
    </Compile>
    <Compile Include="$(MSBuildThisFileDirectory)Bugzilla22401.cs" />
    <Compile Include="$(MSBuildThisFileDirectory)Bugzilla23942.xaml.cs">
      <DependentUpon>Bugzilla23942.xaml</DependentUpon>
    </Compile>
    <Compile Include="$(MSBuildThisFileDirectory)Bugzilla24769.cs" />
    <Compile Include="$(MSBuildThisFileDirectory)Bugzilla25234.cs" />
    <Compile Include="$(MSBuildThisFileDirectory)Bugzilla25662.cs" />
    <Compile Include="$(MSBuildThisFileDirectory)Bugzilla25943.cs" />
    <Compile Include="$(MSBuildThisFileDirectory)Bugzilla26501.cs" />
    <Compile Include="$(MSBuildThisFileDirectory)Bugzilla26868.cs" />
    <Compile Include="$(MSBuildThisFileDirectory)Bugzilla27378.cs" />
    <Compile Include="$(MSBuildThisFileDirectory)Bugzilla27417.cs" />
    <Compile Include="$(MSBuildThisFileDirectory)Bugzilla27417Xaml.xaml.cs">
      <DependentUpon>Bugzilla27417Xaml.xaml</DependentUpon>
      <SubType>Code</SubType>
    </Compile>
    <Compile Include="$(MSBuildThisFileDirectory)Bugzilla27581.cs" />
    <Compile Include="$(MSBuildThisFileDirectory)Bugzilla28570.cs" />
    <Compile Include="$(MSBuildThisFileDirectory)Bugzilla28796.cs" />
    <Compile Include="$(MSBuildThisFileDirectory)Bugzilla28939.cs" />
    <Compile Include="$(MSBuildThisFileDirectory)Bugzilla28953.cs" />
    <Compile Include="$(MSBuildThisFileDirectory)Bugzilla29107.xaml.cs">
      <DependentUpon>Bugzilla29107.xaml</DependentUpon>
    </Compile>
    <Compile Include="$(MSBuildThisFileDirectory)Bugzilla29110.cs" />
    <Compile Include="$(MSBuildThisFileDirectory)Bugzilla29158.cs" />
    <Compile Include="$(MSBuildThisFileDirectory)Bugzilla29363.cs" />
    <Compile Include="$(MSBuildThisFileDirectory)Bugzilla29229.cs" />
    <Compile Include="$(MSBuildThisFileDirectory)Bugzilla30166.cs" />
    <Compile Include="$(MSBuildThisFileDirectory)Bugzilla31141.cs" />
    <Compile Include="$(MSBuildThisFileDirectory)Bugzilla31145.cs" />
    <Compile Include="$(MSBuildThisFileDirectory)Bugzilla31333.cs" />
    <Compile Include="$(MSBuildThisFileDirectory)Bugzilla31366.cs" />
    <Compile Include="$(MSBuildThisFileDirectory)Issue4653.cs" />
    <Compile Include="$(MSBuildThisFileDirectory)Bugzilla31964.cs" />
    <Compile Include="$(MSBuildThisFileDirectory)Bugzilla32033.cs" />
    <Compile Include="$(MSBuildThisFileDirectory)Bugzilla32034.cs" />
    <Compile Include="$(MSBuildThisFileDirectory)Bugzilla32206.cs" />
    <Compile Include="$(MSBuildThisFileDirectory)Bugzilla32776.cs" />
    <Compile Include="$(MSBuildThisFileDirectory)Bugzilla32842.xaml.cs">
      <DependentUpon>Bugzilla32842.xaml</DependentUpon>
      <SubType>Code</SubType>
    </Compile>
    <Compile Include="$(MSBuildThisFileDirectory)Bugzilla32847.cs" />
    <Compile Include="$(MSBuildThisFileDirectory)Bugzilla32865.cs" />
    <Compile Include="$(MSBuildThisFileDirectory)Bugzilla32956.cs" />
    <Compile Include="$(MSBuildThisFileDirectory)Bugzilla33248.cs" />
    <Compile Include="$(MSBuildThisFileDirectory)Bugzilla33268.cs" />
    <Compile Include="$(MSBuildThisFileDirectory)Bugzilla33612.cs" />
    <Compile Include="$(MSBuildThisFileDirectory)Bugzilla33714.cs" />
    <Compile Include="$(MSBuildThisFileDirectory)Bugzilla33890.cs" />
    <Compile Include="$(MSBuildThisFileDirectory)Bugzilla34072.cs" />
    <Compile Include="$(MSBuildThisFileDirectory)Bugzilla34007.cs" />
    <Compile Include="$(MSBuildThisFileDirectory)Bugzilla35078.cs" />
    <Compile Include="$(MSBuildThisFileDirectory)Bugzilla35127.cs" />
    <Compile Include="$(MSBuildThisFileDirectory)Bugzilla35132.cs" />
    <Compile Include="$(MSBuildThisFileDirectory)Bugzilla35157.cs" />
    <Compile Include="$(MSBuildThisFileDirectory)Bugzilla35294.cs" />
    <Compile Include="$(MSBuildThisFileDirectory)Bugzilla35472.cs" />
    <Compile Include="$(MSBuildThisFileDirectory)Bugzilla35477.cs" />
    <Compile Include="$(MSBuildThisFileDirectory)Bugzilla35490.cs" />
    <Compile Include="$(MSBuildThisFileDirectory)Bugzilla36014.cs" />
    <Compile Include="$(MSBuildThisFileDirectory)Bugzilla36649.cs" />
    <Compile Include="$(MSBuildThisFileDirectory)Bugzilla36559.cs" />
    <Compile Include="$(MSBuildThisFileDirectory)Bugzilla36171.cs" />
    <Compile Include="$(MSBuildThisFileDirectory)Bugzilla36780.cs" />
    <Compile Include="$(MSBuildThisFileDirectory)Bugzilla36651.cs" />
    <Compile Include="$(MSBuildThisFileDirectory)Bugzilla36703.cs" />
    <Compile Include="$(MSBuildThisFileDirectory)Bugzilla36846.cs" />
    <Compile Include="$(MSBuildThisFileDirectory)Bugzilla36955.cs" />
    <Compile Include="$(MSBuildThisFileDirectory)Bugzilla37285.cs" />
    <Compile Include="$(MSBuildThisFileDirectory)Bugzilla37462.cs" />
    <Compile Include="$(MSBuildThisFileDirectory)Bugzilla37841.cs" />
    <Compile Include="$(MSBuildThisFileDirectory)Bugzilla37863.cs" />
    <Compile Include="$(MSBuildThisFileDirectory)Bugzilla37601.cs" />
    <Compile Include="$(MSBuildThisFileDirectory)Bugzilla38105.cs" />
    <Compile Include="$(MSBuildThisFileDirectory)Issue3652.cs" />
    <Compile Include="$(MSBuildThisFileDirectory)Issue4891.cs" />
    <Compile Include="$(MSBuildThisFileDirectory)Bugzilla38723.cs" />
    <Compile Include="$(MSBuildThisFileDirectory)Bugzilla38770.cs" />
    <Compile Include="$(MSBuildThisFileDirectory)Bugzilla38827.xaml.cs">
      <DependentUpon>Bugzilla38827.xaml</DependentUpon>
      <SubType>Code</SubType>
    </Compile>
    <Compile Include="$(MSBuildThisFileDirectory)Bugzilla38989.cs" />
    <Compile Include="$(MSBuildThisFileDirectory)Bugzilla39395.cs" />
    <Compile Include="$(MSBuildThisFileDirectory)Bugzilla39461.cs" />
    <Compile Include="$(MSBuildThisFileDirectory)Bugzilla39483.xaml.cs">
      <DependentUpon>Bugzilla39483.xaml</DependentUpon>
      <SubType>Code</SubType>
    </Compile>
    <Compile Include="$(MSBuildThisFileDirectory)Bugzilla39530.cs" />
    <Compile Include="$(MSBuildThisFileDirectory)Bugzilla39624.cs" />
    <Compile Include="$(MSBuildThisFileDirectory)Bugzilla39463.xaml.cs">
      <DependentUpon>Bugzilla39463.xaml</DependentUpon>
      <SubType>Code</SubType>
    </Compile>
    <Compile Include="$(MSBuildThisFileDirectory)Bugzilla39636.xaml.cs">
      <DependentUpon>Bugzilla39636.xaml</DependentUpon>
      <SubType>Code</SubType>
    </Compile>
    <Compile Include="$(MSBuildThisFileDirectory)Bugzilla39702.cs" />
    <Compile Include="$(MSBuildThisFileDirectory)Bugzilla40005.cs" />
    <Compile Include="$(MSBuildThisFileDirectory)Bugzilla40073.cs" />
    <Compile Include="$(MSBuildThisFileDirectory)Bugzilla40139.cs" />
    <Compile Include="$(MSBuildThisFileDirectory)Bugzilla40173.cs" />
    <Compile Include="$(MSBuildThisFileDirectory)Bugzilla39821.cs" />
    <Compile Include="$(MSBuildThisFileDirectory)Bugzilla40185.cs" />
    <Compile Include="$(MSBuildThisFileDirectory)Bugzilla40251.cs" />
    <Compile Include="$(MSBuildThisFileDirectory)Bugzilla40333.cs" />
    <Compile Include="$(MSBuildThisFileDirectory)Bugzilla31806.cs" />
    <Compile Include="$(MSBuildThisFileDirectory)Bugzilla40408.cs" />
    <Compile Include="$(MSBuildThisFileDirectory)Bugzilla40858.cs" />
    <Compile Include="$(MSBuildThisFileDirectory)Bugzilla40824.cs" />
    <Compile Include="$(MSBuildThisFileDirectory)Bugzilla40911.cs" />
    <Compile Include="$(MSBuildThisFileDirectory)Bugzilla40955.cs" />
    <Compile Include="$(MSBuildThisFileDirectory)Bugzilla41054.cs" />
    <Compile Include="$(MSBuildThisFileDirectory)Bugzilla41078.cs" />
    <Compile Include="$(MSBuildThisFileDirectory)Bugzilla40998.cs" />
    <Compile Include="$(MSBuildThisFileDirectory)Bugzilla41205.cs" />
    <Compile Include="$(MSBuildThisFileDirectory)Bugzilla41415.cs" />
    <Compile Include="$(MSBuildThisFileDirectory)Bugzilla41418.cs" />
    <Compile Include="$(MSBuildThisFileDirectory)Bugzilla41424.cs" />
    <Compile Include="$(MSBuildThisFileDirectory)Bugzilla41778.cs" />
    <Compile Include="$(MSBuildThisFileDirectory)Bugzilla41600.cs" />
    <Compile Include="$(MSBuildThisFileDirectory)Bugzilla41619.cs" />
    <Compile Include="$(MSBuildThisFileDirectory)Bugzilla42000.cs" />
    <Compile Include="$(MSBuildThisFileDirectory)Bugzilla42069.cs" />
    <Compile Include="$(MSBuildThisFileDirectory)Bugzilla42069_Page.xaml.cs">
      <DependentUpon>Bugzilla42069_Page.xaml</DependentUpon>
      <SubType>Code</SubType>
    </Compile>
    <Compile Include="$(MSBuildThisFileDirectory)Bugzilla42074.cs" />
    <Compile Include="$(MSBuildThisFileDirectory)Bugzilla42075.cs" />
    <Compile Include="$(MSBuildThisFileDirectory)Bugzilla42329.cs" />
    <Compile Include="$(MSBuildThisFileDirectory)Bugzilla42364.cs" />
    <Compile Include="$(MSBuildThisFileDirectory)Bugzilla42519.cs" />
    <Compile Include="$(MSBuildThisFileDirectory)Bugzilla32871.cs" />
    <Compile Include="$(MSBuildThisFileDirectory)Bugzilla43313.cs" />
    <Compile Include="$(MSBuildThisFileDirectory)Bugzilla43469.cs" />
    <Compile Include="$(MSBuildThisFileDirectory)Bugzilla43516.cs" />
    <Compile Include="$(MSBuildThisFileDirectory)Bugzilla43519.cs" />
    <Compile Include="$(MSBuildThisFileDirectory)Bugzilla43527.cs" />
    <Compile Include="$(MSBuildThisFileDirectory)Bugzilla44047.cs" />
    <Compile Include="$(MSBuildThisFileDirectory)Bugzilla43941.cs" />
    <Compile Include="$(MSBuildThisFileDirectory)Bugzilla43663.cs" />
    <Compile Include="$(MSBuildThisFileDirectory)Bugzilla43867.cs" />
    <Compile Include="$(MSBuildThisFileDirectory)Bugzilla43735.cs" />
    <Compile Include="$(MSBuildThisFileDirectory)Bugzilla43783.cs" />
    <Compile Include="$(MSBuildThisFileDirectory)Bugzilla44096.cs" />
    <Compile Include="$(MSBuildThisFileDirectory)Bugzilla44176.cs" />
    <Compile Include="$(MSBuildThisFileDirectory)Bugzilla44453.cs" />
    <Compile Include="$(MSBuildThisFileDirectory)Bugzilla45215.cs" />
    <Compile Include="$(MSBuildThisFileDirectory)Bugzilla44500.cs" />
    <Compile Include="$(MSBuildThisFileDirectory)Bugzilla45722.cs" />
    <Compile Include="$(MSBuildThisFileDirectory)Bugzilla45722Xaml0.xaml.cs">
      <DependentUpon>Bugzilla45722Xaml0.xaml</DependentUpon>
      <SubType>Code</SubType>
    </Compile>
    <Compile Include="$(MSBuildThisFileDirectory)Bugzilla46363.cs" />
    <Compile Include="$(MSBuildThisFileDirectory)Bugzilla46363_2.cs" />
    <Compile Include="$(MSBuildThisFileDirectory)Bugzilla47548.cs" />
    <Compile Include="$(MSBuildThisFileDirectory)Bugzilla50787.cs" />
    <Compile Include="$(MSBuildThisFileDirectory)Bugzilla52299.cs" />
    <Compile Include="$(MSBuildThisFileDirectory)Bugzilla52419.cs" />
    <Compile Include="$(MSBuildThisFileDirectory)Bugzilla49304.cs" />
    <Compile Include="$(MSBuildThisFileDirectory)Bugzilla53834.cs" />
    <Compile Include="$(MSBuildThisFileDirectory)Bugzilla51536.cs" />
    <Compile Include="$(MSBuildThisFileDirectory)Bugzilla44940.cs" />
    <Compile Include="$(MSBuildThisFileDirectory)Bugzilla44944.cs" />
    <Compile Include="$(MSBuildThisFileDirectory)Bugzilla44166.cs" />
    <Compile Include="$(MSBuildThisFileDirectory)Bugzilla44461.cs" />
    <Compile Include="$(MSBuildThisFileDirectory)Bugzilla44584.cs" />
    <Compile Include="$(MSBuildThisFileDirectory)Bugzilla42832.cs" />
    <Compile Include="$(MSBuildThisFileDirectory)Bugzilla44044.cs" />
    <Compile Include="$(MSBuildThisFileDirectory)Bugzilla44338.cs" />
    <Compile Include="$(MSBuildThisFileDirectory)Bugzilla44980.cs" />
    <Compile Include="$(MSBuildThisFileDirectory)Bugzilla45067.cs" />
    <Compile Include="$(MSBuildThisFileDirectory)Bugzilla45723.cs" />
    <Compile Include="$(MSBuildThisFileDirectory)Bugzilla45027.cs" />
    <Compile Include="$(MSBuildThisFileDirectory)Bugzilla45330.cs" />
    <Compile Include="$(MSBuildThisFileDirectory)Bugzilla44955.cs" />
    <Compile Include="$(MSBuildThisFileDirectory)Bugzilla45277.cs" />
    <Compile Include="$(MSBuildThisFileDirectory)Bugzilla45743.cs" />
    <Compile Include="$(MSBuildThisFileDirectory)Bugzilla46458.cs" />
    <Compile Include="$(MSBuildThisFileDirectory)Bugzilla46494.cs" />
    <Compile Include="$(MSBuildThisFileDirectory)Bugzilla44476.cs" />
    <Compile Include="$(MSBuildThisFileDirectory)Bugzilla46630.cs" />
    <Compile Include="$(MSBuildThisFileDirectory)Bugzilla47923.cs" />
    <Compile Include="$(MSBuildThisFileDirectory)Bugzilla48236.cs" />
    <Compile Include="$(MSBuildThisFileDirectory)Bugzilla47971.cs" />
    <Compile Include="$(MSBuildThisFileDirectory)Bugzilla52318.cs" />
    <Compile Include="$(MSBuildThisFileDirectory)Bugzilla37290.cs" />
    <Compile Include="$(MSBuildThisFileDirectory)Bugzilla51553.cs" />
    <Compile Include="$(MSBuildThisFileDirectory)Bugzilla51802.cs" />
    <Compile Include="$(MSBuildThisFileDirectory)Bugzilla51236.cs" />
    <Compile Include="$(MSBuildThisFileDirectory)Bugzilla51238.cs" />
    <Compile Include="$(MSBuildThisFileDirectory)Bugzilla51642.xaml.cs">
      <DependentUpon>Bugzilla51642.xaml</DependentUpon>
      <SubType>Code</SubType>
    </Compile>
    <Compile Include="$(MSBuildThisFileDirectory)Bugzilla53445.cs" />
    <Compile Include="$(MSBuildThisFileDirectory)Bugzilla55714.cs" />
    <Compile Include="$(MSBuildThisFileDirectory)Bugzilla54649.cs" />
    <Compile Include="$(MSBuildThisFileDirectory)Bugzilla56609.cs" />
    <Compile Include="$(MSBuildThisFileDirectory)Bugzilla55674.cs" />
    <Compile Include="$(MSBuildThisFileDirectory)Bugzilla55912.cs" />
    <Compile Include="$(MSBuildThisFileDirectory)Bugzilla57317.cs" />
    <Compile Include="$(MSBuildThisFileDirectory)Bugzilla57114.cs" />
    <Compile Include="$(MSBuildThisFileDirectory)Bugzilla57515.cs" />
    <Compile Include="$(MSBuildThisFileDirectory)Bugzilla57674.cs" />
    <Compile Include="$(MSBuildThisFileDirectory)Bugzilla57758.cs" />
    <Compile Include="$(MSBuildThisFileDirectory)Bugzilla57910.cs" />
    <Compile Include="$(MSBuildThisFileDirectory)Bugzilla58406.cs" />
    <Compile Include="$(MSBuildThisFileDirectory)Bugzilla58833.cs" />
    <Compile Include="$(MSBuildThisFileDirectory)Bugzilla51427.cs" />
    <Compile Include="$(MSBuildThisFileDirectory)Bugzilla59248.cs" />
    <Compile Include="$(MSBuildThisFileDirectory)Bugzilla59457.cs" />
    <Compile Include="$(MSBuildThisFileDirectory)Bugzilla59580.cs" />
    <Compile Include="$(MSBuildThisFileDirectory)Issue1469.cs" />
    <Compile Include="$(MSBuildThisFileDirectory)Effects\AttachedStateEffect.cs" />
    <Compile Include="$(MSBuildThisFileDirectory)Effects\AttachedStateEffectLabel.cs" />
    <Compile Include="$(MSBuildThisFileDirectory)Effects\AttachedStateEffectList.cs" />
    <Compile Include="$(MSBuildThisFileDirectory)GitHub1648.cs" />
    <Compile Include="$(MSBuildThisFileDirectory)GitHub1702.cs" />
    <Compile Include="$(MSBuildThisFileDirectory)GitHub2642.cs" />
    <Compile Include="$(MSBuildThisFileDirectory)GitHub1700.cs" />
    <Compile Include="$(MSBuildThisFileDirectory)GitHub2598.cs" />
    <Compile Include="$(MSBuildThisFileDirectory)Issue1483.cs" />
    <Compile Include="$(MSBuildThisFileDirectory)Issue1556.cs" />
    <Compile Include="$(MSBuildThisFileDirectory)Issue1799.cs" />
    <Compile Include="$(MSBuildThisFileDirectory)Issue1931.cs" />
    <Compile Include="$(MSBuildThisFileDirectory)Issue1399.cs" />
    <Compile Include="$(MSBuildThisFileDirectory)Issue2187.cs" />
    <Compile Include="$(MSBuildThisFileDirectory)Issue3001.cs" />
    <Compile Include="$(MSBuildThisFileDirectory)Issue3271.cs" />
    <Compile Include="$(MSBuildThisFileDirectory)Issue3390.cs" />
    <Compile Include="$(MSBuildThisFileDirectory)Issue3000.cs" />
    <Compile Include="$(MSBuildThisFileDirectory)Issue3273.cs" />
    <Compile Include="$(MSBuildThisFileDirectory)Issue3053.cs" />
    <Compile Include="$(MSBuildThisFileDirectory)Issue2617.cs" />
    <Compile Include="$(MSBuildThisFileDirectory)Issue3139.cs" />
    <Compile Include="$(MSBuildThisFileDirectory)Issue3087.cs" />
    <Compile Include="$(MSBuildThisFileDirectory)Issue1760_1.cs" />
    <Compile Include="$(MSBuildThisFileDirectory)Issue1332.cs" />
    <Compile Include="$(MSBuildThisFileDirectory)Issue5184.cs" />
    <Compile Include="$(MSBuildThisFileDirectory)Issue3089.cs" />
    <Compile Include="$(MSBuildThisFileDirectory)Issue1342.cs" />
    <Compile Include="$(MSBuildThisFileDirectory)Issue2482.cs" />
    <Compile Include="$(MSBuildThisFileDirectory)Issue2680ScrollView.cs" />
    <Compile Include="$(MSBuildThisFileDirectory)Issue2767.cs" />
    <Compile Include="$(MSBuildThisFileDirectory)Issue2499.cs" />
    <Compile Include="$(MSBuildThisFileDirectory)GitHub1878.cs" />
    <Compile Include="$(MSBuildThisFileDirectory)Helpers\ISampleNativeControl.cs" />
    <Compile Include="$(MSBuildThisFileDirectory)Helpers\UITestHelper.cs" />
    <Compile Include="$(MSBuildThisFileDirectory)Helpers\ViewHelper.cs" />
    <Compile Include="$(MSBuildThisFileDirectory)Issue1544.cs" />
    <Compile Include="$(MSBuildThisFileDirectory)Issue1677.cs" />
    <Compile Include="$(MSBuildThisFileDirectory)Issue1704.cs" />
    <Compile Include="$(MSBuildThisFileDirectory)Issue1801.cs" />
    <Compile Include="$(MSBuildThisFileDirectory)Issue1734.cs" />
    <Compile Include="$(MSBuildThisFileDirectory)Issue1683.cs" />
    <Compile Include="$(MSBuildThisFileDirectory)Issue1705_2.cs" />
    <Compile Include="$(MSBuildThisFileDirectory)Issue1396.cs" />
    <Compile Include="$(MSBuildThisFileDirectory)Issue1415.cs" />
    <Compile Include="$(MSBuildThisFileDirectory)Issue2829.cs" />
    <Compile Include="$(MSBuildThisFileDirectory)Issue2653.cs" />
    <Compile Include="$(MSBuildThisFileDirectory)Issue1942.cs" />
    <Compile Include="$(MSBuildThisFileDirectory)Issue2763.cs" />
    <Compile Include="$(MSBuildThisFileDirectory)Issue2247.cs" />
    <Compile Include="$(MSBuildThisFileDirectory)GroupListViewHeaderIndexOutOfRange.cs" />
    <Compile Include="$(MSBuildThisFileDirectory)Issue1760.cs" />
    <Compile Include="$(MSBuildThisFileDirectory)Issue1975.cs" />
    <Compile Include="$(MSBuildThisFileDirectory)Issue1601.cs" />
    <Compile Include="$(MSBuildThisFileDirectory)Issue1717.cs" />
    <Compile Include="$(MSBuildThisFileDirectory)Bugzilla60001.cs" />
    <Compile Include="$(MSBuildThisFileDirectory)Issue1355.cs" />
    <Compile Include="$(MSBuildThisFileDirectory)Bugzilla60056.cs" />
    <Compile Include="$(MSBuildThisFileDirectory)Bugzilla60122.cs" />
    <Compile Include="$(MSBuildThisFileDirectory)Bugzilla59863_0.cs" />
    <Compile Include="$(MSBuildThisFileDirectory)Bugzilla59863_1.cs" />
    <Compile Include="$(MSBuildThisFileDirectory)Bugzilla59863_2.cs" />
    <Compile Include="$(MSBuildThisFileDirectory)Bugzilla60563.cs" />
    <Compile Include="$(MSBuildThisFileDirectory)Bugzilla60774.cs" />
    <Compile Include="$(MSBuildThisFileDirectory)Bugzilla60774_1.cs" />
    <Compile Include="$(MSBuildThisFileDirectory)Bugzilla60774_2.cs" />
    <Compile Include="$(MSBuildThisFileDirectory)ButtonBackgroundColorTest.cs" />
    <Compile Include="$(MSBuildThisFileDirectory)CarouselAsync.cs" />
    <Compile Include="$(MSBuildThisFileDirectory)Bugzilla34561.cs" />
    <Compile Include="$(MSBuildThisFileDirectory)Bugzilla34727.cs" />
    <Compile Include="$(MSBuildThisFileDirectory)ComplexListView.cs" />
    <Compile Include="$(MSBuildThisFileDirectory)CustomImageRendererErrorHandling.cs" />
    <Compile Include="$(MSBuildThisFileDirectory)DefaultColorToggleTest.cs" />
    <Compile Include="$(MSBuildThisFileDirectory)Bugzilla38416.xaml.cs">
      <DependentUpon>Bugzilla38416.xaml</DependentUpon>
    </Compile>
    <Compile Include="$(MSBuildThisFileDirectory)Effects.cs" />
    <Compile Include="$(MSBuildThisFileDirectory)GestureBubblingTests.cs" />
    <Compile Include="$(MSBuildThisFileDirectory)Github1461.cs" />
    <Compile Include="$(MSBuildThisFileDirectory)CascadeInputTransparent.cs" />
    <Compile Include="$(MSBuildThisFileDirectory)GitHub1331.xaml.cs">
      <DependentUpon>GitHub1331.xaml</DependentUpon>
    </Compile>
    <Compile Include="$(MSBuildThisFileDirectory)Issue1691_2.cs" />
    <Compile Include="$(MSBuildThisFileDirectory)Github1625.cs" />
    <Compile Include="$(MSBuildThisFileDirectory)InputTransparentTests.cs" />
    <Compile Include="$(MSBuildThisFileDirectory)Issue1614.cs" />
    <Compile Include="$(MSBuildThisFileDirectory)IsInvokeRequiredRaceCondition.cs" />
    <Compile Include="$(MSBuildThisFileDirectory)IsPasswordToggleTest.cs" />
    <Compile Include="$(MSBuildThisFileDirectory)Issue1023.cs" />
    <Compile Include="$(MSBuildThisFileDirectory)Issue1024.cs" />
    <Compile Include="$(MSBuildThisFileDirectory)Issue1025.cs" />
    <Compile Include="$(MSBuildThisFileDirectory)Issue1026.cs" />
    <Compile Include="$(MSBuildThisFileDirectory)Issue1347.cs" />
    <Compile Include="$(MSBuildThisFileDirectory)Issue1356.cs" />
    <Compile Include="$(MSBuildThisFileDirectory)Issue1439.cs" />
    <Compile Include="$(MSBuildThisFileDirectory)Issue1660.cs" />
    <Compile Include="$(MSBuildThisFileDirectory)Issue1691.cs" />
    <Compile Include="$(MSBuildThisFileDirectory)Issue1665.cs" />
    <Compile Include="$(MSBuildThisFileDirectory)Issue1707.cs" />
    <Compile Include="$(MSBuildThisFileDirectory)Issue1864.cs" />
    <Compile Include="$(MSBuildThisFileDirectory)Issue2104.cs" />
    <Compile Include="$(MSBuildThisFileDirectory)Issue1908.cs" />
    <Compile Include="$(MSBuildThisFileDirectory)Issue1672.cs" />
    <Compile Include="$(MSBuildThisFileDirectory)Issue2394.cs" />
    <Compile Include="$(MSBuildThisFileDirectory)Issue2595.cs" />
    <Compile Include="$(MSBuildThisFileDirectory)Issue2625.xaml.cs">
      <DependentUpon>Issue2625.xaml</DependentUpon>
      <SubType>Code</SubType>
    </Compile>
    <Compile Include="$(MSBuildThisFileDirectory)Issue2681.cs" />
    <Compile Include="$(MSBuildThisFileDirectory)Issue2858.xaml.cs">
      <DependentUpon>Issue2858.xaml</DependentUpon>
      <SubType>Code</SubType>
    </Compile>
    <Compile Include="$(MSBuildThisFileDirectory)Issue2929.cs" />
    <Compile Include="$(MSBuildThisFileDirectory)Issue2983.cs" />
    <Compile Include="$(MSBuildThisFileDirectory)Issue2963.cs" />
    <Compile Include="$(MSBuildThisFileDirectory)Issue2981.cs" />
    <Compile Include="$(MSBuildThisFileDirectory)Issue2964.cs" />
    <Compile Include="$(MSBuildThisFileDirectory)Bugzilla29017.cs" />
    <Compile Include="$(MSBuildThisFileDirectory)Issue2927.cs" />
    <Compile Include="$(MSBuildThisFileDirectory)IsShowingUserIssue.cs" />
    <Compile Include="$(MSBuildThisFileDirectory)Bugzilla25979.cs" />
    <Compile Include="$(MSBuildThisFileDirectory)Bugzilla30317.cs" />
    <Compile Include="$(MSBuildThisFileDirectory)Bugzilla29128.cs" />
    <Compile Include="$(MSBuildThisFileDirectory)Bugzilla31029.cs" />
    <Compile Include="$(MSBuildThisFileDirectory)Bugzilla24574.cs" />
    <Compile Include="$(MSBuildThisFileDirectory)Bugzilla26233.cs" />
    <Compile Include="$(MSBuildThisFileDirectory)Bugzilla27642.cs" />
    <Compile Include="$(MSBuildThisFileDirectory)Bugzilla36393.cs" />
    <Compile Include="$(MSBuildThisFileDirectory)Bugzilla33870.cs" />
    <Compile Include="$(MSBuildThisFileDirectory)Bugzilla32462.cs" />
    <Compile Include="$(MSBuildThisFileDirectory)Bugzilla36681.cs" />
    <Compile Include="$(MSBuildThisFileDirectory)Bugzilla36479.cs" />
    <Compile Include="$(MSBuildThisFileDirectory)Issue3008.cs" />
    <Compile Include="$(MSBuildThisFileDirectory)Issue3019.cs" />
    <Compile Include="$(MSBuildThisFileDirectory)Issue2993.cs" />
    <Compile Include="$(MSBuildThisFileDirectory)Issue3507.cs" />
    <Compile Include="$(MSBuildThisFileDirectory)Issue3367.cs" />
    <Compile Include="$(MSBuildThisFileDirectory)Issue3398.cs" />
    <Compile Include="$(MSBuildThisFileDirectory)Issue3558.cs" />
    <Compile Include="$(MSBuildThisFileDirectory)Issue3541.cs" />
    <Compile Include="$(MSBuildThisFileDirectory)Issue3840.cs" />
    <Compile Include="$(MSBuildThisFileDirectory)Issue4561.cs" />
    <Compile Include="$(MSBuildThisFileDirectory)Issue3913.cs" />
    <Compile Include="$(MSBuildThisFileDirectory)Issue3979.xaml.cs">
      <DependentUpon>Issue3979.xaml</DependentUpon>
      <SubType>Code</SubType>
    </Compile>
    <Compile Include="$(MSBuildThisFileDirectory)Issue7167.xaml.cs">
      <DependentUpon>Issue7167.xaml</DependentUpon>
      <SubType>Code</SubType>
    </Compile>
    <Compile Include="$(MSBuildThisFileDirectory)Issue4194.xaml.cs">
      <DependentUpon>Issue4194.xaml</DependentUpon>
      <SubType>Code</SubType>
    </Compile>
    <Compile Include="$(MSBuildThisFileDirectory)Issue4136.cs" />
    <Compile Include="$(MSBuildThisFileDirectory)Issue4262.cs" />
    <Compile Include="$(MSBuildThisFileDirectory)Issue4360.xaml.cs">
      <DependentUpon>Issue4360.xaml</DependentUpon>
      <SubType>Code</SubType>
    </Compile>
    <Compile Include="$(MSBuildThisFileDirectory)Issue4600.cs" />
    <Compile Include="$(MSBuildThisFileDirectory)Issue4973.cs" />
    <Compile Include="$(MSBuildThisFileDirectory)Issue5252.cs" />
    <Compile Include="$(MSBuildThisFileDirectory)Issue5057.xaml.cs">
      <DependentUpon>Issue5057.xaml</DependentUpon>
      <SubType>Code</SubType>
    </Compile>
    <Compile Include="$(MSBuildThisFileDirectory)Issue5003.xaml.cs">
      <DependentUpon>Issue5003.xaml</DependentUpon>
      <SubType>Code</SubType>
    </Compile>
    <Compile Include="$(MSBuildThisFileDirectory)Issue5801.xaml.cs">
      <DependentUpon>Issue5801.xaml</DependentUpon>
      <SubType>Code</SubType>
    </Compile>
    <Compile Include="$(MSBuildThisFileDirectory)Issue5695.cs" />
    <Compile Include="$(MSBuildThisFileDirectory)Issue5535.cs" />
    <Compile Include="$(MSBuildThisFileDirectory)Issue5949.cs" />
    <Compile Include="$(MSBuildThisFileDirectory)Issue5949_1.xaml.cs">
      <DependentUpon>Issue5949_1.xaml</DependentUpon>
      <SubType>Code</SubType>
    </Compile>
    <Compile Include="$(MSBuildThisFileDirectory)Issue5949_2.xaml.cs">
      <DependentUpon>Issue5949_2.xaml</DependentUpon>
      <SubType>Code</SubType>
    </Compile>
    <Compile Include="$(MSBuildThisFileDirectory)Issue5793.cs" />
    <Compile Include="$(MSBuildThisFileDirectory)Issue6957.cs" />
    <Compile Include="$(MSBuildThisFileDirectory)Issue6130.xaml.cs">
      <SubType>Code</SubType>
    </Compile>
    <Compile Include="$(MSBuildThisFileDirectory)Issue5268.xaml.cs">
      <DependentUpon>Issue5268.xaml</DependentUpon>
      <SubType>Code</SubType>
    </Compile>
    <Compile Include="$(MSBuildThisFileDirectory)Issue6713.cs" />
    <Compile Include="$(MSBuildThisFileDirectory)Issue6705.cs" />
    <Compile Include="$(MSBuildThisFileDirectory)LegacyComponents\NonAppCompatSwitch.cs" />
    <Compile Include="$(MSBuildThisFileDirectory)MapsModalCrash.cs" />
    <Compile Include="$(MSBuildThisFileDirectory)ModalActivityIndicatorTest.cs" />
    <Compile Include="$(MSBuildThisFileDirectory)Bugzilla37625.cs" />
    <Compile Include="$(MSBuildThisFileDirectory)Bugzilla38658.cs" />
    <Compile Include="$(MSBuildThisFileDirectory)DataTemplateGridImageTest.cs" />
    <Compile Include="$(MSBuildThisFileDirectory)Bugzilla39331.cs" />
    <Compile Include="$(MSBuildThisFileDirectory)Bugzilla36788.cs" />
    <Compile Include="$(MSBuildThisFileDirectory)Bugzilla38978.cs" />
    <Compile Include="$(MSBuildThisFileDirectory)Bugzilla38112.cs" />
    <Compile Include="$(MSBuildThisFileDirectory)Bugzilla39668.cs" />
    <Compile Include="$(MSBuildThisFileDirectory)Bugzilla21177.cs" />
    <Compile Include="$(MSBuildThisFileDirectory)Bugzilla39829.cs" />
    <Compile Include="$(MSBuildThisFileDirectory)Bugzilla39458.cs" />
    <Compile Include="$(MSBuildThisFileDirectory)Bugzilla39853.cs" />
    <Compile Include="$(MSBuildThisFileDirectory)MultipleClipToBounds.cs" />
    <Compile Include="$(MSBuildThisFileDirectory)Issue6994.cs" />
    <Compile Include="$(MSBuildThisFileDirectory)Issue7371.cs" />
    <Compile Include="$(MSBuildThisFileDirectory)Issue6698View2.xaml.cs">
      <DependentUpon>Issue6698View2.xaml</DependentUpon>
      <SubType>Code</SubType>
    </Compile>
    <Compile Include="$(MSBuildThisFileDirectory)ShellStoreTests.cs" />
    <Compile Include="$(MSBuildThisFileDirectory)ViewModel.cs" />
    <Compile Include="$(MSBuildThisFileDirectory)Issue8145.cs" />
    <Compile Include="$(MSBuildThisFileDirectory)Issue10222.cs" />
    <Compile Include="$(MSBuildThisFileDirectory)Issue4714.cs" />
    <Compile Include="$(MSBuildThisFileDirectory)Issue9827.xaml.cs">
      <SubType>Code</SubType>
      <DependentUpon>Issue9827.xaml</DependentUpon>
    </Compile>
    <Compile Include="$(MSBuildThisFileDirectory)Issue10699.cs" />
    <Compile Include="$(MSBuildThisFileDirectory)Issue11185.cs" />
    <Compile Include="$(MSBuildThisFileDirectory)Issue10307.cs" />
    <Compile Include="$(MSBuildThisFileDirectory)_TemplateMarkup.xaml.cs">
      <DependentUpon>_TemplateMarkup.xaml</DependentUpon>
      <SubType>Code</SubType>
    </Compile>
    <Compile Include="$(MSBuildThisFileDirectory)PerformanceGallery\PerformanceDataManager.cs" />
    <Compile Include="$(MSBuildThisFileDirectory)PerformanceGallery\PerformanceGallery.cs" />
    <Compile Include="$(MSBuildThisFileDirectory)PerformanceGallery\PerformanceScenario.cs" />
    <Compile Include="$(MSBuildThisFileDirectory)PerformanceGallery\PerformanceTracker.cs" />
    <Compile Include="$(MSBuildThisFileDirectory)PerformanceGallery\PerformanceTrackerTemplate.cs" />
    <Compile Include="$(MSBuildThisFileDirectory)PerformanceGallery\PerformanceTrackerWatcher.cs" />
    <Compile Include="$(MSBuildThisFileDirectory)PerformanceGallery\PerformanceViewModel.cs" />
    <Compile Include="$(MSBuildThisFileDirectory)PerformanceGallery\Scenarios\SearchBarScenarios.cs" />
    <Compile Include="$(MSBuildThisFileDirectory)PerformanceGallery\Scenarios\SliderScenarios.cs" />
    <Compile Include="$(MSBuildThisFileDirectory)PerformanceGallery\Scenarios\StepperScenarios.cs" />
    <Compile Include="$(MSBuildThisFileDirectory)PerformanceGallery\Scenarios\TableViewScenarios.cs" />
    <Compile Include="$(MSBuildThisFileDirectory)PerformanceGallery\Scenarios\TimePickerScenarios.cs" />
    <Compile Include="$(MSBuildThisFileDirectory)PerformanceGallery\Scenarios\WebViewScenarios.cs" />
    <Compile Include="$(MSBuildThisFileDirectory)PerformanceGallery\Scenarios\ProgressBarScenarios.cs" />
    <Compile Include="$(MSBuildThisFileDirectory)PerformanceGallery\Scenarios\PickerScenarios.cs" />
    <Compile Include="$(MSBuildThisFileDirectory)PerformanceGallery\Scenarios\MapScenarios.cs" />
    <Compile Include="$(MSBuildThisFileDirectory)PerformanceGallery\Scenarios\EntryScenarios.cs" />
    <Compile Include="$(MSBuildThisFileDirectory)PerformanceGallery\Scenarios\EditorScenarios.cs" />
    <Compile Include="$(MSBuildThisFileDirectory)PerformanceGallery\Scenarios\ActivityIndicatorScenarios.cs" />
    <Compile Include="$(MSBuildThisFileDirectory)PerformanceGallery\Scenarios\LabelScenarios.cs" />
    <Compile Include="$(MSBuildThisFileDirectory)PerformanceGallery\Scenarios\BoxViewScenarios.cs" />
    <Compile Include="$(MSBuildThisFileDirectory)PerformanceGallery\Scenarios\SwitchScenarios.cs" />
    <Compile Include="$(MSBuildThisFileDirectory)PerformanceGallery\Scenarios\DatePickerScenarios.cs" />
    <Compile Include="$(MSBuildThisFileDirectory)PerformanceGallery\Scenarios\ButtonScenarios.cs" />
    <Compile Include="$(MSBuildThisFileDirectory)PerformanceGallery\Scenarios\ImageScenarios.cs" />
    <Compile Include="$(MSBuildThisFileDirectory)PerformanceGallery\Scenarios\ListViewScenarios.cs" />
    <Compile Include="$(MSBuildThisFileDirectory)Bugzilla53179_2.cs" />
    <Compile Include="$(MSBuildThisFileDirectory)ScrollViewIsEnabled.cs" />
    <Compile Include="$(MSBuildThisFileDirectory)PlatformSpecifics_iOSTranslucentNavBarX.xaml.cs">
      <DependentUpon>PlatformSpecifics_iOSTranslucentNavBarX.xaml</DependentUpon>
      <SubType>Code</SubType>
    </Compile>
    <Compile Include="$(MSBuildThisFileDirectory)Bugzilla53179_1.cs" />
    <Compile Include="$(MSBuildThisFileDirectory)RestartAppTest.cs" />
    <Compile Include="$(MSBuildThisFileDirectory)BottomTabbedPageTests.cs" />
    <Compile Include="$(MSBuildThisFileDirectory)TestPages\QuickCollectNavigationPage.cs" />
    <Compile Include="$(MSBuildThisFileDirectory)TestPages\ScreenshotConditionalApp.cs" />
    <Compile Include="$(MSBuildThisFileDirectory)Bugzilla41842.cs" />
    <Compile Include="$(MSBuildThisFileDirectory)Bugzilla42277.cs" />
    <Compile Include="$(MSBuildThisFileDirectory)Bugzilla51173.cs" />
    <Compile Include="$(MSBuildThisFileDirectory)Bugzilla33561.cs" />
    <Compile Include="$(MSBuildThisFileDirectory)Bugzilla43214.cs" />
    <Compile Include="$(MSBuildThisFileDirectory)Bugzilla42602.cs" />
    <Compile Include="$(MSBuildThisFileDirectory)Bugzilla43161.cs" />
    <Compile Include="$(MSBuildThisFileDirectory)Bugzilla39768.cs" />
    <Compile Include="$(MSBuildThisFileDirectory)Bugzilla41271.cs" />
    <Compile Include="$(MSBuildThisFileDirectory)Bugzilla40722.cs" />
    <Compile Include="$(MSBuildThisFileDirectory)Bugzilla41153.cs" />
    <Compile Include="$(MSBuildThisFileDirectory)Bugzilla44129.cs" />
    <Compile Include="$(MSBuildThisFileDirectory)Bugzilla44525.cs" />
    <Compile Include="$(MSBuildThisFileDirectory)Bugzilla28650.cs" />
    <Compile Include="$(MSBuildThisFileDirectory)Bugzilla37431.cs" />
    <Compile Include="$(MSBuildThisFileDirectory)Bugzilla44777.cs" />
    <Compile Include="$(MSBuildThisFileDirectory)Bugzilla42599.cs" />
    <Compile Include="$(MSBuildThisFileDirectory)Bugzilla51503.cs" />
    <Compile Include="$(MSBuildThisFileDirectory)Bugzilla51505.cs" />
    <Compile Include="$(MSBuildThisFileDirectory)Bugzilla52533.cs" />
    <Compile Include="$(MSBuildThisFileDirectory)Bugzilla53362.cs" />
    <Compile Include="$(MSBuildThisFileDirectory)Bugzilla45874.cs" />
    <Compile Include="$(MSBuildThisFileDirectory)TransparentOverlayTests.cs" />
    <Compile Include="$(MSBuildThisFileDirectory)Unreported1.cs" />
    <Compile Include="$(MSBuildThisFileDirectory)Bugzilla53909.cs" />
    <Compile Include="$(MSBuildThisFileDirectory)ListViewNRE.cs" />
    <Compile Include="$(MSBuildThisFileDirectory)Bugzilla55745.cs" />
    <Compile Include="$(MSBuildThisFileDirectory)AndroidHelpText.cs" />
    <Compile Include="$(MSBuildThisFileDirectory)Bugzilla32830.cs" />
    <Compile Include="$(MSBuildThisFileDirectory)Bugzilla55365.cs" />
    <Compile Include="$(MSBuildThisFileDirectory)Bugzilla39802.cs" />
    <Compile Include="$(MSBuildThisFileDirectory)Bugzilla53179.cs" />
    <Compile Include="$(MSBuildThisFileDirectory)Bugzilla54036.cs" />
    <Compile Include="$(MSBuildThisFileDirectory)Bugzilla56896.cs" />
    <Compile Include="$(MSBuildThisFileDirectory)Bugzilla40161.cs" />
    <Compile Include="$(MSBuildThisFileDirectory)Bugzilla44886.cs" />
    <Compile Include="$(MSBuildThisFileDirectory)Bugzilla57749.cs" />
    <Compile Include="$(MSBuildThisFileDirectory)Bugzilla45125.cs" />
    <Compile Include="$(MSBuildThisFileDirectory)ScrollViewObjectDisposed.cs" />
    <Compile Include="$(MSBuildThisFileDirectory)Bugzilla58645.cs" />
    <Compile Include="$(MSBuildThisFileDirectory)Bugzilla27731.cs" />
    <Compile Include="$(MSBuildThisFileDirectory)Bugzilla59097.cs" />
    <Compile Include="$(MSBuildThisFileDirectory)Bugzilla58875.cs" />
    <Compile Include="$(MSBuildThisFileDirectory)Bugzilla45702.cs" />
    <Compile Include="$(MSBuildThisFileDirectory)Bugzilla59718.cs" />
    <Compile Include="$(MSBuildThisFileDirectory)Bugzilla59896.cs" />
    <Compile Include="$(MSBuildThisFileDirectory)Bugzilla56771.cs" />
    <Compile Include="$(MSBuildThisFileDirectory)Bugzilla60382.cs" />
    <Compile Include="$(MSBuildThisFileDirectory)Bugzilla60524.cs" />
    <Compile Include="$(MSBuildThisFileDirectory)Bugzilla59925.cs" />
    <Compile Include="$(MSBuildThisFileDirectory)Bugzilla60691.cs" />
    <Compile Include="$(MSBuildThisFileDirectory)Issue1326.cs" />
    <Compile Include="$(MSBuildThisFileDirectory)Issue1436.cs" />
    <Compile Include="$(MSBuildThisFileDirectory)GitHub1567.cs" />
    <Compile Include="$(MSBuildThisFileDirectory)Issue1909.cs" />
    <Compile Include="$(MSBuildThisFileDirectory)Bugzilla60699.cs" />
    <Compile Include="$(MSBuildThisFileDirectory)Issue2035.cs" />
    <Compile Include="$(MSBuildThisFileDirectory)Issue2299.cs" />
    <Compile Include="$(MSBuildThisFileDirectory)Issue1900.cs" />
    <Compile Include="$(MSBuildThisFileDirectory)Issue2837.cs" />
    <Compile Include="$(MSBuildThisFileDirectory)Issue2740.cs" />
    <Compile Include="$(MSBuildThisFileDirectory)Issue1939.cs" />
    <Compile Include="$(MSBuildThisFileDirectory)Issue3385.cs" />
    <Compile Include="$(MSBuildThisFileDirectory)Issue3343.cs" />
    <Compile Include="$(MSBuildThisFileDirectory)Issue2842.cs" />
    <Compile Include="$(MSBuildThisFileDirectory)Issue1666.cs" />
    <Compile Include="$(MSBuildThisFileDirectory)Issue2838.cs" />
    <Compile Include="$(MSBuildThisFileDirectory)Issue3342.cs" />
    <Compile Include="$(MSBuildThisFileDirectory)Issue3415.cs" />
    <Compile Include="$(MSBuildThisFileDirectory)Issue3049.cs" />
    <Compile Include="$(MSBuildThisFileDirectory)Issue5030.cs" />
    <Compile Include="$(MSBuildThisFileDirectory)ViewClipBoundsShouldUpdate.cs" />
    <Compile Include="$(MSBuildThisFileDirectory)Issue3988.cs" />
    <Compile Include="$(MSBuildThisFileDirectory)Issue2580.cs" />
    <Compile Include="$(MSBuildThisFileDirectory)Issue4026.cs" />
    <Compile Include="$(MSBuildThisFileDirectory)Issue4748.cs" />
    <Compile Include="$(MSBuildThisFileDirectory)VisualControlsPage.xaml.cs">
      <SubType>Code</SubType>
      <DependentUpon>VisualControlsPage.xaml</DependentUpon>
    </Compile>
    <Compile Include="$(MSBuildThisFileDirectory)Issue5470.cs" />
    <Compile Include="$(MSBuildThisFileDirectory)Issue5724.cs" />
    <Compile Include="$(MSBuildThisFileDirectory)Issue6132.cs" />
    <Compile Include="$(MSBuildThisFileDirectory)Issue2577.cs" />
    <Compile Include="$(MSBuildThisFileDirectory)Issue6286.cs" />
    <Compile Include="$(MSBuildThisFileDirectory)_Template.cs" />
    <Compile Include="$(MSBuildThisFileDirectory)Bugzilla56298.cs" />
    <Compile Include="$(MSBuildThisFileDirectory)Bugzilla42620.cs" />
    <Compile Include="$(MSBuildThisFileDirectory)Issue1028.cs" />
    <Compile Include="$(MSBuildThisFileDirectory)Issue1075.cs" />
    <Compile Include="$(MSBuildThisFileDirectory)Issue1097.cs" />
    <Compile Include="$(MSBuildThisFileDirectory)Issue1146.cs" />
    <Compile Include="$(MSBuildThisFileDirectory)Issue1219.cs" />
    <Compile Include="$(MSBuildThisFileDirectory)Issue1228.cs" />
    <Compile Include="$(MSBuildThisFileDirectory)Issue1236.cs" />
    <Compile Include="$(MSBuildThisFileDirectory)Issue1259.cs" />
    <Compile Include="$(MSBuildThisFileDirectory)Issue1267.cs" />
    <Compile Include="$(MSBuildThisFileDirectory)Issue4187.cs" />
    <Compile Include="$(MSBuildThisFileDirectory)Issue1305.cs" />
    <Compile Include="$(MSBuildThisFileDirectory)Issue1329.cs" />
    <Compile Include="$(MSBuildThisFileDirectory)Issue1384.cs" />
    <Compile Include="$(MSBuildThisFileDirectory)Issue1400.cs" />
    <Compile Include="$(MSBuildThisFileDirectory)Issue1414.cs" />
    <Compile Include="$(MSBuildThisFileDirectory)Issue1461.cs" />
    <Compile Include="$(MSBuildThisFileDirectory)Issue1497.xaml.cs">
      <DependentUpon>Issue1497.xaml</DependentUpon>
    </Compile>
    <Compile Include="$(MSBuildThisFileDirectory)Issue1538.cs" />
    <Compile Include="$(MSBuildThisFileDirectory)Issue1545.xaml.cs">
      <DependentUpon>Issue1545.xaml</DependentUpon>
    </Compile>
    <Compile Include="$(MSBuildThisFileDirectory)Issue1546.cs" />
    <Compile Include="$(MSBuildThisFileDirectory)Issue1554.xaml.cs">
      <DependentUpon>Issue1554.xaml</DependentUpon>
    </Compile>
    <Compile Include="$(MSBuildThisFileDirectory)Issue1557.cs" />
    <Compile Include="$(MSBuildThisFileDirectory)Issue1566.cs" />
    <Compile Include="$(MSBuildThisFileDirectory)Issue1567.cs" />
    <Compile Include="$(MSBuildThisFileDirectory)Issue1568.xaml.cs">
      <DependentUpon>Issue1568.xaml</DependentUpon>
    </Compile>
    <Compile Include="$(MSBuildThisFileDirectory)Issue1583.cs" />
    <Compile Include="$(MSBuildThisFileDirectory)Issue1590.cs" />
    <Compile Include="$(MSBuildThisFileDirectory)Issue1593.cs" />
    <Compile Include="$(MSBuildThisFileDirectory)Issue1598.cs" />
    <Compile Include="$(MSBuildThisFileDirectory)Issue1613.cs" />
    <Compile Include="$(MSBuildThisFileDirectory)Issue1618.cs" />
    <Compile Include="$(MSBuildThisFileDirectory)Issue1641.xaml.cs">
      <DependentUpon>Issue1641.xaml</DependentUpon>
    </Compile>
    <Compile Include="$(MSBuildThisFileDirectory)Issue1644.cs" />
    <Compile Include="$(MSBuildThisFileDirectory)Issue1653.xaml.cs">
      <DependentUpon>Issue1653.xaml</DependentUpon>
    </Compile>
    <Compile Include="$(MSBuildThisFileDirectory)Issue1653v2.xaml.cs">
      <DependentUpon>Issue1653v2.xaml</DependentUpon>
    </Compile>
    <Compile Include="$(MSBuildThisFileDirectory)Issue1664.cs" />
    <Compile Include="$(MSBuildThisFileDirectory)Issue1680.cs" />
    <Compile Include="$(MSBuildThisFileDirectory)Issue3624.cs" />
    <Compile Include="$(MSBuildThisFileDirectory)Issue1682.cs" />
    <Compile Include="$(MSBuildThisFileDirectory)Issue1685.cs" />
    <Compile Include="$(MSBuildThisFileDirectory)Issue1698.cs" />
    <Compile Include="$(MSBuildThisFileDirectory)Issue1700.cs" />
    <Compile Include="$(MSBuildThisFileDirectory)Issue1703.cs" />
    <Compile Include="$(MSBuildThisFileDirectory)Issue1705.cs" />
    <Compile Include="$(MSBuildThisFileDirectory)Issue1712.xaml.cs">
      <DependentUpon>Issue1712.xaml</DependentUpon>
    </Compile>
    <Compile Include="$(MSBuildThisFileDirectory)Issue1722.cs" />
    <Compile Include="$(MSBuildThisFileDirectory)Issue1723.cs" />
    <Compile Include="$(MSBuildThisFileDirectory)Issue1741.xaml.cs">
      <DependentUpon>Issue1741.xaml</DependentUpon>
    </Compile>
    <Compile Include="$(MSBuildThisFileDirectory)Issue1742.cs" />
    <Compile Include="$(MSBuildThisFileDirectory)Issue1747.xaml.cs">
      <DependentUpon>Issue1747.xaml</DependentUpon>
    </Compile>
    <Compile Include="$(MSBuildThisFileDirectory)Issue1755.cs" />
    <Compile Include="$(MSBuildThisFileDirectory)Issue1758.cs" />
    <Compile Include="$(MSBuildThisFileDirectory)Issue1763.cs" />
    <Compile Include="$(MSBuildThisFileDirectory)Issue1766.xaml.cs">
      <DependentUpon>Issue1766.xaml</DependentUpon>
    </Compile>
    <Compile Include="$(MSBuildThisFileDirectory)Issue1769.cs" />
    <Compile Include="$(MSBuildThisFileDirectory)Issue1777.cs" />
    <Compile Include="$(MSBuildThisFileDirectory)Issue181.cs" />
    <Compile Include="$(MSBuildThisFileDirectory)Issue1851.cs" />
    <Compile Include="$(MSBuildThisFileDirectory)Issue1875.cs" />
    <Compile Include="$(MSBuildThisFileDirectory)Issue1888.cs" />
    <Compile Include="$(MSBuildThisFileDirectory)Issue1891.cs" />
    <Compile Include="$(MSBuildThisFileDirectory)Issue1895.cs" />
    <Compile Include="$(MSBuildThisFileDirectory)Issue1905.cs" />
    <Compile Include="$(MSBuildThisFileDirectory)Issue1914.cs" />
    <Compile Include="$(MSBuildThisFileDirectory)Issue194.cs" />
    <Compile Include="$(MSBuildThisFileDirectory)Issue198.cs" />
    <Compile Include="$(MSBuildThisFileDirectory)Issue206.cs" />
    <Compile Include="$(MSBuildThisFileDirectory)Issue214.cs" />
    <Compile Include="$(MSBuildThisFileDirectory)Issue2143.cs" />
    <Compile Include="$(MSBuildThisFileDirectory)Issue2222.cs" />
    <Compile Include="$(MSBuildThisFileDirectory)Issue22246_BZ.cs" />
    <Compile Include="$(MSBuildThisFileDirectory)Issue2241.cs" />
    <Compile Include="$(MSBuildThisFileDirectory)Issue2248.cs" />
    <Compile Include="$(MSBuildThisFileDirectory)Issue2259.cs" />
    <Compile Include="$(MSBuildThisFileDirectory)Issue2266.cs" />
    <Compile Include="$(MSBuildThisFileDirectory)Issue2270.cs" />
    <Compile Include="$(MSBuildThisFileDirectory)Issue2272.cs" />
    <Compile Include="$(MSBuildThisFileDirectory)Issue2282.xaml.cs">
      <DependentUpon>Issue2282.xaml</DependentUpon>
    </Compile>
    <Compile Include="$(MSBuildThisFileDirectory)Issue2288.xaml.cs">
      <DependentUpon>Issue2288.xaml</DependentUpon>
    </Compile>
    <Compile Include="$(MSBuildThisFileDirectory)Issue2289.xaml.cs">
      <DependentUpon>Issue2289.xaml</DependentUpon>
    </Compile>
    <Compile Include="$(MSBuildThisFileDirectory)Issue229.cs" />
    <Compile Include="$(MSBuildThisFileDirectory)Issue2291.cs" />
    <Compile Include="$(MSBuildThisFileDirectory)Issue2292.cs" />
    <Compile Include="$(MSBuildThisFileDirectory)Issue2294.cs" />
    <Compile Include="$(MSBuildThisFileDirectory)Issue2333.cs" />
    <Compile Include="$(MSBuildThisFileDirectory)Issue2339.cs" />
    <Compile Include="$(MSBuildThisFileDirectory)Issue2354.cs" />
    <Compile Include="$(MSBuildThisFileDirectory)Issue2357.xaml.cs">
      <DependentUpon>Issue2357.xaml</DependentUpon>
    </Compile>
    <Compile Include="$(MSBuildThisFileDirectory)Issue2411.cs" />
    <Compile Include="$(MSBuildThisFileDirectory)Issue2414.cs" />
    <Compile Include="$(MSBuildThisFileDirectory)Issue2470.xaml.cs">
      <DependentUpon>Issue2470.xaml</DependentUpon>
    </Compile>
    <Compile Include="$(MSBuildThisFileDirectory)Issue2563.cs" />
    <Compile Include="$(MSBuildThisFileDirectory)Issue2594.cs" />
    <Compile Include="$(MSBuildThisFileDirectory)Issue2597.cs" />
    <Compile Include="$(MSBuildThisFileDirectory)Issue260.cs" />
    <Compile Include="$(MSBuildThisFileDirectory)Issue2615.cs" />
    <Compile Include="$(MSBuildThisFileDirectory)Issue2628.cs" />
    <Compile Include="$(MSBuildThisFileDirectory)Issue2634.cs" />
    <Compile Include="$(MSBuildThisFileDirectory)Issue264.cs" />
    <Compile Include="$(MSBuildThisFileDirectory)Issue2659.xaml.cs">
      <DependentUpon>Issue2659.xaml</DependentUpon>
    </Compile>
    <Compile Include="$(MSBuildThisFileDirectory)Issue2783.cs" />
    <Compile Include="$(MSBuildThisFileDirectory)Issue2794.cs" />
    <Compile Include="$(MSBuildThisFileDirectory)Issue2809.cs" />
    <Compile Include="$(MSBuildThisFileDirectory)Issue2923.cs" />
    <Compile Include="$(MSBuildThisFileDirectory)Issue342.cs" />
    <Compile Include="$(MSBuildThisFileDirectory)Issue416.cs" />
    <Compile Include="$(MSBuildThisFileDirectory)Issue417.cs" />
    <Compile Include="$(MSBuildThisFileDirectory)Issue488.cs" />
    <Compile Include="$(MSBuildThisFileDirectory)Issue530.cs" />
    <Compile Include="$(MSBuildThisFileDirectory)Issue764.cs" />
    <Compile Include="$(MSBuildThisFileDirectory)Issue773.cs" />
    <Compile Include="$(MSBuildThisFileDirectory)Issue774.cs" />
    <Compile Include="$(MSBuildThisFileDirectory)Issue852.cs" />
    <Compile Include="$(MSBuildThisFileDirectory)Issue886.cs" />
    <Compile Include="$(MSBuildThisFileDirectory)Issue892.cs" />
    <Compile Include="$(MSBuildThisFileDirectory)Issue889.cs" />
    <Compile Include="$(MSBuildThisFileDirectory)Issue935.cs" />
    <Compile Include="$(MSBuildThisFileDirectory)Issue968.cs" />
    <Compile Include="$(MSBuildThisFileDirectory)Issue973.cs" />
    <Compile Include="$(MSBuildThisFileDirectory)Issue465.cs" />
    <Compile Include="$(MSBuildThisFileDirectory)ListViewViewCellBinding.cs" />
    <Compile Include="$(MSBuildThisFileDirectory)ModelContentPage.cs" />
    <Compile Include="$(MSBuildThisFileDirectory)NavigationStackTests.cs" />
    <Compile Include="$(MSBuildThisFileDirectory)NavPage.cs" />
    <Compile Include="$(MSBuildThisFileDirectory)ScrollViewOutOfBounds.cs" />
    <Compile Include="$(MSBuildThisFileDirectory)StackLayoutIssue.cs" />
    <Compile Include="$(MSBuildThisFileDirectory)SwipeBackNavCrash.cs" />
    <Compile Include="$(MSBuildThisFileDirectory)TabbedPageTests.cs" />
    <Compile Include="$(MSBuildThisFileDirectory)TabbedPageWithList.cs" />
    <Compile Include="$(MSBuildThisFileDirectory)TestPages\TestPages.cs" />
    <Compile Include="$(MSBuildThisFileDirectory)Issue2965.cs" />
    <Compile Include="$(MSBuildThisFileDirectory)Issue2775.cs" />
    <Compile Include="$(MSBuildThisFileDirectory)Issue2987.cs" />
    <Compile Include="$(MSBuildThisFileDirectory)Issue2976.cs" />
    <Compile Include="$(MSBuildThisFileDirectory)Issue2951.xaml.cs">
      <DependentUpon>Issue2951.xaml</DependentUpon>
    </Compile>
    <Compile Include="$(MSBuildThisFileDirectory)Issue2961.cs" />
    <Compile Include="$(MSBuildThisFileDirectory)Issue2948.cs" />
    <Compile Include="$(MSBuildThisFileDirectory)Issue2883.cs" />
    <Compile Include="$(MSBuildThisFileDirectory)Issue2953.cs" />
    <Compile Include="$(MSBuildThisFileDirectory)Issue2777.xaml.cs">
      <DependentUpon>Issue2777.xaml</DependentUpon>
    </Compile>
    <Compile Include="$(MSBuildThisFileDirectory)Issue2954.cs" />
    <Compile Include="$(MSBuildThisFileDirectory)Issue3086.xaml.cs">
      <DependentUpon>Issue3086.xaml</DependentUpon>
    </Compile>
    <Compile Include="$(MSBuildThisFileDirectory)Bugzilla27779.cs" />
    <Compile Include="$(MSBuildThisFileDirectory)Bugzilla27698.cs" />
    <Compile Include="$(MSBuildThisFileDirectory)Bugzilla29247.cs" />
    <Compile Include="$(MSBuildThisFileDirectory)Bugzilla27318.xaml.cs">
      <DependentUpon>Bugzilla27318.xaml</DependentUpon>
    </Compile>
    <Compile Include="$(MSBuildThisFileDirectory)Bugzilla29453.cs" />
    <Compile Include="$(MSBuildThisFileDirectory)Bugzilla28001.cs" />
    <Compile Include="$(MSBuildThisFileDirectory)Bugzilla30935.cs" />
    <Compile Include="$(MSBuildThisFileDirectory)Bugzilla26032.xaml.cs">
      <DependentUpon>Bugzilla26032.xaml</DependentUpon>
    </Compile>
    <Compile Include="$(MSBuildThisFileDirectory)Bugzilla30835.cs" />
    <Compile Include="$(MSBuildThisFileDirectory)Bugzilla27085.cs" />
    <Compile Include="$(MSBuildThisFileDirectory)Bugzilla31395.cs" />
    <Compile Include="$(MSBuildThisFileDirectory)Bugzilla30651.cs" />
    <Compile Include="$(MSBuildThisFileDirectory)Bugzilla26171.cs" />
    <Compile Include="$(MSBuildThisFileDirectory)Bugzilla31602.cs" />
    <Compile Include="$(MSBuildThisFileDirectory)Bugzilla30353.cs" />
    <Compile Include="$(MSBuildThisFileDirectory)Bugzilla28240.cs" />
    <Compile Include="$(MSBuildThisFileDirectory)Bugzilla30324.cs" />
    <Compile Include="$(MSBuildThisFileDirectory)Bugzilla31255.cs" />
    <Compile Include="$(MSBuildThisFileDirectory)Bugzilla28498.cs" />
    <Compile Include="$(MSBuildThisFileDirectory)Bugzilla32148.cs" />
    <Compile Include="$(MSBuildThisFileDirectory)Bugzilla31967.xaml.cs">
      <DependentUpon>Bugzilla31967.xaml</DependentUpon>
    </Compile>
    <Compile Include="$(MSBuildThisFileDirectory)Issue3276.cs" />
    <Compile Include="$(MSBuildThisFileDirectory)Bugzilla26993.cs" />
    <Compile Include="$(MSBuildThisFileDirectory)Issue3292.cs" />
    <Compile Include="$(MSBuildThisFileDirectory)Bugzilla32898.cs" />
    <Compile Include="$(MSBuildThisFileDirectory)Bugzilla31330.cs" />
    <Compile Include="$(MSBuildThisFileDirectory)Bugzilla31114.cs" />
    <Compile Include="$(MSBuildThisFileDirectory)Issue3319.xaml.cs">
      <DependentUpon>Issue3319.xaml</DependentUpon>
    </Compile>
    <Compile Include="$(MSBuildThisFileDirectory)Bugzilla32691.cs" />
    <Compile Include="$(MSBuildThisFileDirectory)Bugzilla32487.cs" />
    <Compile Include="$(MSBuildThisFileDirectory)Bugzilla34061.cs" />
    <Compile Include="$(MSBuildThisFileDirectory)Bugzilla34632.cs" />
    <Compile Include="$(MSBuildThisFileDirectory)Bugzilla32902.cs" />
    <Compile Include="$(MSBuildThisFileDirectory)Bugzilla32801.cs" />
    <Compile Include="$(MSBuildThisFileDirectory)Bugzilla32447.xaml.cs">
      <DependentUpon>Bugzilla32447.xaml</DependentUpon>
    </Compile>
    <Compile Include="$(MSBuildThisFileDirectory)Bugzilla29257.cs" />
    <Compile Include="$(MSBuildThisFileDirectory)Bugzilla32040.cs" />
    <Compile Include="$(MSBuildThisFileDirectory)Bugzilla33450.cs" />
    <Compile Include="$(MSBuildThisFileDirectory)Bugzilla34720.cs" />
    <Compile Include="$(MSBuildThisFileDirectory)Bugzilla35733.cs" />
    <Compile Include="$(MSBuildThisFileDirectory)Bugzilla36009.cs" />
    <Compile Include="$(MSBuildThisFileDirectory)Bugzilla34912.cs" />
    <Compile Include="$(MSBuildThisFileDirectory)Bugzilla32615.cs" />
    <Compile Include="$(MSBuildThisFileDirectory)Bugzilla27350.cs" />
    <Compile Include="$(MSBuildThisFileDirectory)Bugzilla28709.cs" />
    <Compile Include="$(MSBuildThisFileDirectory)Bugzilla33578.cs" />
    <Compile Include="$(MSBuildThisFileDirectory)Bugzilla39378.xaml.cs">
      <DependentUpon>Bugzilla39378.xaml</DependentUpon>
    </Compile>
    <Compile Include="$(MSBuildThisFileDirectory)Bugzilla39963.cs" />
    <Compile Include="$(MSBuildThisFileDirectory)Bugzilla39987.cs" />
    <Compile Include="$(MSBuildThisFileDirectory)Bugzilla40704.cs" />
    <Compile Include="$(MSBuildThisFileDirectory)Bugzilla41038.cs" />
    <Compile Include="$(MSBuildThisFileDirectory)Bugzilla38284.cs" />
    <Compile Include="$(MSBuildThisFileDirectory)Bugzilla39486.cs" />
    <Compile Include="$(MSBuildThisFileDirectory)Issue6323.cs" />
    <Compile Include="$(MSBuildThisFileDirectory)Issue55555.cs" />
    <Compile Include="$(MSBuildThisFileDirectory)Bugzilla41029.cs" />
    <Compile Include="$(MSBuildThisFileDirectory)Bugzilla39908.cs" />
    <Compile Include="$(MSBuildThisFileDirectory)Bugzilla39489.cs" />
    <Compile Include="$(MSBuildThisFileDirectory)Bugzilla36802.cs" />
    <Compile Include="$(MSBuildThisFileDirectory)Bugzilla35736.cs" />
    <Compile Include="$(MSBuildThisFileDirectory)Bugzilla48158.cs" />
    <Compile Include="$(MSBuildThisFileDirectory)Bugzilla45926.cs" />
    <Compile Include="$(MSBuildThisFileDirectory)Bugzilla45284.xaml.cs">
      <DependentUpon>Bugzilla45284.xaml</DependentUpon>
    </Compile>
    <Compile Include="$(MSBuildThisFileDirectory)Bugzilla54977.xaml.cs">
      <DependentUpon>Bugzilla54977.xaml</DependentUpon>
    </Compile>
    <Compile Include="$(MSBuildThisFileDirectory)Bugzilla49069.cs" />
    <Compile Include="$(MSBuildThisFileDirectory)Bugzilla42956.cs" />
    <Compile Include="$(MSBuildThisFileDirectory)Bugzilla38731.cs" />
    <Compile Include="$(MSBuildThisFileDirectory)Bugzilla56710.cs" />
    <Compile Include="$(MSBuildThisFileDirectory)Bugzilla52700.cs" />
    <Compile Include="$(MSBuildThisFileDirectory)Bugzilla39407.cs" />
    <Compile Include="$(MSBuildThisFileDirectory)ButtonFastRendererTest.cs" />
    <Compile Include="$(MSBuildThisFileDirectory)DesktopSupportTestPage.cs" />
    <Compile Include="$(MSBuildThisFileDirectory)Bugzilla58779.cs" />
    <Compile Include="$(MSBuildThisFileDirectory)Bugzilla51825.cs" />
    <Compile Include="$(MSBuildThisFileDirectory)Bugzilla31688.cs" />
    <Compile Include="$(MSBuildThisFileDirectory)Bugzilla40092.cs" />
    <Compile Include="$(MSBuildThisFileDirectory)Issue1426.cs" />
    <Compile Include="$(MSBuildThisFileDirectory)Issue1733.cs" />
    <Compile Include="$(MSBuildThisFileDirectory)Issue1898.cs" />
    <Compile Include="$(MSBuildThisFileDirectory)Issue1583_1.cs" />
    <Compile Include="$(MSBuildThisFileDirectory)Issue1323.cs" />
    <Compile Include="$(MSBuildThisFileDirectory)Issue2399.cs" />
    <Compile Include="$(MSBuildThisFileDirectory)Issue1729.cs" />
    <Compile Include="$(MSBuildThisFileDirectory)Issue2728.cs" />
    <Compile Include="$(MSBuildThisFileDirectory)Issue1667.cs" />
    <Compile Include="$(MSBuildThisFileDirectory)Issue3012.cs" />
    <Compile Include="$(MSBuildThisFileDirectory)Issue3872.cs" />
    <Compile Include="$(MSBuildThisFileDirectory)GitHub1650.cs" />
    <Compile Include="$(MSBuildThisFileDirectory)GitHub3216.cs" />
    <Compile Include="$(MSBuildThisFileDirectory)GitHub1776.cs" />
    <Compile Include="$(MSBuildThisFileDirectory)Issue3408.cs" />
    <Compile Include="$(MSBuildThisFileDirectory)Issue3413.cs" />
    <Compile Include="$(MSBuildThisFileDirectory)Issue3667.cs" />
    <Compile Include="$(MSBuildThisFileDirectory)Issue3525.cs" />
    <Compile Include="$(MSBuildThisFileDirectory)Issue3275.cs" />
    <Compile Include="$(MSBuildThisFileDirectory)Issue3884.cs" />
    <Compile Include="$(MSBuildThisFileDirectory)Issue2818.cs" />
    <Compile Include="$(MSBuildThisFileDirectory)Issue2831.cs" />
    <Compile Include="$(MSBuildThisFileDirectory)Issue4040.xaml.cs">
      <DependentUpon>Issue4040.xaml</DependentUpon>
    </Compile>
    <Compile Include="$(MSBuildThisFileDirectory)Issue4097.cs" />
    <Compile Include="$(MSBuildThisFileDirectory)Issue1480.cs" />
    <Compile Include="$(MSBuildThisFileDirectory)Issue2223.cs" />
    <Compile Include="$(MSBuildThisFileDirectory)Issue4001.cs" />
    <Compile Include="$(MSBuildThisFileDirectory)Issue4303.cs" />
    <Compile Include="$(MSBuildThisFileDirectory)Controls\GridExtension.cs" />
    <Compile Include="$(MSBuildThisFileDirectory)Controls\ViewModelBase.cs" />
    <Compile Include="$(MSBuildThisFileDirectory)Controls\DisposedSharedPages.cs" />
    <Compile Include="$(MSBuildThisFileDirectory)Controls\PerformanceProvider.cs" />
    <Compile Include="$(MSBuildThisFileDirectory)Controls\GenericValueConverter.cs" />
    <Compile Include="$(MSBuildThisFileDirectory)Controls\ContactsPage.cs" />
    <Compile Include="$(MSBuildThisFileDirectory)Controls\FailImageSource.cs" />
    <Compile Include="$(MSBuildThisFileDirectory)Controls\ICacheService.cs" />
    <Compile Include="$(MSBuildThisFileDirectory)Issue1386.cs" />
    <Compile Include="$(MSBuildThisFileDirectory)Issue3622.cs" />
    <Compile Include="$(MSBuildThisFileDirectory)Issue4138.cs" />
    <Compile Include="$(MSBuildThisFileDirectory)Issue4314.cs" />
    <Compile Include="$(MSBuildThisFileDirectory)Issue3318.cs" />
    <Compile Include="$(MSBuildThisFileDirectory)Issue4493.cs" />
    <Compile Include="$(MSBuildThisFileDirectory)Issue5172.cs" />
    <Compile Include="$(MSBuildThisFileDirectory)Issue5204.cs" />
    <Compile Include="$(MSBuildThisFileDirectory)Issue2204.cs" />
    <Compile Include="$(MSBuildThisFileDirectory)Issue4356.cs">
      <DependentUpon>Issue4356.xaml</DependentUpon>
    </Compile>
    <Compile Include="$(MSBuildThisFileDirectory)Issue4854.cs" />
    <Compile Include="$(MSBuildThisFileDirectory)Issue5951.cs" />
    <Compile Include="$(MSBuildThisFileDirectory)Github6021.cs" />
    <Compile Include="$(MSBuildThisFileDirectory)Issue5132.cs" />
    <Compile Include="$(MSBuildThisFileDirectory)Issue5888.cs" />
    <Compile Include="$(MSBuildThisFileDirectory)Issue6334.cs" />
    <Compile Include="$(MSBuildThisFileDirectory)Issue5728.cs" />
    <Compile Include="$(MSBuildThisFileDirectory)Issue6368.cs" />
    <Compile Include="$(MSBuildThisFileDirectory)Issue6077.cs" />
    <Compile Include="$(MSBuildThisFileDirectory)Issue3548.cs" />
    <Compile Include="$(MSBuildThisFileDirectory)Issue6472.cs" />
    <Compile Include="$(MSBuildThisFileDirectory)Issue6614.cs" />
    <Compile Include="$(MSBuildThisFileDirectory)Issue5239.cs" />
    <Compile Include="$(MSBuildThisFileDirectory)Issue6738.cs" />
    <Compile Include="$(MSBuildThisFileDirectory)GitHub6926.cs" />
    <Compile Include="$(MSBuildThisFileDirectory)Issue5503.cs" />
    <Compile Include="$(MSBuildThisFileDirectory)Issue5831.cs" />
    <Compile Include="$(MSBuildThisFileDirectory)LabelTextType.cs" />
    <Compile Include="$(MSBuildThisFileDirectory)ShellTitleView.cs" />
    <Compile Include="$(MSBuildThisFileDirectory)Issue5159.cs" />
    <Compile Include="$(MSBuildThisFileDirectory)Issue7311.cs" />
    <Compile Include="$(MSBuildThisFileDirectory)Issue7053.cs" />
    <Compile Include="$(MSBuildThisFileDirectory)Issue6894.cs" />
    <Compile Include="$(MSBuildThisFileDirectory)Issue6929.cs" />
    <Compile Include="$(MSBuildThisFileDirectory)Issue3798.xaml.cs">
      <DependentUpon>Issue3798.xaml</DependentUpon>
      <SubType>Code</SubType>
    </Compile>
    <Compile Include="$(MSBuildThisFileDirectory)Controls\ApiLabel.cs" />
    <Compile Include="$(MSBuildThisFileDirectory)Github6384.cs" />
    <Compile Include="$(MSBuildThisFileDirectory)Issue7035.xaml.cs">
      <DependentUpon>Issue7035.xaml</DependentUpon>
      <SubType>Code</SubType>
    </Compile>
    <Compile Include="$(MSBuildThisFileDirectory)Issue7525.xaml.cs" />
    <Compile Include="$(MSBuildThisFileDirectory)Issue7395.cs" />
    <Compile Include="$(MSBuildThisFileDirectory)Issue7582.cs" />
    <Compile Include="$(MSBuildThisFileDirectory)Issue7563.cs" />
    <Compile Include="$(MSBuildThisFileDirectory)Issue7742.cs" />
    <Compile Include="$(MSBuildThisFileDirectory)Issue7678.cs" />
    <Compile Include="$(MSBuildThisFileDirectory)Issue6491.cs" />
    <Compile Include="$(MSBuildThisFileDirectory)Issue6127.cs" />
    <Compile Include="$(MSBuildThisFileDirectory)Issue7283.cs" />
    <Compile Include="$(MSBuildThisFileDirectory)Issue1658.cs" />
    <Compile Include="$(MSBuildThisFileDirectory)Issue5395.cs" />
    <Compile Include="$(MSBuildThisFileDirectory)Issue7878.cs" />
    <Compile Include="$(MSBuildThisFileDirectory)Issue6663.cs" />
    <Compile Include="$(MSBuildThisFileDirectory)Issue8004.cs" />
    <Compile Include="$(MSBuildThisFileDirectory)Issue7886.xaml.cs">
      <DependentUpon>Issue7886.xaml</DependentUpon>
    </Compile>
    <Compile Include="$(MSBuildThisFileDirectory)Issue7898.cs" />
    <Compile Include="$(MSBuildThisFileDirectory)Issue8198.cs" />
    <Compile Include="$(MSBuildThisFileDirectory)Issue7249.cs" />
    <Compile Include="$(MSBuildThisFileDirectory)Issue8200.cs" />
    <Compile Include="$(MSBuildThisFileDirectory)Issue6932.xaml.cs">
      <SubType>Code</SubType>
      <DependentUpon>Issue6932.xaml</DependentUpon>
    </Compile>
    <Compile Include="$(MSBuildThisFileDirectory)Issue6932_emptyviewtemplate.xaml.cs">
      <SubType>Code</SubType>
      <DependentUpon>Issue6932_emptyviewtemplate.xaml</DependentUpon>
    </Compile>
    <Compile Include="$(MSBuildThisFileDirectory)Issue6932_emptyviewstring.xaml.cs">
      <SubType>Code</SubType>
      <DependentUpon>Issue6932_emptyviewstring.xaml</DependentUpon>
    </Compile>
    <Compile Include="$(MSBuildThisFileDirectory)Issue8417.xaml.cs" />
    <Compile Include="$(MSBuildThisFileDirectory)Issue8647.cs" />
    <Compile Include="$(MSBuildThisFileDirectory)Issue7510.cs" />
    <Compile Include="$(MSBuildThisFileDirectory)Issue8557.xaml.cs" />
    <Compile Include="$(MSBuildThisFileDirectory)Issue8753.cs" />
    <Compile Include="$(MSBuildThisFileDirectory)Issue8693.cs" />
    <Compile Include="$(MSBuildThisFileDirectory)Issue7813.xaml.cs" />
    <Compile Include="$(MSBuildThisFileDirectory)Issue8638.xaml.cs" />
    <Compile Include="$(MSBuildThisFileDirectory)Issue8294.cs" />
    <Compile Include="$(MSBuildThisFileDirectory)Issue8392.cs" />
    <Compile Include="$(MSBuildThisFileDirectory)Issue8672.cs" />
    <Compile Include="$(MSBuildThisFileDirectory)Issue8779.xaml.cs" />
    <Compile Include="$(MSBuildThisFileDirectory)Issue8806.cs" />
    <Compile Include="$(MSBuildThisFileDirectory)Issue8781.xaml.cs" />
    <Compile Include="$(MSBuildThisFileDirectory)Issue8782.xaml.cs" />
    <Compile Include="$(MSBuildThisFileDirectory)Issue8821.cs" />
    <Compile Include="$(MSBuildThisFileDirectory)Issue8326.xaml.cs" />
    <Compile Include="$(MSBuildThisFileDirectory)Issue8449.xaml.cs" />
    <Compile Include="$(MSBuildThisFileDirectory)Issue7875.cs" />
    <Compile Include="$(MSBuildThisFileDirectory)Issue8973.cs" />
    <Compile Include="$(MSBuildThisFileDirectory)Issue7924.xaml.cs" />
    <Compile Include="$(MSBuildThisFileDirectory)Issue8461.cs" />
    <Compile Include="$(MSBuildThisFileDirectory)Issue8777.cs" />
    <Compile Include="$(MSBuildThisFileDirectory)Issue9143.cs" />
    <Compile Include="$(MSBuildThisFileDirectory)Issue9588.xaml.cs" />
    <Compile Include="$(MSBuildThisFileDirectory)Issue9329.cs" />
    <Compile Include="$(MSBuildThisFileDirectory)Issue9734.xaml.cs" />
    <Compile Include="$(MSBuildThisFileDirectory)Issue8767.xaml.cs" />
    <Compile Include="$(MSBuildThisFileDirectory)Issue8778.xaml.cs" />
    <Compile Include="$(MSBuildThisFileDirectory)Issue9646.xaml.cs" />
    <Compile Include="$(MSBuildThisFileDirectory)Issue9735.xaml.cs" />
    <Compile Include="$(MSBuildThisFileDirectory)Issue9305.xaml.cs" />
    <Compile Include="$(MSBuildThisFileDirectory)Issue9767.cs" />
    <Compile Include="$(MSBuildThisFileDirectory)Issue7856.cs" />
    <Compile Include="$(MSBuildThisFileDirectory)Issue7856_1.xaml.cs">
      <DependentUpon>Issue7856_1.xaml</DependentUpon>
    </Compile>
    <Compile Include="$(MSBuildThisFileDirectory)Issue9054.cs" />
    <Compile Include="$(MSBuildThisFileDirectory)Issue9326.xaml.cs" />
    <Compile Include="$(MSBuildThisFileDirectory)Issue8689.xaml.cs" />
    <Compile Include="$(MSBuildThisFileDirectory)Issue9306.cs" />
    <Compile Include="$(MSBuildThisFileDirectory)Issue9417.xaml.cs" />
    <Compile Include="$(MSBuildThisFileDirectory)Issue8272.cs" />
    <Compile Include="$(MSBuildThisFileDirectory)Issue8964.cs" />
    <Compile Include="$(MSBuildThisFileDirectory)Issue9951.cs" />
    <Compile Include="$(MSBuildThisFileDirectory)Issue9962.cs" />
    <Compile Include="$(MSBuildThisFileDirectory)Controls\INativeColorService.cs" />
    <Compile Include="$(MSBuildThisFileDirectory)Issue10337.cs" />
    <Compile Include="$(MSBuildThisFileDirectory)Issue9794.cs" />
    <Compile Include="$(MSBuildThisFileDirectory)Issue10134.cs" />
    <Compile Include="$(MSBuildThisFileDirectory)Issue10300.cs" />
    <Compile Include="$(MSBuildThisFileDirectory)Issue10438.cs" />
    <Compile Include="$(MSBuildThisFileDirectory)Issue10530.cs" />
    <Compile Include="$(MSBuildThisFileDirectory)Issue7780.cs" />
    <Compile Include="$(MSBuildThisFileDirectory)Issue8958.xaml.cs" />
    <Compile Include="$(MSBuildThisFileDirectory)Issue10830.cs" />
    <Compile Include="$(MSBuildThisFileDirectory)Issue10735.xaml.cs" />
    <Compile Include="$(MSBuildThisFileDirectory)Issue10497.cs" />
    <Compile Include="$(MSBuildThisFileDirectory)Issue10477.xaml.cs" />
    <Compile Include="$(MSBuildThisFileDirectory)Issue10875.xaml.cs" />
    <Compile Include="$(MSBuildThisFileDirectory)Issue10708.cs" />
    <Compile Include="$(MSBuildThisFileDirectory)Issue9711.xaml.cs">
      <DependentUpon>Issue9711.xaml</DependentUpon>
      <SubType>Code</SubType>
    </Compile>
    <Compile Include="$(MSBuildThisFileDirectory)Issue10166.xaml.cs">
      <DependentUpon>Issue10166.xaml</DependentUpon>
      <SubType>Code</SubType>
    </Compile>
    <Compile Include="$(MSBuildThisFileDirectory)Issue10422.xaml.cs">
      <DependentUpon>Issue10422.xaml</DependentUpon>
    </Compile>
    <Compile Include="$(MSBuildThisFileDirectory)Issue9990.xaml.cs">
      <DependentUpon>Issue9990.xaml</DependentUpon>
    </Compile>
    <Compile Include="$(MSBuildThisFileDirectory)Issue9774.xaml.cs">
      <DependentUpon>Issue9774.xaml</DependentUpon>
      <SubType>Code</SubType>
    </Compile>
    <Compile Include="$(MSBuildThisFileDirectory)Issue10024.xaml.cs">
      <DependentUpon>Issue10024.xaml</DependentUpon>
      <SubType>Code</SubType>
    </Compile>
    <Compile Include="$(MSBuildThisFileDirectory)Issue10348.xaml.cs">
      <DependentUpon>Issue10348.xaml</DependentUpon>
    </Compile>
    <Compile Include="$(MSBuildThisFileDirectory)Issue10333.xaml.cs">
      <DependentUpon>Issue10333.xaml</DependentUpon>
    </Compile>
    <Compile Include="$(MSBuildThisFileDirectory)Issue9555.xaml.cs">
      <DependentUpon>Issue9555.xaml</DependentUpon>
    </Compile>
    <Compile Include="$(MSBuildThisFileDirectory)Issue11031.cs" />
    <Compile Include="$(MSBuildThisFileDirectory)Issue11018.cs" />
    <Compile Include="$(MSBuildThisFileDirectory)Issue10940.cs" />
    <Compile Include="$(MSBuildThisFileDirectory)Issue11050.xaml.cs" />
    <Compile Include="$(MSBuildThisFileDirectory)Issue9456.cs" />
    <Compile Include="$(MSBuildThisFileDirectory)Issue10908.xaml.cs" />
    <Compile Include="$(MSBuildThisFileDirectory)Issue11132.cs" />
    <Compile Include="$(MSBuildThisFileDirectory)Issue11113.xaml.cs" />
    <Compile Include="$(MSBuildThisFileDirectory)Issue10182.cs" />
    <Compile Include="$(MSBuildThisFileDirectory)Issue11107.cs" />
    <Compile Include="$(MSBuildThisFileDirectory)RectTest.xaml.cs" />
    <Compile Include="$(MSBuildThisFileDirectory)Issue11224.xaml.cs" />
    <Compile Include="$(MSBuildThisFileDirectory)Issue11262.xaml.cs" />
    <Compile Include="$(MSBuildThisFileDirectory)Issue11120.xaml.cs" />
    <Compile Include="$(MSBuildThisFileDirectory)Issue11291.cs" />
    <Compile Include="$(MSBuildThisFileDirectory)Issue11244.cs" />
    <Compile Include="$(MSBuildThisFileDirectory)Issue11272.cs" />
    <Compile Include="$(MSBuildThisFileDirectory)Issue11563.cs" />
    <Compile Include="$(MSBuildThisFileDirectory)Issue11547.xaml.cs" />
    <Compile Include="$(MSBuildThisFileDirectory)Issue9451.cs" />
    <Compile Include="$(MSBuildThisFileDirectory)Issue11374.xaml.cs" />
    <Compile Include="$(MSBuildThisFileDirectory)Issue11430.cs" />
    <Compile Include="$(MSBuildThisFileDirectory)Issue11247.cs" />
    <Compile Include="$(MSBuildThisFileDirectory)Issue10608.cs" />
    <Compile Include="$(MSBuildThisFileDirectory)Issue9210.cs" />
    <Compile Include="$(MSBuildThisFileDirectory)Issue11865.cs" />
    <Compile Include="$(MSBuildThisFileDirectory)Issue11653.xaml.cs" />
    <Compile Include="$(MSBuildThisFileDirectory)Issue11869.cs" />
    <Compile Include="$(MSBuildThisFileDirectory)Issue11723.cs" />
    <Compile Include="$(MSBuildThisFileDirectory)Issue11737.xaml.cs" />
    <Compile Include="$(MSBuildThisFileDirectory)Issue11764.xaml.cs" />
    <Compile Include="$(MSBuildThisFileDirectory)Issue11573.xaml.cs" />
    <Compile Include="$(MSBuildThisFileDirectory)Issue11496.xaml.cs" />
<<<<<<< HEAD
    <Compile Include="$(MSBuildThisFileDirectory)Issue12055.cs" />
=======
    <Compile Include="$(MSBuildThisFileDirectory)Issue11963.cs" />
>>>>>>> fe095567
  </ItemGroup>
  <ItemGroup>
    <EmbeddedResource Include="$(MSBuildThisFileDirectory)Bugzilla22229.xaml">
      <Generator>MSBuild:UpdateDesignTimeXaml</Generator>
    </EmbeddedResource>
    <EmbeddedResource Include="$(MSBuildThisFileDirectory)Issue10672.xaml">
      <Generator>MSBuild:UpdateDesignTimeXaml</Generator>
    </EmbeddedResource>
    <EmbeddedResource Include="$(MSBuildThisFileDirectory)Issue1497.xaml">
      <Generator>MSBuild:UpdateDesignTimeXaml</Generator>
    </EmbeddedResource>
    <EmbeddedResource Include="$(MSBuildThisFileDirectory)Issue1545.xaml">
      <Generator>MSBuild:UpdateDesignTimeXaml</Generator>
    </EmbeddedResource>
    <EmbeddedResource Include="$(MSBuildThisFileDirectory)Issue1554.xaml">
      <Generator>MSBuild:UpdateDesignTimeXaml</Generator>
    </EmbeddedResource>
    <EmbeddedResource Include="$(MSBuildThisFileDirectory)Issue1568.xaml">
      <Generator>MSBuild:UpdateDesignTimeXaml</Generator>
    </EmbeddedResource>
    <EmbeddedResource Include="$(MSBuildThisFileDirectory)Issue1641.xaml">
      <Generator>MSBuild:UpdateDesignTimeXaml</Generator>
    </EmbeddedResource>
    <EmbeddedResource Include="$(MSBuildThisFileDirectory)Issue1653.xaml">
      <Generator>MSBuild:UpdateDesignTimeXaml</Generator>
    </EmbeddedResource>
    <EmbeddedResource Include="$(MSBuildThisFileDirectory)Issue1653v2.xaml">
      <Generator>MSBuild:UpdateDesignTimeXaml</Generator>
    </EmbeddedResource>
    <EmbeddedResource Include="$(MSBuildThisFileDirectory)Issue1712.xaml">
      <Generator>MSBuild:UpdateDesignTimeXaml</Generator>
    </EmbeddedResource>
    <EmbeddedResource Include="$(MSBuildThisFileDirectory)Issue1741.xaml">
      <Generator>MSBuild:UpdateDesignTimeXaml</Generator>
    </EmbeddedResource>
    <EmbeddedResource Include="$(MSBuildThisFileDirectory)Issue1747.xaml">
      <Generator>MSBuild:UpdateDesignTimeXaml</Generator>
    </EmbeddedResource>
    <EmbeddedResource Include="$(MSBuildThisFileDirectory)Issue1766.xaml">
      <Generator>MSBuild:UpdateDesignTimeXaml</Generator>
    </EmbeddedResource>
    <EmbeddedResource Include="$(MSBuildThisFileDirectory)Issue2282.xaml">
      <Generator>MSBuild:UpdateDesignTimeXaml</Generator>
    </EmbeddedResource>
    <EmbeddedResource Include="$(MSBuildThisFileDirectory)Issue2288.xaml">
      <Generator>MSBuild:UpdateDesignTimeXaml</Generator>
    </EmbeddedResource>
    <EmbeddedResource Include="$(MSBuildThisFileDirectory)Issue2289.xaml">
      <Generator>MSBuild:UpdateDesignTimeXaml</Generator>
    </EmbeddedResource>
    <EmbeddedResource Include="$(MSBuildThisFileDirectory)Issue2357.xaml">
      <Generator>MSBuild:UpdateDesignTimeXaml</Generator>
    </EmbeddedResource>
    <EmbeddedResource Include="$(MSBuildThisFileDirectory)Issue2470.xaml">
      <Generator>MSBuild:UpdateDesignTimeXaml</Generator>
    </EmbeddedResource>
    <EmbeddedResource Include="$(MSBuildThisFileDirectory)Issue8207.xaml">
      <SubType>Designer</SubType>
      <Generator>MSBuild:UpdateDesignTimeXaml</Generator>
    </EmbeddedResource>
    <EmbeddedResource Include="$(MSBuildThisFileDirectory)Issue6282.xaml">
      <Generator>MSBuild:UpdateDesignTimeXaml</Generator>
    </EmbeddedResource>
    <EmbeddedResource Include="$(MSBuildThisFileDirectory)Issue2659.xaml">
      <Generator>MSBuild:UpdateDesignTimeXaml</Generator>
    </EmbeddedResource>
    <EmbeddedResource Include="$(MSBuildThisFileDirectory)Issue2951.xaml">
      <Generator>MSBuild:UpdateDesignTimeXaml</Generator>
    </EmbeddedResource>
    <EmbeddedResource Include="$(MSBuildThisFileDirectory)Issue2777.xaml">
      <Generator>MSBuild:UpdateDesignTimeXaml</Generator>
    </EmbeddedResource>
    <EmbeddedResource Include="$(MSBuildThisFileDirectory)Issue3086.xaml">
      <Generator>MSBuild:UpdateDesignTimeXaml</Generator>
    </EmbeddedResource>
    <EmbeddedResource Include="$(MSBuildThisFileDirectory)Bugzilla27318.xaml">
      <Generator>MSBuild:UpdateDesignTimeXaml</Generator>
    </EmbeddedResource>
    <EmbeddedResource Include="$(MSBuildThisFileDirectory)Bugzilla29107.xaml">
      <Generator>MSBuild:UpdateDesignTimeXaml</Generator>
    </EmbeddedResource>
    <EmbeddedResource Include="$(MSBuildThisFileDirectory)Bugzilla26032.xaml">
      <Generator>MSBuild:UpdateDesignTimeXaml</Generator>
    </EmbeddedResource>
    <EmbeddedResource Include="$(MSBuildThisFileDirectory)Bugzilla31967.xaml">
      <Generator>MSBuild:UpdateDesignTimeXaml</Generator>
    </EmbeddedResource>
    <EmbeddedResource Include="$(MSBuildThisFileDirectory)Issue3319.xaml">
      <Generator>MSBuild:UpdateDesignTimeXaml</Generator>
    </EmbeddedResource>
    <EmbeddedResource Include="$(MSBuildThisFileDirectory)Bugzilla32447.xaml">
      <Generator>MSBuild:UpdateDesignTimeXaml</Generator>
    </EmbeddedResource>
    <EmbeddedResource Include="$(MSBuildThisFileDirectory)Bugzilla38827.xaml">
      <SubType>Designer</SubType>
      <Generator>MSBuild:UpdateDesignTimeXaml</Generator>
    </EmbeddedResource>
    <EmbeddedResource Include="$(MSBuildThisFileDirectory)Bugzilla32842.xaml">
      <SubType>Designer</SubType>
      <Generator>MSBuild:UpdateDesignTimeXaml</Generator>
    </EmbeddedResource>
    <EmbeddedResource Include="$(MSBuildThisFileDirectory)Bugzilla39463.xaml">
      <SubType>Designer</SubType>
      <Generator>MSBuild:UpdateDesignTimeXaml</Generator>
    </EmbeddedResource>
    <EmbeddedResource Include="$(MSBuildThisFileDirectory)Bugzilla38416.xaml">
      <SubType>Designer</SubType>
      <Generator>MSBuild:UpdateDesignTimeXaml</Generator>
    </EmbeddedResource>
    <EmbeddedResource Include="$(MSBuildThisFileDirectory)Bugzilla39483.xaml">
      <SubType>Designer</SubType>
      <Generator>MSBuild:UpdateDesignTimeXaml</Generator>
    </EmbeddedResource>
    <EmbeddedResource Include="$(MSBuildThisFileDirectory)Bugzilla39378.xaml">
      <Generator>MSBuild:UpdateDesignTimeXaml</Generator>
    </EmbeddedResource>
    <EmbeddedResource Include="$(MSBuildThisFileDirectory)Bugzilla45284.xaml">
      <Generator>MSBuild:UpdateDesignTimeXaml</Generator>
    </EmbeddedResource>
    <EmbeddedResource Include="$(MSBuildThisFileDirectory)Bugzilla54977.xaml">
      <Generator>MSBuild:UpdateDesignTimeXaml</Generator>
    </EmbeddedResource>
    <EmbeddedResource Include="$(MSBuildThisFileDirectory)Issue4040.xaml">
      <Generator>MSBuild:UpdateDesignTimeXaml</Generator>
    </EmbeddedResource>
    <EmbeddedResource Include="$(MSBuildThisFileDirectory)Issue8787.xaml" />
    <EmbeddedResource Include="$(MSBuildThisFileDirectory)Issue9771.xaml">
      <SubType>Designer</SubType>
      <Generator>MSBuild:UpdateDesignTimeXaml</Generator>
    </EmbeddedResource>
    <EmbeddedResource Include="$(MSBuildThisFileDirectory)VisualControlsPage.xaml">
      <SubType>Designer</SubType>
      <Generator>MSBuild:UpdateDesignTimeXaml</Generator>
    </EmbeddedResource>
    <EmbeddedResource Include="$(MSBuildThisFileDirectory)Issue4356.xaml">
      <Generator>MSBuild:UpdateDesignTimeXaml</Generator>
    </EmbeddedResource>
    <EmbeddedResource Include="$(MSBuildThisFileDirectory)Issue7035.xaml">
      <SubType>Designer</SubType>
      <Generator>MSBuild:UpdateDesignTimeXaml</Generator>
    </EmbeddedResource>
    <EmbeddedResource Include="$(MSBuildThisFileDirectory)Issue7525.xaml">
      <Generator>UpdateDesignTimeXaml</Generator>
    </EmbeddedResource>
    <EmbeddedResource Include="$(MSBuildThisFileDirectory)Issue7886.xaml">
      <Generator>MSBuild:UpdateDesignTimeXaml</Generator>
    </EmbeddedResource>
    <EmbeddedResource Include="$(MSBuildThisFileDirectory)Issue6932.xaml" />
    <EmbeddedResource Include="$(MSBuildThisFileDirectory)Issue6932_emptyviewtemplate.xaml" />
    <EmbeddedResource Include="$(MSBuildThisFileDirectory)Issue6932_emptyviewstring.xaml" />
    <EmbeddedResource Include="$(MSBuildThisFileDirectory)Issue8417.xaml" />
    <EmbeddedResource Include="$(MSBuildThisFileDirectory)Issue8557.xaml" />
    <EmbeddedResource Include="$(MSBuildThisFileDirectory)Issue7813.xaml" />
    <EmbeddedResource Include="$(MSBuildThisFileDirectory)Issue8638.xaml" />
    <EmbeddedResource Include="$(MSBuildThisFileDirectory)Issue8779.xaml" />
    <EmbeddedResource Include="$(MSBuildThisFileDirectory)Issue8781.xaml" />
    <EmbeddedResource Include="$(MSBuildThisFileDirectory)Issue8782.xaml" />
    <EmbeddedResource Include="$(MSBuildThisFileDirectory)Issue8326.xaml" />
    <EmbeddedResource Include="$(MSBuildThisFileDirectory)Issue8449.xaml" />
    <EmbeddedResource Include="$(MSBuildThisFileDirectory)Issue7924.xaml" />
    <EmbeddedResource Include="$(MSBuildThisFileDirectory)Issue7856_1.xaml">
      <SubType>Designer</SubType>
      <Generator>MSBuild:UpdateDesignTimeXaml</Generator>
    </EmbeddedResource>
    <EmbeddedResource Include="$(MSBuildThisFileDirectory)Issue9734.xaml">
      <Generator>MSBuild:UpdateDesignTimeXaml</Generator>
    </EmbeddedResource>
    <EmbeddedResource Include="$(MSBuildThisFileDirectory)Issue8767.xaml">
      <Generator>MSBuild:UpdateDesignTimeXaml</Generator>
    </EmbeddedResource>
    <EmbeddedResource Include="$(MSBuildThisFileDirectory)Issue8778.xaml">
      <Generator>MSBuild:UpdateDesignTimeXaml</Generator>
    </EmbeddedResource>
    <EmbeddedResource Include="$(MSBuildThisFileDirectory)Issue9646.xaml">
      <Generator>MSBuild:UpdateDesignTimeXaml</Generator>
    </EmbeddedResource>
    <EmbeddedResource Include="$(MSBuildThisFileDirectory)Issue9735.xaml">
      <SubType>Designer</SubType>
      <Generator>MSBuild:UpdateDesignTimeXaml</Generator>
    </EmbeddedResource>
    <EmbeddedResource Include="$(MSBuildThisFileDirectory)Issue9305.xaml">
      <SubType>Designer</SubType>
      <Generator>MSBuild:UpdateDesignTimeXaml</Generator>
    </EmbeddedResource>
    <EmbeddedResource Include="$(MSBuildThisFileDirectory)Issue9588.xaml">
      <Generator>MSBuild:UpdateDesignTimeXaml</Generator>
    </EmbeddedResource>
    <EmbeddedResource Include="$(MSBuildThisFileDirectory)Issue9326.xaml">
      <Generator>MSBuild:UpdateDesignTimeXaml</Generator>
    </EmbeddedResource>
    <EmbeddedResource Include="$(MSBuildThisFileDirectory)Issue8689.xaml">
      <Generator>MSBuild:UpdateDesignTimeXaml</Generator>
    </EmbeddedResource>
    <EmbeddedResource Include="$(MSBuildThisFileDirectory)Issue9417.xaml">
      <Generator>MSBuild:UpdateDesignTimeXaml</Generator>
    </EmbeddedResource>
    <EmbeddedResource Include="$(MSBuildThisFileDirectory)Issue8958.xaml">
      <Generator>MSBuild:UpdateDesignTimeXaml</Generator>
    </EmbeddedResource>
    <EmbeddedResource Include="$(MSBuildThisFileDirectory)Issue10735.xaml">
      <Generator>MSBuild:UpdateDesignTimeXaml</Generator>
    </EmbeddedResource>
    <EmbeddedResource Include="$(MSBuildThisFileDirectory)Issue10477.xaml">
      <SubType>Designer</SubType>
      <Generator>MSBuild:UpdateDesignTimeXaml</Generator>
    </EmbeddedResource>
    <EmbeddedResource Include="$(MSBuildThisFileDirectory)Issue10875.xaml">
      <SubType>Designer</SubType>
      <Generator>MSBuild:UpdateDesignTimeXaml</Generator>
    </EmbeddedResource>
    <EmbeddedResource Include="$(MSBuildThisFileDirectory)Issue9827.xaml">
      <SubType>Designer</SubType>
      <Generator>MSBuild:UpdateDesignTimeXaml</Generator>
    </EmbeddedResource>
    <EmbeddedResource Include="$(MSBuildThisFileDirectory)Issue9711.xaml" />
    <EmbeddedResource Include="$(MSBuildThisFileDirectory)Issue10166.xaml">
      <SubType>Designer</SubType>
      <Generator>MSBuild:UpdateDesignTimeXaml</Generator>
    </EmbeddedResource>
    <EmbeddedResource Include="$(MSBuildThisFileDirectory)Issue10422.xaml">
      <Generator>MSBuild:UpdateDesignTimeXaml</Generator>
    </EmbeddedResource>
    <EmbeddedResource Include="$(MSBuildThisFileDirectory)Issue9990.xaml">
      <Generator>MSBuild:UpdateDesignTimeXaml</Generator>
    </EmbeddedResource>
    <EmbeddedResource Include="$(MSBuildThisFileDirectory)Issue9774.xaml">
      <SubType>Designer</SubType>
      <Generator>MSBuild:UpdateDesignTimeXaml</Generator>
    </EmbeddedResource>
    <EmbeddedResource Include="$(MSBuildThisFileDirectory)Issue10024.xaml">
      <SubType>Designer</SubType>
      <Generator>MSBuild:UpdateDesignTimeXaml</Generator>
    </EmbeddedResource>
    <EmbeddedResource Include="$(MSBuildThisFileDirectory)Issue10348.xaml">
      <Generator>MSBuild:UpdateDesignTimeXaml</Generator>
    </EmbeddedResource>
    <EmbeddedResource Include="$(MSBuildThisFileDirectory)Issue10333.xaml">
      <Generator>MSBuild:UpdateDesignTimeXaml</Generator>
    </EmbeddedResource>
    <EmbeddedResource Include="$(MSBuildThisFileDirectory)Issue9555.xaml">
      <Generator>MSBuild:UpdateDesignTimeXaml</Generator>
    </EmbeddedResource>
    <EmbeddedResource Include="$(MSBuildThisFileDirectory)RectTest.xaml">
      <Generator>MSBuild:UpdateDesignTimeXaml</Generator>
    </EmbeddedResource>
    <EmbeddedResource Include="$(MSBuildThisFileDirectory)Issue11050.xaml">
      <Generator>MSBuild:UpdateDesignTimeXaml</Generator>
    </EmbeddedResource>
    <EmbeddedResource Include="$(MSBuildThisFileDirectory)Issue10908.xaml">
      <Generator>MSBuild:UpdateDesignTimeXaml</Generator>
    </EmbeddedResource>
    <EmbeddedResource Include="$(MSBuildThisFileDirectory)Issue11113.xaml">
      <Generator>MSBuild:UpdateDesignTimeXaml</Generator>
    </EmbeddedResource>
    <EmbeddedResource Include="$(MSBuildThisFileDirectory)Issue11120.xaml">
      <Generator>MSBuild:UpdateDesignTimeXaml</Generator>
    </EmbeddedResource>
    <EmbeddedResource Include="$(MSBuildThisFileDirectory)Issue11224.xaml">
      <Generator>MSBuild:UpdateDesignTimeXaml</Generator>
    </EmbeddedResource>
    <EmbeddedResource Include="$(MSBuildThisFileDirectory)Issue11374.xaml">
      <Generator>MSBuild:UpdateDesignTimeXaml</Generator>
    </EmbeddedResource>
    <EmbeddedResource Include="$(MSBuildThisFileDirectory)Issue11262.xaml">
      <Generator>MSBuild:UpdateDesignTimeXaml</Generator>
    </EmbeddedResource>
    <EmbeddedResource Include="$(MSBuildThisFileDirectory)Issue11547.xaml">
      <Generator>MSBuild:UpdateDesignTimeXaml</Generator>
    </EmbeddedResource>
    <EmbeddedResource Include="$(MSBuildThisFileDirectory)Issue11653.xaml">
      <Generator>MSBuild:UpdateDesignTimeXaml</Generator>
    </EmbeddedResource>
    <EmbeddedResource Include="$(MSBuildThisFileDirectory)Issue11737.xaml">
      <Generator>MSBuild:UpdateDesignTimeXaml</Generator>
    </EmbeddedResource>
    <EmbeddedResource Include="$(MSBuildThisFileDirectory)Issue11764.xaml">
      <Generator>MSBuild:UpdateDesignTimeXaml</Generator>
    </EmbeddedResource>
    <EmbeddedResource Include="$(MSBuildThisFileDirectory)Issue11573.xaml">
      <Generator>MSBuild:UpdateDesignTimeXaml</Generator>
    </EmbeddedResource>
    <EmbeddedResource Include="$(MSBuildThisFileDirectory)Issue11496.xaml">
      <Generator>MSBuild:UpdateDesignTimeXaml</Generator>
    </EmbeddedResource>
  </ItemGroup>
  <ItemGroup>
    <EmbeddedResource Include="$(MSBuildThisFileDirectory)Bugzilla27417Xaml.xaml">
      <SubType>Designer</SubType>
      <Generator>MSBuild:UpdateDesignTimeXaml</Generator>
    </EmbeddedResource>
  </ItemGroup>
  <ItemGroup>
    <EmbeddedResource Include="$(MSBuildThisFileDirectory)Bugzilla23942.xaml">
      <SubType>Designer</SubType>
      <Generator>MSBuild:UpdateDesignTimeXaml</Generator>
    </EmbeddedResource>
  </ItemGroup>
  <ItemGroup>
    <EmbeddedResource Include="$(MSBuildThisFileDirectory)Bugzilla39636.xaml">
      <SubType>Designer</SubType>
      <Generator>MSBuild:UpdateDesignTimeXaml</Generator>
    </EmbeddedResource>
  </ItemGroup>
  <ItemGroup>
    <EmbeddedResource Include="$(MSBuildThisFileDirectory)PlatformSpecifics_iOSTranslucentNavBarX.xaml">
      <SubType>Designer</SubType>
      <Generator>MSBuild:UpdateDesignTimeXaml</Generator>
    </EmbeddedResource>
  </ItemGroup>
  <ItemGroup>
    <EmbeddedResource Include="$(MSBuildThisFileDirectory)Bugzilla42069_Page.xaml">
      <SubType>Designer</SubType>
      <Generator>MSBuild:UpdateDesignTimeXaml</Generator>
    </EmbeddedResource>
  </ItemGroup>
  <ItemGroup>
    <EmbeddedResource Include="$(MSBuildThisFileDirectory)Bugzilla51642.xaml">
      <SubType>Designer</SubType>
      <Generator>MSBuild:UpdateDesignTimeXaml</Generator>
    </EmbeddedResource>
  </ItemGroup>
  <ItemGroup>
    <EmbeddedResource Include="$(MSBuildThisFileDirectory)Bugzilla45722Xaml0.xaml">
      <SubType>Designer</SubType>
      <Generator>MSBuild:UpdateDesignTimeXaml</Generator>
    </EmbeddedResource>
  </ItemGroup>
  <ItemGroup>
    <EmbeddedResource Include="$(MSBuildThisFileDirectory)GitHub1331.xaml">
      <SubType>Designer</SubType>
      <Generator>MSBuild:UpdateDesignTimeXaml</Generator>
    </EmbeddedResource>
  </ItemGroup>
  <ItemGroup>
    <EmbeddedResource Include="$(MSBuildThisFileDirectory)Bugzilla60045.xaml">
      <SubType>Designer</SubType>
      <Generator>MSBuild:UpdateDesignTimeXaml</Generator>
    </EmbeddedResource>
  </ItemGroup>
  <ItemGroup>
    <EmbeddedResource Include="$(MSBuildThisFileDirectory)Issue2625.xaml">
      <SubType>Designer</SubType>
      <Generator>MSBuild:UpdateDesignTimeXaml</Generator>
    </EmbeddedResource>
  </ItemGroup>
  <ItemGroup>
    <Folder Include="$(MSBuildThisFileDirectory)Controls\" />
    <EmbeddedResource Include="$(MSBuildThisFileDirectory)Issue2858.xaml">
      <SubType>Designer</SubType>
      <Generator>MSBuild:UpdateDesignTimeXaml</Generator>
    </EmbeddedResource>
  </ItemGroup>
  <ItemGroup>
    <EmbeddedResource Include="$(MSBuildThisFileDirectory)Issue1588.xaml">
      <SubType>Designer</SubType>
      <Generator>MSBuild:UpdateDesignTimeXaml</Generator>
    </EmbeddedResource>
  </ItemGroup>
  <ItemGroup>
    <EmbeddedResource Include="$(MSBuildThisFileDirectory)Bugzilla60787.xaml">
      <SubType>Designer</SubType>
      <Generator>MSBuild:UpdateDesignTimeXaml</Generator>
    </EmbeddedResource>
  </ItemGroup>
  <ItemGroup>
    <EmbeddedResource Include="$(MSBuildThisFileDirectory)Issue3979.xaml">
      <SubType>Designer</SubType>
      <Generator>MSBuild:UpdateDesignTimeXaml</Generator>
    </EmbeddedResource>
  </ItemGroup>
  <ItemGroup>
    <EmbeddedResource Include="$(MSBuildThisFileDirectory)Issue7167.xaml">
      <SubType>Designer</SubType>
      <Generator>MSBuild:UpdateDesignTimeXaml</Generator>
    </EmbeddedResource>
  </ItemGroup>
  <ItemGroup>
    <EmbeddedResource Include="$(MSBuildThisFileDirectory)Issue4194.xaml">
      <SubType>Designer</SubType>
      <Generator>MSBuild:UpdateDesignTimeXaml</Generator>
    </EmbeddedResource>
  </ItemGroup>
  <ItemGroup>
    <EmbeddedResource Include="$(MSBuildThisFileDirectory)Issue4360.xaml">
      <SubType>Designer</SubType>
      <Generator>MSBuild:UpdateDesignTimeXaml</Generator>
    </EmbeddedResource>
  </ItemGroup>
  <ItemGroup>
    <EmbeddedResource Include="$(MSBuildThisFileDirectory)Issue5057.xaml">
      <SubType>Designer</SubType>
      <Generator>MSBuild:UpdateDesignTimeXaml</Generator>
    </EmbeddedResource>
  </ItemGroup>
  <ItemGroup>
    <EmbeddedResource Include="$(MSBuildThisFileDirectory)Issue5003.xaml">
      <SubType>Designer</SubType>
      <Generator>MSBuild:UpdateDesignTimeXaml</Generator>
    </EmbeddedResource>
  </ItemGroup>
  <ItemGroup>
    <EmbeddedResource Include="$(MSBuildThisFileDirectory)CollectionViewBindingErrors.xaml">
      <SubType>Designer</SubType>
      <Generator>MSBuild:UpdateDesignTimeXaml</Generator>
    </EmbeddedResource>
  </ItemGroup>
  <ItemGroup>
    <EmbeddedResource Include="$(MSBuildThisFileDirectory)Github3847.xaml">
      <SubType>Designer</SubType>
      <Generator>MSBuild:UpdateDesignTimeXaml</Generator>
    </EmbeddedResource>
  </ItemGroup>
  <ItemGroup>
    <EmbeddedResource Include="$(MSBuildThisFileDirectory)Issue4684.xaml">
      <SubType>Designer</SubType>
      <Generator>MSBuild:UpdateDesignTimeXaml</Generator>
    </EmbeddedResource>
  </ItemGroup>
  <ItemGroup>
    <EmbeddedResource Include="$(MSBuildThisFileDirectory)_TemplateMarkup.xaml">
      <SubType>Designer</SubType>
      <Generator>MSBuild:UpdateDesignTimeXaml</Generator>
    </EmbeddedResource>
    <EmbeddedResource Include="$(MSBuildThisFileDirectory)Issue5801.xaml">
      <SubType>Designer</SubType>
      <Generator>MSBuild:UpdateDesignTimeXaml</Generator>
    </EmbeddedResource>
    <EmbeddedResource Include="$(MSBuildThisFileDirectory)A11yTabIndex.xaml">
      <SubType>Designer</SubType>
      <Generator>MSBuild:UpdateDesignTimeXaml</Generator>
    </EmbeddedResource>
  </ItemGroup>
  <ItemGroup>
    <EmbeddedResource Include="$(MSBuildThisFileDirectory)Issue4915.xaml">
      <SubType>Designer</SubType>
      <Generator>MSBuild:UpdateDesignTimeXaml</Generator>
    </EmbeddedResource>
  </ItemGroup>
  <ItemGroup>
    <EmbeddedResource Include="$(MSBuildThisFileDirectory)Issue5949_1.xaml">
      <SubType>Designer</SubType>
      <Generator>MSBuild:UpdateDesignTimeXaml</Generator>
    </EmbeddedResource>
  </ItemGroup>
  <ItemGroup>
    <EmbeddedResource Include="$(MSBuildThisFileDirectory)Issue5949_2.xaml">
      <SubType>Designer</SubType>
      <Generator>MSBuild:UpdateDesignTimeXaml</Generator>
    </EmbeddedResource>
  </ItemGroup>
  <ItemGroup>
    <EmbeddedResource Include="$(MSBuildThisFileDirectory)Issue4992.xaml">
      <SubType>Designer</SubType>
      <Generator>MSBuild:UpdateDesignTimeXaml</Generator>
    </EmbeddedResource>
  </ItemGroup>
  <ItemGroup>
    <EmbeddedResource Include="$(MSBuildThisFileDirectory)Issue6130.xaml">
      <SubType>Designer</SubType>
      <Generator>MSBuild:UpdateDesignTimeXaml</Generator>
    </EmbeddedResource>
  </ItemGroup>
  <ItemGroup>
    <Compile Update="$(MSBuildThisFileDirectory)Issue6130.xaml.cs">
      <DependentUpon>Issue6130.xaml</DependentUpon>
    </Compile>
    <Compile Update="$(MSBuildThisFileDirectory)Issue6644.xaml.cs">
      <DependentUpon>Issue6644.xaml</DependentUpon>
    </Compile>
    <Compile Update="$(MSBuildThisFileDirectory)Issue6254.xaml.cs">
      <DependentUpon>Issue6254.xaml</DependentUpon>
    </Compile>
    <Compile Update="$(MSBuildThisFileDirectory)Issue5749.xaml.cs">
      <DependentUpon>Issue5749.xaml</DependentUpon>
    </Compile>
    <Compile Update="$(MSBuildThisFileDirectory)Issue5108.xaml.cs">
      <DependentUpon>Issue5108.xaml</DependentUpon>
    </Compile>
    <Compile Update="$(MSBuildThisFileDirectory)Issue7357.xaml.cs">
      <DependentUpon>Issue7357.xaml</DependentUpon>
    </Compile>
    <Compile Update="$(MSBuildThisFileDirectory)Issue7792.xaml.cs">
      <DependentUpon>Issue7792.xaml</DependentUpon>
    </Compile>
    <Compile Update="$(MSBuildThisFileDirectory)Issue7789.xaml.cs">
      <DependentUpon>Issue7789.xaml</DependentUpon>
    </Compile>
    <Compile Update="$(MSBuildThisFileDirectory)Issue7519Xaml.xaml.cs">
      <DependentUpon>Issue7519Xaml.xaml</DependentUpon>
    </Compile>
    <Compile Update="$(MSBuildThisFileDirectory)Issue7817.xaml.cs">
      <DependentUpon>Issue7817.xaml</DependentUpon>
    </Compile>
    <Compile Update="$(MSBuildThisFileDirectory)Issue7519Xaml.xaml.cs">
      <DependentUpon>Issue7519Xaml.xaml</DependentUpon>
    </Compile>
    <Compile Update="$(MSBuildThisFileDirectory)Issue5354.xaml.cs">
      <DependentUpon>Issue5354.xaml</DependentUpon>
    </Compile>
    <Compile Update="$(MSBuildThisFileDirectory)Issue7621.xaml.cs">
      <DependentUpon>Issue7621.xaml</DependentUpon>
    </Compile>
    <Compile Update="$(MSBuildThisFileDirectory)Issue7512.xaml.cs">
      <DependentUpon>Issue7512.xaml</DependentUpon>
    </Compile>
    <Compile Update="$(MSBuildThisFileDirectory)Issue7593.xaml.cs">
      <DependentUpon>Issue7593.xaml</DependentUpon>
    </Compile>
    <Compile Update="$(MSBuildThisFileDirectory)Issue7758.xaml.cs">
      <DependentUpon>Issue7758.xaml</DependentUpon>
    </Compile>
    <Compile Update="$(MSBuildThisFileDirectory)Issue7943.xaml.cs">
      <DependentUpon>Issue7943.xaml</DependentUpon>
    </Compile>
    <Compile Update="$(MSBuildThisFileDirectory)Issue7993.xaml.cs">
      <DependentUpon>Issue7993.xaml</DependentUpon>
    </Compile>
    <Compile Update="$(MSBuildThisFileDirectory)Issue7865.xaml.cs">
      <DependentUpon>Issue7865.xaml</DependentUpon>
    </Compile>
    <Compile Update="$(MSBuildThisFileDirectory)Issue8263.xaml.cs">
      <DependentUpon>Issue8263.xaml</DependentUpon>
    </Compile>
    <Compile Update="$(MSBuildThisFileDirectory)Issue8508.xaml.cs">
      <DependentUpon>Issue8508.xaml</DependentUpon>
    </Compile>
  </ItemGroup>
  <ItemGroup>
    <EmbeddedResource Include="$(MSBuildThisFileDirectory)Issue1455.xaml">
      <SubType>Designer</SubType>
      <Generator>MSBuild:UpdateDesignTimeXaml</Generator>
    </EmbeddedResource>
    <EmbeddedResource Include="$(MSBuildThisFileDirectory)Issue5268.xaml">
      <SubType>Designer</SubType>
      <Generator>MSBuild:UpdateDesignTimeXaml</Generator>
    </EmbeddedResource>
  </ItemGroup>
  <ItemGroup>
    <EmbeddedResource Include="$(MSBuildThisFileDirectory)Issue5046.xaml">
      <SubType>Designer</SubType>
      <Generator>MSBuild:UpdateDesignTimeXaml</Generator>
    </EmbeddedResource>
  </ItemGroup>
  <ItemGroup>
    <EmbeddedResource Include="$(MSBuildThisFileDirectory)Issue6644.xaml">
    </EmbeddedResource>
    <EmbeddedResource Include="$(MSBuildThisFileDirectory)Github5623.xaml">
      <SubType>Designer</SubType>
      <Generator>MSBuild:UpdateDesignTimeXaml</Generator>
    </EmbeddedResource>
    <EmbeddedResource Include="$(MSBuildThisFileDirectory)Issue3798.xaml">
      <SubType>Designer</SubType>
      <Generator>MSBuild:UpdateDesignTimeXaml</Generator>
    </EmbeddedResource>
  </ItemGroup>
  <ItemGroup>
    <EmbeddedResource Include="$(MSBuildThisFileDirectory)Issue5749.xaml">
      <SubType>Designer</SubType>
      <Generator>MSBuild:UpdateDesignTimeXaml</Generator>
    </EmbeddedResource>
  </ItemGroup>
  <ItemGroup>
    <EmbeddedResource Include="$(MSBuildThisFileDirectory)Issue5108.xaml">
      <SubType>Designer</SubType>
      <Generator>MSBuild:UpdateDesignTimeXaml</Generator>
    </EmbeddedResource>
  </ItemGroup>
  <ItemGroup>
    <EmbeddedResource Include="$(MSBuildThisFileDirectory)Issue7357.xaml">
      <SubType>Designer</SubType>
      <Generator>MSBuild:UpdateDesignTimeXaml</Generator>
    </EmbeddedResource>
  </ItemGroup>
  <ItemGroup>
    <EmbeddedResource Include="$(MSBuildThisFileDirectory)Issue7519Xaml.xaml">
      <SubType>Designer</SubType>
      <Generator>MSBuild:UpdateDesignTimeXaml</Generator>
    </EmbeddedResource>
  </ItemGroup>
  <ItemGroup>
    <EmbeddedResource Include="$(MSBuildThisFileDirectory)Issue7621.xaml">
      <SubType>Designer</SubType>
      <Generator>MSBuild:UpdateDesignTimeXaml</Generator>
    </EmbeddedResource>
  </ItemGroup>
  <ItemGroup>
    <EmbeddedResource Include="$(MSBuildThisFileDirectory)Issue7512.xaml">
      <SubType>Designer</SubType>
      <Generator>MSBuild:UpdateDesignTimeXaml</Generator>
    </EmbeddedResource>
  </ItemGroup>
  <ItemGroup>
    <EmbeddedResource Include="$(MSBuildThisFileDirectory)Issue5354.xaml">
      <SubType>Designer</SubType>
      <Generator>MSBuild:UpdateDesignTimeXaml</Generator>
    </EmbeddedResource>
  </ItemGroup>
  <ItemGroup>
    <EmbeddedResource Include="$(MSBuildThisFileDirectory)Issue4459.xaml">
      <SubType>Designer</SubType>
      <Generator>MSBuild:UpdateDesignTimeXaml</Generator>
    </EmbeddedResource>
  </ItemGroup>
  <ItemGroup>
    <EmbeddedResource Include="$(MSBuildThisFileDirectory)Issue7593.xaml">
      <SubType>Designer</SubType>
      <Generator>MSBuild:UpdateDesignTimeXaml</Generator>
    </EmbeddedResource>
    <EmbeddedResource Include="$(MSBuildThisFileDirectory)Issue7789.xaml">
      <SubType>Designer</SubType>
      <Generator>MSBuild:UpdateDesignTimeXaml</Generator>
    </EmbeddedResource>
  </ItemGroup>
  <ItemGroup>
    <EmbeddedResource Include="$(MSBuildThisFileDirectory)Issue7865.xaml">
      <SubType>Designer</SubType>
      <Generator>MSBuild:UpdateDesignTimeXaml</Generator>
    </EmbeddedResource>
  </ItemGroup>
  <ItemGroup>
    <EmbeddedResource Include="$(MSBuildThisFileDirectory)Issue7792.xaml">
      <SubType>Designer</SubType>
      <Generator>MSBuild:UpdateDesignTimeXaml</Generator>
    </EmbeddedResource>
    <EmbeddedResource Include="$(MSBuildThisFileDirectory)Issue7758.xaml">
      <SubType>Designer</SubType>
      <Generator>MSBuild:UpdateDesignTimeXaml</Generator>
    </EmbeddedResource>
  </ItemGroup>
  <ItemGroup>
    <EmbeddedResource Include="$(MSBuildThisFileDirectory)Issue7817.xaml">
      <SubType>Designer</SubType>
      <Generator>MSBuild:UpdateDesignTimeXaml</Generator>
    </EmbeddedResource>
    <EmbeddedResource Include="$(MSBuildThisFileDirectory)Issue7943.xaml">
      <SubType>Designer</SubType>
      <Generator>MSBuild:UpdateDesignTimeXaml</Generator>
    </EmbeddedResource>
  </ItemGroup>
  <ItemGroup>
    <EmbeddedResource Include="$(MSBuildThisFileDirectory)Issue7993.xaml">
      <SubType>Designer</SubType>
      <Generator>MSBuild:UpdateDesignTimeXaml</Generator>
    </EmbeddedResource>
  </ItemGroup>
  <ItemGroup>
    <EmbeddedResource Include="$(MSBuildThisFileDirectory)Issue7803.xaml">
      <SubType>Designer</SubType>
      <Generator>MSBuild:UpdateDesignTimeXaml</Generator>
    </EmbeddedResource>
  </ItemGroup>
  <ItemGroup>
    <EmbeddedResource Include="$(MSBuildThisFileDirectory)Issue5577.xaml">
      <SubType>Designer</SubType>
      <Generator>MSBuild:UpdateDesignTimeXaml</Generator>
    </EmbeddedResource>
  </ItemGroup>
  <ItemGroup>
    <EmbeddedResource Include="$(MSBuildThisFileDirectory)Issue8263.xaml">
      <Generator>MSBuild:UpdateDesignTimeXaml</Generator>
    </EmbeddedResource>
  </ItemGroup>
  <ItemGroup>
    <EmbeddedResource Include="$(MSBuildThisFileDirectory)Issue7048.xaml">
      <SubType>Designer</SubType>
      <Generator>MSBuild:UpdateDesignTimeXaml</Generator>
    </EmbeddedResource>
  </ItemGroup>
  <ItemGroup>
    <EmbeddedResource Include="$(MSBuildThisFileDirectory)Issue8529_1.xaml">
      <Generator>MSBuild:UpdateDesignTimeXaml</Generator>
    </EmbeddedResource>
  </ItemGroup>
  <ItemGroup>
    <EmbeddedResource Include="$(MSBuildThisFileDirectory)Issue6693.xaml">
      <SubType>Designer</SubType>
      <Generator>MSBuild:UpdateDesignTimeXaml</Generator>
    </EmbeddedResource>
  </ItemGroup>
  <ItemGroup>
    <EmbeddedResource Include="$(MSBuildThisFileDirectory)Issue8508.xaml">
      <SubType>Designer</SubType>
      <Generator>MSBuild:UpdateDesignTimeXaml</Generator>
    </EmbeddedResource>
  </ItemGroup>
  <ItemGroup>
    <EmbeddedResource Include="$(MSBuildThisFileDirectory)Issue4744.xaml">
      <SubType>Designer</SubType>
      <Generator>MSBuild:UpdateDesignTimeXaml</Generator>
    </EmbeddedResource>
  </ItemGroup>
  <ItemGroup>
    <EmbeddedResource Include="$(MSBuildThisFileDirectory)Issue3228.xaml">
      <SubType>Designer</SubType>
      <Generator>MSBuild:UpdateDesignTimeXaml</Generator>
    </EmbeddedResource>
  </ItemGroup>
  <ItemGroup>
    <EmbeddedResource Include="$(MSBuildThisFileDirectory)Issue2172.xaml">
      <SubType>Designer</SubType>
      <Generator>MSBuild:UpdateDesignTimeXaml</Generator>
    </EmbeddedResource>
    <EmbeddedResource Include="$(MSBuildThisFileDirectory)Issue8902.xaml">
      <SubType>Designer</SubType>
      <Generator>MSBuild:UpdateDesignTimeXaml</Generator>
    </EmbeddedResource>
    <EmbeddedResource Include="$(MSBuildThisFileDirectory)Issue9682.xaml">
      <SubType>Designer</SubType>
      <Generator>MSBuild:UpdateDesignTimeXaml</Generator>
    </EmbeddedResource>
  </ItemGroup>
  <ItemGroup>
    <EmbeddedResource Include="$(MSBuildThisFileDirectory)Issue6403.xaml">
      <SubType>Designer</SubType>
      <Generator>MSBuild:UpdateDesignTimeXaml</Generator>
    </EmbeddedResource>
    <EmbeddedResource Include="$(MSBuildThisFileDirectory)Issue9196.xaml">
      <SubType>Designer</SubType>
      <Generator>MSBuild:UpdateDesignTimeXaml</Generator>
    </EmbeddedResource>
  </ItemGroup>
  <ItemGroup>
    <EmbeddedResource Include="$(MSBuildThisFileDirectory)Issue8715.xaml">
      <SubType>Designer</SubType>
      <Generator>MSBuild:UpdateDesignTimeXaml</Generator>
    </EmbeddedResource>
    <EmbeddedResource Include="$(MSBuildThisFileDirectory)Issue9783.xaml">
      <SubType>Designer</SubType>
      <Generator>MSBuild:UpdateDesignTimeXaml</Generator>
    </EmbeddedResource>
  </ItemGroup>
  <ItemGroup>
    <EmbeddedResource Include="$(MSBuildThisFileDirectory)Issue8308.xaml">
      <SubType>Designer</SubType>
      <Generator>MSBuild:UpdateDesignTimeXaml</Generator>
    </EmbeddedResource>
    <EmbeddedResource Include="$(MSBuildThisFileDirectory)Issue6698View2.xaml">
      <SubType>Designer</SubType>
      <Generator>MSBuild:UpdateDesignTimeXaml</Generator>
    </EmbeddedResource>
  </ItemGroup>
  <ItemGroup>
    <EmbeddedResource Include="$(MSBuildThisFileDirectory)Issue7242.xaml">
      <SubType>Designer</SubType>
      <Generator>MSBuild:UpdateDesignTimeXaml</Generator>
    </EmbeddedResource>
  </ItemGroup>
  <ItemGroup>
    <EmbeddedResource Include="$(MSBuildThisFileDirectory)Github9536.xaml">
      <SubType>Designer</SubType>
      <Generator>MSBuild:UpdateDesignTimeXaml</Generator>
    </EmbeddedResource>
    <EmbeddedResource Include="$(MSBuildThisFileDirectory)Issue10482.xaml">
      <SubType>Designer</SubType>
      <Generator>MSBuild:UpdateDesignTimeXaml</Generator>
    </EmbeddedResource>
    <EmbeddedResource Include="$(MSBuildThisFileDirectory)Issue9279.xaml">
      <SubType>Designer</SubType>
      <Generator>MSBuild:UpdateDesignTimeXaml</Generator>
    </EmbeddedResource>
  </ItemGroup>
  <ItemGroup>
    <EmbeddedResource Include="$(MSBuildThisFileDirectory)Issue11259.xaml">
      <SubType>Designer</SubType>
      <Generator>MSBuild:UpdateDesignTimeXaml</Generator>
    </EmbeddedResource>
  </ItemGroup>
</Project><|MERGE_RESOLUTION|>--- conflicted
+++ resolved
@@ -1483,11 +1483,8 @@
     <Compile Include="$(MSBuildThisFileDirectory)Issue11764.xaml.cs" />
     <Compile Include="$(MSBuildThisFileDirectory)Issue11573.xaml.cs" />
     <Compile Include="$(MSBuildThisFileDirectory)Issue11496.xaml.cs" />
-<<<<<<< HEAD
     <Compile Include="$(MSBuildThisFileDirectory)Issue12055.cs" />
-=======
     <Compile Include="$(MSBuildThisFileDirectory)Issue11963.cs" />
->>>>>>> fe095567
   </ItemGroup>
   <ItemGroup>
     <EmbeddedResource Include="$(MSBuildThisFileDirectory)Bugzilla22229.xaml">
