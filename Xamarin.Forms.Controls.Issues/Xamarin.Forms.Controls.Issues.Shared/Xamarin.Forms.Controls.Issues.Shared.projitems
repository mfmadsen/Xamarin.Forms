--- conflicted
+++ resolved
@@ -1487,9 +1487,7 @@
     <Compile Include="$(MSBuildThisFileDirectory)Issue11737.xaml.cs" />
     <Compile Include="$(MSBuildThisFileDirectory)Issue11764.xaml.cs" />
     <Compile Include="$(MSBuildThisFileDirectory)Issue11573.xaml.cs" />
-<<<<<<< HEAD
     <Compile Include="$(MSBuildThisFileDirectory)Issue11808.xaml.cs" />
-=======
     <Compile Include="$(MSBuildThisFileDirectory)Issue11858.cs" />
     <Compile Include="$(MSBuildThisFileDirectory)Issue9210.cs" />
     <Compile Include="$(MSBuildThisFileDirectory)Issue11865.cs" />
@@ -1498,7 +1496,6 @@
     <Compile Include="$(MSBuildThisFileDirectory)Issue11723.cs" />
     <Compile Include="$(MSBuildThisFileDirectory)Issue11496.xaml.cs" />
     <Compile Include="$(MSBuildThisFileDirectory)Issue11209.xaml.cs" />
->>>>>>> 780efca3
   </ItemGroup>
   <ItemGroup>
     <EmbeddedResource Include="$(MSBuildThisFileDirectory)Bugzilla22229.xaml">
@@ -1793,9 +1790,9 @@
     <EmbeddedResource Include="$(MSBuildThisFileDirectory)Issue11573.xaml">
       <Generator>MSBuild:UpdateDesignTimeXaml</Generator>
     </EmbeddedResource>
-<<<<<<< HEAD
     <EmbeddedResource Include="$(MSBuildThisFileDirectory)Issue11808.xaml">
-=======
+      <Generator>MSBuild:UpdateDesignTimeXaml</Generator>
+    </EmbeddedResource>
     <EmbeddedResource Include="$(MSBuildThisFileDirectory)Issue11653.xaml">
       <Generator>MSBuild:UpdateDesignTimeXaml</Generator>
     </EmbeddedResource>
@@ -1803,7 +1800,6 @@
       <Generator>MSBuild:UpdateDesignTimeXaml</Generator>
     </EmbeddedResource>
     <EmbeddedResource Include="$(MSBuildThisFileDirectory)Issue11209.xaml">
->>>>>>> 780efca3
       <Generator>MSBuild:UpdateDesignTimeXaml</Generator>
     </EmbeddedResource>
   </ItemGroup>
