<?xml version="1.0" encoding="utf-8"?>
<Project xmlns="http://schemas.microsoft.com/developer/msbuild/2003">
  <PropertyGroup>
    <MSBuildAllProjects>$(MSBuildAllProjects);$(MSBuildThisFileFullPath)</MSBuildAllProjects>
    <HasSharedItems>true</HasSharedItems>
    <SharedGUID>0f0db9cc-ea65-429c-9363-38624bf8f49c</SharedGUID>
  </PropertyGroup>
  <PropertyGroup Label="Configuration">
    <Import_RootNamespace>Xamarin.Forms.Controls.Issues</Import_RootNamespace>
  </PropertyGroup>
  <ItemGroup>
<<<<<<< HEAD
    <Compile Include="$(MSBuildThisFileDirectory)Issue1588.xaml.cs">
      <DependentUpon>Issue1588.xaml</DependentUpon>
      <SubType>Code</SubType>
    </Compile>
=======
    <Compile Include="$(MSBuildThisFileDirectory)Github3856.cs" />
    <Compile Include="$(MSBuildThisFileDirectory)Issue3788.cs" />
>>>>>>> 807aa561
    <Compile Include="$(MSBuildThisFileDirectory)Issue2894.cs" />
    <Compile Include="$(MSBuildThisFileDirectory)Issue3308.cs" />
    <Compile Include="$(MSBuildThisFileDirectory)Issue3788.cs" />
    <Compile Include="$(MSBuildThisFileDirectory)Issue3524.cs" />
    <Compile Include="$(MSBuildThisFileDirectory)Issue2004.cs" />
    <Compile Include="$(MSBuildThisFileDirectory)Issue3333.cs" />
    <Compile Include="$(MSBuildThisFileDirectory)Issue2338.cs" />
    <Compile Include="$(MSBuildThisFileDirectory)Bugzilla60045.xaml.cs">
      <DependentUpon>Bugzilla60045.xaml</DependentUpon>
    </Compile>
    <Compile Include="$(MSBuildThisFileDirectory)AddingMultipleItemsListView.cs" />
    <Compile Include="$(MSBuildThisFileDirectory)AndroidStatusBarColor.cs" />
    <Compile Include="$(MSBuildThisFileDirectory)AppBarIconColors.cs" />
    <Compile Include="$(MSBuildThisFileDirectory)Bugzilla21368.cs" />
    <Compile Include="$(MSBuildThisFileDirectory)Bugzilla21501.cs" />
    <Compile Include="$(MSBuildThisFileDirectory)Bugzilla21780.cs" />
    <Compile Include="$(MSBuildThisFileDirectory)Bugzilla22229.xaml.cs">
      <DependentUpon>Bugzilla22229.xaml</DependentUpon>
    </Compile>
    <Compile Include="$(MSBuildThisFileDirectory)Bugzilla22401.cs" />
    <Compile Include="$(MSBuildThisFileDirectory)Bugzilla23942.xaml.cs">
      <DependentUpon>Bugzilla23942.xaml</DependentUpon>
    </Compile>
    <Compile Include="$(MSBuildThisFileDirectory)Bugzilla24769.cs" />
    <Compile Include="$(MSBuildThisFileDirectory)Bugzilla25234.cs" />
    <Compile Include="$(MSBuildThisFileDirectory)Bugzilla25662.cs" />
    <Compile Include="$(MSBuildThisFileDirectory)Bugzilla25943.cs" />
    <Compile Include="$(MSBuildThisFileDirectory)Bugzilla26501.cs" />
    <Compile Include="$(MSBuildThisFileDirectory)Bugzilla26868.cs" />
    <Compile Include="$(MSBuildThisFileDirectory)Bugzilla27378.cs" />
    <Compile Include="$(MSBuildThisFileDirectory)Bugzilla27417.cs" />
    <Compile Include="$(MSBuildThisFileDirectory)Bugzilla27417Xaml.xaml.cs">
      <DependentUpon>Bugzilla27417Xaml.xaml</DependentUpon>
      <SubType>Code</SubType>
    </Compile>
    <Compile Include="$(MSBuildThisFileDirectory)Bugzilla27581.cs" />
    <Compile Include="$(MSBuildThisFileDirectory)Bugzilla28570.cs" />
    <Compile Include="$(MSBuildThisFileDirectory)Bugzilla28796.cs" />
    <Compile Include="$(MSBuildThisFileDirectory)Bugzilla28939.cs" />
    <Compile Include="$(MSBuildThisFileDirectory)Bugzilla28953.cs" />
    <Compile Include="$(MSBuildThisFileDirectory)Bugzilla29107.xaml.cs">
      <DependentUpon>Bugzilla29107.xaml</DependentUpon>
    </Compile>
    <Compile Include="$(MSBuildThisFileDirectory)Bugzilla29110.cs" />
    <Compile Include="$(MSBuildThisFileDirectory)Bugzilla29158.cs" />
    <Compile Include="$(MSBuildThisFileDirectory)Bugzilla29363.cs" />
    <Compile Include="$(MSBuildThisFileDirectory)Bugzilla29229.cs" />
    <Compile Include="$(MSBuildThisFileDirectory)Bugzilla30166.cs" />
    <Compile Include="$(MSBuildThisFileDirectory)Bugzilla31141.cs" />
    <Compile Include="$(MSBuildThisFileDirectory)Bugzilla31145.cs" />
    <Compile Include="$(MSBuildThisFileDirectory)Bugzilla31333.cs" />
    <Compile Include="$(MSBuildThisFileDirectory)Bugzilla31366.cs" />
    <Compile Include="$(MSBuildThisFileDirectory)Bugzilla31964.cs" />
    <Compile Include="$(MSBuildThisFileDirectory)Bugzilla32033.cs" />
    <Compile Include="$(MSBuildThisFileDirectory)Bugzilla32034.cs" />
    <Compile Include="$(MSBuildThisFileDirectory)Bugzilla32206.cs" />
    <Compile Include="$(MSBuildThisFileDirectory)Bugzilla32776.cs" />
    <Compile Include="$(MSBuildThisFileDirectory)Bugzilla32842.xaml.cs">
      <DependentUpon>Bugzilla32842.xaml</DependentUpon>
      <SubType>Code</SubType>
    </Compile>
    <Compile Include="$(MSBuildThisFileDirectory)Bugzilla32847.cs" />
    <Compile Include="$(MSBuildThisFileDirectory)Bugzilla32865.cs" />
    <Compile Include="$(MSBuildThisFileDirectory)Bugzilla32956.cs" />
    <Compile Include="$(MSBuildThisFileDirectory)Bugzilla33248.cs" />
    <Compile Include="$(MSBuildThisFileDirectory)Bugzilla33268.cs" />
    <Compile Include="$(MSBuildThisFileDirectory)Bugzilla33612.cs" />
    <Compile Include="$(MSBuildThisFileDirectory)Bugzilla33714.cs" />
    <Compile Include="$(MSBuildThisFileDirectory)Bugzilla33890.cs" />
    <Compile Include="$(MSBuildThisFileDirectory)Bugzilla34072.cs" />
    <Compile Include="$(MSBuildThisFileDirectory)Bugzilla34007.cs" />
    <Compile Include="$(MSBuildThisFileDirectory)Bugzilla35078.cs" />
    <Compile Include="$(MSBuildThisFileDirectory)Bugzilla35127.cs" />
    <Compile Include="$(MSBuildThisFileDirectory)Bugzilla35132.cs" />
    <Compile Include="$(MSBuildThisFileDirectory)Bugzilla35157.cs" />
    <Compile Include="$(MSBuildThisFileDirectory)Bugzilla35294.cs" />
    <Compile Include="$(MSBuildThisFileDirectory)Bugzilla35472.cs" />
    <Compile Include="$(MSBuildThisFileDirectory)Bugzilla35477.cs" />
    <Compile Include="$(MSBuildThisFileDirectory)Bugzilla35490.cs" />
    <Compile Include="$(MSBuildThisFileDirectory)Bugzilla35738.cs" />
    <Compile Include="$(MSBuildThisFileDirectory)Bugzilla36014.cs" />
    <Compile Include="$(MSBuildThisFileDirectory)Bugzilla36649.cs" />
    <Compile Include="$(MSBuildThisFileDirectory)Bugzilla36559.cs" />
    <Compile Include="$(MSBuildThisFileDirectory)Bugzilla36171.cs" />
    <Compile Include="$(MSBuildThisFileDirectory)Bugzilla36780.cs" />
    <Compile Include="$(MSBuildThisFileDirectory)Bugzilla36651.cs" />
    <Compile Include="$(MSBuildThisFileDirectory)Bugzilla36703.cs" />
    <Compile Include="$(MSBuildThisFileDirectory)Bugzilla36846.cs" />
    <Compile Include="$(MSBuildThisFileDirectory)Bugzilla36955.cs" />
    <Compile Include="$(MSBuildThisFileDirectory)Bugzilla37285.cs" />
    <Compile Include="$(MSBuildThisFileDirectory)Bugzilla37462.cs" />
    <Compile Include="$(MSBuildThisFileDirectory)Bugzilla37841.cs" />
    <Compile Include="$(MSBuildThisFileDirectory)Bugzilla37863.cs" />
    <Compile Include="$(MSBuildThisFileDirectory)Bugzilla37601.cs" />
    <Compile Include="$(MSBuildThisFileDirectory)Bugzilla38105.cs" />
    <Compile Include="$(MSBuildThisFileDirectory)Bugzilla38723.cs" />
    <Compile Include="$(MSBuildThisFileDirectory)Bugzilla38770.cs" />
    <Compile Include="$(MSBuildThisFileDirectory)Bugzilla38827.xaml.cs">
      <DependentUpon>Bugzilla38827.xaml</DependentUpon>
      <SubType>Code</SubType>
    </Compile>
    <Compile Include="$(MSBuildThisFileDirectory)Bugzilla38989.cs" />
    <Compile Include="$(MSBuildThisFileDirectory)Bugzilla39395.cs" />
    <Compile Include="$(MSBuildThisFileDirectory)Bugzilla39461.cs" />
    <Compile Include="$(MSBuildThisFileDirectory)Bugzilla39483.xaml.cs">
      <DependentUpon>Bugzilla39483.xaml</DependentUpon>
      <SubType>Code</SubType>
    </Compile>
    <Compile Include="$(MSBuildThisFileDirectory)Bugzilla39530.cs" />
    <Compile Include="$(MSBuildThisFileDirectory)Bugzilla39624.cs" />
    <Compile Include="$(MSBuildThisFileDirectory)Bugzilla39463.xaml.cs">
      <DependentUpon>Bugzilla39463.xaml</DependentUpon>
      <SubType>Code</SubType>
    </Compile>
    <Compile Include="$(MSBuildThisFileDirectory)Bugzilla39636.xaml.cs">
      <DependentUpon>Bugzilla39636.xaml</DependentUpon>
      <SubType>Code</SubType>
    </Compile>
    <Compile Include="$(MSBuildThisFileDirectory)Bugzilla39702.cs" />
    <Compile Include="$(MSBuildThisFileDirectory)Bugzilla40005.cs" />
    <Compile Include="$(MSBuildThisFileDirectory)Bugzilla40073.cs" />
    <Compile Include="$(MSBuildThisFileDirectory)Bugzilla40139.cs" />
    <Compile Include="$(MSBuildThisFileDirectory)Bugzilla40173.cs" />
    <Compile Include="$(MSBuildThisFileDirectory)Bugzilla39821.cs" />
    <Compile Include="$(MSBuildThisFileDirectory)Bugzilla40185.cs" />
    <Compile Include="$(MSBuildThisFileDirectory)Bugzilla40251.cs" />
    <Compile Include="$(MSBuildThisFileDirectory)Bugzilla40333.cs" />
    <Compile Include="$(MSBuildThisFileDirectory)Bugzilla31806.cs" />
    <Compile Include="$(MSBuildThisFileDirectory)Bugzilla40408.cs" />
    <Compile Include="$(MSBuildThisFileDirectory)Bugzilla40858.cs" />
    <Compile Include="$(MSBuildThisFileDirectory)Bugzilla40824.cs" />
    <Compile Include="$(MSBuildThisFileDirectory)Bugzilla40911.cs" />
    <Compile Include="$(MSBuildThisFileDirectory)Bugzilla40955.cs" />
    <Compile Include="$(MSBuildThisFileDirectory)Bugzilla41054.cs" />
    <Compile Include="$(MSBuildThisFileDirectory)Bugzilla41078.cs" />
    <Compile Include="$(MSBuildThisFileDirectory)Bugzilla40998.cs" />
    <Compile Include="$(MSBuildThisFileDirectory)Bugzilla41205.cs" />
    <Compile Include="$(MSBuildThisFileDirectory)Bugzilla41415.cs" />
    <Compile Include="$(MSBuildThisFileDirectory)Bugzilla41418.cs" />
    <Compile Include="$(MSBuildThisFileDirectory)Bugzilla41424.cs" />
    <Compile Include="$(MSBuildThisFileDirectory)Bugzilla41778.cs" />
    <Compile Include="$(MSBuildThisFileDirectory)Bugzilla41600.cs" />
    <Compile Include="$(MSBuildThisFileDirectory)Bugzilla41619.cs" />
    <Compile Include="$(MSBuildThisFileDirectory)Bugzilla42000.cs" />
    <Compile Include="$(MSBuildThisFileDirectory)Bugzilla42069.cs" />
    <Compile Include="$(MSBuildThisFileDirectory)Bugzilla42069_Page.xaml.cs">
      <DependentUpon>Bugzilla42069_Page.xaml</DependentUpon>
      <SubType>Code</SubType>
    </Compile>
    <Compile Include="$(MSBuildThisFileDirectory)Bugzilla42074.cs" />
    <Compile Include="$(MSBuildThisFileDirectory)Bugzilla42075.cs" />
    <Compile Include="$(MSBuildThisFileDirectory)Bugzilla42329.cs" />
    <Compile Include="$(MSBuildThisFileDirectory)Bugzilla42364.cs" />
    <Compile Include="$(MSBuildThisFileDirectory)Bugzilla42519.cs" />
    <Compile Include="$(MSBuildThisFileDirectory)Bugzilla32871.cs" />
    <Compile Include="$(MSBuildThisFileDirectory)Bugzilla43313.cs" />
    <Compile Include="$(MSBuildThisFileDirectory)Bugzilla43469.cs" />
    <Compile Include="$(MSBuildThisFileDirectory)Bugzilla43516.cs" />
    <Compile Include="$(MSBuildThisFileDirectory)Bugzilla43519.cs" />
    <Compile Include="$(MSBuildThisFileDirectory)Bugzilla43527.cs" />
    <Compile Include="$(MSBuildThisFileDirectory)Bugzilla44047.cs" />
    <Compile Include="$(MSBuildThisFileDirectory)Bugzilla43941.cs" />
    <Compile Include="$(MSBuildThisFileDirectory)Bugzilla43663.cs" />
    <Compile Include="$(MSBuildThisFileDirectory)Bugzilla43867.cs" />
    <Compile Include="$(MSBuildThisFileDirectory)Bugzilla43735.cs" />
    <Compile Include="$(MSBuildThisFileDirectory)Bugzilla43783.cs" />
    <Compile Include="$(MSBuildThisFileDirectory)Bugzilla44096.cs" />
    <Compile Include="$(MSBuildThisFileDirectory)Bugzilla44176.cs" />
    <Compile Include="$(MSBuildThisFileDirectory)Bugzilla44453.cs" />
    <Compile Include="$(MSBuildThisFileDirectory)Bugzilla45215.cs" />
    <Compile Include="$(MSBuildThisFileDirectory)Bugzilla44500.cs" />
    <Compile Include="$(MSBuildThisFileDirectory)Bugzilla45722.cs" />
    <Compile Include="$(MSBuildThisFileDirectory)Bugzilla45722Xaml0.xaml.cs">
      <DependentUpon>Bugzilla45722Xaml0.xaml</DependentUpon>
      <SubType>Code</SubType>
    </Compile>
    <Compile Include="$(MSBuildThisFileDirectory)Bugzilla46363.cs" />
    <Compile Include="$(MSBuildThisFileDirectory)Bugzilla46363_2.cs" />
    <Compile Include="$(MSBuildThisFileDirectory)Bugzilla47548.cs" />
    <Compile Include="$(MSBuildThisFileDirectory)Bugzilla50787.cs" />
    <Compile Include="$(MSBuildThisFileDirectory)Bugzilla52299.cs" />
    <Compile Include="$(MSBuildThisFileDirectory)Bugzilla52419.cs" />
    <Compile Include="$(MSBuildThisFileDirectory)Bugzilla49304.cs" />
    <Compile Include="$(MSBuildThisFileDirectory)Bugzilla53834.cs" />
    <Compile Include="$(MSBuildThisFileDirectory)Bugzilla51536.cs" />
    <Compile Include="$(MSBuildThisFileDirectory)Bugzilla44940.cs" />
    <Compile Include="$(MSBuildThisFileDirectory)Bugzilla44944.cs" />
    <Compile Include="$(MSBuildThisFileDirectory)Bugzilla44166.cs" />
    <Compile Include="$(MSBuildThisFileDirectory)Bugzilla44461.cs" />
    <Compile Include="$(MSBuildThisFileDirectory)Bugzilla44584.cs" />
    <Compile Include="$(MSBuildThisFileDirectory)Bugzilla42832.cs" />
    <Compile Include="$(MSBuildThisFileDirectory)Bugzilla44044.cs" />
    <Compile Include="$(MSBuildThisFileDirectory)Bugzilla44338.cs" />
    <Compile Include="$(MSBuildThisFileDirectory)Bugzilla44980.cs" />
    <Compile Include="$(MSBuildThisFileDirectory)Bugzilla45067.cs" />
    <Compile Include="$(MSBuildThisFileDirectory)Bugzilla45027.cs" />
    <Compile Include="$(MSBuildThisFileDirectory)Bugzilla45330.cs" />
    <Compile Include="$(MSBuildThisFileDirectory)Bugzilla44955.cs" />
    <Compile Include="$(MSBuildThisFileDirectory)Bugzilla45277.cs" />
    <Compile Include="$(MSBuildThisFileDirectory)Bugzilla45743.cs" />
    <Compile Include="$(MSBuildThisFileDirectory)Bugzilla46458.cs" />
    <Compile Include="$(MSBuildThisFileDirectory)Bugzilla46494.cs" />
    <Compile Include="$(MSBuildThisFileDirectory)Bugzilla44476.cs" />
    <Compile Include="$(MSBuildThisFileDirectory)Bugzilla46630.cs" />
    <Compile Include="$(MSBuildThisFileDirectory)Bugzilla47923.cs" />
    <Compile Include="$(MSBuildThisFileDirectory)Bugzilla48236.cs" />
    <Compile Include="$(MSBuildThisFileDirectory)Bugzilla47971.cs" />
    <Compile Include="$(MSBuildThisFileDirectory)Bugzilla52318.cs" />
    <Compile Include="$(MSBuildThisFileDirectory)Bugzilla37290.cs" />
    <Compile Include="$(MSBuildThisFileDirectory)Bugzilla51553.cs" />
    <Compile Include="$(MSBuildThisFileDirectory)Bugzilla51802.cs" />
    <Compile Include="$(MSBuildThisFileDirectory)Bugzilla51236.cs" />
    <Compile Include="$(MSBuildThisFileDirectory)Bugzilla51238.cs" />
    <Compile Include="$(MSBuildThisFileDirectory)Bugzilla51642.xaml.cs">
      <DependentUpon>Bugzilla51642.xaml</DependentUpon>
      <SubType>Code</SubType>
    </Compile>
    <Compile Include="$(MSBuildThisFileDirectory)Bugzilla53445.cs" />
    <Compile Include="$(MSBuildThisFileDirectory)Bugzilla55714.cs" />
    <Compile Include="$(MSBuildThisFileDirectory)Bugzilla54649.cs" />
    <Compile Include="$(MSBuildThisFileDirectory)Bugzilla56609.cs" />
    <Compile Include="$(MSBuildThisFileDirectory)Bugzilla55674.cs" />
    <Compile Include="$(MSBuildThisFileDirectory)Bugzilla55912.cs" />
    <Compile Include="$(MSBuildThisFileDirectory)Bugzilla57317.cs" />
    <Compile Include="$(MSBuildThisFileDirectory)Bugzilla57114.cs" />
    <Compile Include="$(MSBuildThisFileDirectory)Bugzilla57515.cs" />
    <Compile Include="$(MSBuildThisFileDirectory)Bugzilla57674.cs" />
    <Compile Include="$(MSBuildThisFileDirectory)Bugzilla57758.cs" />
    <Compile Include="$(MSBuildThisFileDirectory)Bugzilla57910.cs" />
    <Compile Include="$(MSBuildThisFileDirectory)Bugzilla58406.cs" />
    <Compile Include="$(MSBuildThisFileDirectory)Bugzilla58833.cs" />
    <Compile Include="$(MSBuildThisFileDirectory)Bugzilla51427.cs" />
    <Compile Include="$(MSBuildThisFileDirectory)Bugzilla59248.cs" />
    <Compile Include="$(MSBuildThisFileDirectory)Bugzilla59457.cs" />
    <Compile Include="$(MSBuildThisFileDirectory)Bugzilla59580.cs" />
    <Compile Include="$(MSBuildThisFileDirectory)Issue1469.cs" />
    <Compile Include="$(MSBuildThisFileDirectory)Effects\AttachedStateEffect.cs" />
    <Compile Include="$(MSBuildThisFileDirectory)Effects\AttachedStateEffectLabel.cs" />
    <Compile Include="$(MSBuildThisFileDirectory)Effects\AttachedStateEffectList.cs" />
    <Compile Include="$(MSBuildThisFileDirectory)GitHub1648.cs" />
    <Compile Include="$(MSBuildThisFileDirectory)GitHub1702.cs" />
    <Compile Include="$(MSBuildThisFileDirectory)GitHub1700.cs" />
    <Compile Include="$(MSBuildThisFileDirectory)GitHub2598.cs" />
    <Compile Include="$(MSBuildThisFileDirectory)Issue1483.cs" />
    <Compile Include="$(MSBuildThisFileDirectory)Issue1556.cs" />
    <Compile Include="$(MSBuildThisFileDirectory)Issue1799.cs" />
    <Compile Include="$(MSBuildThisFileDirectory)Issue1931.cs" />
    <Compile Include="$(MSBuildThisFileDirectory)Issue2187.cs" />
    <Compile Include="$(MSBuildThisFileDirectory)Issue3001.cs" />
    <Compile Include="$(MSBuildThisFileDirectory)Issue3271.cs" />
    <Compile Include="$(MSBuildThisFileDirectory)Issue3390.cs" />
    <Compile Include="$(MSBuildThisFileDirectory)Issue3000.cs" />
    <Compile Include="$(MSBuildThisFileDirectory)Issue3273.cs" />
    <Compile Include="$(MSBuildThisFileDirectory)Issue3053.cs" />
    <Compile Include="$(MSBuildThisFileDirectory)Issue2617.cs" />
    <Compile Include="$(MSBuildThisFileDirectory)Issue3087.cs" />
    <Compile Include="$(MSBuildThisFileDirectory)Issue3089.cs" />
    <Compile Include="$(MSBuildThisFileDirectory)Issue1342.cs" />
    <Compile Include="$(MSBuildThisFileDirectory)Issue2482.cs" />
    <Compile Include="$(MSBuildThisFileDirectory)Issue2767.cs" />
    <Compile Include="$(MSBuildThisFileDirectory)Issue2499.cs" />
    <Compile Include="$(MSBuildThisFileDirectory)GitHub1878.cs" />
    <Compile Include="$(MSBuildThisFileDirectory)Helpers\ISampleNativeControl.cs" />
    <Compile Include="$(MSBuildThisFileDirectory)Helpers\UITestHelper.cs" />
    <Compile Include="$(MSBuildThisFileDirectory)Helpers\ViewHelper.cs" />
    <Compile Include="$(MSBuildThisFileDirectory)Issue1677.cs" />
    <Compile Include="$(MSBuildThisFileDirectory)Issue1801.cs" />
    <Compile Include="$(MSBuildThisFileDirectory)Issue1734.cs" />
    <Compile Include="$(MSBuildThisFileDirectory)Issue1683.cs" />
    <Compile Include="$(MSBuildThisFileDirectory)Issue1705_2.cs" />
    <Compile Include="$(MSBuildThisFileDirectory)Issue1396.cs" />
    <Compile Include="$(MSBuildThisFileDirectory)Issue1415.cs" />
    <Compile Include="$(MSBuildThisFileDirectory)Issue2829.cs" />
    <Compile Include="$(MSBuildThisFileDirectory)Issue2653.cs" />
    <Compile Include="$(MSBuildThisFileDirectory)Issue1942.cs" />
    <Compile Include="$(MSBuildThisFileDirectory)Issue2763.cs" />
    <Compile Include="$(MSBuildThisFileDirectory)Issue2247.cs" />
    <Compile Include="$(MSBuildThisFileDirectory)GroupListViewHeaderIndexOutOfRange.cs" />
    <Compile Include="$(MSBuildThisFileDirectory)Issue1760.cs" />
    <Compile Include="$(MSBuildThisFileDirectory)Issue1975.cs" />
    <Compile Include="$(MSBuildThisFileDirectory)Issue1601.cs" />
    <Compile Include="$(MSBuildThisFileDirectory)Issue1717.cs" />
    <Compile Include="$(MSBuildThisFileDirectory)Bugzilla60001.cs" />
    <Compile Include="$(MSBuildThisFileDirectory)Issue1355.cs" />
    <Compile Include="$(MSBuildThisFileDirectory)Bugzilla60056.cs" />
    <Compile Include="$(MSBuildThisFileDirectory)Bugzilla60122.cs" />
    <Compile Include="$(MSBuildThisFileDirectory)Bugzilla59863_0.cs" />
    <Compile Include="$(MSBuildThisFileDirectory)Bugzilla59863_1.cs" />
    <Compile Include="$(MSBuildThisFileDirectory)Bugzilla59863_2.cs" />
    <Compile Include="$(MSBuildThisFileDirectory)Bugzilla60563.cs" />
    <Compile Include="$(MSBuildThisFileDirectory)Bugzilla60774.cs" />
    <Compile Include="$(MSBuildThisFileDirectory)Bugzilla60774_1.cs" />
    <Compile Include="$(MSBuildThisFileDirectory)Bugzilla60774_2.cs" />
    <Compile Include="$(MSBuildThisFileDirectory)ButtonBackgroundColorTest.cs" />
    <Compile Include="$(MSBuildThisFileDirectory)CarouselAsync.cs" />
    <Compile Include="$(MSBuildThisFileDirectory)Bugzilla34561.cs" />
    <Compile Include="$(MSBuildThisFileDirectory)Bugzilla34727.cs" />
    <Compile Include="$(MSBuildThisFileDirectory)ComplexListView.cs" />
    <Compile Include="$(MSBuildThisFileDirectory)CustomImageRendererErrorHandling.cs" />
    <Compile Include="$(MSBuildThisFileDirectory)DefaultColorToggleTest.cs" />
    <Compile Include="$(MSBuildThisFileDirectory)Bugzilla38416.xaml.cs">
      <DependentUpon>Bugzilla38416.xaml</DependentUpon>
    </Compile>
    <Compile Include="$(MSBuildThisFileDirectory)Effects.cs" />
    <Compile Include="$(MSBuildThisFileDirectory)FailImageSource.cs" />
    <Compile Include="$(MSBuildThisFileDirectory)GestureBubblingTests.cs" />
    <Compile Include="$(MSBuildThisFileDirectory)Github1461.cs" />
    <Compile Include="$(MSBuildThisFileDirectory)CascadeInputTransparent.cs" />
    <Compile Include="$(MSBuildThisFileDirectory)GitHub1331.xaml.cs">
      <DependentUpon>GitHub1331.xaml</DependentUpon>
    </Compile>
    <Compile Include="$(MSBuildThisFileDirectory)Issue1691_2.cs" />
    <Compile Include="$(MSBuildThisFileDirectory)Github1625.cs" />
    <Compile Include="$(MSBuildThisFileDirectory)InputTransparentTests.cs" />
    <Compile Include="$(MSBuildThisFileDirectory)Issue1614.cs" />
    <Compile Include="$(MSBuildThisFileDirectory)IsInvokeRequiredRaceCondition.cs" />
    <Compile Include="$(MSBuildThisFileDirectory)IsPasswordToggleTest.cs" />
    <Compile Include="$(MSBuildThisFileDirectory)Issue1023.cs" />
    <Compile Include="$(MSBuildThisFileDirectory)Issue1024.cs" />
    <Compile Include="$(MSBuildThisFileDirectory)Issue1025.cs" />
    <Compile Include="$(MSBuildThisFileDirectory)Issue1026.cs" />
    <Compile Include="$(MSBuildThisFileDirectory)Issue1347.cs" />
    <Compile Include="$(MSBuildThisFileDirectory)Issue1356.cs" />
    <Compile Include="$(MSBuildThisFileDirectory)Issue1439.cs" />
    <Compile Include="$(MSBuildThisFileDirectory)Issue1660.cs" />
    <Compile Include="$(MSBuildThisFileDirectory)Issue1691.cs" />
    <Compile Include="$(MSBuildThisFileDirectory)Issue1665.cs" />
    <Compile Include="$(MSBuildThisFileDirectory)Issue1707.cs" />
    <Compile Include="$(MSBuildThisFileDirectory)Issue1864.cs" />
    <Compile Include="$(MSBuildThisFileDirectory)Issue2104.cs" />
    <Compile Include="$(MSBuildThisFileDirectory)Issue1908.cs" />
    <Compile Include="$(MSBuildThisFileDirectory)Issue1672.cs" />
    <Compile Include="$(MSBuildThisFileDirectory)Issue2394.cs" />
    <Compile Include="$(MSBuildThisFileDirectory)Issue2595.cs" />
    <Compile Include="$(MSBuildThisFileDirectory)Issue2625.xaml.cs">
      <DependentUpon>Issue2625.xaml</DependentUpon>
      <SubType>Code</SubType>
    </Compile>
    <Compile Include="$(MSBuildThisFileDirectory)Issue2681.cs" />
    <Compile Include="$(MSBuildThisFileDirectory)Issue2858.xaml.cs">
      <DependentUpon>Issue2858.xaml</DependentUpon>
      <SubType>Code</SubType>
    </Compile>
    <Compile Include="$(MSBuildThisFileDirectory)Issue2929.cs" />
    <Compile Include="$(MSBuildThisFileDirectory)Issue2983.cs" />
    <Compile Include="$(MSBuildThisFileDirectory)Issue2963.cs" />
    <Compile Include="$(MSBuildThisFileDirectory)Issue2981.cs" />
    <Compile Include="$(MSBuildThisFileDirectory)Issue2964.cs" />
    <Compile Include="$(MSBuildThisFileDirectory)Bugzilla29017.cs" />
    <Compile Include="$(MSBuildThisFileDirectory)Issue2927.cs" />
    <Compile Include="$(MSBuildThisFileDirectory)IsShowingUserIssue.cs" />
    <Compile Include="$(MSBuildThisFileDirectory)Bugzilla25979.cs" />
    <Compile Include="$(MSBuildThisFileDirectory)Bugzilla30317.cs" />
    <Compile Include="$(MSBuildThisFileDirectory)Bugzilla29128.cs" />
    <Compile Include="$(MSBuildThisFileDirectory)Bugzilla31029.cs" />
    <Compile Include="$(MSBuildThisFileDirectory)Bugzilla24574.cs" />
    <Compile Include="$(MSBuildThisFileDirectory)Bugzilla26233.cs" />
    <Compile Include="$(MSBuildThisFileDirectory)Bugzilla27642.cs" />
    <Compile Include="$(MSBuildThisFileDirectory)Bugzilla36393.cs" />
    <Compile Include="$(MSBuildThisFileDirectory)Bugzilla33870.cs" />
    <Compile Include="$(MSBuildThisFileDirectory)Bugzilla32462.cs" />
    <Compile Include="$(MSBuildThisFileDirectory)Bugzilla36681.cs" />
    <Compile Include="$(MSBuildThisFileDirectory)Bugzilla36479.cs" />
    <Compile Include="$(MSBuildThisFileDirectory)Issue3008.cs" />
    <Compile Include="$(MSBuildThisFileDirectory)Issue3019.cs" />
    <Compile Include="$(MSBuildThisFileDirectory)Issue2993.cs" />
    <Compile Include="$(MSBuildThisFileDirectory)Issue3507.cs" />
    <Compile Include="$(MSBuildThisFileDirectory)Issue3367.cs" />
    <Compile Include="$(MSBuildThisFileDirectory)Issue3398.cs" />
    <Compile Include="$(MSBuildThisFileDirectory)Issue3558.cs" />
    <Compile Include="$(MSBuildThisFileDirectory)Issue3541.cs" />
    <Compile Include="$(MSBuildThisFileDirectory)LegacyComponents\NonAppCompatSwitch.cs" />
    <Compile Include="$(MSBuildThisFileDirectory)MapsModalCrash.cs" />
    <Compile Include="$(MSBuildThisFileDirectory)ModalActivityIndicatorTest.cs" />
    <Compile Include="$(MSBuildThisFileDirectory)Bugzilla37625.cs" />
    <Compile Include="$(MSBuildThisFileDirectory)Bugzilla38658.cs" />
    <Compile Include="$(MSBuildThisFileDirectory)DataTemplateGridImageTest.cs" />
    <Compile Include="$(MSBuildThisFileDirectory)Bugzilla39331.cs" />
    <Compile Include="$(MSBuildThisFileDirectory)Bugzilla36788.cs" />
    <Compile Include="$(MSBuildThisFileDirectory)Bugzilla38978.cs" />
    <Compile Include="$(MSBuildThisFileDirectory)Bugzilla38112.cs" />
    <Compile Include="$(MSBuildThisFileDirectory)Bugzilla39668.cs" />
    <Compile Include="$(MSBuildThisFileDirectory)Bugzilla21177.cs" />
    <Compile Include="$(MSBuildThisFileDirectory)Bugzilla39829.cs" />
    <Compile Include="$(MSBuildThisFileDirectory)Bugzilla39458.cs" />
    <Compile Include="$(MSBuildThisFileDirectory)Bugzilla39853.cs" />
    <Compile Include="$(MSBuildThisFileDirectory)MultipleClipToBounds.cs" />
    <Compile Include="$(MSBuildThisFileDirectory)PerformanceGallery\PerformanceDataManager.cs" />
    <Compile Include="$(MSBuildThisFileDirectory)PerformanceGallery\PerformanceGallery.cs" />
    <Compile Include="$(MSBuildThisFileDirectory)PerformanceGallery\PerformanceScenario.cs" />
    <Compile Include="$(MSBuildThisFileDirectory)PerformanceGallery\PerformanceTracker.cs" />
    <Compile Include="$(MSBuildThisFileDirectory)PerformanceGallery\PerformanceTrackerTemplate.cs" />
    <Compile Include="$(MSBuildThisFileDirectory)PerformanceGallery\PerformanceTrackerWatcher.cs" />
    <Compile Include="$(MSBuildThisFileDirectory)PerformanceGallery\PerformanceViewModel.cs" />
    <Compile Include="$(MSBuildThisFileDirectory)PerformanceGallery\Scenarios\SearchBarScenarios.cs" />
    <Compile Include="$(MSBuildThisFileDirectory)PerformanceGallery\Scenarios\SliderScenarios.cs" />
    <Compile Include="$(MSBuildThisFileDirectory)PerformanceGallery\Scenarios\StepperScenarios.cs" />
    <Compile Include="$(MSBuildThisFileDirectory)PerformanceGallery\Scenarios\TableViewScenarios.cs" />
    <Compile Include="$(MSBuildThisFileDirectory)PerformanceGallery\Scenarios\TimePickerScenarios.cs" />
    <Compile Include="$(MSBuildThisFileDirectory)PerformanceGallery\Scenarios\WebViewScenarios.cs" />
    <Compile Include="$(MSBuildThisFileDirectory)PerformanceGallery\Scenarios\ProgressBarScenarios.cs" />
    <Compile Include="$(MSBuildThisFileDirectory)PerformanceGallery\Scenarios\PickerScenarios.cs" />
    <Compile Include="$(MSBuildThisFileDirectory)PerformanceGallery\Scenarios\MapScenarios.cs" />
    <Compile Include="$(MSBuildThisFileDirectory)PerformanceGallery\Scenarios\EntryScenarios.cs" />
    <Compile Include="$(MSBuildThisFileDirectory)PerformanceGallery\Scenarios\EditorScenarios.cs" />
    <Compile Include="$(MSBuildThisFileDirectory)PerformanceGallery\Scenarios\ActivityIndicatorScenarios.cs" />
    <Compile Include="$(MSBuildThisFileDirectory)PerformanceGallery\Scenarios\LabelScenarios.cs" />
    <Compile Include="$(MSBuildThisFileDirectory)PerformanceGallery\Scenarios\BoxViewScenarios.cs" />
    <Compile Include="$(MSBuildThisFileDirectory)PerformanceGallery\Scenarios\SwitchScenarios.cs" />
    <Compile Include="$(MSBuildThisFileDirectory)PerformanceGallery\Scenarios\DatePickerScenarios.cs" />
    <Compile Include="$(MSBuildThisFileDirectory)PerformanceGallery\Scenarios\ButtonScenarios.cs" />
    <Compile Include="$(MSBuildThisFileDirectory)PerformanceGallery\Scenarios\ImageScenarios.cs" />
    <Compile Include="$(MSBuildThisFileDirectory)PerformanceGallery\Scenarios\ListViewScenarios.cs" />
    <Compile Include="$(MSBuildThisFileDirectory)PerformanceProvider.cs" />
    <Compile Include="$(MSBuildThisFileDirectory)Bugzilla53179_2.cs" />
    <Compile Include="$(MSBuildThisFileDirectory)ScrollViewIsEnabled.cs" />
    <Compile Include="$(MSBuildThisFileDirectory)PlatformSpecifics_iOSTranslucentNavBarX.xaml.cs">
      <DependentUpon>PlatformSpecifics_iOSTranslucentNavBarX.xaml</DependentUpon>
      <SubType>Code</SubType>
    </Compile>
    <Compile Include="$(MSBuildThisFileDirectory)Bugzilla53179_1.cs" />
    <Compile Include="$(MSBuildThisFileDirectory)RestartAppTest.cs" />
    <Compile Include="$(MSBuildThisFileDirectory)BottomTabbedPageTests.cs" />
    <Compile Include="$(MSBuildThisFileDirectory)TestPages\QuickCollectNavigationPage.cs" />
    <Compile Include="$(MSBuildThisFileDirectory)TestPages\ScreenshotConditionalApp.cs" />
    <Compile Include="$(MSBuildThisFileDirectory)Bugzilla41842.cs" />
    <Compile Include="$(MSBuildThisFileDirectory)Bugzilla42277.cs" />
    <Compile Include="$(MSBuildThisFileDirectory)Bugzilla51173.cs" />
    <Compile Include="$(MSBuildThisFileDirectory)Bugzilla33561.cs" />
    <Compile Include="$(MSBuildThisFileDirectory)Bugzilla43214.cs" />
    <Compile Include="$(MSBuildThisFileDirectory)Bugzilla42602.cs" />
    <Compile Include="$(MSBuildThisFileDirectory)Bugzilla43161.cs" />
    <Compile Include="$(MSBuildThisFileDirectory)Bugzilla39768.cs" />
    <Compile Include="$(MSBuildThisFileDirectory)Bugzilla41271.cs" />
    <Compile Include="$(MSBuildThisFileDirectory)Bugzilla40722.cs" />
    <Compile Include="$(MSBuildThisFileDirectory)Bugzilla41153.cs" />
    <Compile Include="$(MSBuildThisFileDirectory)Bugzilla44129.cs" />
    <Compile Include="$(MSBuildThisFileDirectory)Bugzilla44525.cs" />
    <Compile Include="$(MSBuildThisFileDirectory)Bugzilla28650.cs" />
    <Compile Include="$(MSBuildThisFileDirectory)Bugzilla37431.cs" />
    <Compile Include="$(MSBuildThisFileDirectory)Bugzilla44777.cs" />
    <Compile Include="$(MSBuildThisFileDirectory)Bugzilla42599.cs" />
    <Compile Include="$(MSBuildThisFileDirectory)Bugzilla51503.cs" />
    <Compile Include="$(MSBuildThisFileDirectory)Bugzilla51505.cs" />
    <Compile Include="$(MSBuildThisFileDirectory)Bugzilla52533.cs" />
    <Compile Include="$(MSBuildThisFileDirectory)Bugzilla53362.cs" />
    <Compile Include="$(MSBuildThisFileDirectory)Bugzilla45874.cs" />
    <Compile Include="$(MSBuildThisFileDirectory)TransparentOverlayTests.cs" />
    <Compile Include="$(MSBuildThisFileDirectory)Unreported1.cs" />
    <Compile Include="$(MSBuildThisFileDirectory)Bugzilla53909.cs" />
    <Compile Include="$(MSBuildThisFileDirectory)ListViewNRE.cs" />
    <Compile Include="$(MSBuildThisFileDirectory)Bugzilla55745.cs" />
    <Compile Include="$(MSBuildThisFileDirectory)AndroidHelpText.cs" />
    <Compile Include="$(MSBuildThisFileDirectory)Bugzilla32830.cs" />
    <Compile Include="$(MSBuildThisFileDirectory)Bugzilla55365.cs" />
    <Compile Include="$(MSBuildThisFileDirectory)Bugzilla39802.cs" />
    <Compile Include="$(MSBuildThisFileDirectory)Bugzilla53179.cs" />
    <Compile Include="$(MSBuildThisFileDirectory)Bugzilla54036.cs" />
    <Compile Include="$(MSBuildThisFileDirectory)Bugzilla56896.cs" />
    <Compile Include="$(MSBuildThisFileDirectory)Bugzilla40161.cs" />
    <Compile Include="$(MSBuildThisFileDirectory)Bugzilla44886.cs" />
    <Compile Include="$(MSBuildThisFileDirectory)Bugzila57749.cs" />
    <Compile Include="$(MSBuildThisFileDirectory)Bugzilla45125.cs" />
    <Compile Include="$(MSBuildThisFileDirectory)ScrollViewObjectDisposed.cs" />
    <Compile Include="$(MSBuildThisFileDirectory)Bugzilla58645.cs" />
    <Compile Include="$(MSBuildThisFileDirectory)Bugzilla27731.cs" />
    <Compile Include="$(MSBuildThisFileDirectory)Bugzilla59097.cs" />
    <Compile Include="$(MSBuildThisFileDirectory)Bugzilla58875.cs" />
    <Compile Include="$(MSBuildThisFileDirectory)Bugzilla45702.cs" />
    <Compile Include="$(MSBuildThisFileDirectory)Bugzilla59718.cs" />
    <Compile Include="$(MSBuildThisFileDirectory)Bugzilla59896.cs" />
    <Compile Include="$(MSBuildThisFileDirectory)Bugzilla56771.cs" />
    <Compile Include="$(MSBuildThisFileDirectory)Bugzilla60382.cs" />
    <Compile Include="$(MSBuildThisFileDirectory)Bugzilla60524.cs" />
    <Compile Include="$(MSBuildThisFileDirectory)Bugzilla59925.cs" />
    <Compile Include="$(MSBuildThisFileDirectory)Bugzilla60691.cs" />
    <Compile Include="$(MSBuildThisFileDirectory)Issue1326.cs" />
    <Compile Include="$(MSBuildThisFileDirectory)Issue1436.cs" />
    <Compile Include="$(MSBuildThisFileDirectory)GitHub1567.cs" />
    <Compile Include="$(MSBuildThisFileDirectory)Issue1909.cs" />
    <Compile Include="$(MSBuildThisFileDirectory)Bugzilla60699.cs" />
    <Compile Include="$(MSBuildThisFileDirectory)Issue2035.cs" />
    <Compile Include="$(MSBuildThisFileDirectory)Issue2299.cs" />
    <Compile Include="$(MSBuildThisFileDirectory)Issue1900.cs" />
    <Compile Include="$(MSBuildThisFileDirectory)Issue2837.cs" />
    <Compile Include="$(MSBuildThisFileDirectory)Issue2740.cs" />
    <Compile Include="$(MSBuildThisFileDirectory)Issue1939.cs" />
    <Compile Include="$(MSBuildThisFileDirectory)Issue3343.cs" />
    <Compile Include="$(MSBuildThisFileDirectory)Issue2842.cs" />
    <Compile Include="$(MSBuildThisFileDirectory)Issue1666.cs" />
    <Compile Include="$(MSBuildThisFileDirectory)Issue2838.cs" />
    <Compile Include="$(MSBuildThisFileDirectory)Issue3342.cs" />
    <Compile Include="$(MSBuildThisFileDirectory)Issue3415.cs" />
    <Compile Include="$(MSBuildThisFileDirectory)Issue3049.cs" />
    <Compile Include="$(MSBuildThisFileDirectory)_Template.cs" />
    <Compile Include="$(MSBuildThisFileDirectory)Bugzilla56298.cs" />
    <Compile Include="$(MSBuildThisFileDirectory)Bugzilla42620.cs" />
    <Compile Include="$(MSBuildThisFileDirectory)Issue1028.cs" />
    <Compile Include="$(MSBuildThisFileDirectory)Issue1075.cs" />
    <Compile Include="$(MSBuildThisFileDirectory)Issue1097.cs" />
    <Compile Include="$(MSBuildThisFileDirectory)Issue1146.cs" />
    <Compile Include="$(MSBuildThisFileDirectory)Issue1219.cs" />
    <Compile Include="$(MSBuildThisFileDirectory)Issue1228.cs" />
    <Compile Include="$(MSBuildThisFileDirectory)Issue1236.cs" />
    <Compile Include="$(MSBuildThisFileDirectory)Issue1259.cs" />
    <Compile Include="$(MSBuildThisFileDirectory)Issue1267.cs" />
    <Compile Include="$(MSBuildThisFileDirectory)Issue1305.cs" />
    <Compile Include="$(MSBuildThisFileDirectory)Issue1329.cs" />
    <Compile Include="$(MSBuildThisFileDirectory)Issue1384.cs" />
    <Compile Include="$(MSBuildThisFileDirectory)Issue1400.cs" />
    <Compile Include="$(MSBuildThisFileDirectory)Issue1414.cs" />
    <Compile Include="$(MSBuildThisFileDirectory)Issue1461.cs" />
    <Compile Include="$(MSBuildThisFileDirectory)Issue1497.xaml.cs">
      <DependentUpon>Issue1497.xaml</DependentUpon>
    </Compile>
    <Compile Include="$(MSBuildThisFileDirectory)Issue1538.cs" />
    <Compile Include="$(MSBuildThisFileDirectory)Issue1545.xaml.cs">
      <DependentUpon>Issue1545.xaml</DependentUpon>
    </Compile>
    <Compile Include="$(MSBuildThisFileDirectory)Issue1546.cs" />
    <Compile Include="$(MSBuildThisFileDirectory)Issue1554.xaml.cs">
      <DependentUpon>Issue1554.xaml</DependentUpon>
    </Compile>
    <Compile Include="$(MSBuildThisFileDirectory)Issue1557.cs" />
    <Compile Include="$(MSBuildThisFileDirectory)Issue1566.cs" />
    <Compile Include="$(MSBuildThisFileDirectory)Issue1567.cs" />
    <Compile Include="$(MSBuildThisFileDirectory)Issue1568.xaml.cs">
      <DependentUpon>Issue1568.xaml</DependentUpon>
    </Compile>
    <Compile Include="$(MSBuildThisFileDirectory)Issue1583.cs" />
    <Compile Include="$(MSBuildThisFileDirectory)Issue1590.cs" />
    <Compile Include="$(MSBuildThisFileDirectory)Issue1593.cs" />
    <Compile Include="$(MSBuildThisFileDirectory)Issue1598.cs" />
    <Compile Include="$(MSBuildThisFileDirectory)Issue1613.cs" />
    <Compile Include="$(MSBuildThisFileDirectory)Issue1618.cs" />
    <Compile Include="$(MSBuildThisFileDirectory)Issue1641.xaml.cs">
      <DependentUpon>Issue1641.xaml</DependentUpon>
    </Compile>
    <Compile Include="$(MSBuildThisFileDirectory)Issue1644.cs" />
    <Compile Include="$(MSBuildThisFileDirectory)Issue1653.xaml.cs">
      <DependentUpon>Issue1653.xaml</DependentUpon>
    </Compile>
    <Compile Include="$(MSBuildThisFileDirectory)Issue1653v2.xaml.cs">
      <DependentUpon>Issue1653v2.xaml</DependentUpon>
    </Compile>
    <Compile Include="$(MSBuildThisFileDirectory)Issue1664.cs" />
    <Compile Include="$(MSBuildThisFileDirectory)Issue1680.cs" />
    <Compile Include="$(MSBuildThisFileDirectory)Issue3624.cs" />
    <Compile Include="$(MSBuildThisFileDirectory)Issue1682.cs" />
    <Compile Include="$(MSBuildThisFileDirectory)Issue1685.cs" />
    <Compile Include="$(MSBuildThisFileDirectory)Issue1698.cs" />
    <Compile Include="$(MSBuildThisFileDirectory)Issue1700.cs" />
    <Compile Include="$(MSBuildThisFileDirectory)Issue1703.cs" />
    <Compile Include="$(MSBuildThisFileDirectory)Issue1705.cs" />
    <Compile Include="$(MSBuildThisFileDirectory)Issue1712.xaml.cs">
      <DependentUpon>Issue1712.xaml</DependentUpon>
    </Compile>
    <Compile Include="$(MSBuildThisFileDirectory)Issue1722.cs" />
    <Compile Include="$(MSBuildThisFileDirectory)Issue1723.cs" />
    <Compile Include="$(MSBuildThisFileDirectory)Issue1741.xaml.cs">
      <DependentUpon>Issue1741.xaml</DependentUpon>
    </Compile>
    <Compile Include="$(MSBuildThisFileDirectory)Issue1742.cs" />
    <Compile Include="$(MSBuildThisFileDirectory)Issue1747.xaml.cs">
      <DependentUpon>Issue1747.xaml</DependentUpon>
    </Compile>
    <Compile Include="$(MSBuildThisFileDirectory)Issue1755.cs" />
    <Compile Include="$(MSBuildThisFileDirectory)Issue1758.cs" />
    <Compile Include="$(MSBuildThisFileDirectory)Issue1763.cs" />
    <Compile Include="$(MSBuildThisFileDirectory)Issue1766.xaml.cs">
      <DependentUpon>Issue1766.xaml</DependentUpon>
    </Compile>
    <Compile Include="$(MSBuildThisFileDirectory)Issue1769.cs" />
    <Compile Include="$(MSBuildThisFileDirectory)Issue1777.cs" />
    <Compile Include="$(MSBuildThisFileDirectory)Issue181.cs" />
    <Compile Include="$(MSBuildThisFileDirectory)Issue1851.cs" />
    <Compile Include="$(MSBuildThisFileDirectory)Issue1875.cs" />
    <Compile Include="$(MSBuildThisFileDirectory)Issue1888.cs" />
    <Compile Include="$(MSBuildThisFileDirectory)Issue1891.cs" />
    <Compile Include="$(MSBuildThisFileDirectory)Issue1895.cs" />
    <Compile Include="$(MSBuildThisFileDirectory)Issue1905.cs" />
    <Compile Include="$(MSBuildThisFileDirectory)Issue1914.cs" />
    <Compile Include="$(MSBuildThisFileDirectory)Issue194.cs" />
    <Compile Include="$(MSBuildThisFileDirectory)Issue198.cs" />
    <Compile Include="$(MSBuildThisFileDirectory)Issue206.cs" />
    <Compile Include="$(MSBuildThisFileDirectory)Issue214.cs" />
    <Compile Include="$(MSBuildThisFileDirectory)Issue2143.cs" />
    <Compile Include="$(MSBuildThisFileDirectory)Issue2222.cs" />
    <Compile Include="$(MSBuildThisFileDirectory)Issue22246_BZ.cs" />
    <Compile Include="$(MSBuildThisFileDirectory)Issue2241.cs" />
    <Compile Include="$(MSBuildThisFileDirectory)Issue2248.cs" />
    <Compile Include="$(MSBuildThisFileDirectory)Issue2259.cs" />
    <Compile Include="$(MSBuildThisFileDirectory)Issue2266.cs" />
    <Compile Include="$(MSBuildThisFileDirectory)Issue2270.cs" />
    <Compile Include="$(MSBuildThisFileDirectory)Issue2272.cs" />
    <Compile Include="$(MSBuildThisFileDirectory)Issue2282.xaml.cs">
      <DependentUpon>Issue2282.xaml</DependentUpon>
    </Compile>
    <Compile Include="$(MSBuildThisFileDirectory)Issue2288.xaml.cs">
      <DependentUpon>Issue2288.xaml</DependentUpon>
    </Compile>
    <Compile Include="$(MSBuildThisFileDirectory)Issue2289.xaml.cs">
      <DependentUpon>Issue2289.xaml</DependentUpon>
    </Compile>
    <Compile Include="$(MSBuildThisFileDirectory)Issue229.cs" />
    <Compile Include="$(MSBuildThisFileDirectory)Issue2291.cs" />
    <Compile Include="$(MSBuildThisFileDirectory)Issue2292.cs" />
    <Compile Include="$(MSBuildThisFileDirectory)Issue2294.cs" />
    <Compile Include="$(MSBuildThisFileDirectory)Issue2333.cs" />
    <Compile Include="$(MSBuildThisFileDirectory)Issue2339.cs" />
    <Compile Include="$(MSBuildThisFileDirectory)Issue2354.cs" />
    <Compile Include="$(MSBuildThisFileDirectory)Issue2357.xaml.cs">
      <DependentUpon>Issue2357.xaml</DependentUpon>
    </Compile>
    <Compile Include="$(MSBuildThisFileDirectory)Issue2411.cs" />
    <Compile Include="$(MSBuildThisFileDirectory)Issue2414.cs" />
    <Compile Include="$(MSBuildThisFileDirectory)Issue2470.xaml.cs">
      <DependentUpon>Issue2470.xaml</DependentUpon>
    </Compile>
    <Compile Include="$(MSBuildThisFileDirectory)Issue2563.cs" />
    <Compile Include="$(MSBuildThisFileDirectory)Issue2594.cs" />
    <Compile Include="$(MSBuildThisFileDirectory)Issue2597.cs" />
    <Compile Include="$(MSBuildThisFileDirectory)Issue260.cs" />
    <Compile Include="$(MSBuildThisFileDirectory)Issue2615.cs" />
    <Compile Include="$(MSBuildThisFileDirectory)Issue2628.cs" />
    <Compile Include="$(MSBuildThisFileDirectory)Issue2634.cs" />
    <Compile Include="$(MSBuildThisFileDirectory)Issue264.cs" />
    <Compile Include="$(MSBuildThisFileDirectory)Issue2659.xaml.cs">
      <DependentUpon>Issue2659.xaml</DependentUpon>
    </Compile>
    <Compile Include="$(MSBuildThisFileDirectory)Issue2783.cs" />
    <Compile Include="$(MSBuildThisFileDirectory)Issue2794.cs" />
    <Compile Include="$(MSBuildThisFileDirectory)Issue2809.cs" />
    <Compile Include="$(MSBuildThisFileDirectory)Issue2923.cs" />
    <Compile Include="$(MSBuildThisFileDirectory)Issue342.cs" />
    <Compile Include="$(MSBuildThisFileDirectory)Issue416.cs" />
    <Compile Include="$(MSBuildThisFileDirectory)Issue417.cs" />
    <Compile Include="$(MSBuildThisFileDirectory)Issue488.cs" />
    <Compile Include="$(MSBuildThisFileDirectory)Issue530.cs" />
    <Compile Include="$(MSBuildThisFileDirectory)Issue764.cs" />
    <Compile Include="$(MSBuildThisFileDirectory)Issue773.cs" />
    <Compile Include="$(MSBuildThisFileDirectory)Issue774.cs" />
    <Compile Include="$(MSBuildThisFileDirectory)Issue852.cs" />
    <Compile Include="$(MSBuildThisFileDirectory)Issue886.cs" />
    <Compile Include="$(MSBuildThisFileDirectory)Issue892.cs" />
    <Compile Include="$(MSBuildThisFileDirectory)Issue889.cs" />
    <Compile Include="$(MSBuildThisFileDirectory)Issue935.cs" />
    <Compile Include="$(MSBuildThisFileDirectory)Issue968.cs" />
    <Compile Include="$(MSBuildThisFileDirectory)Issue973.cs" />
    <Compile Include="$(MSBuildThisFileDirectory)Issue465.cs" />
    <Compile Include="$(MSBuildThisFileDirectory)ListViewViewCellBinding.cs" />
    <Compile Include="$(MSBuildThisFileDirectory)ModelContentPage.cs" />
    <Compile Include="$(MSBuildThisFileDirectory)NavigationStackTests.cs" />
    <Compile Include="$(MSBuildThisFileDirectory)NavPage.cs" />
    <Compile Include="$(MSBuildThisFileDirectory)ScrollViewOutOfBounds.cs" />
    <Compile Include="$(MSBuildThisFileDirectory)StackLayoutIssue.cs" />
    <Compile Include="$(MSBuildThisFileDirectory)SwipeBackNavCrash.cs" />
    <Compile Include="$(MSBuildThisFileDirectory)TabbedPageTests.cs" />
    <Compile Include="$(MSBuildThisFileDirectory)TabbedPageWithList.cs" />
    <Compile Include="$(MSBuildThisFileDirectory)TestPages\TestPages.cs" />
    <Compile Include="$(MSBuildThisFileDirectory)Issue2965.cs" />
    <Compile Include="$(MSBuildThisFileDirectory)Issue2775.cs" />
    <Compile Include="$(MSBuildThisFileDirectory)Issue2987.cs" />
    <Compile Include="$(MSBuildThisFileDirectory)Issue2976.cs" />
    <Compile Include="$(MSBuildThisFileDirectory)Issue2951.xaml.cs">
      <DependentUpon>Issue2951.xaml</DependentUpon>
    </Compile>
    <Compile Include="$(MSBuildThisFileDirectory)Issue2961.cs" />
    <Compile Include="$(MSBuildThisFileDirectory)Issue2948.cs" />
    <Compile Include="$(MSBuildThisFileDirectory)Issue2883.cs" />
    <Compile Include="$(MSBuildThisFileDirectory)Issue2953.cs" />
    <Compile Include="$(MSBuildThisFileDirectory)Issue2777.xaml.cs">
      <DependentUpon>Issue2777.xaml</DependentUpon>
    </Compile>
    <Compile Include="$(MSBuildThisFileDirectory)Issue2954.cs" />
    <Compile Include="$(MSBuildThisFileDirectory)Issue3086.xaml.cs">
      <DependentUpon>Issue3086.xaml</DependentUpon>
    </Compile>
    <Compile Include="$(MSBuildThisFileDirectory)Bugzilla27779.cs" />
    <Compile Include="$(MSBuildThisFileDirectory)Bugzilla27698.cs" />
    <Compile Include="$(MSBuildThisFileDirectory)Bugzilla29247.cs" />
    <Compile Include="$(MSBuildThisFileDirectory)Bugzilla27318.xaml.cs">
      <DependentUpon>Bugzilla27318.xaml</DependentUpon>
    </Compile>
    <Compile Include="$(MSBuildThisFileDirectory)Bugzilla29453.cs" />
    <Compile Include="$(MSBuildThisFileDirectory)Bugzilla28001.cs" />
    <Compile Include="$(MSBuildThisFileDirectory)DisposedSharedPages.cs" />
    <Compile Include="$(MSBuildThisFileDirectory)Bugzilla28575.cs" />
    <Compile Include="$(MSBuildThisFileDirectory)Bugzilla30935.cs" />
    <Compile Include="$(MSBuildThisFileDirectory)Bugzilla26032.xaml.cs">
      <DependentUpon>Bugzilla26032.xaml</DependentUpon>
    </Compile>
    <Compile Include="$(MSBuildThisFileDirectory)Bugzilla30835.cs" />
    <Compile Include="$(MSBuildThisFileDirectory)Bugzilla27085.cs" />
    <Compile Include="$(MSBuildThisFileDirectory)Bugzilla31395.cs" />
    <Compile Include="$(MSBuildThisFileDirectory)Bugzilla30651.cs" />
    <Compile Include="$(MSBuildThisFileDirectory)Bugzilla26171.cs" />
    <Compile Include="$(MSBuildThisFileDirectory)Bugzilla31602.cs" />
    <Compile Include="$(MSBuildThisFileDirectory)Bugzilla30353.cs" />
    <Compile Include="$(MSBuildThisFileDirectory)Bugzilla28240.cs" />
    <Compile Include="$(MSBuildThisFileDirectory)Bugzilla30324.cs" />
    <Compile Include="$(MSBuildThisFileDirectory)Bugzilla31255.cs" />
    <Compile Include="$(MSBuildThisFileDirectory)Bugzilla28498.cs" />
    <Compile Include="$(MSBuildThisFileDirectory)Bugzilla32148.cs" />
    <Compile Include="$(MSBuildThisFileDirectory)Bugzilla31967.xaml.cs">
      <DependentUpon>Bugzilla31967.xaml</DependentUpon>
    </Compile>
    <Compile Include="$(MSBuildThisFileDirectory)Issue3276.cs" />
    <Compile Include="$(MSBuildThisFileDirectory)Bugzilla26993.cs" />
    <Compile Include="$(MSBuildThisFileDirectory)Issue3292.cs" />
    <Compile Include="$(MSBuildThisFileDirectory)Bugzilla32230.cs" />
    <Compile Include="$(MSBuildThisFileDirectory)Bugzilla32898.cs" />
    <Compile Include="$(MSBuildThisFileDirectory)Bugzilla31330.cs" />
    <Compile Include="$(MSBuildThisFileDirectory)Bugzilla31114.cs" />
    <Compile Include="$(MSBuildThisFileDirectory)Issue3319.xaml.cs">
      <DependentUpon>Issue3319.xaml</DependentUpon>
    </Compile>
    <Compile Include="$(MSBuildThisFileDirectory)Bugzilla32691.cs" />
    <Compile Include="$(MSBuildThisFileDirectory)Bugzilla32487.cs" />
    <Compile Include="$(MSBuildThisFileDirectory)Bugzilla34061.cs" />
    <Compile Include="$(MSBuildThisFileDirectory)Bugzilla34632.cs" />
    <Compile Include="$(MSBuildThisFileDirectory)Bugzilla32902.cs" />
    <Compile Include="$(MSBuildThisFileDirectory)Bugzilla32801.cs" />
    <Compile Include="$(MSBuildThisFileDirectory)Bugzilla32447.xaml.cs">
      <DependentUpon>Bugzilla32447.xaml</DependentUpon>
    </Compile>
    <Compile Include="$(MSBuildThisFileDirectory)Bugzilla29257.cs" />
    <Compile Include="$(MSBuildThisFileDirectory)Bugzilla32040.cs" />
    <Compile Include="$(MSBuildThisFileDirectory)Bugzilla33450.cs" />
    <Compile Include="$(MSBuildThisFileDirectory)Bugzilla34720.cs" />
    <Compile Include="$(MSBuildThisFileDirectory)Bugzilla35733.cs" />
    <Compile Include="$(MSBuildThisFileDirectory)Bugzilla36009.cs" />
    <Compile Include="$(MSBuildThisFileDirectory)Bugzilla34912.cs" />
    <Compile Include="$(MSBuildThisFileDirectory)Bugzilla32615.cs" />
    <Compile Include="$(MSBuildThisFileDirectory)Bugzilla27350.cs" />
    <Compile Include="$(MSBuildThisFileDirectory)Bugzilla28709.cs" />
    <Compile Include="$(MSBuildThisFileDirectory)Bugzilla33578.cs" />
    <Compile Include="$(MSBuildThisFileDirectory)Bugzilla39378.xaml.cs">
      <DependentUpon>Bugzilla39378.xaml</DependentUpon>
    </Compile>
    <Compile Include="$(MSBuildThisFileDirectory)Bugzilla39963.cs" />
    <Compile Include="$(MSBuildThisFileDirectory)Bugzilla39987.cs" />
    <Compile Include="$(MSBuildThisFileDirectory)Bugzilla40704.cs" />
    <Compile Include="$(MSBuildThisFileDirectory)Bugzilla41038.cs" />
    <Compile Include="$(MSBuildThisFileDirectory)Bugzilla38284.cs" />
    <Compile Include="$(MSBuildThisFileDirectory)Bugzilla39486.cs" />
    <Compile Include="$(MSBuildThisFileDirectory)Issue55555.cs" />
    <Compile Include="$(MSBuildThisFileDirectory)Bugzilla41029.cs" />
    <Compile Include="$(MSBuildThisFileDirectory)Bugzilla39908.cs" />
    <Compile Include="$(MSBuildThisFileDirectory)Bugzilla39489.cs" />
    <Compile Include="$(MSBuildThisFileDirectory)Bugzilla36802.cs" />
    <Compile Include="$(MSBuildThisFileDirectory)Bugzilla35736.cs" />
    <Compile Include="$(MSBuildThisFileDirectory)Bugzilla48158.cs" />
    <Compile Include="$(MSBuildThisFileDirectory)Bugzilla45926.cs" />
    <Compile Include="$(MSBuildThisFileDirectory)Bugzilla45284.xaml.cs">
      <DependentUpon>Bugzilla45284.xaml</DependentUpon>
    </Compile>
    <Compile Include="$(MSBuildThisFileDirectory)Bugzilla54977.xaml.cs">
      <DependentUpon>Bugzilla54977.xaml</DependentUpon>
    </Compile>
    <Compile Include="$(MSBuildThisFileDirectory)Bugzilla49069.cs" />
    <Compile Include="$(MSBuildThisFileDirectory)Bugzilla42956.cs" />
    <Compile Include="$(MSBuildThisFileDirectory)Bugzilla38731.cs" />
    <Compile Include="$(MSBuildThisFileDirectory)Bugzilla56710.cs" />
    <Compile Include="$(MSBuildThisFileDirectory)Bugzilla52700.cs" />
    <Compile Include="$(MSBuildThisFileDirectory)Bugzilla39407.cs" />
    <Compile Include="$(MSBuildThisFileDirectory)ButtonFastRendererTest.cs" />
    <Compile Include="$(MSBuildThisFileDirectory)DesktopSupportTestPage.cs" />
    <Compile Include="$(MSBuildThisFileDirectory)Bugzilla58779.cs" />
    <Compile Include="$(MSBuildThisFileDirectory)Bugzilla51825.cs" />
    <Compile Include="$(MSBuildThisFileDirectory)Bugzilla31688.cs" />
    <Compile Include="$(MSBuildThisFileDirectory)Bugzilla40092.cs" />
    <Compile Include="$(MSBuildThisFileDirectory)Issue1426.cs" />
    <Compile Include="$(MSBuildThisFileDirectory)Issue1733.cs" />
    <Compile Include="$(MSBuildThisFileDirectory)Issue1898.cs" />
    <Compile Include="$(MSBuildThisFileDirectory)Issue1583_1.cs" />
    <Compile Include="$(MSBuildThisFileDirectory)Issue1323.cs" />
    <Compile Include="$(MSBuildThisFileDirectory)Issue2399.cs" />
    <Compile Include="$(MSBuildThisFileDirectory)Issue1729.cs" />
    <Compile Include="$(MSBuildThisFileDirectory)Issue2728.cs" />
    <Compile Include="$(MSBuildThisFileDirectory)Issue1667.cs" />
    <Compile Include="$(MSBuildThisFileDirectory)Issue3012.cs" />
    <Compile Include="$(MSBuildThisFileDirectory)GitHub1650.cs" />
    <Compile Include="$(MSBuildThisFileDirectory)GitHub3216.cs" />
    <Compile Include="$(MSBuildThisFileDirectory)GitHub1776.cs" />
    <Compile Include="$(MSBuildThisFileDirectory)Issue3408.cs" />
    <Compile Include="$(MSBuildThisFileDirectory)Issue3413.cs" />
    <Compile Include="$(MSBuildThisFileDirectory)Issue3525.cs" />
    <Compile Include="$(MSBuildThisFileDirectory)Issue3275.cs" />
  </ItemGroup>
  <ItemGroup>
    <EmbeddedResource Include="$(MSBuildThisFileDirectory)Bugzilla22229.xaml">
      <Generator>MSBuild:UpdateDesignTimeXaml</Generator>
    </EmbeddedResource>
    <EmbeddedResource Include="$(MSBuildThisFileDirectory)Issue1497.xaml">
      <Generator>MSBuild:UpdateDesignTimeXaml</Generator>
    </EmbeddedResource>
    <EmbeddedResource Include="$(MSBuildThisFileDirectory)Issue1545.xaml">
      <Generator>MSBuild:UpdateDesignTimeXaml</Generator>
    </EmbeddedResource>
    <EmbeddedResource Include="$(MSBuildThisFileDirectory)Issue1554.xaml">
      <Generator>MSBuild:UpdateDesignTimeXaml</Generator>
    </EmbeddedResource>
    <EmbeddedResource Include="$(MSBuildThisFileDirectory)Issue1568.xaml">
      <Generator>MSBuild:UpdateDesignTimeXaml</Generator>
    </EmbeddedResource>
    <EmbeddedResource Include="$(MSBuildThisFileDirectory)Issue1641.xaml">
      <Generator>MSBuild:UpdateDesignTimeXaml</Generator>
    </EmbeddedResource>
    <EmbeddedResource Include="$(MSBuildThisFileDirectory)Issue1653.xaml">
      <Generator>MSBuild:UpdateDesignTimeXaml</Generator>
    </EmbeddedResource>
    <EmbeddedResource Include="$(MSBuildThisFileDirectory)Issue1653v2.xaml">
      <Generator>MSBuild:UpdateDesignTimeXaml</Generator>
    </EmbeddedResource>
    <EmbeddedResource Include="$(MSBuildThisFileDirectory)Issue1712.xaml">
      <Generator>MSBuild:UpdateDesignTimeXaml</Generator>
    </EmbeddedResource>
    <EmbeddedResource Include="$(MSBuildThisFileDirectory)Issue1741.xaml">
      <Generator>MSBuild:UpdateDesignTimeXaml</Generator>
    </EmbeddedResource>
    <EmbeddedResource Include="$(MSBuildThisFileDirectory)Issue1747.xaml">
      <Generator>MSBuild:UpdateDesignTimeXaml</Generator>
    </EmbeddedResource>
    <EmbeddedResource Include="$(MSBuildThisFileDirectory)Issue1766.xaml">
      <Generator>MSBuild:UpdateDesignTimeXaml</Generator>
    </EmbeddedResource>
    <EmbeddedResource Include="$(MSBuildThisFileDirectory)Issue2282.xaml">
      <Generator>MSBuild:UpdateDesignTimeXaml</Generator>
    </EmbeddedResource>
    <EmbeddedResource Include="$(MSBuildThisFileDirectory)Issue2288.xaml">
      <Generator>MSBuild:UpdateDesignTimeXaml</Generator>
    </EmbeddedResource>
    <EmbeddedResource Include="$(MSBuildThisFileDirectory)Issue2289.xaml">
      <Generator>MSBuild:UpdateDesignTimeXaml</Generator>
    </EmbeddedResource>
    <EmbeddedResource Include="$(MSBuildThisFileDirectory)Issue2357.xaml">
      <Generator>MSBuild:UpdateDesignTimeXaml</Generator>
    </EmbeddedResource>
    <EmbeddedResource Include="$(MSBuildThisFileDirectory)Issue2470.xaml">
      <Generator>MSBuild:UpdateDesignTimeXaml</Generator>
    </EmbeddedResource>
    <EmbeddedResource Include="$(MSBuildThisFileDirectory)Issue2659.xaml">
      <Generator>MSBuild:UpdateDesignTimeXaml</Generator>
    </EmbeddedResource>
    <EmbeddedResource Include="$(MSBuildThisFileDirectory)Issue2951.xaml">
      <Generator>MSBuild:UpdateDesignTimeXaml</Generator>
    </EmbeddedResource>
    <EmbeddedResource Include="$(MSBuildThisFileDirectory)Issue2777.xaml">
      <Generator>MSBuild:UpdateDesignTimeXaml</Generator>
    </EmbeddedResource>
    <EmbeddedResource Include="$(MSBuildThisFileDirectory)Issue3086.xaml">
      <Generator>MSBuild:UpdateDesignTimeXaml</Generator>
    </EmbeddedResource>
    <EmbeddedResource Include="$(MSBuildThisFileDirectory)Bugzilla27318.xaml">
      <Generator>MSBuild:UpdateDesignTimeXaml</Generator>
    </EmbeddedResource>
    <EmbeddedResource Include="$(MSBuildThisFileDirectory)Bugzilla29107.xaml">
      <Generator>MSBuild:UpdateDesignTimeXaml</Generator>
    </EmbeddedResource>
    <EmbeddedResource Include="$(MSBuildThisFileDirectory)Bugzilla26032.xaml">
      <Generator>MSBuild:UpdateDesignTimeXaml</Generator>
    </EmbeddedResource>
    <EmbeddedResource Include="$(MSBuildThisFileDirectory)Bugzilla31967.xaml">
      <Generator>MSBuild:UpdateDesignTimeXaml</Generator>
    </EmbeddedResource>
    <EmbeddedResource Include="$(MSBuildThisFileDirectory)Issue3319.xaml">
      <Generator>MSBuild:UpdateDesignTimeXaml</Generator>
    </EmbeddedResource>
    <EmbeddedResource Include="$(MSBuildThisFileDirectory)Bugzilla32447.xaml">
      <Generator>MSBuild:UpdateDesignTimeXaml</Generator>
    </EmbeddedResource>
    <EmbeddedResource Include="$(MSBuildThisFileDirectory)Bugzilla38827.xaml">
      <SubType>Designer</SubType>
      <Generator>MSBuild:UpdateDesignTimeXaml</Generator>
    </EmbeddedResource>
    <EmbeddedResource Include="$(MSBuildThisFileDirectory)Bugzilla32842.xaml">
      <SubType>Designer</SubType>
      <Generator>MSBuild:UpdateDesignTimeXaml</Generator>
    </EmbeddedResource>
    <EmbeddedResource Include="$(MSBuildThisFileDirectory)Bugzilla39463.xaml">
      <SubType>Designer</SubType>
      <Generator>MSBuild:UpdateDesignTimeXaml</Generator>
    </EmbeddedResource>
    <EmbeddedResource Include="$(MSBuildThisFileDirectory)Bugzilla38416.xaml">
      <SubType>Designer</SubType>
      <Generator>MSBuild:UpdateDesignTimeXaml</Generator>
    </EmbeddedResource>
    <EmbeddedResource Include="$(MSBuildThisFileDirectory)Bugzilla39483.xaml">
      <SubType>Designer</SubType>
      <Generator>MSBuild:UpdateDesignTimeXaml</Generator>
    </EmbeddedResource>
    <EmbeddedResource Include="$(MSBuildThisFileDirectory)Bugzilla39378.xaml">
      <Generator>MSBuild:UpdateDesignTimeXaml</Generator>
    </EmbeddedResource>
    <EmbeddedResource Include="$(MSBuildThisFileDirectory)Bugzilla45284.xaml">
      <Generator>MSBuild:UpdateDesignTimeXaml</Generator>
    </EmbeddedResource>
    <EmbeddedResource Include="$(MSBuildThisFileDirectory)Bugzilla54977.xaml">
      <Generator>MSBuild:UpdateDesignTimeXaml</Generator>
    </EmbeddedResource>
  </ItemGroup>
  <ItemGroup>
    <EmbeddedResource Include="$(MSBuildThisFileDirectory)Bugzilla27417Xaml.xaml">
      <SubType>Designer</SubType>
      <Generator>MSBuild:UpdateDesignTimeXaml</Generator>
    </EmbeddedResource>
  </ItemGroup>
  <ItemGroup>
    <EmbeddedResource Include="$(MSBuildThisFileDirectory)Bugzilla23942.xaml">
      <SubType>Designer</SubType>
      <Generator>MSBuild:UpdateDesignTimeXaml</Generator>
    </EmbeddedResource>
  </ItemGroup>
  <ItemGroup>
    <EmbeddedResource Include="$(MSBuildThisFileDirectory)Bugzilla39636.xaml">
      <SubType>Designer</SubType>
      <Generator>MSBuild:UpdateDesignTimeXaml</Generator>
    </EmbeddedResource>
  </ItemGroup>
  <ItemGroup>
    <EmbeddedResource Include="$(MSBuildThisFileDirectory)PlatformSpecifics_iOSTranslucentNavBarX.xaml">
      <SubType>Designer</SubType>
      <Generator>MSBuild:UpdateDesignTimeXaml</Generator>
    </EmbeddedResource>
  </ItemGroup>
  <ItemGroup>
    <EmbeddedResource Include="$(MSBuildThisFileDirectory)Bugzilla42069_Page.xaml">
      <SubType>Designer</SubType>
      <Generator>MSBuild:UpdateDesignTimeXaml</Generator>
    </EmbeddedResource>
  </ItemGroup>
  <ItemGroup>
    <EmbeddedResource Include="$(MSBuildThisFileDirectory)Bugzilla51642.xaml">
      <SubType>Designer</SubType>
      <Generator>MSBuild:UpdateDesignTimeXaml</Generator>
    </EmbeddedResource>
  </ItemGroup>
  <ItemGroup>
    <EmbeddedResource Include="$(MSBuildThisFileDirectory)Bugzilla45722Xaml0.xaml">
      <SubType>Designer</SubType>
      <Generator>MSBuild:UpdateDesignTimeXaml</Generator>
    </EmbeddedResource>
  </ItemGroup>
  <ItemGroup>
    <EmbeddedResource Include="$(MSBuildThisFileDirectory)GitHub1331.xaml">
      <SubType>Designer</SubType>
      <Generator>MSBuild:UpdateDesignTimeXaml</Generator>
    </EmbeddedResource>
  </ItemGroup>
  <ItemGroup>
    <EmbeddedResource Include="$(MSBuildThisFileDirectory)Bugzilla60045.xaml">
      <SubType>Designer</SubType>
      <Generator>MSBuild:UpdateDesignTimeXaml</Generator>
    </EmbeddedResource>
  </ItemGroup>
  <ItemGroup>
    <EmbeddedResource Include="$(MSBuildThisFileDirectory)Issue2625.xaml">
      <SubType>Designer</SubType>
      <Generator>MSBuild:UpdateDesignTimeXaml</Generator>
    </EmbeddedResource>
  </ItemGroup>
  <ItemGroup>
    <EmbeddedResource Include="$(MSBuildThisFileDirectory)Issue2858.xaml">
      <SubType>Designer</SubType>
      <Generator>MSBuild:UpdateDesignTimeXaml</Generator>
    </EmbeddedResource>
  </ItemGroup>
  <ItemGroup>
    <EmbeddedResource Include="$(MSBuildThisFileDirectory)Issue1588.xaml">
      <SubType>Designer</SubType>
      <Generator>MSBuild:Compile</Generator>
    </EmbeddedResource>
  </ItemGroup>
</Project><|MERGE_RESOLUTION|>--- conflicted
+++ resolved
@@ -9,15 +9,12 @@
     <Import_RootNamespace>Xamarin.Forms.Controls.Issues</Import_RootNamespace>
   </PropertyGroup>
   <ItemGroup>
-<<<<<<< HEAD
     <Compile Include="$(MSBuildThisFileDirectory)Issue1588.xaml.cs">
       <DependentUpon>Issue1588.xaml</DependentUpon>
       <SubType>Code</SubType>
     </Compile>
-=======
     <Compile Include="$(MSBuildThisFileDirectory)Github3856.cs" />
     <Compile Include="$(MSBuildThisFileDirectory)Issue3788.cs" />
->>>>>>> 807aa561
     <Compile Include="$(MSBuildThisFileDirectory)Issue2894.cs" />
     <Compile Include="$(MSBuildThisFileDirectory)Issue3308.cs" />
     <Compile Include="$(MSBuildThisFileDirectory)Issue3788.cs" />
