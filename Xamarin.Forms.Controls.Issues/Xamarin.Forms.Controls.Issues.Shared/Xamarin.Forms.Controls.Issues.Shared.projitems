--- conflicted
+++ resolved
@@ -1361,13 +1361,11 @@
     <Compile Include="$(MSBuildThisFileDirectory)Issue9794.cs" />
     <Compile Include="$(MSBuildThisFileDirectory)Issue10300.cs" />
     <Compile Include="$(MSBuildThisFileDirectory)Issue10438.cs" />
-<<<<<<< HEAD
     <Compile Include="$(MSBuildThisFileDirectory)Issue8958.xaml.cs" />
     <Compile Include="$(MSBuildThisFileDirectory)Issue9711.xaml.cs">
       <DependentUpon>Issue9711.xaml</DependentUpon>
       <SubType>Code</SubType>
     </Compile>
-=======
     <Compile Include="$(MSBuildThisFileDirectory)Issue10166.xaml.cs">
       <DependentUpon>Issue10166.xaml</DependentUpon>
       <SubType>Code</SubType>
@@ -1395,7 +1393,6 @@
     <Compile Include="$(MSBuildThisFileDirectory)Issue9555.xaml.cs">
       <DependentUpon>Issue9555.xaml</DependentUpon>
     </Compile>
->>>>>>> bc5c002f
   </ItemGroup>
   <ItemGroup>
     <EmbeddedResource Include="$(MSBuildThisFileDirectory)Bugzilla22229.xaml">
@@ -1587,7 +1584,6 @@
     <EmbeddedResource Include="$(MSBuildThisFileDirectory)Issue9417.xaml">
       <Generator>MSBuild:UpdateDesignTimeXaml</Generator>
     </EmbeddedResource>
-<<<<<<< HEAD
     <EmbeddedResource Include="$(MSBuildThisFileDirectory)Issue8958.xaml">
       <Generator>MSBuild:UpdateDesignTimeXaml</Generator>
     </EmbeddedResource>
@@ -1596,7 +1592,6 @@
       <Generator>MSBuild:UpdateDesignTimeXaml</Generator>
     </EmbeddedResource>
     <EmbeddedResource Include="$(MSBuildThisFileDirectory)Issue9711.xaml" />
-=======
     <EmbeddedResource Include="$(MSBuildThisFileDirectory)Issue10166.xaml">
       <SubType>Designer</SubType>
       <Generator>MSBuild:UpdateDesignTimeXaml</Generator>
@@ -1624,7 +1619,6 @@
     <EmbeddedResource Include="$(MSBuildThisFileDirectory)Issue9555.xaml">
       <Generator>MSBuild:UpdateDesignTimeXaml</Generator>
     </EmbeddedResource>
->>>>>>> bc5c002f
   </ItemGroup>
   <ItemGroup>
     <EmbeddedResource Include="$(MSBuildThisFileDirectory)Bugzilla27417Xaml.xaml">
