<?xml version="1.0" encoding="utf-8"?>
<Project xmlns="http://schemas.microsoft.com/developer/msbuild/2003">
  <PropertyGroup>
    <MSBuildAllProjects>$(MSBuildAllProjects);$(MSBuildThisFileFullPath)</MSBuildAllProjects>
    <HasSharedItems>true</HasSharedItems>
    <SharedGUID>0f0db9cc-ea65-429c-9363-38624bf8f49c</SharedGUID>
  </PropertyGroup>
  <PropertyGroup Label="Configuration">
    <Import_RootNamespace>Xamarin.Forms.Controls.Issues</Import_RootNamespace>
  </PropertyGroup>
  <ItemGroup>
    <Compile Include="$(MSBuildThisFileDirectory)CollectionViewGroupTypeIssue.cs" />
    <Compile Include="$(MSBuildThisFileDirectory)Issue10324.cs" />
    <Compile Include="$(MSBuildThisFileDirectory)Github9536.xaml.cs">
      <DependentUpon>Github9536.xaml</DependentUpon>
      <SubType>Code</SubType>
    </Compile>
    <Compile Include="$(MSBuildThisFileDirectory)Issue10482.xaml.cs">
      <DependentUpon>Issue10482.xaml</DependentUpon>
      <SubType>Code</SubType>
    </Compile>
    <Compile Include="$(MSBuildThisFileDirectory)Issue10110.cs" />
    <Compile Include="$(MSBuildThisFileDirectory)Issue10672.xaml.cs">
      <DependentUpon>Issue10672.xaml</DependentUpon>
      <SubType>Code</SubType>
    </Compile>
    <Compile Include="$(MSBuildThisFileDirectory)Issue10744.cs" />
    <Compile Include="$(MSBuildThisFileDirectory)Issue10909.cs" />
    <Compile Include="$(MSBuildThisFileDirectory)Issue11794.xaml.cs">
      <DependentUpon>Issue11794.xaml</DependentUpon>
    </Compile>
    <Compile Include="$(MSBuildThisFileDirectory)Issue11769.cs" />
    <Compile Include="$(MSBuildThisFileDirectory)Issue8613.cs" />
    <Compile Include="$(MSBuildThisFileDirectory)Issue9137.cs" />
    <Compile Include="$(MSBuildThisFileDirectory)Issue8691.cs" />
    <Compile Include="$(MSBuildThisFileDirectory)Issue7606.cs" />
    <Compile Include="$(MSBuildThisFileDirectory)Issue11137.cs" />
    <Compile Include="$(MSBuildThisFileDirectory)Issue11106.cs" />
    <Compile Include="$(MSBuildThisFileDirectory)Issue11251.cs" />
    <Compile Include="$(MSBuildThisFileDirectory)Issue11259.cs" />
    <Compile Include="$(MSBuildThisFileDirectory)Issue11523.cs" />
    <Compile Include="$(MSBuildThisFileDirectory)Issue8291.cs" />
    <Compile Include="$(MSBuildThisFileDirectory)Issue2674.cs" />
    <Compile Include="$(MSBuildThisFileDirectory)Issue6484.cs" />
    <Compile Include="$(MSBuildThisFileDirectory)Issue6187.cs" />
    <Compile Include="$(MSBuildThisFileDirectory)Issue3228.xaml.cs">
      <DependentUpon>Issue3228.xaml</DependentUpon>
      <SubType>Code</SubType>
    </Compile>
    <Compile Include="$(MSBuildThisFileDirectory)Issue3262.cs" />
    <Compile Include="$(MSBuildThisFileDirectory)Issue8308.xaml.cs">
      <DependentUpon>Issue8308.xaml</DependentUpon>
      <SubType>Code</SubType>
    </Compile>
    <Compile Include="$(MSBuildThisFileDirectory)Issue8715.xaml.cs">
      <DependentUpon>Issue8715.xaml</DependentUpon>
      <SubType>Code</SubType>
    </Compile>
    <Compile Include="$(MSBuildThisFileDirectory)Issue8766.cs" />
    <Compile Include="$(MSBuildThisFileDirectory)Issue8797.cs" />
    <Compile Include="$(MSBuildThisFileDirectory)Issue8801.cs" />
    <Compile Include="$(MSBuildThisFileDirectory)Issue9279.xaml.cs">
      <DependentUpon>Issue9279.xaml</DependentUpon>
    </Compile>
    <Compile Include="$(MSBuildThisFileDirectory)Issue8870.cs" />
    <Compile Include="$(MSBuildThisFileDirectory)Issue9428.cs" />
    <Compile Include="$(MSBuildThisFileDirectory)Issue9419.cs" />
    <Compile Include="$(MSBuildThisFileDirectory)Issue8262.cs" />
    <Compile Include="$(MSBuildThisFileDirectory)Issue8787.cs" />
    <Compile Include="$(MSBuildThisFileDirectory)Issue8899.cs" />
    <Compile Include="$(MSBuildThisFileDirectory)Issue8551.cs" />
    <Compile Include="$(MSBuildThisFileDirectory)Issue8836.cs" />
    <Compile Include="$(MSBuildThisFileDirectory)Issue8902.xaml.cs">
      <DependentUpon>Issue8902.xaml</DependentUpon>
      <SubType>Code</SubType>
    </Compile>
    <Compile Include="$(MSBuildThisFileDirectory)Issue9580.cs" />
    <Compile Include="$(MSBuildThisFileDirectory)Issue9631.cs" />
    <Compile Include="$(MSBuildThisFileDirectory)Issue9682.xaml.cs">
      <DependentUpon>Issue9682.xaml</DependentUpon>
      <SubType>Code</SubType>
    </Compile>
    <Compile Include="$(MSBuildThisFileDirectory)Issue9006.cs" />
    <Compile Include="$(MSBuildThisFileDirectory)Issue8207.xaml.cs" />
    <Compile Include="$(MSBuildThisFileDirectory)Issue6362.cs" />
    <Compile Include="$(MSBuildThisFileDirectory)Issue6698.cs" />
    <Compile Include="$(MSBuildThisFileDirectory)Issue7393.cs" />
    <Compile Include="$(MSBuildThisFileDirectory)Issue7505.cs" />
    <Compile Include="$(MSBuildThisFileDirectory)Issue4459.xaml.cs">
      <DependentUpon>Issue4459.xaml</DependentUpon>
      <SubType>Code</SubType>
    </Compile>
    <Compile Include="$(MSBuildThisFileDirectory)CollectionViewItemsSourceTypes.cs" />
    <Compile Include="$(MSBuildThisFileDirectory)Issue1455.xaml.cs">
      <DependentUpon>Issue1455.xaml</DependentUpon>
      <SubType>Code</SubType>
    </Compile>
    <Compile Include="$(MSBuildThisFileDirectory)CollectionViewHeaderFooterString.cs" />
    <Compile Include="$(MSBuildThisFileDirectory)CollectionViewHeaderFooterTemplate.cs" />
    <Compile Include="$(MSBuildThisFileDirectory)CollectionViewHeaderFooterView.cs" />
    <Compile Include="$(MSBuildThisFileDirectory)CollectionViewItemsUpdatingScrollMode.cs" />
    <Compile Include="$(MSBuildThisFileDirectory)Issue4606.cs" />
    <Compile Include="$(MSBuildThisFileDirectory)Issue8161.cs" />
    <Compile Include="$(MSBuildThisFileDirectory)Issue8644.cs" />
    <Compile Include="$(MSBuildThisFileDirectory)Issue7534.cs" />
    <Compile Include="$(MSBuildThisFileDirectory)Issue8177.cs" />
    <Compile Include="$(MSBuildThisFileDirectory)Issue4744.xaml.cs">
      <DependentUpon>Issue4744.xaml</DependentUpon>
    </Compile>
    <Compile Include="$(MSBuildThisFileDirectory)Issue7773.cs" />
    <Compile Include="$(MSBuildThisFileDirectory)Issue8186.cs" />
    <Compile Include="$(MSBuildThisFileDirectory)Issue2172.xaml.cs">
      <DependentUpon>Issue2172.xaml</DependentUpon>
      <SubType>Code</SubType>
    </Compile>
    <Compile Include="$(MSBuildThisFileDirectory)Issue3475.cs" />
    <Compile Include="$(MSBuildThisFileDirectory)Issue5168.cs" />
    <Compile Include="$(MSBuildThisFileDirectory)Issue5749.xaml.cs">
      <SubType>Code</SubType>
    </Compile>
    <Compile Include="$(MSBuildThisFileDirectory)Issue6556.cs" />
    <Compile Include="$(MSBuildThisFileDirectory)Issue5830.cs" />
    <Compile Include="$(MSBuildThisFileDirectory)Issue6476.cs" />
    <Compile Include="$(MSBuildThisFileDirectory)Issue6693.xaml.cs">
      <DependentUpon>Issue6693.xaml</DependentUpon>
      <SubType>Code</SubType>
    </Compile>
    <Compile Include="$(MSBuildThisFileDirectory)Issue7396.cs" />
    <Compile Include="$(MSBuildThisFileDirectory)Issue6403.xaml.cs">
      <DependentUpon>Issue6403.xaml</DependentUpon>
      <SubType>Code</SubType>
    </Compile>
    <Compile Include="$(MSBuildThisFileDirectory)Issue7825.cs" />
    <Compile Include="$(MSBuildThisFileDirectory)Issue2271.cs" />
    <Compile Include="$(MSBuildThisFileDirectory)Issue5354.xaml.cs">
      <DependentUpon>Issue5354.xaml</DependentUpon>
      <SubType>Code</SubType>
    </Compile>
    <Compile Include="$(MSBuildThisFileDirectory)Issue5868.cs" />
    <Compile Include="$(MSBuildThisFileDirectory)Issue6963.cs" />
    <Compile Include="$(MSBuildThisFileDirectory)Issue7048.xaml.cs">
      <DependentUpon>Issue7048.xaml</DependentUpon>
      <SubType>Code</SubType>
    </Compile>
    <Compile Include="$(MSBuildThisFileDirectory)Issue5577.xaml.cs">
      <DependentUpon>Issue5577.xaml</DependentUpon>
      <SubType>Code</SubType>
    </Compile>
    <Compile Include="$(MSBuildThisFileDirectory)Issue6804.cs" />
    <Compile Include="$(MSBuildThisFileDirectory)Issue7181.cs" />
    <Compile Include="$(MSBuildThisFileDirectory)Issue5367.cs" />
    <Compile Include="$(MSBuildThisFileDirectory)Issue6878.cs" />
    <Compile Include="$(MSBuildThisFileDirectory)Issue7253.cs" />
    <Compile Include="$(MSBuildThisFileDirectory)Issue7581.cs" />
    <Compile Include="$(MSBuildThisFileDirectory)Issue7361.cs" />
    <Compile Include="$(MSBuildThisFileDirectory)Issue7621.xaml.cs">
      <SubType>Code</SubType>
    </Compile>
    <Compile Include="$(MSBuildThisFileDirectory)Issue6889.cs" />
    <Compile Include="$(MSBuildThisFileDirectory)Issue6945.cs" />
    <Compile Include="$(MSBuildThisFileDirectory)Issue7313.cs" />
    <Compile Include="$(MSBuildThisFileDirectory)Issue5500.cs" />
    <Compile Include="$(MSBuildThisFileDirectory)Issue8148.cs" />
    <Compile Include="$(MSBuildThisFileDirectory)Issue8008.cs" />
    <Compile Include="$(MSBuildThisFileDirectory)Issue6640.cs" />
    <Compile Include="$(MSBuildThisFileDirectory)Issue7890.cs" />
    <Compile Include="$(MSBuildThisFileDirectory)Issue7556.cs" />
    <Compile Include="$(MSBuildThisFileDirectory)Issue5108.xaml.cs">
      <SubType>Code</SubType>
    </Compile>
    <Compile Include="$(MSBuildThisFileDirectory)Issue7329.cs" />
    <Compile Include="$(MSBuildThisFileDirectory)Issue7290.cs" />
    <Compile Include="$(MSBuildThisFileDirectory)Issue7240.cs" />
    <Compile Include="$(MSBuildThisFileDirectory)Issue5046.xaml.cs">
      <DependentUpon>Issue5046.xaml</DependentUpon>
      <SubType>Code</SubType>
    </Compile>
    <Compile Include="$(MSBuildThisFileDirectory)Issue6609.cs" />
    <Compile Include="$(MSBuildThisFileDirectory)Issue6802.cs" />
    <Compile Include="$(MSBuildThisFileDirectory)Issue6644.xaml.cs">
      <SubType>Code</SubType>
    </Compile>
    <Compile Include="$(MSBuildThisFileDirectory)Issue7049.cs" />
    <Compile Include="$(MSBuildThisFileDirectory)Issue7061.cs" />
    <Compile Include="$(MSBuildThisFileDirectory)Issue7385.cs" />
    <Compile Include="$(MSBuildThisFileDirectory)Issue7111.cs" />
    <Compile Include="$(MSBuildThisFileDirectory)Issue7357.xaml.cs">
      <SubType>Code</SubType>
    </Compile>
    <Compile Include="$(MSBuildThisFileDirectory)Issue7512.xaml.cs">
      <SubType>Code</SubType>
    </Compile>
    <Compile Include="$(MSBuildThisFileDirectory)Issue7519.cs" />
    <Compile Include="$(MSBuildThisFileDirectory)Issue7519Xaml.xaml.cs">
      <SubType>Code</SubType>
    </Compile>
    <Compile Include="$(MSBuildThisFileDirectory)Issue7700.cs" />
    <Compile Include="$(MSBuildThisFileDirectory)Issue7758.xaml.cs">
      <SubType>Code</SubType>
    </Compile>
    <Compile Include="$(MSBuildThisFileDirectory)Issue7593.xaml.cs">
      <SubType>Code</SubType>
    </Compile>
    <Compile Include="$(MSBuildThisFileDirectory)Issue7992.cs" />
    <Compile Include="$(MSBuildThisFileDirectory)Issue7792.xaml.cs">
      <SubType>Code</SubType>
    </Compile>
    <Compile Include="$(MSBuildThisFileDirectory)Issue7789.xaml.cs">
      <SubType>Code</SubType>
    </Compile>
    <Compile Include="$(MSBuildThisFileDirectory)Issue7817.xaml.cs">
      <SubType>Code</SubType>
    </Compile>
    <Compile Include="$(MSBuildThisFileDirectory)Issue7823.cs" />
    <Compile Include="$(MSBuildThisFileDirectory)Issue7943.xaml.cs">
      <SubType>Code</SubType>
    </Compile>
    <Compile Include="$(MSBuildThisFileDirectory)Issue7993.xaml.cs">
      <SubType>Code</SubType>
    </Compile>
    <Compile Include="$(MSBuildThisFileDirectory)Issue7865.xaml.cs">
      <SubType>Code</SubType>
    </Compile>
    <Compile Include="$(MSBuildThisFileDirectory)Issue7803.xaml.cs">
      <DependentUpon>Issue7803.xaml</DependentUpon>
    </Compile>
    <Compile Include="$(MSBuildThisFileDirectory)Issue8087.cs" />
    <Compile Include="$(MSBuildThisFileDirectory)Issue8203.cs" />
    <Compile Include="$(MSBuildThisFileDirectory)Issue8222.cs" />
    <Compile Include="$(MSBuildThisFileDirectory)Issue8167.cs" />
    <Compile Include="$(MSBuildThisFileDirectory)Issue8503.cs" />
    <Compile Include="$(MSBuildThisFileDirectory)Issue8263.xaml.cs">
      <DependentUpon>Issue8263.xaml</DependentUpon>
      <SubType>Code</SubType>
    </Compile>
    <Compile Include="$(MSBuildThisFileDirectory)Issue8345.cs" />
    <Compile Include="$(MSBuildThisFileDirectory)Issue8366.cs" />
    <Compile Include="$(MSBuildThisFileDirectory)Issue8526.cs" />
    <Compile Include="$(MSBuildThisFileDirectory)Issue8529.cs" />
    <Compile Include="$(MSBuildThisFileDirectory)Issue8529_1.xaml.cs">
      <DependentUpon>Issue8529_1.xaml</DependentUpon>
      <SubType>Code</SubType>
    </Compile>
    <Compile Include="$(MSBuildThisFileDirectory)Issue8508.xaml.cs">
      <SubType>Code</SubType>
    </Compile>
    <Compile Include="$(MSBuildThisFileDirectory)Issue7963.cs" />
    <Compile Include="$(MSBuildThisFileDirectory)Issue8741.cs" />
    <Compile Include="$(MSBuildThisFileDirectory)Issue8743.cs" />
    <Compile Include="$(MSBuildThisFileDirectory)Issue9092.cs" />
    <Compile Include="$(MSBuildThisFileDirectory)Issue9087.cs" />
    <Compile Include="$(MSBuildThisFileDirectory)Issue9196.xaml.cs">
      <DependentUpon>Issue9196.xaml</DependentUpon>
      <SubType>Code</SubType>
    </Compile>
    <Compile Include="$(MSBuildThisFileDirectory)Issue9355.cs" />
    <Compile Include="$(MSBuildThisFileDirectory)Issue8784.cs" />
    <Compile Include="$(MSBuildThisFileDirectory)Issue9360.cs" />
    <Compile Include="$(MSBuildThisFileDirectory)Issue9440.cs" />
    <Compile Include="$(MSBuildThisFileDirectory)Issue7242.xaml.cs">
      <DependentUpon>Issue7242.xaml</DependentUpon>
      <SubType>Code</SubType>
    </Compile>
    <Compile Include="$(MSBuildThisFileDirectory)Issue9783.xaml.cs">
      <DependentUpon>Issue9783.xaml</DependentUpon>
      <SubType>Code</SubType>
    </Compile>
    <Compile Include="$(MSBuildThisFileDirectory)Issue9686.cs" />
    <Compile Include="$(MSBuildThisFileDirectory)Issue9694.cs" />
    <Compile Include="$(MSBuildThisFileDirectory)Issue9771.xaml.cs">
      <SubType>Code</SubType>
      <DependentUpon>Issue9771.xaml</DependentUpon>
    </Compile>
    <Compile Include="$(MSBuildThisFileDirectory)Issue9833.cs" />
    <Compile Include="$(MSBuildThisFileDirectory)Issue9929.cs" />
    <Compile Include="$(MSBuildThisFileDirectory)Issue9525.cs" />
    <Compile Include="$(MSBuildThisFileDirectory)Issue9088.cs" />
    <Compile Include="$(MSBuildThisFileDirectory)RefreshViewTests.cs" />
    <Compile Include="$(MSBuildThisFileDirectory)Issue7338.cs" />
    <Compile Include="$(MSBuildThisFileDirectory)ScrollToGroup.cs" />
    <Compile Include="$(MSBuildThisFileDirectory)NestedCollectionViews.cs" />
    <Compile Include="$(MSBuildThisFileDirectory)Issue7339.cs" />
    <Compile Include="$(MSBuildThisFileDirectory)ShellAppearanceChange.cs" />
    <Compile Include="$(MSBuildThisFileDirectory)Issue10234.cs" />
    <Compile Include="$(MSBuildThisFileDirectory)ShellModal.cs" />
    <Compile Include="$(MSBuildThisFileDirectory)ShellFlyoutBehavior.cs" />
    <Compile Include="$(MSBuildThisFileDirectory)Issue7128.cs" />
    <Compile Include="$(MSBuildThisFileDirectory)ShellItemIsVisible.cs" />
    <Compile Include="$(MSBuildThisFileDirectory)ShellGestures.cs" />
    <Compile Include="$(MSBuildThisFileDirectory)ShellBackButtonBehavior.cs" />
    <Compile Include="$(MSBuildThisFileDirectory)Issue7102.cs" />
    <Compile Include="$(MSBuildThisFileDirectory)ShellInsets.cs" />
    <Compile Include="$(MSBuildThisFileDirectory)CollectionViewGrouping.cs" />
    <Compile Include="$(MSBuildThisFileDirectory)Issue5412.cs" />
    <Compile Include="$(MSBuildThisFileDirectory)Helpers\GarbageCollectionHelper.cs" />
    <Compile Include="$(MSBuildThisFileDirectory)Issue4879.cs" />
    <Compile Include="$(MSBuildThisFileDirectory)Issue5518.cs" />
    <Compile Include="$(MSBuildThisFileDirectory)Issue5555.cs" />
    <Compile Include="$(MSBuildThisFileDirectory)Issue6458.cs" />
    <Compile Include="$(MSBuildThisFileDirectory)Issue6258.cs" />
    <Compile Include="$(MSBuildThisFileDirectory)Issue3150.cs" />
    <Compile Include="$(MSBuildThisFileDirectory)Issue6262.cs" />
    <Compile Include="$(MSBuildThisFileDirectory)Github5623.xaml.cs">
      <DependentUpon>Github5623.xaml</DependentUpon>
      <SubType>Code</SubType>
    </Compile>
    <Compile Include="$(MSBuildThisFileDirectory)Bugzilla59172.cs" />
    <Compile Include="$(MSBuildThisFileDirectory)FlagTestHelpers.cs" />
    <Compile Include="$(MSBuildThisFileDirectory)Issue5886.cs" />
    <Compile Include="$(MSBuildThisFileDirectory)Issue6260.cs" />
    <Compile Include="$(MSBuildThisFileDirectory)Issue5766.cs" />
    <Compile Include="$(MSBuildThisFileDirectory)CollectionViewBoundMultiSelection.cs" />
    <Compile Include="$(MSBuildThisFileDirectory)CollectionViewBoundSingleSelection.cs" />
    <Compile Include="$(MSBuildThisFileDirectory)Issue5765.cs" />
    <Compile Include="$(MSBuildThisFileDirectory)Issue4684.xaml.cs" />
    <Compile Include="$(MSBuildThisFileDirectory)Issue4992.xaml.cs">
      <DependentUpon>Issue4992.xaml</DependentUpon>
      <SubType>Code</SubType>
    </Compile>
    <Compile Include="$(MSBuildThisFileDirectory)Issue4915.xaml.cs">
      <SubType>Code</SubType>
    </Compile>
    <Compile Include="$(MSBuildThisFileDirectory)Issue5131.cs" />
    <Compile Include="$(MSBuildThisFileDirectory)Issue5376.cs" />
    <Compile Include="$(MSBuildThisFileDirectory)Bugzilla60787.xaml.cs">
      <DependentUpon>Bugzilla60787.xaml</DependentUpon>
      <SubType>Code</SubType>
    </Compile>
    <Compile Include="$(MSBuildThisFileDirectory)Issue4919.cs" />
    <Compile Include="$(MSBuildThisFileDirectory)Issue4756.cs" />
    <Compile Include="$(MSBuildThisFileDirectory)Issue5461.cs" />
    <Compile Include="$(MSBuildThisFileDirectory)CollectionViewBindingErrors.xaml.cs">
      <DependentUpon>CollectionViewBindingErrors.xaml</DependentUpon>
      <SubType>Code</SubType>
    </Compile>
    <Compile Include="$(MSBuildThisFileDirectory)Github3847.xaml.cs">
      <DependentUpon>Github3847.xaml</DependentUpon>
      <SubType>Code</SubType>
    </Compile>
    <Compile Include="$(MSBuildThisFileDirectory)Issue2102.cs" />
    <Compile Include="$(MSBuildThisFileDirectory)Issue1588.xaml.cs">
      <DependentUpon>Issue1588.xaml</DependentUpon>
      <SubType>Code</SubType>
    </Compile>
    <Compile Include="$(MSBuildThisFileDirectory)Issue4961.cs" />
    <Compile Include="$(MSBuildThisFileDirectory)Issue4629.cs" />
    <Compile Include="$(MSBuildThisFileDirectory)Issue4384.cs" />
    <Compile Include="$(MSBuildThisFileDirectory)Issue4782.cs" />
    <Compile Include="$(MSBuildThisFileDirectory)Issue4484.cs" />
    <Compile Include="$(MSBuildThisFileDirectory)Issue3509.cs" />
    <Compile Include="$(MSBuildThisFileDirectory)Issue4597.cs" />
    <Compile Include="$(MSBuildThisFileDirectory)A11yTabIndex.xaml.cs">
      <DependentUpon>A11yTabIndex.xaml</DependentUpon>
      <SubType>Code</SubType>
    </Compile>
    <Compile Include="$(MSBuildThisFileDirectory)Github3856.cs" />
    <Compile Include="$(MSBuildThisFileDirectory)Issue1937.cs" />
    <Compile Include="$(MSBuildThisFileDirectory)Issue3555.cs" />
    <Compile Include="$(MSBuildThisFileDirectory)Issue3843.cs" />
    <Compile Include="$(MSBuildThisFileDirectory)Issue4053.cs" />
    <Compile Include="$(MSBuildThisFileDirectory)Issue3809.cs" />
    <Compile Include="$(MSBuildThisFileDirectory)Issue2894.cs" />
    <Compile Include="$(MSBuildThisFileDirectory)Issue3306.cs" />
    <Compile Include="$(MSBuildThisFileDirectory)Issue3454.cs" />
    <Compile Include="$(MSBuildThisFileDirectory)Issue3308.cs" />
    <Compile Include="$(MSBuildThisFileDirectory)Issue3788.cs" />
    <Compile Include="$(MSBuildThisFileDirectory)Issue1724.cs" />
    <Compile Include="$(MSBuildThisFileDirectory)Issue3524.cs" />
    <Compile Include="$(MSBuildThisFileDirectory)Issue1678.cs" />
    <Compile Include="$(MSBuildThisFileDirectory)Issue7701.cs" />
    <Compile Include="$(MSBuildThisFileDirectory)Issue2004.cs" />
    <Compile Include="$(MSBuildThisFileDirectory)Issue3333.cs" />
    <Compile Include="$(MSBuildThisFileDirectory)Issue2338.cs" />
    <Compile Include="$(MSBuildThisFileDirectory)Bugzilla60045.xaml.cs">
      <DependentUpon>Bugzilla60045.xaml</DependentUpon>
    </Compile>
    <Compile Include="$(MSBuildThisFileDirectory)Issue6282.xaml.cs">
      <DependentUpon>Issue6282.xaml</DependentUpon>
      <SubType>Code</SubType>
    </Compile>
    <Compile Include="$(MSBuildThisFileDirectory)AddingMultipleItemsListView.cs" />
    <Compile Include="$(MSBuildThisFileDirectory)AndroidStatusBarColor.cs" />
    <Compile Include="$(MSBuildThisFileDirectory)AppBarIconColors.cs" />
    <Compile Include="$(MSBuildThisFileDirectory)Bugzilla21368.cs" />
    <Compile Include="$(MSBuildThisFileDirectory)Bugzilla21501.cs" />
    <Compile Include="$(MSBuildThisFileDirectory)Bugzilla21780.cs" />
    <Compile Include="$(MSBuildThisFileDirectory)Bugzilla22229.xaml.cs">
      <DependentUpon>Bugzilla22229.xaml</DependentUpon>
    </Compile>
    <Compile Include="$(MSBuildThisFileDirectory)Bugzilla22401.cs" />
    <Compile Include="$(MSBuildThisFileDirectory)Bugzilla23942.xaml.cs">
      <DependentUpon>Bugzilla23942.xaml</DependentUpon>
    </Compile>
    <Compile Include="$(MSBuildThisFileDirectory)Bugzilla24769.cs" />
    <Compile Include="$(MSBuildThisFileDirectory)Bugzilla25234.cs" />
    <Compile Include="$(MSBuildThisFileDirectory)Bugzilla25662.cs" />
    <Compile Include="$(MSBuildThisFileDirectory)Bugzilla25943.cs" />
    <Compile Include="$(MSBuildThisFileDirectory)Bugzilla26501.cs" />
    <Compile Include="$(MSBuildThisFileDirectory)Bugzilla26868.cs" />
    <Compile Include="$(MSBuildThisFileDirectory)Bugzilla27378.cs" />
    <Compile Include="$(MSBuildThisFileDirectory)Bugzilla27417.cs" />
    <Compile Include="$(MSBuildThisFileDirectory)Bugzilla27417Xaml.xaml.cs">
      <DependentUpon>Bugzilla27417Xaml.xaml</DependentUpon>
      <SubType>Code</SubType>
    </Compile>
    <Compile Include="$(MSBuildThisFileDirectory)Bugzilla27581.cs" />
    <Compile Include="$(MSBuildThisFileDirectory)Bugzilla28570.cs" />
    <Compile Include="$(MSBuildThisFileDirectory)Bugzilla28796.cs" />
    <Compile Include="$(MSBuildThisFileDirectory)Bugzilla28939.cs" />
    <Compile Include="$(MSBuildThisFileDirectory)Bugzilla28953.cs" />
    <Compile Include="$(MSBuildThisFileDirectory)Bugzilla29107.xaml.cs">
      <DependentUpon>Bugzilla29107.xaml</DependentUpon>
    </Compile>
    <Compile Include="$(MSBuildThisFileDirectory)Bugzilla29110.cs" />
    <Compile Include="$(MSBuildThisFileDirectory)Bugzilla29158.cs" />
    <Compile Include="$(MSBuildThisFileDirectory)Bugzilla29363.cs" />
    <Compile Include="$(MSBuildThisFileDirectory)Bugzilla29229.cs" />
    <Compile Include="$(MSBuildThisFileDirectory)Bugzilla30166.cs" />
    <Compile Include="$(MSBuildThisFileDirectory)Bugzilla31141.cs" />
    <Compile Include="$(MSBuildThisFileDirectory)Bugzilla31145.cs" />
    <Compile Include="$(MSBuildThisFileDirectory)Bugzilla31333.cs" />
    <Compile Include="$(MSBuildThisFileDirectory)Bugzilla31366.cs" />
    <Compile Include="$(MSBuildThisFileDirectory)Issue4653.cs" />
    <Compile Include="$(MSBuildThisFileDirectory)Bugzilla31964.cs" />
    <Compile Include="$(MSBuildThisFileDirectory)Bugzilla32033.cs" />
    <Compile Include="$(MSBuildThisFileDirectory)Bugzilla32034.cs" />
    <Compile Include="$(MSBuildThisFileDirectory)Bugzilla32206.cs" />
    <Compile Include="$(MSBuildThisFileDirectory)Bugzilla32776.cs" />
    <Compile Include="$(MSBuildThisFileDirectory)Bugzilla32842.xaml.cs">
      <DependentUpon>Bugzilla32842.xaml</DependentUpon>
      <SubType>Code</SubType>
    </Compile>
    <Compile Include="$(MSBuildThisFileDirectory)Bugzilla32847.cs" />
    <Compile Include="$(MSBuildThisFileDirectory)Bugzilla32865.cs" />
    <Compile Include="$(MSBuildThisFileDirectory)Bugzilla32956.cs" />
    <Compile Include="$(MSBuildThisFileDirectory)Bugzilla33248.cs" />
    <Compile Include="$(MSBuildThisFileDirectory)Bugzilla33268.cs" />
    <Compile Include="$(MSBuildThisFileDirectory)Bugzilla33612.cs" />
    <Compile Include="$(MSBuildThisFileDirectory)Bugzilla33714.cs" />
    <Compile Include="$(MSBuildThisFileDirectory)Bugzilla33890.cs" />
    <Compile Include="$(MSBuildThisFileDirectory)Bugzilla34072.cs" />
    <Compile Include="$(MSBuildThisFileDirectory)Bugzilla34007.cs" />
    <Compile Include="$(MSBuildThisFileDirectory)Bugzilla35078.cs" />
    <Compile Include="$(MSBuildThisFileDirectory)Bugzilla35127.cs" />
    <Compile Include="$(MSBuildThisFileDirectory)Bugzilla35132.cs" />
    <Compile Include="$(MSBuildThisFileDirectory)Bugzilla35157.cs" />
    <Compile Include="$(MSBuildThisFileDirectory)Bugzilla35294.cs" />
    <Compile Include="$(MSBuildThisFileDirectory)Bugzilla35472.cs" />
    <Compile Include="$(MSBuildThisFileDirectory)Bugzilla35477.cs" />
    <Compile Include="$(MSBuildThisFileDirectory)Bugzilla35490.cs" />
    <Compile Include="$(MSBuildThisFileDirectory)Bugzilla36014.cs" />
    <Compile Include="$(MSBuildThisFileDirectory)Bugzilla36649.cs" />
    <Compile Include="$(MSBuildThisFileDirectory)Bugzilla36559.cs" />
    <Compile Include="$(MSBuildThisFileDirectory)Bugzilla36171.cs" />
    <Compile Include="$(MSBuildThisFileDirectory)Bugzilla36780.cs" />
    <Compile Include="$(MSBuildThisFileDirectory)Bugzilla36651.cs" />
    <Compile Include="$(MSBuildThisFileDirectory)Bugzilla36703.cs" />
    <Compile Include="$(MSBuildThisFileDirectory)Bugzilla36846.cs" />
    <Compile Include="$(MSBuildThisFileDirectory)Bugzilla36955.cs" />
    <Compile Include="$(MSBuildThisFileDirectory)Bugzilla37285.cs" />
    <Compile Include="$(MSBuildThisFileDirectory)Bugzilla37462.cs" />
    <Compile Include="$(MSBuildThisFileDirectory)Bugzilla37841.cs" />
    <Compile Include="$(MSBuildThisFileDirectory)Bugzilla37863.cs" />
    <Compile Include="$(MSBuildThisFileDirectory)Bugzilla37601.cs" />
    <Compile Include="$(MSBuildThisFileDirectory)Bugzilla38105.cs" />
    <Compile Include="$(MSBuildThisFileDirectory)Issue3652.cs" />
    <Compile Include="$(MSBuildThisFileDirectory)Issue4891.cs" />
    <Compile Include="$(MSBuildThisFileDirectory)Bugzilla38723.cs" />
    <Compile Include="$(MSBuildThisFileDirectory)Bugzilla38770.cs" />
    <Compile Include="$(MSBuildThisFileDirectory)Bugzilla38827.xaml.cs">
      <DependentUpon>Bugzilla38827.xaml</DependentUpon>
      <SubType>Code</SubType>
    </Compile>
    <Compile Include="$(MSBuildThisFileDirectory)Bugzilla38989.cs" />
    <Compile Include="$(MSBuildThisFileDirectory)Bugzilla39395.cs" />
    <Compile Include="$(MSBuildThisFileDirectory)Bugzilla39461.cs" />
    <Compile Include="$(MSBuildThisFileDirectory)Bugzilla39483.xaml.cs">
      <DependentUpon>Bugzilla39483.xaml</DependentUpon>
      <SubType>Code</SubType>
    </Compile>
    <Compile Include="$(MSBuildThisFileDirectory)Bugzilla39530.cs" />
    <Compile Include="$(MSBuildThisFileDirectory)Bugzilla39624.cs" />
    <Compile Include="$(MSBuildThisFileDirectory)Bugzilla39463.xaml.cs">
      <DependentUpon>Bugzilla39463.xaml</DependentUpon>
      <SubType>Code</SubType>
    </Compile>
    <Compile Include="$(MSBuildThisFileDirectory)Bugzilla39636.xaml.cs">
      <DependentUpon>Bugzilla39636.xaml</DependentUpon>
      <SubType>Code</SubType>
    </Compile>
    <Compile Include="$(MSBuildThisFileDirectory)Bugzilla39702.cs" />
    <Compile Include="$(MSBuildThisFileDirectory)Bugzilla40005.cs" />
    <Compile Include="$(MSBuildThisFileDirectory)Bugzilla40073.cs" />
    <Compile Include="$(MSBuildThisFileDirectory)Bugzilla40139.cs" />
    <Compile Include="$(MSBuildThisFileDirectory)Bugzilla40173.cs" />
    <Compile Include="$(MSBuildThisFileDirectory)Bugzilla39821.cs" />
    <Compile Include="$(MSBuildThisFileDirectory)Bugzilla40185.cs" />
    <Compile Include="$(MSBuildThisFileDirectory)Bugzilla40251.cs" />
    <Compile Include="$(MSBuildThisFileDirectory)Bugzilla40333.cs" />
    <Compile Include="$(MSBuildThisFileDirectory)Bugzilla31806.cs" />
    <Compile Include="$(MSBuildThisFileDirectory)Bugzilla40408.cs" />
    <Compile Include="$(MSBuildThisFileDirectory)Bugzilla40858.cs" />
    <Compile Include="$(MSBuildThisFileDirectory)Bugzilla40824.cs" />
    <Compile Include="$(MSBuildThisFileDirectory)Bugzilla40911.cs" />
    <Compile Include="$(MSBuildThisFileDirectory)Bugzilla40955.cs" />
    <Compile Include="$(MSBuildThisFileDirectory)Bugzilla41054.cs" />
    <Compile Include="$(MSBuildThisFileDirectory)Bugzilla41078.cs" />
    <Compile Include="$(MSBuildThisFileDirectory)Bugzilla40998.cs" />
    <Compile Include="$(MSBuildThisFileDirectory)Bugzilla41205.cs" />
    <Compile Include="$(MSBuildThisFileDirectory)Bugzilla41415.cs" />
    <Compile Include="$(MSBuildThisFileDirectory)Bugzilla41418.cs" />
    <Compile Include="$(MSBuildThisFileDirectory)Bugzilla41424.cs" />
    <Compile Include="$(MSBuildThisFileDirectory)Bugzilla41778.cs" />
    <Compile Include="$(MSBuildThisFileDirectory)Bugzilla41600.cs" />
    <Compile Include="$(MSBuildThisFileDirectory)Bugzilla41619.cs" />
    <Compile Include="$(MSBuildThisFileDirectory)Bugzilla42000.cs" />
    <Compile Include="$(MSBuildThisFileDirectory)Bugzilla42069.cs" />
    <Compile Include="$(MSBuildThisFileDirectory)Bugzilla42069_Page.xaml.cs">
      <DependentUpon>Bugzilla42069_Page.xaml</DependentUpon>
      <SubType>Code</SubType>
    </Compile>
    <Compile Include="$(MSBuildThisFileDirectory)Bugzilla42074.cs" />
    <Compile Include="$(MSBuildThisFileDirectory)Bugzilla42075.cs" />
    <Compile Include="$(MSBuildThisFileDirectory)Bugzilla42329.cs" />
    <Compile Include="$(MSBuildThisFileDirectory)Bugzilla42364.cs" />
    <Compile Include="$(MSBuildThisFileDirectory)Bugzilla42519.cs" />
    <Compile Include="$(MSBuildThisFileDirectory)Bugzilla32871.cs" />
    <Compile Include="$(MSBuildThisFileDirectory)Bugzilla43313.cs" />
    <Compile Include="$(MSBuildThisFileDirectory)Bugzilla43469.cs" />
    <Compile Include="$(MSBuildThisFileDirectory)Bugzilla43516.cs" />
    <Compile Include="$(MSBuildThisFileDirectory)Bugzilla43519.cs" />
    <Compile Include="$(MSBuildThisFileDirectory)Bugzilla43527.cs" />
    <Compile Include="$(MSBuildThisFileDirectory)Bugzilla44047.cs" />
    <Compile Include="$(MSBuildThisFileDirectory)Bugzilla43941.cs" />
    <Compile Include="$(MSBuildThisFileDirectory)Bugzilla43663.cs" />
    <Compile Include="$(MSBuildThisFileDirectory)Bugzilla43867.cs" />
    <Compile Include="$(MSBuildThisFileDirectory)Bugzilla43735.cs" />
    <Compile Include="$(MSBuildThisFileDirectory)Bugzilla43783.cs" />
    <Compile Include="$(MSBuildThisFileDirectory)Bugzilla44096.cs" />
    <Compile Include="$(MSBuildThisFileDirectory)Bugzilla44176.cs" />
    <Compile Include="$(MSBuildThisFileDirectory)Bugzilla44453.cs" />
    <Compile Include="$(MSBuildThisFileDirectory)Bugzilla45215.cs" />
    <Compile Include="$(MSBuildThisFileDirectory)Bugzilla44500.cs" />
    <Compile Include="$(MSBuildThisFileDirectory)Bugzilla45722.cs" />
    <Compile Include="$(MSBuildThisFileDirectory)Bugzilla45722Xaml0.xaml.cs">
      <DependentUpon>Bugzilla45722Xaml0.xaml</DependentUpon>
      <SubType>Code</SubType>
    </Compile>
    <Compile Include="$(MSBuildThisFileDirectory)Bugzilla46363.cs" />
    <Compile Include="$(MSBuildThisFileDirectory)Bugzilla46363_2.cs" />
    <Compile Include="$(MSBuildThisFileDirectory)Bugzilla47548.cs" />
    <Compile Include="$(MSBuildThisFileDirectory)Bugzilla50787.cs" />
    <Compile Include="$(MSBuildThisFileDirectory)Bugzilla52299.cs" />
    <Compile Include="$(MSBuildThisFileDirectory)Bugzilla52419.cs" />
    <Compile Include="$(MSBuildThisFileDirectory)Bugzilla49304.cs" />
    <Compile Include="$(MSBuildThisFileDirectory)Bugzilla53834.cs" />
    <Compile Include="$(MSBuildThisFileDirectory)Bugzilla51536.cs" />
    <Compile Include="$(MSBuildThisFileDirectory)Bugzilla44940.cs" />
    <Compile Include="$(MSBuildThisFileDirectory)Bugzilla44944.cs" />
    <Compile Include="$(MSBuildThisFileDirectory)Bugzilla44166.cs" />
    <Compile Include="$(MSBuildThisFileDirectory)Bugzilla44461.cs" />
    <Compile Include="$(MSBuildThisFileDirectory)Bugzilla44584.cs" />
    <Compile Include="$(MSBuildThisFileDirectory)Bugzilla42832.cs" />
    <Compile Include="$(MSBuildThisFileDirectory)Bugzilla44044.cs" />
    <Compile Include="$(MSBuildThisFileDirectory)Bugzilla44338.cs" />
    <Compile Include="$(MSBuildThisFileDirectory)Bugzilla44980.cs" />
    <Compile Include="$(MSBuildThisFileDirectory)Bugzilla45067.cs" />
    <Compile Include="$(MSBuildThisFileDirectory)Bugzilla45723.cs" />
    <Compile Include="$(MSBuildThisFileDirectory)Bugzilla45027.cs" />
    <Compile Include="$(MSBuildThisFileDirectory)Bugzilla45330.cs" />
    <Compile Include="$(MSBuildThisFileDirectory)Bugzilla44955.cs" />
    <Compile Include="$(MSBuildThisFileDirectory)Bugzilla45277.cs" />
    <Compile Include="$(MSBuildThisFileDirectory)Bugzilla45743.cs" />
    <Compile Include="$(MSBuildThisFileDirectory)Bugzilla46458.cs" />
    <Compile Include="$(MSBuildThisFileDirectory)Bugzilla46494.cs" />
    <Compile Include="$(MSBuildThisFileDirectory)Bugzilla44476.cs" />
    <Compile Include="$(MSBuildThisFileDirectory)Bugzilla46630.cs" />
    <Compile Include="$(MSBuildThisFileDirectory)Bugzilla47923.cs" />
    <Compile Include="$(MSBuildThisFileDirectory)Bugzilla48236.cs" />
    <Compile Include="$(MSBuildThisFileDirectory)Bugzilla47971.cs" />
    <Compile Include="$(MSBuildThisFileDirectory)Bugzilla52318.cs" />
    <Compile Include="$(MSBuildThisFileDirectory)Bugzilla37290.cs" />
    <Compile Include="$(MSBuildThisFileDirectory)Bugzilla51553.cs" />
    <Compile Include="$(MSBuildThisFileDirectory)Bugzilla51802.cs" />
    <Compile Include="$(MSBuildThisFileDirectory)Bugzilla51236.cs" />
    <Compile Include="$(MSBuildThisFileDirectory)Bugzilla51238.cs" />
    <Compile Include="$(MSBuildThisFileDirectory)Bugzilla51642.xaml.cs">
      <DependentUpon>Bugzilla51642.xaml</DependentUpon>
      <SubType>Code</SubType>
    </Compile>
    <Compile Include="$(MSBuildThisFileDirectory)Bugzilla53445.cs" />
    <Compile Include="$(MSBuildThisFileDirectory)Bugzilla55714.cs" />
    <Compile Include="$(MSBuildThisFileDirectory)Bugzilla54649.cs" />
    <Compile Include="$(MSBuildThisFileDirectory)Bugzilla56609.cs" />
    <Compile Include="$(MSBuildThisFileDirectory)Bugzilla55674.cs" />
    <Compile Include="$(MSBuildThisFileDirectory)Bugzilla55912.cs" />
    <Compile Include="$(MSBuildThisFileDirectory)Bugzilla57317.cs" />
    <Compile Include="$(MSBuildThisFileDirectory)Bugzilla57114.cs" />
    <Compile Include="$(MSBuildThisFileDirectory)Bugzilla57515.cs" />
    <Compile Include="$(MSBuildThisFileDirectory)Bugzilla57674.cs" />
    <Compile Include="$(MSBuildThisFileDirectory)Bugzilla57758.cs" />
    <Compile Include="$(MSBuildThisFileDirectory)Bugzilla57910.cs" />
    <Compile Include="$(MSBuildThisFileDirectory)Bugzilla58406.cs" />
    <Compile Include="$(MSBuildThisFileDirectory)Bugzilla58833.cs" />
    <Compile Include="$(MSBuildThisFileDirectory)Bugzilla51427.cs" />
    <Compile Include="$(MSBuildThisFileDirectory)Bugzilla59248.cs" />
    <Compile Include="$(MSBuildThisFileDirectory)Bugzilla59457.cs" />
    <Compile Include="$(MSBuildThisFileDirectory)Bugzilla59580.cs" />
    <Compile Include="$(MSBuildThisFileDirectory)Issue1469.cs" />
    <Compile Include="$(MSBuildThisFileDirectory)Effects\AttachedStateEffect.cs" />
    <Compile Include="$(MSBuildThisFileDirectory)Effects\AttachedStateEffectLabel.cs" />
    <Compile Include="$(MSBuildThisFileDirectory)Effects\AttachedStateEffectList.cs" />
    <Compile Include="$(MSBuildThisFileDirectory)GitHub1648.cs" />
    <Compile Include="$(MSBuildThisFileDirectory)GitHub1702.cs" />
    <Compile Include="$(MSBuildThisFileDirectory)GitHub2642.cs" />
    <Compile Include="$(MSBuildThisFileDirectory)GitHub1700.cs" />
    <Compile Include="$(MSBuildThisFileDirectory)GitHub2598.cs" />
    <Compile Include="$(MSBuildThisFileDirectory)Issue1483.cs" />
    <Compile Include="$(MSBuildThisFileDirectory)Issue1556.cs" />
    <Compile Include="$(MSBuildThisFileDirectory)Issue1799.cs" />
    <Compile Include="$(MSBuildThisFileDirectory)Issue1931.cs" />
    <Compile Include="$(MSBuildThisFileDirectory)Issue1399.cs" />
    <Compile Include="$(MSBuildThisFileDirectory)Issue2187.cs" />
    <Compile Include="$(MSBuildThisFileDirectory)Issue3001.cs" />
    <Compile Include="$(MSBuildThisFileDirectory)Issue3271.cs" />
    <Compile Include="$(MSBuildThisFileDirectory)Issue3390.cs" />
    <Compile Include="$(MSBuildThisFileDirectory)Issue3000.cs" />
    <Compile Include="$(MSBuildThisFileDirectory)Issue3273.cs" />
    <Compile Include="$(MSBuildThisFileDirectory)Issue3053.cs" />
    <Compile Include="$(MSBuildThisFileDirectory)Issue2617.cs" />
    <Compile Include="$(MSBuildThisFileDirectory)Issue3139.cs" />
    <Compile Include="$(MSBuildThisFileDirectory)Issue3087.cs" />
    <Compile Include="$(MSBuildThisFileDirectory)Issue1760_1.cs" />
    <Compile Include="$(MSBuildThisFileDirectory)Issue1332.cs" />
    <Compile Include="$(MSBuildThisFileDirectory)Issue5184.cs" />
    <Compile Include="$(MSBuildThisFileDirectory)Issue3089.cs" />
    <Compile Include="$(MSBuildThisFileDirectory)Issue1342.cs" />
    <Compile Include="$(MSBuildThisFileDirectory)Issue2482.cs" />
    <Compile Include="$(MSBuildThisFileDirectory)Issue2680ScrollView.cs" />
    <Compile Include="$(MSBuildThisFileDirectory)Issue2767.cs" />
    <Compile Include="$(MSBuildThisFileDirectory)Issue2499.cs" />
    <Compile Include="$(MSBuildThisFileDirectory)GitHub1878.cs" />
    <Compile Include="$(MSBuildThisFileDirectory)Helpers\ISampleNativeControl.cs" />
    <Compile Include="$(MSBuildThisFileDirectory)Helpers\UITestHelper.cs" />
    <Compile Include="$(MSBuildThisFileDirectory)Helpers\ViewHelper.cs" />
    <Compile Include="$(MSBuildThisFileDirectory)Issue1544.cs" />
    <Compile Include="$(MSBuildThisFileDirectory)Issue1677.cs" />
    <Compile Include="$(MSBuildThisFileDirectory)Issue1704.cs" />
    <Compile Include="$(MSBuildThisFileDirectory)Issue1801.cs" />
    <Compile Include="$(MSBuildThisFileDirectory)Issue1734.cs" />
    <Compile Include="$(MSBuildThisFileDirectory)Issue1683.cs" />
    <Compile Include="$(MSBuildThisFileDirectory)Issue1705_2.cs" />
    <Compile Include="$(MSBuildThisFileDirectory)Issue1396.cs" />
    <Compile Include="$(MSBuildThisFileDirectory)Issue1415.cs" />
    <Compile Include="$(MSBuildThisFileDirectory)Issue2829.cs" />
    <Compile Include="$(MSBuildThisFileDirectory)Issue2653.cs" />
    <Compile Include="$(MSBuildThisFileDirectory)Issue1942.cs" />
    <Compile Include="$(MSBuildThisFileDirectory)Issue2763.cs" />
    <Compile Include="$(MSBuildThisFileDirectory)Issue2247.cs" />
    <Compile Include="$(MSBuildThisFileDirectory)GroupListViewHeaderIndexOutOfRange.cs" />
    <Compile Include="$(MSBuildThisFileDirectory)Issue1760.cs" />
    <Compile Include="$(MSBuildThisFileDirectory)Issue1975.cs" />
    <Compile Include="$(MSBuildThisFileDirectory)Issue1601.cs" />
    <Compile Include="$(MSBuildThisFileDirectory)Issue1717.cs" />
    <Compile Include="$(MSBuildThisFileDirectory)Bugzilla60001.cs" />
    <Compile Include="$(MSBuildThisFileDirectory)Issue1355.cs" />
    <Compile Include="$(MSBuildThisFileDirectory)Bugzilla60056.cs" />
    <Compile Include="$(MSBuildThisFileDirectory)Bugzilla60122.cs" />
    <Compile Include="$(MSBuildThisFileDirectory)Bugzilla59863_0.cs" />
    <Compile Include="$(MSBuildThisFileDirectory)Bugzilla59863_1.cs" />
    <Compile Include="$(MSBuildThisFileDirectory)Bugzilla59863_2.cs" />
    <Compile Include="$(MSBuildThisFileDirectory)Bugzilla60563.cs" />
    <Compile Include="$(MSBuildThisFileDirectory)Bugzilla60774.cs" />
    <Compile Include="$(MSBuildThisFileDirectory)Bugzilla60774_1.cs" />
    <Compile Include="$(MSBuildThisFileDirectory)Bugzilla60774_2.cs" />
    <Compile Include="$(MSBuildThisFileDirectory)ButtonBackgroundColorTest.cs" />
    <Compile Include="$(MSBuildThisFileDirectory)CarouselAsync.cs" />
    <Compile Include="$(MSBuildThisFileDirectory)Bugzilla34561.cs" />
    <Compile Include="$(MSBuildThisFileDirectory)Bugzilla34727.cs" />
    <Compile Include="$(MSBuildThisFileDirectory)ComplexListView.cs" />
    <Compile Include="$(MSBuildThisFileDirectory)CustomImageRendererErrorHandling.cs" />
    <Compile Include="$(MSBuildThisFileDirectory)DefaultColorToggleTest.cs" />
    <Compile Include="$(MSBuildThisFileDirectory)Bugzilla38416.xaml.cs">
      <DependentUpon>Bugzilla38416.xaml</DependentUpon>
    </Compile>
    <Compile Include="$(MSBuildThisFileDirectory)Effects.cs" />
    <Compile Include="$(MSBuildThisFileDirectory)GestureBubblingTests.cs" />
    <Compile Include="$(MSBuildThisFileDirectory)Github1461.cs" />
    <Compile Include="$(MSBuildThisFileDirectory)CascadeInputTransparent.cs" />
    <Compile Include="$(MSBuildThisFileDirectory)GitHub1331.xaml.cs">
      <DependentUpon>GitHub1331.xaml</DependentUpon>
    </Compile>
    <Compile Include="$(MSBuildThisFileDirectory)Issue1691_2.cs" />
    <Compile Include="$(MSBuildThisFileDirectory)Github1625.cs" />
    <Compile Include="$(MSBuildThisFileDirectory)InputTransparentTests.cs" />
    <Compile Include="$(MSBuildThisFileDirectory)Issue1614.cs" />
    <Compile Include="$(MSBuildThisFileDirectory)IsInvokeRequiredRaceCondition.cs" />
    <Compile Include="$(MSBuildThisFileDirectory)IsPasswordToggleTest.cs" />
    <Compile Include="$(MSBuildThisFileDirectory)Issue1023.cs" />
    <Compile Include="$(MSBuildThisFileDirectory)Issue1024.cs" />
    <Compile Include="$(MSBuildThisFileDirectory)Issue1025.cs" />
    <Compile Include="$(MSBuildThisFileDirectory)Issue1026.cs" />
    <Compile Include="$(MSBuildThisFileDirectory)Issue1347.cs" />
    <Compile Include="$(MSBuildThisFileDirectory)Issue1356.cs" />
    <Compile Include="$(MSBuildThisFileDirectory)Issue1439.cs" />
    <Compile Include="$(MSBuildThisFileDirectory)Issue1660.cs" />
    <Compile Include="$(MSBuildThisFileDirectory)Issue1691.cs" />
    <Compile Include="$(MSBuildThisFileDirectory)Issue1665.cs" />
    <Compile Include="$(MSBuildThisFileDirectory)Issue1707.cs" />
    <Compile Include="$(MSBuildThisFileDirectory)Issue1864.cs" />
    <Compile Include="$(MSBuildThisFileDirectory)Issue2104.cs" />
    <Compile Include="$(MSBuildThisFileDirectory)Issue1908.cs" />
    <Compile Include="$(MSBuildThisFileDirectory)Issue1672.cs" />
    <Compile Include="$(MSBuildThisFileDirectory)Issue2394.cs" />
    <Compile Include="$(MSBuildThisFileDirectory)Issue2595.cs" />
    <Compile Include="$(MSBuildThisFileDirectory)Issue2625.xaml.cs">
      <DependentUpon>Issue2625.xaml</DependentUpon>
      <SubType>Code</SubType>
    </Compile>
    <Compile Include="$(MSBuildThisFileDirectory)Issue2681.cs" />
    <Compile Include="$(MSBuildThisFileDirectory)Issue2858.xaml.cs">
      <DependentUpon>Issue2858.xaml</DependentUpon>
      <SubType>Code</SubType>
    </Compile>
    <Compile Include="$(MSBuildThisFileDirectory)Issue2929.cs" />
    <Compile Include="$(MSBuildThisFileDirectory)Issue2983.cs" />
    <Compile Include="$(MSBuildThisFileDirectory)Issue2963.cs" />
    <Compile Include="$(MSBuildThisFileDirectory)Issue2981.cs" />
    <Compile Include="$(MSBuildThisFileDirectory)Issue2964.cs" />
    <Compile Include="$(MSBuildThisFileDirectory)Bugzilla29017.cs" />
    <Compile Include="$(MSBuildThisFileDirectory)Issue2927.cs" />
    <Compile Include="$(MSBuildThisFileDirectory)IsShowingUserIssue.cs" />
    <Compile Include="$(MSBuildThisFileDirectory)Bugzilla25979.cs" />
    <Compile Include="$(MSBuildThisFileDirectory)Bugzilla30317.cs" />
    <Compile Include="$(MSBuildThisFileDirectory)Bugzilla29128.cs" />
    <Compile Include="$(MSBuildThisFileDirectory)Bugzilla31029.cs" />
    <Compile Include="$(MSBuildThisFileDirectory)Bugzilla24574.cs" />
    <Compile Include="$(MSBuildThisFileDirectory)Bugzilla26233.cs" />
    <Compile Include="$(MSBuildThisFileDirectory)Bugzilla27642.cs" />
    <Compile Include="$(MSBuildThisFileDirectory)Bugzilla36393.cs" />
    <Compile Include="$(MSBuildThisFileDirectory)Bugzilla33870.cs" />
    <Compile Include="$(MSBuildThisFileDirectory)Bugzilla32462.cs" />
    <Compile Include="$(MSBuildThisFileDirectory)Bugzilla36681.cs" />
    <Compile Include="$(MSBuildThisFileDirectory)Bugzilla36479.cs" />
    <Compile Include="$(MSBuildThisFileDirectory)Issue3008.cs" />
    <Compile Include="$(MSBuildThisFileDirectory)Issue3019.cs" />
    <Compile Include="$(MSBuildThisFileDirectory)Issue2993.cs" />
    <Compile Include="$(MSBuildThisFileDirectory)Issue3507.cs" />
    <Compile Include="$(MSBuildThisFileDirectory)Issue3367.cs" />
    <Compile Include="$(MSBuildThisFileDirectory)Issue3398.cs" />
    <Compile Include="$(MSBuildThisFileDirectory)Issue3558.cs" />
    <Compile Include="$(MSBuildThisFileDirectory)Issue3541.cs" />
    <Compile Include="$(MSBuildThisFileDirectory)Issue3840.cs" />
    <Compile Include="$(MSBuildThisFileDirectory)Issue4561.cs" />
    <Compile Include="$(MSBuildThisFileDirectory)Issue3913.cs" />
    <Compile Include="$(MSBuildThisFileDirectory)Issue3979.xaml.cs">
      <DependentUpon>Issue3979.xaml</DependentUpon>
      <SubType>Code</SubType>
    </Compile>
    <Compile Include="$(MSBuildThisFileDirectory)Issue7167.xaml.cs">
      <DependentUpon>Issue7167.xaml</DependentUpon>
      <SubType>Code</SubType>
    </Compile>
    <Compile Include="$(MSBuildThisFileDirectory)Issue4194.xaml.cs">
      <DependentUpon>Issue4194.xaml</DependentUpon>
      <SubType>Code</SubType>
    </Compile>
    <Compile Include="$(MSBuildThisFileDirectory)Issue4136.cs" />
    <Compile Include="$(MSBuildThisFileDirectory)Issue4262.cs" />
    <Compile Include="$(MSBuildThisFileDirectory)Issue4360.xaml.cs">
      <DependentUpon>Issue4360.xaml</DependentUpon>
      <SubType>Code</SubType>
    </Compile>
    <Compile Include="$(MSBuildThisFileDirectory)Issue4600.cs" />
    <Compile Include="$(MSBuildThisFileDirectory)Issue4973.cs" />
    <Compile Include="$(MSBuildThisFileDirectory)Issue5252.cs" />
    <Compile Include="$(MSBuildThisFileDirectory)Issue5057.xaml.cs">
      <DependentUpon>Issue5057.xaml</DependentUpon>
      <SubType>Code</SubType>
    </Compile>
    <Compile Include="$(MSBuildThisFileDirectory)Issue5003.xaml.cs">
      <DependentUpon>Issue5003.xaml</DependentUpon>
      <SubType>Code</SubType>
    </Compile>
    <Compile Include="$(MSBuildThisFileDirectory)Issue5801.xaml.cs">
      <DependentUpon>Issue5801.xaml</DependentUpon>
      <SubType>Code</SubType>
    </Compile>
    <Compile Include="$(MSBuildThisFileDirectory)Issue5695.cs" />
    <Compile Include="$(MSBuildThisFileDirectory)Issue5535.cs" />
    <Compile Include="$(MSBuildThisFileDirectory)Issue5949.cs" />
    <Compile Include="$(MSBuildThisFileDirectory)Issue5949_1.xaml.cs">
      <DependentUpon>Issue5949_1.xaml</DependentUpon>
      <SubType>Code</SubType>
    </Compile>
    <Compile Include="$(MSBuildThisFileDirectory)Issue5949_2.xaml.cs">
      <DependentUpon>Issue5949_2.xaml</DependentUpon>
      <SubType>Code</SubType>
    </Compile>
    <Compile Include="$(MSBuildThisFileDirectory)Issue5793.cs" />
    <Compile Include="$(MSBuildThisFileDirectory)Issue6957.cs" />
    <Compile Include="$(MSBuildThisFileDirectory)Issue6130.xaml.cs">
      <SubType>Code</SubType>
    </Compile>
    <Compile Include="$(MSBuildThisFileDirectory)Issue5268.xaml.cs">
      <DependentUpon>Issue5268.xaml</DependentUpon>
      <SubType>Code</SubType>
    </Compile>
    <Compile Include="$(MSBuildThisFileDirectory)Issue6713.cs" />
    <Compile Include="$(MSBuildThisFileDirectory)Issue6705.cs" />
    <Compile Include="$(MSBuildThisFileDirectory)LegacyComponents\NonAppCompatSwitch.cs" />
    <Compile Include="$(MSBuildThisFileDirectory)MapsModalCrash.cs" />
    <Compile Include="$(MSBuildThisFileDirectory)ModalActivityIndicatorTest.cs" />
    <Compile Include="$(MSBuildThisFileDirectory)Bugzilla37625.cs" />
    <Compile Include="$(MSBuildThisFileDirectory)Bugzilla38658.cs" />
    <Compile Include="$(MSBuildThisFileDirectory)DataTemplateGridImageTest.cs" />
    <Compile Include="$(MSBuildThisFileDirectory)Bugzilla39331.cs" />
    <Compile Include="$(MSBuildThisFileDirectory)Bugzilla36788.cs" />
    <Compile Include="$(MSBuildThisFileDirectory)Bugzilla38978.cs" />
    <Compile Include="$(MSBuildThisFileDirectory)Bugzilla38112.cs" />
    <Compile Include="$(MSBuildThisFileDirectory)Bugzilla39668.cs" />
    <Compile Include="$(MSBuildThisFileDirectory)Bugzilla21177.cs" />
    <Compile Include="$(MSBuildThisFileDirectory)Bugzilla39829.cs" />
    <Compile Include="$(MSBuildThisFileDirectory)Bugzilla39458.cs" />
    <Compile Include="$(MSBuildThisFileDirectory)Bugzilla39853.cs" />
    <Compile Include="$(MSBuildThisFileDirectory)MultipleClipToBounds.cs" />
    <Compile Include="$(MSBuildThisFileDirectory)Issue6994.cs" />
    <Compile Include="$(MSBuildThisFileDirectory)Issue7371.cs" />
    <Compile Include="$(MSBuildThisFileDirectory)Issue6698View2.xaml.cs">
      <DependentUpon>Issue6698View2.xaml</DependentUpon>
      <SubType>Code</SubType>
    </Compile>
    <Compile Include="$(MSBuildThisFileDirectory)ShellStoreTests.cs" />
    <Compile Include="$(MSBuildThisFileDirectory)ViewModel.cs" />
    <Compile Include="$(MSBuildThisFileDirectory)Issue8145.cs" />
    <Compile Include="$(MSBuildThisFileDirectory)Issue10222.cs" />
    <Compile Include="$(MSBuildThisFileDirectory)Issue4714.cs" />
    <Compile Include="$(MSBuildThisFileDirectory)Issue9827.xaml.cs">
      <SubType>Code</SubType>
      <DependentUpon>Issue9827.xaml</DependentUpon>
    </Compile>
    <Compile Include="$(MSBuildThisFileDirectory)Issue10699.cs" />
    <Compile Include="$(MSBuildThisFileDirectory)Issue11185.cs" />
    <Compile Include="$(MSBuildThisFileDirectory)Issue10307.cs" />
    <Compile Include="$(MSBuildThisFileDirectory)_TemplateMarkup.xaml.cs">
      <DependentUpon>_TemplateMarkup.xaml</DependentUpon>
      <SubType>Code</SubType>
    </Compile>
    <Compile Include="$(MSBuildThisFileDirectory)PerformanceGallery\PerformanceDataManager.cs" />
    <Compile Include="$(MSBuildThisFileDirectory)PerformanceGallery\PerformanceGallery.cs" />
    <Compile Include="$(MSBuildThisFileDirectory)PerformanceGallery\PerformanceScenario.cs" />
    <Compile Include="$(MSBuildThisFileDirectory)PerformanceGallery\PerformanceTracker.cs" />
    <Compile Include="$(MSBuildThisFileDirectory)PerformanceGallery\PerformanceTrackerTemplate.cs" />
    <Compile Include="$(MSBuildThisFileDirectory)PerformanceGallery\PerformanceTrackerWatcher.cs" />
    <Compile Include="$(MSBuildThisFileDirectory)PerformanceGallery\PerformanceViewModel.cs" />
    <Compile Include="$(MSBuildThisFileDirectory)PerformanceGallery\Scenarios\SearchBarScenarios.cs" />
    <Compile Include="$(MSBuildThisFileDirectory)PerformanceGallery\Scenarios\SliderScenarios.cs" />
    <Compile Include="$(MSBuildThisFileDirectory)PerformanceGallery\Scenarios\StepperScenarios.cs" />
    <Compile Include="$(MSBuildThisFileDirectory)PerformanceGallery\Scenarios\TableViewScenarios.cs" />
    <Compile Include="$(MSBuildThisFileDirectory)PerformanceGallery\Scenarios\TimePickerScenarios.cs" />
    <Compile Include="$(MSBuildThisFileDirectory)PerformanceGallery\Scenarios\WebViewScenarios.cs" />
    <Compile Include="$(MSBuildThisFileDirectory)PerformanceGallery\Scenarios\ProgressBarScenarios.cs" />
    <Compile Include="$(MSBuildThisFileDirectory)PerformanceGallery\Scenarios\PickerScenarios.cs" />
    <Compile Include="$(MSBuildThisFileDirectory)PerformanceGallery\Scenarios\MapScenarios.cs" />
    <Compile Include="$(MSBuildThisFileDirectory)PerformanceGallery\Scenarios\EntryScenarios.cs" />
    <Compile Include="$(MSBuildThisFileDirectory)PerformanceGallery\Scenarios\EditorScenarios.cs" />
    <Compile Include="$(MSBuildThisFileDirectory)PerformanceGallery\Scenarios\ActivityIndicatorScenarios.cs" />
    <Compile Include="$(MSBuildThisFileDirectory)PerformanceGallery\Scenarios\LabelScenarios.cs" />
    <Compile Include="$(MSBuildThisFileDirectory)PerformanceGallery\Scenarios\BoxViewScenarios.cs" />
    <Compile Include="$(MSBuildThisFileDirectory)PerformanceGallery\Scenarios\SwitchScenarios.cs" />
    <Compile Include="$(MSBuildThisFileDirectory)PerformanceGallery\Scenarios\DatePickerScenarios.cs" />
    <Compile Include="$(MSBuildThisFileDirectory)PerformanceGallery\Scenarios\ButtonScenarios.cs" />
    <Compile Include="$(MSBuildThisFileDirectory)PerformanceGallery\Scenarios\ImageScenarios.cs" />
    <Compile Include="$(MSBuildThisFileDirectory)PerformanceGallery\Scenarios\ListViewScenarios.cs" />
    <Compile Include="$(MSBuildThisFileDirectory)Bugzilla53179_2.cs" />
    <Compile Include="$(MSBuildThisFileDirectory)ScrollViewIsEnabled.cs" />
    <Compile Include="$(MSBuildThisFileDirectory)PlatformSpecifics_iOSTranslucentNavBarX.xaml.cs">
      <DependentUpon>PlatformSpecifics_iOSTranslucentNavBarX.xaml</DependentUpon>
      <SubType>Code</SubType>
    </Compile>
    <Compile Include="$(MSBuildThisFileDirectory)Bugzilla53179_1.cs" />
    <Compile Include="$(MSBuildThisFileDirectory)RestartAppTest.cs" />
    <Compile Include="$(MSBuildThisFileDirectory)BottomTabbedPageTests.cs" />
    <Compile Include="$(MSBuildThisFileDirectory)TestPages\QuickCollectNavigationPage.cs" />
    <Compile Include="$(MSBuildThisFileDirectory)TestPages\ScreenshotConditionalApp.cs" />
    <Compile Include="$(MSBuildThisFileDirectory)Bugzilla41842.cs" />
    <Compile Include="$(MSBuildThisFileDirectory)Bugzilla42277.cs" />
    <Compile Include="$(MSBuildThisFileDirectory)Bugzilla51173.cs" />
    <Compile Include="$(MSBuildThisFileDirectory)Bugzilla33561.cs" />
    <Compile Include="$(MSBuildThisFileDirectory)Bugzilla43214.cs" />
    <Compile Include="$(MSBuildThisFileDirectory)Bugzilla42602.cs" />
    <Compile Include="$(MSBuildThisFileDirectory)Bugzilla43161.cs" />
    <Compile Include="$(MSBuildThisFileDirectory)Bugzilla39768.cs" />
    <Compile Include="$(MSBuildThisFileDirectory)Bugzilla41271.cs" />
    <Compile Include="$(MSBuildThisFileDirectory)Bugzilla40722.cs" />
    <Compile Include="$(MSBuildThisFileDirectory)Bugzilla41153.cs" />
    <Compile Include="$(MSBuildThisFileDirectory)Bugzilla44129.cs" />
    <Compile Include="$(MSBuildThisFileDirectory)Bugzilla44525.cs" />
    <Compile Include="$(MSBuildThisFileDirectory)Bugzilla28650.cs" />
    <Compile Include="$(MSBuildThisFileDirectory)Bugzilla37431.cs" />
    <Compile Include="$(MSBuildThisFileDirectory)Bugzilla44777.cs" />
    <Compile Include="$(MSBuildThisFileDirectory)Bugzilla42599.cs" />
    <Compile Include="$(MSBuildThisFileDirectory)Bugzilla51503.cs" />
    <Compile Include="$(MSBuildThisFileDirectory)Bugzilla51505.cs" />
    <Compile Include="$(MSBuildThisFileDirectory)Bugzilla52533.cs" />
    <Compile Include="$(MSBuildThisFileDirectory)Bugzilla53362.cs" />
    <Compile Include="$(MSBuildThisFileDirectory)Bugzilla45874.cs" />
    <Compile Include="$(MSBuildThisFileDirectory)TransparentOverlayTests.cs" />
    <Compile Include="$(MSBuildThisFileDirectory)Unreported1.cs" />
    <Compile Include="$(MSBuildThisFileDirectory)Bugzilla53909.cs" />
    <Compile Include="$(MSBuildThisFileDirectory)ListViewNRE.cs" />
    <Compile Include="$(MSBuildThisFileDirectory)Bugzilla55745.cs" />
    <Compile Include="$(MSBuildThisFileDirectory)AndroidHelpText.cs" />
    <Compile Include="$(MSBuildThisFileDirectory)Bugzilla32830.cs" />
    <Compile Include="$(MSBuildThisFileDirectory)Bugzilla55365.cs" />
    <Compile Include="$(MSBuildThisFileDirectory)Bugzilla39802.cs" />
    <Compile Include="$(MSBuildThisFileDirectory)Bugzilla53179.cs" />
    <Compile Include="$(MSBuildThisFileDirectory)Bugzilla54036.cs" />
    <Compile Include="$(MSBuildThisFileDirectory)Bugzilla56896.cs" />
    <Compile Include="$(MSBuildThisFileDirectory)Bugzilla40161.cs" />
    <Compile Include="$(MSBuildThisFileDirectory)Bugzilla44886.cs" />
    <Compile Include="$(MSBuildThisFileDirectory)Bugzilla57749.cs" />
    <Compile Include="$(MSBuildThisFileDirectory)Bugzilla45125.cs" />
    <Compile Include="$(MSBuildThisFileDirectory)ScrollViewObjectDisposed.cs" />
    <Compile Include="$(MSBuildThisFileDirectory)Bugzilla58645.cs" />
    <Compile Include="$(MSBuildThisFileDirectory)Bugzilla27731.cs" />
    <Compile Include="$(MSBuildThisFileDirectory)Bugzilla59097.cs" />
    <Compile Include="$(MSBuildThisFileDirectory)Bugzilla58875.cs" />
    <Compile Include="$(MSBuildThisFileDirectory)Bugzilla45702.cs" />
    <Compile Include="$(MSBuildThisFileDirectory)Bugzilla59718.cs" />
    <Compile Include="$(MSBuildThisFileDirectory)Bugzilla59896.cs" />
    <Compile Include="$(MSBuildThisFileDirectory)Bugzilla56771.cs" />
    <Compile Include="$(MSBuildThisFileDirectory)Bugzilla60382.cs" />
    <Compile Include="$(MSBuildThisFileDirectory)Bugzilla60524.cs" />
    <Compile Include="$(MSBuildThisFileDirectory)Bugzilla59925.cs" />
    <Compile Include="$(MSBuildThisFileDirectory)Bugzilla60691.cs" />
    <Compile Include="$(MSBuildThisFileDirectory)Issue1326.cs" />
    <Compile Include="$(MSBuildThisFileDirectory)Issue1436.cs" />
    <Compile Include="$(MSBuildThisFileDirectory)GitHub1567.cs" />
    <Compile Include="$(MSBuildThisFileDirectory)Issue1909.cs" />
    <Compile Include="$(MSBuildThisFileDirectory)Bugzilla60699.cs" />
    <Compile Include="$(MSBuildThisFileDirectory)Issue2035.cs" />
    <Compile Include="$(MSBuildThisFileDirectory)Issue2299.cs" />
    <Compile Include="$(MSBuildThisFileDirectory)Issue1900.cs" />
    <Compile Include="$(MSBuildThisFileDirectory)Issue6417.cs" />
    <Compile Include="$(MSBuildThisFileDirectory)Issue2837.cs" />
    <Compile Include="$(MSBuildThisFileDirectory)Issue2740.cs" />
    <Compile Include="$(MSBuildThisFileDirectory)Issue1939.cs" />
    <Compile Include="$(MSBuildThisFileDirectory)Issue3385.cs" />
    <Compile Include="$(MSBuildThisFileDirectory)Issue3343.cs" />
    <Compile Include="$(MSBuildThisFileDirectory)Issue2842.cs" />
    <Compile Include="$(MSBuildThisFileDirectory)Issue1666.cs" />
    <Compile Include="$(MSBuildThisFileDirectory)Issue2838.cs" />
    <Compile Include="$(MSBuildThisFileDirectory)Issue3342.cs" />
    <Compile Include="$(MSBuildThisFileDirectory)Issue3415.cs" />
    <Compile Include="$(MSBuildThisFileDirectory)Issue3049.cs" />
    <Compile Include="$(MSBuildThisFileDirectory)Issue5030.cs" />
    <Compile Include="$(MSBuildThisFileDirectory)ViewClipBoundsShouldUpdate.cs" />
    <Compile Include="$(MSBuildThisFileDirectory)Issue3988.cs" />
    <Compile Include="$(MSBuildThisFileDirectory)Issue2580.cs" />
    <Compile Include="$(MSBuildThisFileDirectory)Issue4026.cs" />
    <Compile Include="$(MSBuildThisFileDirectory)Issue4748.cs" />
    <Compile Include="$(MSBuildThisFileDirectory)VisualControlsPage.xaml.cs">
      <SubType>Code</SubType>
      <DependentUpon>VisualControlsPage.xaml</DependentUpon>
    </Compile>
    <Compile Include="$(MSBuildThisFileDirectory)Issue5470.cs" />
    <Compile Include="$(MSBuildThisFileDirectory)Issue5724.cs" />
    <Compile Include="$(MSBuildThisFileDirectory)Issue6132.cs" />
    <Compile Include="$(MSBuildThisFileDirectory)Issue2577.cs" />
    <Compile Include="$(MSBuildThisFileDirectory)Issue6286.cs" />
    <Compile Include="$(MSBuildThisFileDirectory)_Template.cs" />
    <Compile Include="$(MSBuildThisFileDirectory)Bugzilla56298.cs" />
    <Compile Include="$(MSBuildThisFileDirectory)Bugzilla42620.cs" />
    <Compile Include="$(MSBuildThisFileDirectory)Issue1028.cs" />
    <Compile Include="$(MSBuildThisFileDirectory)Issue1075.cs" />
    <Compile Include="$(MSBuildThisFileDirectory)Issue1097.cs" />
    <Compile Include="$(MSBuildThisFileDirectory)Issue1146.cs" />
    <Compile Include="$(MSBuildThisFileDirectory)Issue1219.cs" />
    <Compile Include="$(MSBuildThisFileDirectory)Issue1228.cs" />
    <Compile Include="$(MSBuildThisFileDirectory)Issue1236.cs" />
    <Compile Include="$(MSBuildThisFileDirectory)Issue1259.cs" />
    <Compile Include="$(MSBuildThisFileDirectory)Issue1267.cs" />
    <Compile Include="$(MSBuildThisFileDirectory)Issue4187.cs" />
    <Compile Include="$(MSBuildThisFileDirectory)Issue1305.cs" />
    <Compile Include="$(MSBuildThisFileDirectory)Issue1329.cs" />
    <Compile Include="$(MSBuildThisFileDirectory)Issue1384.cs" />
    <Compile Include="$(MSBuildThisFileDirectory)Issue1400.cs" />
    <Compile Include="$(MSBuildThisFileDirectory)Issue1414.cs" />
    <Compile Include="$(MSBuildThisFileDirectory)Issue1461.cs" />
    <Compile Include="$(MSBuildThisFileDirectory)Issue1497.xaml.cs">
      <DependentUpon>Issue1497.xaml</DependentUpon>
    </Compile>
    <Compile Include="$(MSBuildThisFileDirectory)Issue1538.cs" />
    <Compile Include="$(MSBuildThisFileDirectory)Issue1545.xaml.cs">
      <DependentUpon>Issue1545.xaml</DependentUpon>
    </Compile>
    <Compile Include="$(MSBuildThisFileDirectory)Issue1546.cs" />
    <Compile Include="$(MSBuildThisFileDirectory)Issue1554.xaml.cs">
      <DependentUpon>Issue1554.xaml</DependentUpon>
    </Compile>
    <Compile Include="$(MSBuildThisFileDirectory)Issue1557.cs" />
    <Compile Include="$(MSBuildThisFileDirectory)Issue1566.cs" />
    <Compile Include="$(MSBuildThisFileDirectory)Issue1567.cs" />
    <Compile Include="$(MSBuildThisFileDirectory)Issue1568.xaml.cs">
      <DependentUpon>Issue1568.xaml</DependentUpon>
    </Compile>
    <Compile Include="$(MSBuildThisFileDirectory)Issue1583.cs" />
    <Compile Include="$(MSBuildThisFileDirectory)Issue1590.cs" />
    <Compile Include="$(MSBuildThisFileDirectory)Issue1593.cs" />
    <Compile Include="$(MSBuildThisFileDirectory)Issue1598.cs" />
    <Compile Include="$(MSBuildThisFileDirectory)Issue1613.cs" />
    <Compile Include="$(MSBuildThisFileDirectory)Issue1618.cs" />
    <Compile Include="$(MSBuildThisFileDirectory)Issue1641.xaml.cs">
      <DependentUpon>Issue1641.xaml</DependentUpon>
    </Compile>
    <Compile Include="$(MSBuildThisFileDirectory)Issue1644.cs" />
    <Compile Include="$(MSBuildThisFileDirectory)Issue1653.xaml.cs">
      <DependentUpon>Issue1653.xaml</DependentUpon>
    </Compile>
    <Compile Include="$(MSBuildThisFileDirectory)Issue1653v2.xaml.cs">
      <DependentUpon>Issue1653v2.xaml</DependentUpon>
    </Compile>
    <Compile Include="$(MSBuildThisFileDirectory)Issue1664.cs" />
    <Compile Include="$(MSBuildThisFileDirectory)Issue1680.cs" />
    <Compile Include="$(MSBuildThisFileDirectory)Issue3624.cs" />
    <Compile Include="$(MSBuildThisFileDirectory)Issue1682.cs" />
    <Compile Include="$(MSBuildThisFileDirectory)Issue1685.cs" />
    <Compile Include="$(MSBuildThisFileDirectory)Issue1698.cs" />
    <Compile Include="$(MSBuildThisFileDirectory)Issue1700.cs" />
    <Compile Include="$(MSBuildThisFileDirectory)Issue1703.cs" />
    <Compile Include="$(MSBuildThisFileDirectory)Issue1705.cs" />
    <Compile Include="$(MSBuildThisFileDirectory)Issue1712.xaml.cs">
      <DependentUpon>Issue1712.xaml</DependentUpon>
    </Compile>
    <Compile Include="$(MSBuildThisFileDirectory)Issue1722.cs" />
    <Compile Include="$(MSBuildThisFileDirectory)Issue1723.cs" />
    <Compile Include="$(MSBuildThisFileDirectory)Issue1741.xaml.cs">
      <DependentUpon>Issue1741.xaml</DependentUpon>
    </Compile>
    <Compile Include="$(MSBuildThisFileDirectory)Issue1742.cs" />
    <Compile Include="$(MSBuildThisFileDirectory)Issue1747.xaml.cs">
      <DependentUpon>Issue1747.xaml</DependentUpon>
    </Compile>
    <Compile Include="$(MSBuildThisFileDirectory)Issue1755.cs" />
    <Compile Include="$(MSBuildThisFileDirectory)Issue1758.cs" />
    <Compile Include="$(MSBuildThisFileDirectory)Issue1763.cs" />
    <Compile Include="$(MSBuildThisFileDirectory)Issue1766.xaml.cs">
      <DependentUpon>Issue1766.xaml</DependentUpon>
    </Compile>
    <Compile Include="$(MSBuildThisFileDirectory)Issue1769.cs" />
    <Compile Include="$(MSBuildThisFileDirectory)Issue1777.cs" />
    <Compile Include="$(MSBuildThisFileDirectory)Issue181.cs" />
    <Compile Include="$(MSBuildThisFileDirectory)Issue1851.cs" />
    <Compile Include="$(MSBuildThisFileDirectory)Issue1875.cs" />
    <Compile Include="$(MSBuildThisFileDirectory)Issue1888.cs" />
    <Compile Include="$(MSBuildThisFileDirectory)Issue1891.cs" />
    <Compile Include="$(MSBuildThisFileDirectory)Issue1895.cs" />
    <Compile Include="$(MSBuildThisFileDirectory)Issue1905.cs" />
    <Compile Include="$(MSBuildThisFileDirectory)Issue1914.cs" />
    <Compile Include="$(MSBuildThisFileDirectory)Issue194.cs" />
    <Compile Include="$(MSBuildThisFileDirectory)Issue198.cs" />
    <Compile Include="$(MSBuildThisFileDirectory)Issue206.cs" />
    <Compile Include="$(MSBuildThisFileDirectory)Issue214.cs" />
    <Compile Include="$(MSBuildThisFileDirectory)Issue2143.cs" />
    <Compile Include="$(MSBuildThisFileDirectory)Issue2222.cs" />
    <Compile Include="$(MSBuildThisFileDirectory)Issue22246_BZ.cs" />
    <Compile Include="$(MSBuildThisFileDirectory)Issue2241.cs" />
    <Compile Include="$(MSBuildThisFileDirectory)Issue2248.cs" />
    <Compile Include="$(MSBuildThisFileDirectory)Issue2259.cs" />
    <Compile Include="$(MSBuildThisFileDirectory)Issue2266.cs" />
    <Compile Include="$(MSBuildThisFileDirectory)Issue2270.cs" />
    <Compile Include="$(MSBuildThisFileDirectory)Issue2272.cs" />
    <Compile Include="$(MSBuildThisFileDirectory)Issue2282.xaml.cs">
      <DependentUpon>Issue2282.xaml</DependentUpon>
    </Compile>
    <Compile Include="$(MSBuildThisFileDirectory)Issue2288.xaml.cs">
      <DependentUpon>Issue2288.xaml</DependentUpon>
    </Compile>
    <Compile Include="$(MSBuildThisFileDirectory)Issue2289.xaml.cs">
      <DependentUpon>Issue2289.xaml</DependentUpon>
    </Compile>
    <Compile Include="$(MSBuildThisFileDirectory)Issue229.cs" />
    <Compile Include="$(MSBuildThisFileDirectory)Issue2291.cs" />
    <Compile Include="$(MSBuildThisFileDirectory)Issue2292.cs" />
    <Compile Include="$(MSBuildThisFileDirectory)Issue2294.cs" />
    <Compile Include="$(MSBuildThisFileDirectory)Issue2333.cs" />
    <Compile Include="$(MSBuildThisFileDirectory)Issue2339.cs" />
    <Compile Include="$(MSBuildThisFileDirectory)Issue2354.cs" />
    <Compile Include="$(MSBuildThisFileDirectory)Issue2357.xaml.cs">
      <DependentUpon>Issue2357.xaml</DependentUpon>
    </Compile>
    <Compile Include="$(MSBuildThisFileDirectory)Issue2411.cs" />
    <Compile Include="$(MSBuildThisFileDirectory)Issue2414.cs" />
    <Compile Include="$(MSBuildThisFileDirectory)Issue2470.xaml.cs">
      <DependentUpon>Issue2470.xaml</DependentUpon>
    </Compile>
    <Compile Include="$(MSBuildThisFileDirectory)Issue2563.cs" />
    <Compile Include="$(MSBuildThisFileDirectory)Issue2594.cs" />
    <Compile Include="$(MSBuildThisFileDirectory)Issue2597.cs" />
    <Compile Include="$(MSBuildThisFileDirectory)Issue260.cs" />
    <Compile Include="$(MSBuildThisFileDirectory)Issue2615.cs" />
    <Compile Include="$(MSBuildThisFileDirectory)Issue2628.cs" />
    <Compile Include="$(MSBuildThisFileDirectory)Issue2634.cs" />
    <Compile Include="$(MSBuildThisFileDirectory)Issue264.cs" />
    <Compile Include="$(MSBuildThisFileDirectory)Issue2659.xaml.cs">
      <DependentUpon>Issue2659.xaml</DependentUpon>
    </Compile>
    <Compile Include="$(MSBuildThisFileDirectory)Issue2783.cs" />
    <Compile Include="$(MSBuildThisFileDirectory)Issue2794.cs" />
    <Compile Include="$(MSBuildThisFileDirectory)Issue2809.cs" />
    <Compile Include="$(MSBuildThisFileDirectory)Issue2923.cs" />
    <Compile Include="$(MSBuildThisFileDirectory)Issue342.cs" />
    <Compile Include="$(MSBuildThisFileDirectory)Issue416.cs" />
    <Compile Include="$(MSBuildThisFileDirectory)Issue417.cs" />
    <Compile Include="$(MSBuildThisFileDirectory)Issue488.cs" />
    <Compile Include="$(MSBuildThisFileDirectory)Issue530.cs" />
    <Compile Include="$(MSBuildThisFileDirectory)Issue764.cs" />
    <Compile Include="$(MSBuildThisFileDirectory)Issue773.cs" />
    <Compile Include="$(MSBuildThisFileDirectory)Issue774.cs" />
    <Compile Include="$(MSBuildThisFileDirectory)Issue852.cs" />
    <Compile Include="$(MSBuildThisFileDirectory)Issue886.cs" />
    <Compile Include="$(MSBuildThisFileDirectory)Issue892.cs" />
    <Compile Include="$(MSBuildThisFileDirectory)Issue889.cs" />
    <Compile Include="$(MSBuildThisFileDirectory)Issue935.cs" />
    <Compile Include="$(MSBuildThisFileDirectory)Issue968.cs" />
    <Compile Include="$(MSBuildThisFileDirectory)Issue973.cs" />
    <Compile Include="$(MSBuildThisFileDirectory)Issue465.cs" />
    <Compile Include="$(MSBuildThisFileDirectory)ListViewViewCellBinding.cs" />
    <Compile Include="$(MSBuildThisFileDirectory)ModelContentPage.cs" />
    <Compile Include="$(MSBuildThisFileDirectory)NavigationStackTests.cs" />
    <Compile Include="$(MSBuildThisFileDirectory)NavPage.cs" />
    <Compile Include="$(MSBuildThisFileDirectory)ScrollViewOutOfBounds.cs" />
    <Compile Include="$(MSBuildThisFileDirectory)StackLayoutIssue.cs" />
    <Compile Include="$(MSBuildThisFileDirectory)SwipeBackNavCrash.cs" />
    <Compile Include="$(MSBuildThisFileDirectory)TabbedPageTests.cs" />
    <Compile Include="$(MSBuildThisFileDirectory)TabbedPageWithList.cs" />
    <Compile Include="$(MSBuildThisFileDirectory)TestPages\TestPages.cs" />
    <Compile Include="$(MSBuildThisFileDirectory)Issue2965.cs" />
    <Compile Include="$(MSBuildThisFileDirectory)Issue2775.cs" />
    <Compile Include="$(MSBuildThisFileDirectory)Issue2987.cs" />
    <Compile Include="$(MSBuildThisFileDirectory)Issue2976.cs" />
    <Compile Include="$(MSBuildThisFileDirectory)Issue2951.xaml.cs">
      <DependentUpon>Issue2951.xaml</DependentUpon>
    </Compile>
    <Compile Include="$(MSBuildThisFileDirectory)Issue2961.cs" />
    <Compile Include="$(MSBuildThisFileDirectory)Issue2948.cs" />
    <Compile Include="$(MSBuildThisFileDirectory)Issue2883.cs" />
    <Compile Include="$(MSBuildThisFileDirectory)Issue2953.cs" />
    <Compile Include="$(MSBuildThisFileDirectory)Issue2777.xaml.cs">
      <DependentUpon>Issue2777.xaml</DependentUpon>
    </Compile>
    <Compile Include="$(MSBuildThisFileDirectory)Issue2954.cs" />
    <Compile Include="$(MSBuildThisFileDirectory)Issue3086.xaml.cs">
      <DependentUpon>Issue3086.xaml</DependentUpon>
    </Compile>
    <Compile Include="$(MSBuildThisFileDirectory)Bugzilla27779.cs" />
    <Compile Include="$(MSBuildThisFileDirectory)Bugzilla27698.cs" />
    <Compile Include="$(MSBuildThisFileDirectory)Bugzilla29247.cs" />
    <Compile Include="$(MSBuildThisFileDirectory)Bugzilla27318.xaml.cs">
      <DependentUpon>Bugzilla27318.xaml</DependentUpon>
    </Compile>
    <Compile Include="$(MSBuildThisFileDirectory)Bugzilla29453.cs" />
    <Compile Include="$(MSBuildThisFileDirectory)Bugzilla28001.cs" />
    <Compile Include="$(MSBuildThisFileDirectory)Bugzilla30935.cs" />
    <Compile Include="$(MSBuildThisFileDirectory)Bugzilla26032.xaml.cs">
      <DependentUpon>Bugzilla26032.xaml</DependentUpon>
    </Compile>
    <Compile Include="$(MSBuildThisFileDirectory)Bugzilla30835.cs" />
    <Compile Include="$(MSBuildThisFileDirectory)Bugzilla27085.cs" />
    <Compile Include="$(MSBuildThisFileDirectory)Bugzilla31395.cs" />
    <Compile Include="$(MSBuildThisFileDirectory)Bugzilla30651.cs" />
    <Compile Include="$(MSBuildThisFileDirectory)Bugzilla26171.cs" />
    <Compile Include="$(MSBuildThisFileDirectory)Bugzilla31602.cs" />
    <Compile Include="$(MSBuildThisFileDirectory)Bugzilla30353.cs" />
    <Compile Include="$(MSBuildThisFileDirectory)Bugzilla28240.cs" />
    <Compile Include="$(MSBuildThisFileDirectory)Bugzilla30324.cs" />
    <Compile Include="$(MSBuildThisFileDirectory)Bugzilla31255.cs" />
    <Compile Include="$(MSBuildThisFileDirectory)Bugzilla28498.cs" />
    <Compile Include="$(MSBuildThisFileDirectory)Bugzilla32148.cs" />
    <Compile Include="$(MSBuildThisFileDirectory)Bugzilla31967.xaml.cs">
      <DependentUpon>Bugzilla31967.xaml</DependentUpon>
    </Compile>
    <Compile Include="$(MSBuildThisFileDirectory)Issue3276.cs" />
    <Compile Include="$(MSBuildThisFileDirectory)Bugzilla26993.cs" />
    <Compile Include="$(MSBuildThisFileDirectory)Issue3292.cs" />
    <Compile Include="$(MSBuildThisFileDirectory)Bugzilla32898.cs" />
    <Compile Include="$(MSBuildThisFileDirectory)Bugzilla31330.cs" />
    <Compile Include="$(MSBuildThisFileDirectory)Bugzilla31114.cs" />
    <Compile Include="$(MSBuildThisFileDirectory)Issue3319.xaml.cs">
      <DependentUpon>Issue3319.xaml</DependentUpon>
    </Compile>
    <Compile Include="$(MSBuildThisFileDirectory)Bugzilla32691.cs" />
    <Compile Include="$(MSBuildThisFileDirectory)Bugzilla32487.cs" />
    <Compile Include="$(MSBuildThisFileDirectory)Bugzilla34061.cs" />
    <Compile Include="$(MSBuildThisFileDirectory)Bugzilla34632.cs" />
    <Compile Include="$(MSBuildThisFileDirectory)Bugzilla32902.cs" />
    <Compile Include="$(MSBuildThisFileDirectory)Bugzilla32801.cs" />
    <Compile Include="$(MSBuildThisFileDirectory)Bugzilla32447.xaml.cs">
      <DependentUpon>Bugzilla32447.xaml</DependentUpon>
    </Compile>
    <Compile Include="$(MSBuildThisFileDirectory)Bugzilla29257.cs" />
    <Compile Include="$(MSBuildThisFileDirectory)Bugzilla32040.cs" />
    <Compile Include="$(MSBuildThisFileDirectory)Bugzilla33450.cs" />
    <Compile Include="$(MSBuildThisFileDirectory)Bugzilla34720.cs" />
    <Compile Include="$(MSBuildThisFileDirectory)Bugzilla35733.cs" />
    <Compile Include="$(MSBuildThisFileDirectory)Bugzilla36009.cs" />
    <Compile Include="$(MSBuildThisFileDirectory)Bugzilla34912.cs" />
    <Compile Include="$(MSBuildThisFileDirectory)Bugzilla32615.cs" />
    <Compile Include="$(MSBuildThisFileDirectory)Bugzilla27350.cs" />
    <Compile Include="$(MSBuildThisFileDirectory)Bugzilla28709.cs" />
    <Compile Include="$(MSBuildThisFileDirectory)Bugzilla33578.cs" />
    <Compile Include="$(MSBuildThisFileDirectory)Bugzilla39378.xaml.cs">
      <DependentUpon>Bugzilla39378.xaml</DependentUpon>
    </Compile>
    <Compile Include="$(MSBuildThisFileDirectory)Bugzilla39963.cs" />
    <Compile Include="$(MSBuildThisFileDirectory)Bugzilla39987.cs" />
    <Compile Include="$(MSBuildThisFileDirectory)Bugzilla40704.cs" />
    <Compile Include="$(MSBuildThisFileDirectory)Bugzilla41038.cs" />
    <Compile Include="$(MSBuildThisFileDirectory)Bugzilla38284.cs" />
    <Compile Include="$(MSBuildThisFileDirectory)Bugzilla39486.cs" />
    <Compile Include="$(MSBuildThisFileDirectory)Issue6323.cs" />
    <Compile Include="$(MSBuildThisFileDirectory)Issue55555.cs" />
    <Compile Include="$(MSBuildThisFileDirectory)Bugzilla41029.cs" />
    <Compile Include="$(MSBuildThisFileDirectory)Bugzilla39908.cs" />
    <Compile Include="$(MSBuildThisFileDirectory)Bugzilla39489.cs" />
    <Compile Include="$(MSBuildThisFileDirectory)Bugzilla36802.cs" />
    <Compile Include="$(MSBuildThisFileDirectory)Bugzilla35736.cs" />
    <Compile Include="$(MSBuildThisFileDirectory)Bugzilla48158.cs" />
    <Compile Include="$(MSBuildThisFileDirectory)Bugzilla45926.cs" />
    <Compile Include="$(MSBuildThisFileDirectory)Bugzilla45284.xaml.cs">
      <DependentUpon>Bugzilla45284.xaml</DependentUpon>
    </Compile>
    <Compile Include="$(MSBuildThisFileDirectory)Bugzilla54977.xaml.cs">
      <DependentUpon>Bugzilla54977.xaml</DependentUpon>
    </Compile>
    <Compile Include="$(MSBuildThisFileDirectory)Bugzilla49069.cs" />
    <Compile Include="$(MSBuildThisFileDirectory)Bugzilla42956.cs" />
    <Compile Include="$(MSBuildThisFileDirectory)Bugzilla38731.cs" />
    <Compile Include="$(MSBuildThisFileDirectory)Bugzilla56710.cs" />
    <Compile Include="$(MSBuildThisFileDirectory)Bugzilla52700.cs" />
    <Compile Include="$(MSBuildThisFileDirectory)Bugzilla39407.cs" />
    <Compile Include="$(MSBuildThisFileDirectory)ButtonFastRendererTest.cs" />
    <Compile Include="$(MSBuildThisFileDirectory)DesktopSupportTestPage.cs" />
    <Compile Include="$(MSBuildThisFileDirectory)Bugzilla58779.cs" />
    <Compile Include="$(MSBuildThisFileDirectory)Bugzilla51825.cs" />
    <Compile Include="$(MSBuildThisFileDirectory)Bugzilla31688.cs" />
    <Compile Include="$(MSBuildThisFileDirectory)Bugzilla40092.cs" />
    <Compile Include="$(MSBuildThisFileDirectory)Issue1426.cs" />
    <Compile Include="$(MSBuildThisFileDirectory)Issue1733.cs" />
    <Compile Include="$(MSBuildThisFileDirectory)Issue1898.cs" />
    <Compile Include="$(MSBuildThisFileDirectory)Issue1583_1.cs" />
    <Compile Include="$(MSBuildThisFileDirectory)Issue1323.cs" />
    <Compile Include="$(MSBuildThisFileDirectory)Issue2399.cs" />
    <Compile Include="$(MSBuildThisFileDirectory)Issue1729.cs" />
    <Compile Include="$(MSBuildThisFileDirectory)Issue2728.cs" />
    <Compile Include="$(MSBuildThisFileDirectory)Issue1667.cs" />
    <Compile Include="$(MSBuildThisFileDirectory)Issue3012.cs" />
    <Compile Include="$(MSBuildThisFileDirectory)Issue3872.cs" />
    <Compile Include="$(MSBuildThisFileDirectory)GitHub1650.cs" />
    <Compile Include="$(MSBuildThisFileDirectory)GitHub3216.cs" />
    <Compile Include="$(MSBuildThisFileDirectory)GitHub1776.cs" />
    <Compile Include="$(MSBuildThisFileDirectory)Issue3408.cs" />
    <Compile Include="$(MSBuildThisFileDirectory)Issue3413.cs" />
    <Compile Include="$(MSBuildThisFileDirectory)Issue3667.cs" />
    <Compile Include="$(MSBuildThisFileDirectory)Issue3525.cs" />
    <Compile Include="$(MSBuildThisFileDirectory)Issue3275.cs" />
    <Compile Include="$(MSBuildThisFileDirectory)Issue3884.cs" />
    <Compile Include="$(MSBuildThisFileDirectory)Issue2818.cs" />
    <Compile Include="$(MSBuildThisFileDirectory)Issue2831.cs" />
    <Compile Include="$(MSBuildThisFileDirectory)Issue4040.xaml.cs">
      <DependentUpon>Issue4040.xaml</DependentUpon>
    </Compile>
    <Compile Include="$(MSBuildThisFileDirectory)Issue4097.cs" />
    <Compile Include="$(MSBuildThisFileDirectory)Issue1480.cs" />
    <Compile Include="$(MSBuildThisFileDirectory)Issue2223.cs" />
    <Compile Include="$(MSBuildThisFileDirectory)Issue4001.cs" />
    <Compile Include="$(MSBuildThisFileDirectory)Issue4303.cs" />
    <Compile Include="$(MSBuildThisFileDirectory)Controls\GridExtension.cs" />
    <Compile Include="$(MSBuildThisFileDirectory)Controls\ViewModelBase.cs" />
    <Compile Include="$(MSBuildThisFileDirectory)Controls\DisposedSharedPages.cs" />
    <Compile Include="$(MSBuildThisFileDirectory)Controls\PerformanceProvider.cs" />
    <Compile Include="$(MSBuildThisFileDirectory)Controls\GenericValueConverter.cs" />
    <Compile Include="$(MSBuildThisFileDirectory)Controls\ContactsPage.cs" />
    <Compile Include="$(MSBuildThisFileDirectory)Controls\FailImageSource.cs" />
    <Compile Include="$(MSBuildThisFileDirectory)Controls\ICacheService.cs" />
    <Compile Include="$(MSBuildThisFileDirectory)Issue1386.cs" />
    <Compile Include="$(MSBuildThisFileDirectory)Issue3622.cs" />
    <Compile Include="$(MSBuildThisFileDirectory)Issue4138.cs" />
    <Compile Include="$(MSBuildThisFileDirectory)Issue4314.cs" />
    <Compile Include="$(MSBuildThisFileDirectory)Issue3318.cs" />
    <Compile Include="$(MSBuildThisFileDirectory)Issue4493.cs" />
    <Compile Include="$(MSBuildThisFileDirectory)Issue5172.cs" />
    <Compile Include="$(MSBuildThisFileDirectory)Issue5204.cs" />
    <Compile Include="$(MSBuildThisFileDirectory)Issue2204.cs" />
    <Compile Include="$(MSBuildThisFileDirectory)Issue4356.cs">
      <DependentUpon>Issue4356.xaml</DependentUpon>
    </Compile>
    <Compile Include="$(MSBuildThisFileDirectory)Issue4854.cs" />
    <Compile Include="$(MSBuildThisFileDirectory)Issue5951.cs" />
    <Compile Include="$(MSBuildThisFileDirectory)Github6021.cs" />
    <Compile Include="$(MSBuildThisFileDirectory)Issue5132.cs" />
    <Compile Include="$(MSBuildThisFileDirectory)Issue5888.cs" />
    <Compile Include="$(MSBuildThisFileDirectory)Issue6334.cs" />
    <Compile Include="$(MSBuildThisFileDirectory)Issue5728.cs" />
    <Compile Include="$(MSBuildThisFileDirectory)Issue6368.cs" />
    <Compile Include="$(MSBuildThisFileDirectory)Issue6077.cs" />
    <Compile Include="$(MSBuildThisFileDirectory)Issue3548.cs" />
    <Compile Include="$(MSBuildThisFileDirectory)Issue6472.cs" />
    <Compile Include="$(MSBuildThisFileDirectory)Issue6614.cs" />
    <Compile Include="$(MSBuildThisFileDirectory)Issue5239.cs" />
    <Compile Include="$(MSBuildThisFileDirectory)Issue6738.cs" />
    <Compile Include="$(MSBuildThisFileDirectory)GitHub6926.cs" />
    <Compile Include="$(MSBuildThisFileDirectory)Issue5503.cs" />
    <Compile Include="$(MSBuildThisFileDirectory)Issue5831.cs" />
    <Compile Include="$(MSBuildThisFileDirectory)LabelTextType.cs" />
    <Compile Include="$(MSBuildThisFileDirectory)ShellTitleView.cs" />
    <Compile Include="$(MSBuildThisFileDirectory)Issue5159.cs" />
    <Compile Include="$(MSBuildThisFileDirectory)Issue7311.cs" />
    <Compile Include="$(MSBuildThisFileDirectory)Issue7053.cs" />
    <Compile Include="$(MSBuildThisFileDirectory)Issue6894.cs" />
    <Compile Include="$(MSBuildThisFileDirectory)Issue6929.cs" />
    <Compile Include="$(MSBuildThisFileDirectory)Issue3798.xaml.cs">
      <DependentUpon>Issue3798.xaml</DependentUpon>
      <SubType>Code</SubType>
    </Compile>
    <Compile Include="$(MSBuildThisFileDirectory)Controls\ApiLabel.cs" />
    <Compile Include="$(MSBuildThisFileDirectory)Github6384.cs" />
    <Compile Include="$(MSBuildThisFileDirectory)Issue7035.xaml.cs">
      <DependentUpon>Issue7035.xaml</DependentUpon>
      <SubType>Code</SubType>
    </Compile>
    <Compile Include="$(MSBuildThisFileDirectory)Issue7525.xaml.cs" />
    <Compile Include="$(MSBuildThisFileDirectory)Issue7395.cs" />
    <Compile Include="$(MSBuildThisFileDirectory)Issue7582.cs" />
    <Compile Include="$(MSBuildThisFileDirectory)Issue7563.cs" />
    <Compile Include="$(MSBuildThisFileDirectory)Issue7742.cs" />
    <Compile Include="$(MSBuildThisFileDirectory)Issue7678.cs" />
    <Compile Include="$(MSBuildThisFileDirectory)Issue6491.cs" />
    <Compile Include="$(MSBuildThisFileDirectory)Issue6127.cs" />
    <Compile Include="$(MSBuildThisFileDirectory)Issue7283.cs" />
    <Compile Include="$(MSBuildThisFileDirectory)Issue1658.cs" />
    <Compile Include="$(MSBuildThisFileDirectory)Issue5395.cs" />
    <Compile Include="$(MSBuildThisFileDirectory)Issue7878.cs" />
    <Compile Include="$(MSBuildThisFileDirectory)Issue6663.cs" />
    <Compile Include="$(MSBuildThisFileDirectory)Issue8004.cs" />
    <Compile Include="$(MSBuildThisFileDirectory)Issue7886.xaml.cs">
      <DependentUpon>Issue7886.xaml</DependentUpon>
    </Compile>
    <Compile Include="$(MSBuildThisFileDirectory)Issue7898.cs" />
    <Compile Include="$(MSBuildThisFileDirectory)Issue8198.cs" />
    <Compile Include="$(MSBuildThisFileDirectory)Issue7249.cs" />
    <Compile Include="$(MSBuildThisFileDirectory)Issue8200.cs" />
    <Compile Include="$(MSBuildThisFileDirectory)Issue6932.xaml.cs">
      <SubType>Code</SubType>
      <DependentUpon>Issue6932.xaml</DependentUpon>
    </Compile>
    <Compile Include="$(MSBuildThisFileDirectory)Issue6932_emptyviewtemplate.xaml.cs">
      <SubType>Code</SubType>
      <DependentUpon>Issue6932_emptyviewtemplate.xaml</DependentUpon>
    </Compile>
    <Compile Include="$(MSBuildThisFileDirectory)Issue6932_emptyviewstring.xaml.cs">
      <SubType>Code</SubType>
      <DependentUpon>Issue6932_emptyviewstring.xaml</DependentUpon>
    </Compile>
    <Compile Include="$(MSBuildThisFileDirectory)Issue8417.xaml.cs" />
    <Compile Include="$(MSBuildThisFileDirectory)Issue8647.cs" />
    <Compile Include="$(MSBuildThisFileDirectory)Issue7510.cs" />
    <Compile Include="$(MSBuildThisFileDirectory)Issue8557.xaml.cs" />
    <Compile Include="$(MSBuildThisFileDirectory)Issue8753.cs" />
    <Compile Include="$(MSBuildThisFileDirectory)Issue8693.cs" />
    <Compile Include="$(MSBuildThisFileDirectory)Issue7813.xaml.cs" />
    <Compile Include="$(MSBuildThisFileDirectory)Issue8638.xaml.cs" />
    <Compile Include="$(MSBuildThisFileDirectory)Issue8294.cs" />
    <Compile Include="$(MSBuildThisFileDirectory)Issue8392.cs" />
    <Compile Include="$(MSBuildThisFileDirectory)Issue8672.cs" />
    <Compile Include="$(MSBuildThisFileDirectory)Issue8779.xaml.cs" />
    <Compile Include="$(MSBuildThisFileDirectory)Issue8806.cs" />
    <Compile Include="$(MSBuildThisFileDirectory)Issue8781.xaml.cs" />
    <Compile Include="$(MSBuildThisFileDirectory)Issue8782.xaml.cs" />
    <Compile Include="$(MSBuildThisFileDirectory)Issue8821.cs" />
    <Compile Include="$(MSBuildThisFileDirectory)Issue8326.xaml.cs" />
    <Compile Include="$(MSBuildThisFileDirectory)Issue8449.xaml.cs" />
    <Compile Include="$(MSBuildThisFileDirectory)Issue7875.cs" />
    <Compile Include="$(MSBuildThisFileDirectory)Issue8973.cs" />
    <Compile Include="$(MSBuildThisFileDirectory)Issue7924.xaml.cs" />
    <Compile Include="$(MSBuildThisFileDirectory)Issue8461.cs" />
    <Compile Include="$(MSBuildThisFileDirectory)Issue8777.cs" />
    <Compile Include="$(MSBuildThisFileDirectory)Issue9143.cs" />
    <Compile Include="$(MSBuildThisFileDirectory)Issue9588.xaml.cs" />
    <Compile Include="$(MSBuildThisFileDirectory)Issue9329.cs" />
    <Compile Include="$(MSBuildThisFileDirectory)Issue9734.xaml.cs" />
    <Compile Include="$(MSBuildThisFileDirectory)Issue8767.xaml.cs" />
    <Compile Include="$(MSBuildThisFileDirectory)Issue8778.xaml.cs" />
    <Compile Include="$(MSBuildThisFileDirectory)Issue9646.xaml.cs" />
    <Compile Include="$(MSBuildThisFileDirectory)Issue9735.xaml.cs" />
    <Compile Include="$(MSBuildThisFileDirectory)Issue9305.xaml.cs" />
    <Compile Include="$(MSBuildThisFileDirectory)Issue9767.cs" />
    <Compile Include="$(MSBuildThisFileDirectory)Issue7856.cs" />
    <Compile Include="$(MSBuildThisFileDirectory)Issue7856_1.xaml.cs">
      <DependentUpon>Issue7856_1.xaml</DependentUpon>
    </Compile>
    <Compile Include="$(MSBuildThisFileDirectory)Issue9054.cs" />
    <Compile Include="$(MSBuildThisFileDirectory)Issue9326.xaml.cs" />
    <Compile Include="$(MSBuildThisFileDirectory)Issue8689.xaml.cs" />
    <Compile Include="$(MSBuildThisFileDirectory)Issue9306.cs" />
    <Compile Include="$(MSBuildThisFileDirectory)Issue9417.xaml.cs" />
    <Compile Include="$(MSBuildThisFileDirectory)Issue8272.cs" />
    <Compile Include="$(MSBuildThisFileDirectory)Issue8964.cs" />
    <Compile Include="$(MSBuildThisFileDirectory)Issue9951.cs" />
    <Compile Include="$(MSBuildThisFileDirectory)Issue9962.cs" />
    <Compile Include="$(MSBuildThisFileDirectory)Controls\INativeColorService.cs" />
    <Compile Include="$(MSBuildThisFileDirectory)Issue10337.cs" />
    <Compile Include="$(MSBuildThisFileDirectory)Issue9794.cs" />
    <Compile Include="$(MSBuildThisFileDirectory)Issue10134.cs" />
    <Compile Include="$(MSBuildThisFileDirectory)Issue10300.cs" />
    <Compile Include="$(MSBuildThisFileDirectory)Issue10438.cs" />
    <Compile Include="$(MSBuildThisFileDirectory)Issue10530.cs" />
    <Compile Include="$(MSBuildThisFileDirectory)Issue7780.cs" />
    <Compile Include="$(MSBuildThisFileDirectory)Issue8958.xaml.cs" />
    <Compile Include="$(MSBuildThisFileDirectory)Issue10679.xaml.cs" />
    <Compile Include="$(MSBuildThisFileDirectory)Issue10735.xaml.cs" />
    <Compile Include="$(MSBuildThisFileDirectory)Issue10497.cs" />
    <Compile Include="$(MSBuildThisFileDirectory)Issue10477.xaml.cs" />
    <Compile Include="$(MSBuildThisFileDirectory)Issue10875.xaml.cs" />
    <Compile Include="$(MSBuildThisFileDirectory)Issue10708.cs" />
    <Compile Include="$(MSBuildThisFileDirectory)Issue9711.xaml.cs">
      <DependentUpon>Issue9711.xaml</DependentUpon>
      <SubType>Code</SubType>
    </Compile>
    <Compile Include="$(MSBuildThisFileDirectory)Issue10166.xaml.cs">
      <DependentUpon>Issue10166.xaml</DependentUpon>
      <SubType>Code</SubType>
    </Compile>
    <Compile Include="$(MSBuildThisFileDirectory)Issue10422.xaml.cs">
      <DependentUpon>Issue10422.xaml</DependentUpon>
    </Compile>
    <Compile Include="$(MSBuildThisFileDirectory)Issue9990.xaml.cs">
      <DependentUpon>Issue9990.xaml</DependentUpon>
    </Compile>
    <Compile Include="$(MSBuildThisFileDirectory)Issue9774.xaml.cs">
      <DependentUpon>Issue9774.xaml</DependentUpon>
      <SubType>Code</SubType>
    </Compile>
    <Compile Include="$(MSBuildThisFileDirectory)Issue10024.xaml.cs">
      <DependentUpon>Issue10024.xaml</DependentUpon>
      <SubType>Code</SubType>
    </Compile>
    <Compile Include="$(MSBuildThisFileDirectory)Issue10348.xaml.cs">
      <DependentUpon>Issue10348.xaml</DependentUpon>
    </Compile>
    <Compile Include="$(MSBuildThisFileDirectory)Issue10333.xaml.cs">
      <DependentUpon>Issue10333.xaml</DependentUpon>
    </Compile>
    <Compile Include="$(MSBuildThisFileDirectory)Issue9555.xaml.cs">
      <DependentUpon>Issue9555.xaml</DependentUpon>
    </Compile>
    <Compile Include="$(MSBuildThisFileDirectory)Issue11031.cs" />
    <Compile Include="$(MSBuildThisFileDirectory)Issue11018.cs" />
    <Compile Include="$(MSBuildThisFileDirectory)Issue10940.cs" />
    <Compile Include="$(MSBuildThisFileDirectory)Issue11190.xaml.cs" />
    <Compile Include="$(MSBuildThisFileDirectory)Issue11050.xaml.cs" />
    <Compile Include="$(MSBuildThisFileDirectory)Issue9456.cs" />
    <Compile Include="$(MSBuildThisFileDirectory)Issue10908.xaml.cs" />
    <Compile Include="$(MSBuildThisFileDirectory)Issue11132.cs" />
    <Compile Include="$(MSBuildThisFileDirectory)Issue11113.xaml.cs" />
    <Compile Include="$(MSBuildThisFileDirectory)Issue10182.cs" />
    <Compile Include="$(MSBuildThisFileDirectory)Issue11107.cs" />
    <Compile Include="$(MSBuildThisFileDirectory)Issue11286.cs" />
    <Compile Include="$(MSBuildThisFileDirectory)RectTest.xaml.cs" />
    <Compile Include="$(MSBuildThisFileDirectory)Issue11224.xaml.cs" />
    <Compile Include="$(MSBuildThisFileDirectory)Issue11262.xaml.cs" />
    <Compile Include="$(MSBuildThisFileDirectory)Issue11120.xaml.cs" />
    <Compile Include="$(MSBuildThisFileDirectory)Issue11291.cs" />
    <Compile Include="$(MSBuildThisFileDirectory)Issue11244.cs" />
    <Compile Include="$(MSBuildThisFileDirectory)Issue11272.cs" />
    <Compile Include="$(MSBuildThisFileDirectory)Issue11333.xaml.cs" />
    <Compile Include="$(MSBuildThisFileDirectory)Issue11314.cs" />
    <Compile Include="$(MSBuildThisFileDirectory)Issue11413.xaml.cs" />
    <Compile Include="$(MSBuildThisFileDirectory)Issue11563.cs" />
    <Compile Include="$(MSBuildThisFileDirectory)Issue11547.xaml.cs" />
    <Compile Include="$(MSBuildThisFileDirectory)Issue9451.cs" />
    <Compile Include="$(MSBuildThisFileDirectory)Issue11374.xaml.cs" />
    <Compile Include="$(MSBuildThisFileDirectory)Issue11430.cs" />
    <Compile Include="$(MSBuildThisFileDirectory)Issue11247.cs" />
    <Compile Include="$(MSBuildThisFileDirectory)Issue10608.cs" />
<<<<<<< HEAD
    <Compile Include="$(MSBuildThisFileDirectory)Issue11480.cs" />
=======
    <Compile Include="$(MSBuildThisFileDirectory)Issue11875.xaml.cs" />
>>>>>>> 780efca3
    <Compile Include="$(MSBuildThisFileDirectory)Issue11737.xaml.cs" />
    <Compile Include="$(MSBuildThisFileDirectory)Issue11764.xaml.cs" />
    <Compile Include="$(MSBuildThisFileDirectory)Issue11573.xaml.cs" />
    <Compile Include="$(MSBuildThisFileDirectory)Issue11858.cs" />
    <Compile Include="$(MSBuildThisFileDirectory)Issue9210.cs" />
    <Compile Include="$(MSBuildThisFileDirectory)Issue11865.cs" />
    <Compile Include="$(MSBuildThisFileDirectory)Issue11653.xaml.cs" />
    <Compile Include="$(MSBuildThisFileDirectory)Issue11869.cs" />
    <Compile Include="$(MSBuildThisFileDirectory)Issue11723.cs" />
    <Compile Include="$(MSBuildThisFileDirectory)Issue11496.xaml.cs" />
    <Compile Include="$(MSBuildThisFileDirectory)Issue11209.xaml.cs" />
  </ItemGroup>
  <ItemGroup>
    <EmbeddedResource Include="$(MSBuildThisFileDirectory)Bugzilla22229.xaml">
      <Generator>MSBuild:UpdateDesignTimeXaml</Generator>
    </EmbeddedResource>
    <EmbeddedResource Include="$(MSBuildThisFileDirectory)Issue10672.xaml">
      <Generator>MSBuild:UpdateDesignTimeXaml</Generator>
    </EmbeddedResource>
    <EmbeddedResource Include="$(MSBuildThisFileDirectory)Issue1497.xaml">
      <Generator>MSBuild:UpdateDesignTimeXaml</Generator>
    </EmbeddedResource>
    <EmbeddedResource Include="$(MSBuildThisFileDirectory)Issue1545.xaml">
      <Generator>MSBuild:UpdateDesignTimeXaml</Generator>
    </EmbeddedResource>
    <EmbeddedResource Include="$(MSBuildThisFileDirectory)Issue1554.xaml">
      <Generator>MSBuild:UpdateDesignTimeXaml</Generator>
    </EmbeddedResource>
    <EmbeddedResource Include="$(MSBuildThisFileDirectory)Issue1568.xaml">
      <Generator>MSBuild:UpdateDesignTimeXaml</Generator>
    </EmbeddedResource>
    <EmbeddedResource Include="$(MSBuildThisFileDirectory)Issue1641.xaml">
      <Generator>MSBuild:UpdateDesignTimeXaml</Generator>
    </EmbeddedResource>
    <EmbeddedResource Include="$(MSBuildThisFileDirectory)Issue1653.xaml">
      <Generator>MSBuild:UpdateDesignTimeXaml</Generator>
    </EmbeddedResource>
    <EmbeddedResource Include="$(MSBuildThisFileDirectory)Issue1653v2.xaml">
      <Generator>MSBuild:UpdateDesignTimeXaml</Generator>
    </EmbeddedResource>
    <EmbeddedResource Include="$(MSBuildThisFileDirectory)Issue1712.xaml">
      <Generator>MSBuild:UpdateDesignTimeXaml</Generator>
    </EmbeddedResource>
    <EmbeddedResource Include="$(MSBuildThisFileDirectory)Issue1741.xaml">
      <Generator>MSBuild:UpdateDesignTimeXaml</Generator>
    </EmbeddedResource>
    <EmbeddedResource Include="$(MSBuildThisFileDirectory)Issue1747.xaml">
      <Generator>MSBuild:UpdateDesignTimeXaml</Generator>
    </EmbeddedResource>
    <EmbeddedResource Include="$(MSBuildThisFileDirectory)Issue1766.xaml">
      <Generator>MSBuild:UpdateDesignTimeXaml</Generator>
    </EmbeddedResource>
    <EmbeddedResource Include="$(MSBuildThisFileDirectory)Issue2282.xaml">
      <Generator>MSBuild:UpdateDesignTimeXaml</Generator>
    </EmbeddedResource>
    <EmbeddedResource Include="$(MSBuildThisFileDirectory)Issue2288.xaml">
      <Generator>MSBuild:UpdateDesignTimeXaml</Generator>
    </EmbeddedResource>
    <EmbeddedResource Include="$(MSBuildThisFileDirectory)Issue2289.xaml">
      <Generator>MSBuild:UpdateDesignTimeXaml</Generator>
    </EmbeddedResource>
    <EmbeddedResource Include="$(MSBuildThisFileDirectory)Issue2357.xaml">
      <Generator>MSBuild:UpdateDesignTimeXaml</Generator>
    </EmbeddedResource>
    <EmbeddedResource Include="$(MSBuildThisFileDirectory)Issue2470.xaml">
      <Generator>MSBuild:UpdateDesignTimeXaml</Generator>
    </EmbeddedResource>
    <EmbeddedResource Include="$(MSBuildThisFileDirectory)Issue8207.xaml">
      <SubType>Designer</SubType>
      <Generator>MSBuild:UpdateDesignTimeXaml</Generator>
    </EmbeddedResource>
    <EmbeddedResource Include="$(MSBuildThisFileDirectory)Issue6282.xaml">
      <Generator>MSBuild:UpdateDesignTimeXaml</Generator>
    </EmbeddedResource>
    <EmbeddedResource Include="$(MSBuildThisFileDirectory)Issue2659.xaml">
      <Generator>MSBuild:UpdateDesignTimeXaml</Generator>
    </EmbeddedResource>
    <EmbeddedResource Include="$(MSBuildThisFileDirectory)Issue2951.xaml">
      <Generator>MSBuild:UpdateDesignTimeXaml</Generator>
    </EmbeddedResource>
    <EmbeddedResource Include="$(MSBuildThisFileDirectory)Issue2777.xaml">
      <Generator>MSBuild:UpdateDesignTimeXaml</Generator>
    </EmbeddedResource>
    <EmbeddedResource Include="$(MSBuildThisFileDirectory)Issue3086.xaml">
      <Generator>MSBuild:UpdateDesignTimeXaml</Generator>
    </EmbeddedResource>
    <EmbeddedResource Include="$(MSBuildThisFileDirectory)Bugzilla27318.xaml">
      <Generator>MSBuild:UpdateDesignTimeXaml</Generator>
    </EmbeddedResource>
    <EmbeddedResource Include="$(MSBuildThisFileDirectory)Bugzilla29107.xaml">
      <Generator>MSBuild:UpdateDesignTimeXaml</Generator>
    </EmbeddedResource>
    <EmbeddedResource Include="$(MSBuildThisFileDirectory)Bugzilla26032.xaml">
      <Generator>MSBuild:UpdateDesignTimeXaml</Generator>
    </EmbeddedResource>
    <EmbeddedResource Include="$(MSBuildThisFileDirectory)Bugzilla31967.xaml">
      <Generator>MSBuild:UpdateDesignTimeXaml</Generator>
    </EmbeddedResource>
    <EmbeddedResource Include="$(MSBuildThisFileDirectory)Issue3319.xaml">
      <Generator>MSBuild:UpdateDesignTimeXaml</Generator>
    </EmbeddedResource>
    <EmbeddedResource Include="$(MSBuildThisFileDirectory)Bugzilla32447.xaml">
      <Generator>MSBuild:UpdateDesignTimeXaml</Generator>
    </EmbeddedResource>
    <EmbeddedResource Include="$(MSBuildThisFileDirectory)Bugzilla38827.xaml">
      <SubType>Designer</SubType>
      <Generator>MSBuild:UpdateDesignTimeXaml</Generator>
    </EmbeddedResource>
    <EmbeddedResource Include="$(MSBuildThisFileDirectory)Bugzilla32842.xaml">
      <SubType>Designer</SubType>
      <Generator>MSBuild:UpdateDesignTimeXaml</Generator>
    </EmbeddedResource>
    <EmbeddedResource Include="$(MSBuildThisFileDirectory)Bugzilla39463.xaml">
      <SubType>Designer</SubType>
      <Generator>MSBuild:UpdateDesignTimeXaml</Generator>
    </EmbeddedResource>
    <EmbeddedResource Include="$(MSBuildThisFileDirectory)Bugzilla38416.xaml">
      <SubType>Designer</SubType>
      <Generator>MSBuild:UpdateDesignTimeXaml</Generator>
    </EmbeddedResource>
    <EmbeddedResource Include="$(MSBuildThisFileDirectory)Bugzilla39483.xaml">
      <SubType>Designer</SubType>
      <Generator>MSBuild:UpdateDesignTimeXaml</Generator>
    </EmbeddedResource>
    <EmbeddedResource Include="$(MSBuildThisFileDirectory)Bugzilla39378.xaml">
      <Generator>MSBuild:UpdateDesignTimeXaml</Generator>
    </EmbeddedResource>
    <EmbeddedResource Include="$(MSBuildThisFileDirectory)Bugzilla45284.xaml">
      <Generator>MSBuild:UpdateDesignTimeXaml</Generator>
    </EmbeddedResource>
    <EmbeddedResource Include="$(MSBuildThisFileDirectory)Bugzilla54977.xaml">
      <Generator>MSBuild:UpdateDesignTimeXaml</Generator>
    </EmbeddedResource>
    <EmbeddedResource Include="$(MSBuildThisFileDirectory)Issue4040.xaml">
      <Generator>MSBuild:UpdateDesignTimeXaml</Generator>
    </EmbeddedResource>
    <EmbeddedResource Include="$(MSBuildThisFileDirectory)Issue8787.xaml" />
    <EmbeddedResource Include="$(MSBuildThisFileDirectory)Issue9771.xaml">
      <SubType>Designer</SubType>
      <Generator>MSBuild:UpdateDesignTimeXaml</Generator>
    </EmbeddedResource>
    <EmbeddedResource Include="$(MSBuildThisFileDirectory)VisualControlsPage.xaml">
      <SubType>Designer</SubType>
      <Generator>MSBuild:UpdateDesignTimeXaml</Generator>
    </EmbeddedResource>
    <EmbeddedResource Include="$(MSBuildThisFileDirectory)Issue4356.xaml">
      <Generator>MSBuild:UpdateDesignTimeXaml</Generator>
    </EmbeddedResource>
    <EmbeddedResource Include="$(MSBuildThisFileDirectory)Issue7035.xaml">
      <SubType>Designer</SubType>
      <Generator>MSBuild:UpdateDesignTimeXaml</Generator>
    </EmbeddedResource>
    <EmbeddedResource Include="$(MSBuildThisFileDirectory)Issue7525.xaml">
      <Generator>UpdateDesignTimeXaml</Generator>
    </EmbeddedResource>
    <EmbeddedResource Include="$(MSBuildThisFileDirectory)Issue7886.xaml">
      <Generator>MSBuild:UpdateDesignTimeXaml</Generator>
    </EmbeddedResource>
    <EmbeddedResource Include="$(MSBuildThisFileDirectory)Issue6932.xaml" />
    <EmbeddedResource Include="$(MSBuildThisFileDirectory)Issue6932_emptyviewtemplate.xaml" />
    <EmbeddedResource Include="$(MSBuildThisFileDirectory)Issue6932_emptyviewstring.xaml" />
    <EmbeddedResource Include="$(MSBuildThisFileDirectory)Issue8417.xaml" />
    <EmbeddedResource Include="$(MSBuildThisFileDirectory)Issue8557.xaml" />
    <EmbeddedResource Include="$(MSBuildThisFileDirectory)Issue7813.xaml" />
    <EmbeddedResource Include="$(MSBuildThisFileDirectory)Issue8638.xaml" />
    <EmbeddedResource Include="$(MSBuildThisFileDirectory)Issue8779.xaml" />
    <EmbeddedResource Include="$(MSBuildThisFileDirectory)Issue8781.xaml" />
    <EmbeddedResource Include="$(MSBuildThisFileDirectory)Issue8782.xaml" />
    <EmbeddedResource Include="$(MSBuildThisFileDirectory)Issue8326.xaml" />
    <EmbeddedResource Include="$(MSBuildThisFileDirectory)Issue8449.xaml" />
    <EmbeddedResource Include="$(MSBuildThisFileDirectory)Issue7924.xaml" />
    <EmbeddedResource Include="$(MSBuildThisFileDirectory)Issue7856_1.xaml">
      <SubType>Designer</SubType>
      <Generator>MSBuild:UpdateDesignTimeXaml</Generator>
    </EmbeddedResource>
    <EmbeddedResource Include="$(MSBuildThisFileDirectory)Issue9734.xaml">
      <Generator>MSBuild:UpdateDesignTimeXaml</Generator>
    </EmbeddedResource>
    <EmbeddedResource Include="$(MSBuildThisFileDirectory)Issue8767.xaml">
      <Generator>MSBuild:UpdateDesignTimeXaml</Generator>
    </EmbeddedResource>
    <EmbeddedResource Include="$(MSBuildThisFileDirectory)Issue8778.xaml">
      <Generator>MSBuild:UpdateDesignTimeXaml</Generator>
    </EmbeddedResource>
    <EmbeddedResource Include="$(MSBuildThisFileDirectory)Issue9646.xaml">
      <Generator>MSBuild:UpdateDesignTimeXaml</Generator>
    </EmbeddedResource>
    <EmbeddedResource Include="$(MSBuildThisFileDirectory)Issue9735.xaml">
      <SubType>Designer</SubType>
      <Generator>MSBuild:UpdateDesignTimeXaml</Generator>
    </EmbeddedResource>
    <EmbeddedResource Include="$(MSBuildThisFileDirectory)Issue9305.xaml">
      <SubType>Designer</SubType>
      <Generator>MSBuild:UpdateDesignTimeXaml</Generator>
    </EmbeddedResource>
    <EmbeddedResource Include="$(MSBuildThisFileDirectory)Issue9588.xaml">
      <Generator>MSBuild:UpdateDesignTimeXaml</Generator>
    </EmbeddedResource>
    <EmbeddedResource Include="$(MSBuildThisFileDirectory)Issue9326.xaml">
      <Generator>MSBuild:UpdateDesignTimeXaml</Generator>
    </EmbeddedResource>
    <EmbeddedResource Include="$(MSBuildThisFileDirectory)Issue8689.xaml">
      <Generator>MSBuild:UpdateDesignTimeXaml</Generator>
    </EmbeddedResource>
    <EmbeddedResource Include="$(MSBuildThisFileDirectory)Issue9417.xaml">
      <Generator>MSBuild:UpdateDesignTimeXaml</Generator>
    </EmbeddedResource>
    <EmbeddedResource Include="$(MSBuildThisFileDirectory)Issue8958.xaml">
      <Generator>MSBuild:UpdateDesignTimeXaml</Generator>
    </EmbeddedResource>
    <EmbeddedResource Include="$(MSBuildThisFileDirectory)Issue10679.xaml">
      <SubType>Designer</SubType>
      <Generator>MSBuild:UpdateDesignTimeXaml</Generator>
    </EmbeddedResource>
    <EmbeddedResource Include="$(MSBuildThisFileDirectory)Issue10735.xaml">
      <Generator>MSBuild:UpdateDesignTimeXaml</Generator>
    </EmbeddedResource>
    <EmbeddedResource Include="$(MSBuildThisFileDirectory)Issue10477.xaml">
      <SubType>Designer</SubType>
      <Generator>MSBuild:UpdateDesignTimeXaml</Generator>
    </EmbeddedResource>
    <EmbeddedResource Include="$(MSBuildThisFileDirectory)Issue10875.xaml">
      <SubType>Designer</SubType>
      <Generator>MSBuild:UpdateDesignTimeXaml</Generator>
    </EmbeddedResource>
    <EmbeddedResource Include="$(MSBuildThisFileDirectory)Issue9827.xaml">
      <SubType>Designer</SubType>
      <Generator>MSBuild:UpdateDesignTimeXaml</Generator>
    </EmbeddedResource>
    <EmbeddedResource Include="$(MSBuildThisFileDirectory)Issue9711.xaml" />
    <EmbeddedResource Include="$(MSBuildThisFileDirectory)Issue10166.xaml">
      <SubType>Designer</SubType>
      <Generator>MSBuild:UpdateDesignTimeXaml</Generator>
    </EmbeddedResource>
    <EmbeddedResource Include="$(MSBuildThisFileDirectory)Issue10422.xaml">
      <Generator>MSBuild:UpdateDesignTimeXaml</Generator>
    </EmbeddedResource>
    <EmbeddedResource Include="$(MSBuildThisFileDirectory)Issue9990.xaml">
      <Generator>MSBuild:UpdateDesignTimeXaml</Generator>
    </EmbeddedResource>
    <EmbeddedResource Include="$(MSBuildThisFileDirectory)Issue9774.xaml">
      <SubType>Designer</SubType>
      <Generator>MSBuild:UpdateDesignTimeXaml</Generator>
    </EmbeddedResource>
    <EmbeddedResource Include="$(MSBuildThisFileDirectory)Issue10024.xaml">
      <SubType>Designer</SubType>
      <Generator>MSBuild:UpdateDesignTimeXaml</Generator>
    </EmbeddedResource>
    <EmbeddedResource Include="$(MSBuildThisFileDirectory)Issue10348.xaml">
      <Generator>MSBuild:UpdateDesignTimeXaml</Generator>
    </EmbeddedResource>
    <EmbeddedResource Include="$(MSBuildThisFileDirectory)Issue10333.xaml">
      <Generator>MSBuild:UpdateDesignTimeXaml</Generator>
    </EmbeddedResource>
    <EmbeddedResource Include="$(MSBuildThisFileDirectory)Issue9555.xaml">
      <Generator>MSBuild:UpdateDesignTimeXaml</Generator>
    </EmbeddedResource>
    <EmbeddedResource Include="$(MSBuildThisFileDirectory)Issue11190.xaml">
      <Generator>MSBuild:UpdateDesignTimeXaml</Generator>
    </EmbeddedResource>
    <EmbeddedResource Include="$(MSBuildThisFileDirectory)RectTest.xaml">
      <Generator>MSBuild:UpdateDesignTimeXaml</Generator>
    </EmbeddedResource>
    <EmbeddedResource Include="$(MSBuildThisFileDirectory)Issue11050.xaml">
      <Generator>MSBuild:UpdateDesignTimeXaml</Generator>
    </EmbeddedResource>
    <EmbeddedResource Include="$(MSBuildThisFileDirectory)Issue10908.xaml">
      <Generator>MSBuild:UpdateDesignTimeXaml</Generator>
    </EmbeddedResource>
    <EmbeddedResource Include="$(MSBuildThisFileDirectory)Issue11113.xaml">
      <Generator>MSBuild:UpdateDesignTimeXaml</Generator>
    </EmbeddedResource>
    <EmbeddedResource Include="$(MSBuildThisFileDirectory)Issue11120.xaml">
      <Generator>MSBuild:UpdateDesignTimeXaml</Generator>
    </EmbeddedResource>
    <EmbeddedResource Include="$(MSBuildThisFileDirectory)Issue11333.xaml">
      <Generator>MSBuild:UpdateDesignTimeXaml</Generator>
    </EmbeddedResource>
    <EmbeddedResource Include="$(MSBuildThisFileDirectory)Issue11413.xaml">
      <Generator>MSBuild:UpdateDesignTimeXaml</Generator>
    </EmbeddedResource>
    <EmbeddedResource Include="$(MSBuildThisFileDirectory)Issue11224.xaml">
      <Generator>MSBuild:UpdateDesignTimeXaml</Generator>
    </EmbeddedResource>
    <EmbeddedResource Include="$(MSBuildThisFileDirectory)Issue11374.xaml">
      <Generator>MSBuild:UpdateDesignTimeXaml</Generator>
    </EmbeddedResource>
    <EmbeddedResource Include="$(MSBuildThisFileDirectory)Issue11262.xaml">
      <Generator>MSBuild:UpdateDesignTimeXaml</Generator>
    </EmbeddedResource>
    <EmbeddedResource Include="$(MSBuildThisFileDirectory)Issue11547.xaml">
      <Generator>MSBuild:UpdateDesignTimeXaml</Generator>
    </EmbeddedResource>
    <EmbeddedResource Include="$(MSBuildThisFileDirectory)Issue11875.xaml">
     <Generator>MSBuild:UpdateDesignTimeXaml</Generator>
    </EmbeddedResource>
    <EmbeddedResource Include="$(MSBuildThisFileDirectory)Issue11737.xaml">
      <Generator>MSBuild:UpdateDesignTimeXaml</Generator>
    </EmbeddedResource>
    <EmbeddedResource Include="$(MSBuildThisFileDirectory)Issue11764.xaml">
      <Generator>MSBuild:UpdateDesignTimeXaml</Generator>
    </EmbeddedResource>
    <EmbeddedResource Include="$(MSBuildThisFileDirectory)Issue11573.xaml">
      <Generator>MSBuild:UpdateDesignTimeXaml</Generator>
    </EmbeddedResource>
    <EmbeddedResource Include="$(MSBuildThisFileDirectory)Issue11653.xaml">
      <Generator>MSBuild:UpdateDesignTimeXaml</Generator>
    </EmbeddedResource>
    <EmbeddedResource Include="$(MSBuildThisFileDirectory)Issue11496.xaml">
      <Generator>MSBuild:UpdateDesignTimeXaml</Generator>
    </EmbeddedResource>
    <EmbeddedResource Include="$(MSBuildThisFileDirectory)Issue11209.xaml">
      <Generator>MSBuild:UpdateDesignTimeXaml</Generator>
    </EmbeddedResource>
  </ItemGroup>
  <ItemGroup>
    <EmbeddedResource Include="$(MSBuildThisFileDirectory)Bugzilla27417Xaml.xaml">
      <SubType>Designer</SubType>
      <Generator>MSBuild:UpdateDesignTimeXaml</Generator>
    </EmbeddedResource>
  </ItemGroup>
  <ItemGroup>
    <EmbeddedResource Include="$(MSBuildThisFileDirectory)Bugzilla23942.xaml">
      <SubType>Designer</SubType>
      <Generator>MSBuild:UpdateDesignTimeXaml</Generator>
    </EmbeddedResource>
  </ItemGroup>
  <ItemGroup>
    <EmbeddedResource Include="$(MSBuildThisFileDirectory)Bugzilla39636.xaml">
      <SubType>Designer</SubType>
      <Generator>MSBuild:UpdateDesignTimeXaml</Generator>
    </EmbeddedResource>
  </ItemGroup>
  <ItemGroup>
    <EmbeddedResource Include="$(MSBuildThisFileDirectory)PlatformSpecifics_iOSTranslucentNavBarX.xaml">
      <SubType>Designer</SubType>
      <Generator>MSBuild:UpdateDesignTimeXaml</Generator>
    </EmbeddedResource>
  </ItemGroup>
  <ItemGroup>
    <EmbeddedResource Include="$(MSBuildThisFileDirectory)Bugzilla42069_Page.xaml">
      <SubType>Designer</SubType>
      <Generator>MSBuild:UpdateDesignTimeXaml</Generator>
    </EmbeddedResource>
  </ItemGroup>
  <ItemGroup>
    <EmbeddedResource Include="$(MSBuildThisFileDirectory)Bugzilla51642.xaml">
      <SubType>Designer</SubType>
      <Generator>MSBuild:UpdateDesignTimeXaml</Generator>
    </EmbeddedResource>
  </ItemGroup>
  <ItemGroup>
    <EmbeddedResource Include="$(MSBuildThisFileDirectory)Bugzilla45722Xaml0.xaml">
      <SubType>Designer</SubType>
      <Generator>MSBuild:UpdateDesignTimeXaml</Generator>
    </EmbeddedResource>
  </ItemGroup>
  <ItemGroup>
    <EmbeddedResource Include="$(MSBuildThisFileDirectory)GitHub1331.xaml">
      <SubType>Designer</SubType>
      <Generator>MSBuild:UpdateDesignTimeXaml</Generator>
    </EmbeddedResource>
  </ItemGroup>
  <ItemGroup>
    <EmbeddedResource Include="$(MSBuildThisFileDirectory)Bugzilla60045.xaml">
      <SubType>Designer</SubType>
      <Generator>MSBuild:UpdateDesignTimeXaml</Generator>
    </EmbeddedResource>
  </ItemGroup>
  <ItemGroup>
    <EmbeddedResource Include="$(MSBuildThisFileDirectory)Issue2625.xaml">
      <SubType>Designer</SubType>
      <Generator>MSBuild:UpdateDesignTimeXaml</Generator>
    </EmbeddedResource>
  </ItemGroup>
  <ItemGroup>
    <Folder Include="$(MSBuildThisFileDirectory)Controls\" />
    <EmbeddedResource Include="$(MSBuildThisFileDirectory)Issue2858.xaml">
      <SubType>Designer</SubType>
      <Generator>MSBuild:UpdateDesignTimeXaml</Generator>
    </EmbeddedResource>
  </ItemGroup>
  <ItemGroup>
    <EmbeddedResource Include="$(MSBuildThisFileDirectory)Issue1588.xaml">
      <SubType>Designer</SubType>
      <Generator>MSBuild:UpdateDesignTimeXaml</Generator>
    </EmbeddedResource>
  </ItemGroup>
  <ItemGroup>
    <EmbeddedResource Include="$(MSBuildThisFileDirectory)Bugzilla60787.xaml">
      <SubType>Designer</SubType>
      <Generator>MSBuild:UpdateDesignTimeXaml</Generator>
    </EmbeddedResource>
  </ItemGroup>
  <ItemGroup>
    <EmbeddedResource Include="$(MSBuildThisFileDirectory)Issue3979.xaml">
      <SubType>Designer</SubType>
      <Generator>MSBuild:UpdateDesignTimeXaml</Generator>
    </EmbeddedResource>
  </ItemGroup>
  <ItemGroup>
    <EmbeddedResource Include="$(MSBuildThisFileDirectory)Issue7167.xaml">
      <SubType>Designer</SubType>
      <Generator>MSBuild:UpdateDesignTimeXaml</Generator>
    </EmbeddedResource>
  </ItemGroup>
  <ItemGroup>
    <EmbeddedResource Include="$(MSBuildThisFileDirectory)Issue4194.xaml">
      <SubType>Designer</SubType>
      <Generator>MSBuild:UpdateDesignTimeXaml</Generator>
    </EmbeddedResource>
  </ItemGroup>
  <ItemGroup>
    <EmbeddedResource Include="$(MSBuildThisFileDirectory)Issue4360.xaml">
      <SubType>Designer</SubType>
      <Generator>MSBuild:UpdateDesignTimeXaml</Generator>
    </EmbeddedResource>
  </ItemGroup>
  <ItemGroup>
    <EmbeddedResource Include="$(MSBuildThisFileDirectory)Issue5057.xaml">
      <SubType>Designer</SubType>
      <Generator>MSBuild:UpdateDesignTimeXaml</Generator>
    </EmbeddedResource>
  </ItemGroup>
  <ItemGroup>
    <EmbeddedResource Include="$(MSBuildThisFileDirectory)Issue5003.xaml">
      <SubType>Designer</SubType>
      <Generator>MSBuild:UpdateDesignTimeXaml</Generator>
    </EmbeddedResource>
  </ItemGroup>
  <ItemGroup>
    <EmbeddedResource Include="$(MSBuildThisFileDirectory)CollectionViewBindingErrors.xaml">
      <SubType>Designer</SubType>
      <Generator>MSBuild:UpdateDesignTimeXaml</Generator>
    </EmbeddedResource>
  </ItemGroup>
  <ItemGroup>
    <EmbeddedResource Include="$(MSBuildThisFileDirectory)Github3847.xaml">
      <SubType>Designer</SubType>
      <Generator>MSBuild:UpdateDesignTimeXaml</Generator>
    </EmbeddedResource>
  </ItemGroup>
  <ItemGroup>
    <EmbeddedResource Include="$(MSBuildThisFileDirectory)Issue4684.xaml">
      <SubType>Designer</SubType>
      <Generator>MSBuild:UpdateDesignTimeXaml</Generator>
    </EmbeddedResource>
  </ItemGroup>
  <ItemGroup>
    <EmbeddedResource Include="$(MSBuildThisFileDirectory)_TemplateMarkup.xaml">
      <SubType>Designer</SubType>
      <Generator>MSBuild:UpdateDesignTimeXaml</Generator>
    </EmbeddedResource>
    <EmbeddedResource Include="$(MSBuildThisFileDirectory)Issue5801.xaml">
      <SubType>Designer</SubType>
      <Generator>MSBuild:UpdateDesignTimeXaml</Generator>
    </EmbeddedResource>
    <EmbeddedResource Include="$(MSBuildThisFileDirectory)A11yTabIndex.xaml">
      <SubType>Designer</SubType>
      <Generator>MSBuild:UpdateDesignTimeXaml</Generator>
    </EmbeddedResource>
  </ItemGroup>
  <ItemGroup>
    <EmbeddedResource Include="$(MSBuildThisFileDirectory)Issue4915.xaml">
      <SubType>Designer</SubType>
      <Generator>MSBuild:UpdateDesignTimeXaml</Generator>
    </EmbeddedResource>
  </ItemGroup>
  <ItemGroup>
    <EmbeddedResource Include="$(MSBuildThisFileDirectory)Issue5949_1.xaml">
      <SubType>Designer</SubType>
      <Generator>MSBuild:UpdateDesignTimeXaml</Generator>
    </EmbeddedResource>
  </ItemGroup>
  <ItemGroup>
    <EmbeddedResource Include="$(MSBuildThisFileDirectory)Issue5949_2.xaml">
      <SubType>Designer</SubType>
      <Generator>MSBuild:UpdateDesignTimeXaml</Generator>
    </EmbeddedResource>
  </ItemGroup>
  <ItemGroup>
    <EmbeddedResource Include="$(MSBuildThisFileDirectory)Issue4992.xaml">
      <SubType>Designer</SubType>
      <Generator>MSBuild:UpdateDesignTimeXaml</Generator>
    </EmbeddedResource>
  </ItemGroup>
  <ItemGroup>
    <EmbeddedResource Include="$(MSBuildThisFileDirectory)Issue6130.xaml">
      <SubType>Designer</SubType>
      <Generator>MSBuild:UpdateDesignTimeXaml</Generator>
    </EmbeddedResource>
  </ItemGroup>
  <ItemGroup>
    <Compile Update="$(MSBuildThisFileDirectory)Issue6130.xaml.cs">
      <DependentUpon>Issue6130.xaml</DependentUpon>
    </Compile>
    <Compile Update="$(MSBuildThisFileDirectory)Issue6644.xaml.cs">
      <DependentUpon>Issue6644.xaml</DependentUpon>
    </Compile>
    <Compile Update="$(MSBuildThisFileDirectory)Issue6254.xaml.cs">
      <DependentUpon>Issue6254.xaml</DependentUpon>
    </Compile>
    <Compile Update="$(MSBuildThisFileDirectory)Issue5749.xaml.cs">
      <DependentUpon>Issue5749.xaml</DependentUpon>
    </Compile>
    <Compile Update="$(MSBuildThisFileDirectory)Issue5108.xaml.cs">
      <DependentUpon>Issue5108.xaml</DependentUpon>
    </Compile>
    <Compile Update="$(MSBuildThisFileDirectory)Issue7357.xaml.cs">
      <DependentUpon>Issue7357.xaml</DependentUpon>
    </Compile>
    <Compile Update="$(MSBuildThisFileDirectory)Issue7792.xaml.cs">
      <DependentUpon>Issue7792.xaml</DependentUpon>
    </Compile>
    <Compile Update="$(MSBuildThisFileDirectory)Issue7789.xaml.cs">
      <DependentUpon>Issue7789.xaml</DependentUpon>
    </Compile>
    <Compile Update="$(MSBuildThisFileDirectory)Issue7519Xaml.xaml.cs">
      <DependentUpon>Issue7519Xaml.xaml</DependentUpon>
    </Compile>
    <Compile Update="$(MSBuildThisFileDirectory)Issue7817.xaml.cs">
      <DependentUpon>Issue7817.xaml</DependentUpon>
    </Compile>
    <Compile Update="$(MSBuildThisFileDirectory)Issue7519Xaml.xaml.cs">
      <DependentUpon>Issue7519Xaml.xaml</DependentUpon>
    </Compile>
    <Compile Update="$(MSBuildThisFileDirectory)Issue5354.xaml.cs">
      <DependentUpon>Issue5354.xaml</DependentUpon>
    </Compile>
    <Compile Update="$(MSBuildThisFileDirectory)Issue7621.xaml.cs">
      <DependentUpon>Issue7621.xaml</DependentUpon>
    </Compile>
    <Compile Update="$(MSBuildThisFileDirectory)Issue7512.xaml.cs">
      <DependentUpon>Issue7512.xaml</DependentUpon>
    </Compile>
    <Compile Update="$(MSBuildThisFileDirectory)Issue7593.xaml.cs">
      <DependentUpon>Issue7593.xaml</DependentUpon>
    </Compile>
    <Compile Update="$(MSBuildThisFileDirectory)Issue7758.xaml.cs">
      <DependentUpon>Issue7758.xaml</DependentUpon>
    </Compile>
    <Compile Update="$(MSBuildThisFileDirectory)Issue7943.xaml.cs">
      <DependentUpon>Issue7943.xaml</DependentUpon>
    </Compile>
    <Compile Update="$(MSBuildThisFileDirectory)Issue7993.xaml.cs">
      <DependentUpon>Issue7993.xaml</DependentUpon>
    </Compile>
    <Compile Update="$(MSBuildThisFileDirectory)Issue7865.xaml.cs">
      <DependentUpon>Issue7865.xaml</DependentUpon>
    </Compile>
    <Compile Update="$(MSBuildThisFileDirectory)Issue8263.xaml.cs">
      <DependentUpon>Issue8263.xaml</DependentUpon>
    </Compile>
    <Compile Update="$(MSBuildThisFileDirectory)Issue8508.xaml.cs">
      <DependentUpon>Issue8508.xaml</DependentUpon>
    </Compile>
  </ItemGroup>
  <ItemGroup>
    <EmbeddedResource Include="$(MSBuildThisFileDirectory)Issue1455.xaml">
      <SubType>Designer</SubType>
      <Generator>MSBuild:UpdateDesignTimeXaml</Generator>
    </EmbeddedResource>
    <EmbeddedResource Include="$(MSBuildThisFileDirectory)Issue5268.xaml">
      <SubType>Designer</SubType>
      <Generator>MSBuild:UpdateDesignTimeXaml</Generator>
    </EmbeddedResource>
  </ItemGroup>
  <ItemGroup>
    <EmbeddedResource Include="$(MSBuildThisFileDirectory)Issue5046.xaml">
      <SubType>Designer</SubType>
      <Generator>MSBuild:UpdateDesignTimeXaml</Generator>
    </EmbeddedResource>
  </ItemGroup>
  <ItemGroup>
    <EmbeddedResource Include="$(MSBuildThisFileDirectory)Issue6644.xaml">
    </EmbeddedResource>
    <EmbeddedResource Include="$(MSBuildThisFileDirectory)Github5623.xaml">
      <SubType>Designer</SubType>
      <Generator>MSBuild:UpdateDesignTimeXaml</Generator>
    </EmbeddedResource>
    <EmbeddedResource Include="$(MSBuildThisFileDirectory)Issue3798.xaml">
      <SubType>Designer</SubType>
      <Generator>MSBuild:UpdateDesignTimeXaml</Generator>
    </EmbeddedResource>
  </ItemGroup>
  <ItemGroup>
    <EmbeddedResource Include="$(MSBuildThisFileDirectory)Issue5749.xaml">
      <SubType>Designer</SubType>
      <Generator>MSBuild:UpdateDesignTimeXaml</Generator>
    </EmbeddedResource>
  </ItemGroup>
  <ItemGroup>
    <EmbeddedResource Include="$(MSBuildThisFileDirectory)Issue5108.xaml">
      <SubType>Designer</SubType>
      <Generator>MSBuild:UpdateDesignTimeXaml</Generator>
    </EmbeddedResource>
  </ItemGroup>
  <ItemGroup>
    <EmbeddedResource Include="$(MSBuildThisFileDirectory)Issue7357.xaml">
      <SubType>Designer</SubType>
      <Generator>MSBuild:UpdateDesignTimeXaml</Generator>
    </EmbeddedResource>
  </ItemGroup>
  <ItemGroup>
    <EmbeddedResource Include="$(MSBuildThisFileDirectory)Issue7519Xaml.xaml">
      <SubType>Designer</SubType>
      <Generator>MSBuild:UpdateDesignTimeXaml</Generator>
    </EmbeddedResource>
  </ItemGroup>
  <ItemGroup>
    <EmbeddedResource Include="$(MSBuildThisFileDirectory)Issue7621.xaml">
      <SubType>Designer</SubType>
      <Generator>MSBuild:UpdateDesignTimeXaml</Generator>
    </EmbeddedResource>
  </ItemGroup>
  <ItemGroup>
    <EmbeddedResource Include="$(MSBuildThisFileDirectory)Issue7512.xaml">
      <SubType>Designer</SubType>
      <Generator>MSBuild:UpdateDesignTimeXaml</Generator>
    </EmbeddedResource>
  </ItemGroup>
  <ItemGroup>
    <EmbeddedResource Include="$(MSBuildThisFileDirectory)Issue5354.xaml">
      <SubType>Designer</SubType>
      <Generator>MSBuild:UpdateDesignTimeXaml</Generator>
    </EmbeddedResource>
  </ItemGroup>
  <ItemGroup>
    <EmbeddedResource Include="$(MSBuildThisFileDirectory)Issue4459.xaml">
      <SubType>Designer</SubType>
      <Generator>MSBuild:UpdateDesignTimeXaml</Generator>
    </EmbeddedResource>
  </ItemGroup>
  <ItemGroup>
    <EmbeddedResource Include="$(MSBuildThisFileDirectory)Issue7593.xaml">
      <SubType>Designer</SubType>
      <Generator>MSBuild:UpdateDesignTimeXaml</Generator>
    </EmbeddedResource>
    <EmbeddedResource Include="$(MSBuildThisFileDirectory)Issue7789.xaml">
      <SubType>Designer</SubType>
      <Generator>MSBuild:UpdateDesignTimeXaml</Generator>
    </EmbeddedResource>
  </ItemGroup>
  <ItemGroup>
    <EmbeddedResource Include="$(MSBuildThisFileDirectory)Issue7865.xaml">
      <SubType>Designer</SubType>
      <Generator>MSBuild:UpdateDesignTimeXaml</Generator>
    </EmbeddedResource>
  </ItemGroup>
  <ItemGroup>
    <EmbeddedResource Include="$(MSBuildThisFileDirectory)Issue7792.xaml">
      <SubType>Designer</SubType>
      <Generator>MSBuild:UpdateDesignTimeXaml</Generator>
    </EmbeddedResource>
    <EmbeddedResource Include="$(MSBuildThisFileDirectory)Issue7758.xaml">
      <SubType>Designer</SubType>
      <Generator>MSBuild:UpdateDesignTimeXaml</Generator>
    </EmbeddedResource>
  </ItemGroup>
  <ItemGroup>
    <EmbeddedResource Include="$(MSBuildThisFileDirectory)Issue7817.xaml">
      <SubType>Designer</SubType>
      <Generator>MSBuild:UpdateDesignTimeXaml</Generator>
    </EmbeddedResource>
    <EmbeddedResource Include="$(MSBuildThisFileDirectory)Issue7943.xaml">
      <SubType>Designer</SubType>
      <Generator>MSBuild:UpdateDesignTimeXaml</Generator>
    </EmbeddedResource>
  </ItemGroup>
  <ItemGroup>
    <EmbeddedResource Include="$(MSBuildThisFileDirectory)Issue7993.xaml">
      <SubType>Designer</SubType>
      <Generator>MSBuild:UpdateDesignTimeXaml</Generator>
    </EmbeddedResource>
  </ItemGroup>
  <ItemGroup>
    <EmbeddedResource Include="$(MSBuildThisFileDirectory)Issue7803.xaml">
      <SubType>Designer</SubType>
      <Generator>MSBuild:UpdateDesignTimeXaml</Generator>
    </EmbeddedResource>
  </ItemGroup>
  <ItemGroup>
    <EmbeddedResource Include="$(MSBuildThisFileDirectory)Issue5577.xaml">
      <SubType>Designer</SubType>
      <Generator>MSBuild:UpdateDesignTimeXaml</Generator>
    </EmbeddedResource>
  </ItemGroup>
  <ItemGroup>
    <EmbeddedResource Include="$(MSBuildThisFileDirectory)Issue8263.xaml">
      <Generator>MSBuild:UpdateDesignTimeXaml</Generator>
    </EmbeddedResource>
  </ItemGroup>
  <ItemGroup>
    <EmbeddedResource Include="$(MSBuildThisFileDirectory)Issue7048.xaml">
      <SubType>Designer</SubType>
      <Generator>MSBuild:UpdateDesignTimeXaml</Generator>
    </EmbeddedResource>
  </ItemGroup>
  <ItemGroup>
    <EmbeddedResource Include="$(MSBuildThisFileDirectory)Issue8529_1.xaml">
      <Generator>MSBuild:UpdateDesignTimeXaml</Generator>
    </EmbeddedResource>
  </ItemGroup>
  <ItemGroup>
    <EmbeddedResource Include="$(MSBuildThisFileDirectory)Issue6693.xaml">
      <SubType>Designer</SubType>
      <Generator>MSBuild:UpdateDesignTimeXaml</Generator>
    </EmbeddedResource>
  </ItemGroup>
  <ItemGroup>
    <EmbeddedResource Include="$(MSBuildThisFileDirectory)Issue8508.xaml">
      <SubType>Designer</SubType>
      <Generator>MSBuild:UpdateDesignTimeXaml</Generator>
    </EmbeddedResource>
  </ItemGroup>
  <ItemGroup>
    <EmbeddedResource Include="$(MSBuildThisFileDirectory)Issue4744.xaml">
      <SubType>Designer</SubType>
      <Generator>MSBuild:UpdateDesignTimeXaml</Generator>
    </EmbeddedResource>
  </ItemGroup>
  <ItemGroup>
    <EmbeddedResource Include="$(MSBuildThisFileDirectory)Issue3228.xaml">
      <SubType>Designer</SubType>
      <Generator>MSBuild:UpdateDesignTimeXaml</Generator>
    </EmbeddedResource>
  </ItemGroup>
  <ItemGroup>
    <EmbeddedResource Include="$(MSBuildThisFileDirectory)Issue2172.xaml">
      <SubType>Designer</SubType>
      <Generator>MSBuild:UpdateDesignTimeXaml</Generator>
    </EmbeddedResource>
    <EmbeddedResource Include="$(MSBuildThisFileDirectory)Issue8902.xaml">
      <SubType>Designer</SubType>
      <Generator>MSBuild:UpdateDesignTimeXaml</Generator>
    </EmbeddedResource>
    <EmbeddedResource Include="$(MSBuildThisFileDirectory)Issue9682.xaml">
      <SubType>Designer</SubType>
      <Generator>MSBuild:UpdateDesignTimeXaml</Generator>
    </EmbeddedResource>
  </ItemGroup>
  <ItemGroup>
    <EmbeddedResource Include="$(MSBuildThisFileDirectory)Issue6403.xaml">
      <SubType>Designer</SubType>
      <Generator>MSBuild:UpdateDesignTimeXaml</Generator>
    </EmbeddedResource>
    <EmbeddedResource Include="$(MSBuildThisFileDirectory)Issue9196.xaml">
      <SubType>Designer</SubType>
      <Generator>MSBuild:UpdateDesignTimeXaml</Generator>
    </EmbeddedResource>
  </ItemGroup>
  <ItemGroup>
    <EmbeddedResource Include="$(MSBuildThisFileDirectory)Issue8715.xaml">
      <SubType>Designer</SubType>
      <Generator>MSBuild:UpdateDesignTimeXaml</Generator>
    </EmbeddedResource>
    <EmbeddedResource Include="$(MSBuildThisFileDirectory)Issue9783.xaml">
      <SubType>Designer</SubType>
      <Generator>MSBuild:UpdateDesignTimeXaml</Generator>
    </EmbeddedResource>
  </ItemGroup>
  <ItemGroup>
    <EmbeddedResource Include="$(MSBuildThisFileDirectory)Issue8308.xaml">
      <SubType>Designer</SubType>
      <Generator>MSBuild:UpdateDesignTimeXaml</Generator>
    </EmbeddedResource>
    <EmbeddedResource Include="$(MSBuildThisFileDirectory)Issue6698View2.xaml">
      <SubType>Designer</SubType>
      <Generator>MSBuild:UpdateDesignTimeXaml</Generator>
    </EmbeddedResource>
  </ItemGroup>
  <ItemGroup>
    <EmbeddedResource Include="$(MSBuildThisFileDirectory)Issue7242.xaml">
      <SubType>Designer</SubType>
      <Generator>MSBuild:UpdateDesignTimeXaml</Generator>
    </EmbeddedResource>
  </ItemGroup>
  <ItemGroup>
    <EmbeddedResource Include="$(MSBuildThisFileDirectory)Github9536.xaml">
      <SubType>Designer</SubType>
      <Generator>MSBuild:UpdateDesignTimeXaml</Generator>
    </EmbeddedResource>
    <EmbeddedResource Include="$(MSBuildThisFileDirectory)Issue10482.xaml">
      <SubType>Designer</SubType>
      <Generator>MSBuild:UpdateDesignTimeXaml</Generator>
    </EmbeddedResource>
    <EmbeddedResource Include="$(MSBuildThisFileDirectory)Issue9279.xaml">
      <SubType>Designer</SubType>
      <Generator>MSBuild:UpdateDesignTimeXaml</Generator>
    </EmbeddedResource>
  </ItemGroup>
  <ItemGroup>
    <EmbeddedResource Include="$(MSBuildThisFileDirectory)Issue11259.xaml">
      <SubType>Designer</SubType>
      <Generator>MSBuild:UpdateDesignTimeXaml</Generator>
    </EmbeddedResource>
  </ItemGroup>
  <ItemGroup>
    <EmbeddedResource Include="$(MSBuildThisFileDirectory)Issue11794.xaml">
      <SubType>Designer</SubType>
      <Generator>MSBuild:UpdateDesignTimeXaml</Generator>
    </EmbeddedResource>
  </ItemGroup>
</Project><|MERGE_RESOLUTION|>--- conflicted
+++ resolved
@@ -1484,11 +1484,8 @@
     <Compile Include="$(MSBuildThisFileDirectory)Issue11430.cs" />
     <Compile Include="$(MSBuildThisFileDirectory)Issue11247.cs" />
     <Compile Include="$(MSBuildThisFileDirectory)Issue10608.cs" />
-<<<<<<< HEAD
     <Compile Include="$(MSBuildThisFileDirectory)Issue11480.cs" />
-=======
     <Compile Include="$(MSBuildThisFileDirectory)Issue11875.xaml.cs" />
->>>>>>> 780efca3
     <Compile Include="$(MSBuildThisFileDirectory)Issue11737.xaml.cs" />
     <Compile Include="$(MSBuildThisFileDirectory)Issue11764.xaml.cs" />
     <Compile Include="$(MSBuildThisFileDirectory)Issue11573.xaml.cs" />
