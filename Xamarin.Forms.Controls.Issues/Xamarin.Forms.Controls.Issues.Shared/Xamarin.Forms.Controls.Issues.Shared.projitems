--- conflicted
+++ resolved
@@ -1636,16 +1636,13 @@
     </Compile>
     <Compile Include="$(MSBuildThisFileDirectory)Issue12374.xaml.cs" />
     <Compile Include="$(MSBuildThisFileDirectory)Issue12222.cs" />
-<<<<<<< HEAD
     <Compile Include="$(MSBuildThisFileDirectory)Issue12577.xaml.cs" />
-=======
     <Compile Include="$(MSBuildThisFileDirectory)Issue12574.cs" />
     <Compile Include="$(MSBuildThisFileDirectory)Issue12777.cs" />
     <Compile Include="$(MSBuildThisFileDirectory)Issue11911.xaml.cs" />
     <Compile Include="$(MSBuildThisFileDirectory)Issue11691.xaml.cs" />
     <Compile Include="$(MSBuildThisFileDirectory)Issue12084.xaml.cs" />
     <Compile Include="$(MSBuildThisFileDirectory)Issue12512.cs" />
->>>>>>> 1c817d84
   </ItemGroup>
   <ItemGroup>
     <EmbeddedResource Include="$(MSBuildThisFileDirectory)Bugzilla22229.xaml">
@@ -1976,9 +1973,9 @@
     <EmbeddedResource Include="$(MSBuildThisFileDirectory)Issue11081.xaml">
       <Generator>MSBuild:UpdateDesignTimeXaml</Generator>
     </EmbeddedResource>
-<<<<<<< HEAD
     <EmbeddedResource Include="$(MSBuildThisFileDirectory)Issue12577.xaml">
-=======
+      <Generator>MSBuild:UpdateDesignTimeXaml</Generator>
+    </EmbeddedResource>
     <EmbeddedResource Include="$(MSBuildThisFileDirectory)Issue12374.xaml">
       <Generator>MSBuild:UpdateDesignTimeXaml</Generator>
     </EmbeddedResource>
@@ -1989,7 +1986,6 @@
       <Generator>MSBuild:UpdateDesignTimeXaml</Generator>
     </EmbeddedResource>
     <EmbeddedResource Include="$(MSBuildThisFileDirectory)Issue12084.xaml">
->>>>>>> 1c817d84
       <Generator>MSBuild:UpdateDesignTimeXaml</Generator>
     </EmbeddedResource>
   </ItemGroup>
