--- conflicted
+++ resolved
@@ -1381,9 +1381,7 @@
     <Compile Include="$(MSBuildThisFileDirectory)Issue10300.cs" />
     <Compile Include="$(MSBuildThisFileDirectory)Issue10438.cs" />
     <Compile Include="$(MSBuildThisFileDirectory)Issue8958.xaml.cs" />
-<<<<<<< HEAD
     <Compile Include="$(MSBuildThisFileDirectory)Issue10497.cs" />
-=======
     <Compile Include="$(MSBuildThisFileDirectory)Issue9711.xaml.cs">
       <DependentUpon>Issue9711.xaml</DependentUpon>
       <SubType>Code</SubType>
@@ -1415,7 +1413,6 @@
     <Compile Include="$(MSBuildThisFileDirectory)Issue9555.xaml.cs">
       <DependentUpon>Issue9555.xaml</DependentUpon>
     </Compile>
->>>>>>> de38e1d7
   </ItemGroup>
   <ItemGroup>
     <EmbeddedResource Include="$(MSBuildThisFileDirectory)Bugzilla22229.xaml">
