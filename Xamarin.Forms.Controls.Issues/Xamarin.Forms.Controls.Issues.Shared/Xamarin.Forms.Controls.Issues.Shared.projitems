<?xml version="1.0" encoding="utf-8"?>
<Project xmlns="http://schemas.microsoft.com/developer/msbuild/2003">
  <PropertyGroup>
    <MSBuildAllProjects>$(MSBuildAllProjects);$(MSBuildThisFileFullPath)</MSBuildAllProjects>
    <HasSharedItems>true</HasSharedItems>
    <SharedGUID>0f0db9cc-ea65-429c-9363-38624bf8f49c</SharedGUID>
  </PropertyGroup>
  <PropertyGroup Label="Configuration">
    <Import_RootNamespace>Xamarin.Forms.Controls.Issues</Import_RootNamespace>
  </PropertyGroup>
  <ItemGroup>
    <Compile Include="$(MSBuildThisFileDirectory)CollectionViewItemsSourceTypes.cs" />
    <Compile Include="$(MSBuildThisFileDirectory)Issue1455.xaml.cs">
      <DependentUpon>Issue1455.xaml</DependentUpon>
      <SubType>Code</SubType>
    </Compile>
    <Compile Include="$(MSBuildThisFileDirectory)CollectionViewHeaderFooterString.cs" />
    <Compile Include="$(MSBuildThisFileDirectory)CollectionViewHeaderFooterTemplate.cs" />
    <Compile Include="$(MSBuildThisFileDirectory)CollectionViewHeaderFooterView.cs" />
    <Compile Include="$(MSBuildThisFileDirectory)CollectionViewItemsUpdatingScrollMode.cs" />
    <Compile Include="$(MSBuildThisFileDirectory)Issue3475.cs" />
    <Compile Include="$(MSBuildThisFileDirectory)Issue5354.xaml.cs">
      <SubType>Code</SubType>
    </Compile>
    <Compile Include="$(MSBuildThisFileDirectory)Issue7253.cs" />
    <Compile Include="$(MSBuildThisFileDirectory)Issue7621.xaml.cs">
      <SubType>Code</SubType>
    </Compile>
    <Compile Include="$(MSBuildThisFileDirectory)Issue6889.cs" />
    <Compile Include="$(MSBuildThisFileDirectory)Issue6945.cs" />
    <Compile Include="$(MSBuildThisFileDirectory)Issue7313.cs" />
    <Compile Include="$(MSBuildThisFileDirectory)Issue7556.cs" />
    <Compile Include="$(MSBuildThisFileDirectory)Issue7329.cs" />
    <Compile Include="$(MSBuildThisFileDirectory)Issue7290.cs" />
    <Compile Include="$(MSBuildThisFileDirectory)Issue7240.cs" />
    <Compile Include="$(MSBuildThisFileDirectory)Issue5046.xaml.cs">
      <DependentUpon>Issue5046.xaml</DependentUpon>
      <SubType>Code</SubType>
    </Compile>
    <Compile Include="$(MSBuildThisFileDirectory)Issue6609.cs" />
    <Compile Include="$(MSBuildThisFileDirectory)Issue6802.cs" />
    <Compile Include="$(MSBuildThisFileDirectory)Issue6644.xaml.cs">
      <SubType>Code</SubType>
    </Compile>
    <Compile Include="$(MSBuildThisFileDirectory)Issue7049.cs" />
    <Compile Include="$(MSBuildThisFileDirectory)Issue7061.cs" />
    <Compile Include="$(MSBuildThisFileDirectory)Issue7111.cs" />
    <Compile Include="$(MSBuildThisFileDirectory)Issue7357.xaml.cs">
      <SubType>Code</SubType>
    </Compile>
    <Compile Include="$(MSBuildThisFileDirectory)Issue7512.xaml.cs">
      <SubType>Code</SubType>
    </Compile>
    <Compile Include="$(MSBuildThisFileDirectory)Issue7519.cs" />
    <Compile Include="$(MSBuildThisFileDirectory)Issue7519Xaml.xaml.cs">
      <SubType>Code</SubType>
    </Compile>
    <Compile Include="$(MSBuildThisFileDirectory)Issue7758.xaml.cs">
      <SubType>Code</SubType>
    </Compile>
    <Compile Include="$(MSBuildThisFileDirectory)Issue7593.xaml.cs">
      <SubType>Code</SubType>
    </Compile>
<<<<<<< HEAD
    <Compile Include="$(MSBuildThisFileDirectory)Issue7798.xaml.cs">
=======
    <Compile Include="$(MSBuildThisFileDirectory)Issue7789.xaml.cs">
>>>>>>> 724185ea
      <SubType>Code</SubType>
    </Compile>
    <Compile Include="$(MSBuildThisFileDirectory)RefreshViewTests.cs" />
    <Compile Include="$(MSBuildThisFileDirectory)Issue7338.cs" />
    <Compile Include="$(MSBuildThisFileDirectory)ScrollToGroup.cs" />
    <Compile Include="$(MSBuildThisFileDirectory)NestedCollectionViews.cs" />
    <Compile Include="$(MSBuildThisFileDirectory)Issue7339.cs" />
    <Compile Include="$(MSBuildThisFileDirectory)ShellFlyoutBehavior.cs" />
    <Compile Include="$(MSBuildThisFileDirectory)Issue7128.cs" />
    <Compile Include="$(MSBuildThisFileDirectory)ShellGestures.cs" />
    <Compile Include="$(MSBuildThisFileDirectory)ShellBackButtonBehavior.cs" />
    <Compile Include="$(MSBuildThisFileDirectory)Issue7102.cs" />
    <Compile Include="$(MSBuildThisFileDirectory)ShellInsets.cs" />
    <Compile Include="$(MSBuildThisFileDirectory)CollectionViewGrouping.cs" />
    <Compile Include="$(MSBuildThisFileDirectory)Issue5412.cs" />
    <Compile Include="$(MSBuildThisFileDirectory)Helpers\GarbageCollectionHelper.cs" />
    <Compile Include="$(MSBuildThisFileDirectory)Issue4879.cs" />
    <Compile Include="$(MSBuildThisFileDirectory)Issue5555.cs" />
    <Compile Include="$(MSBuildThisFileDirectory)Issue6458.cs" />
    <Compile Include="$(MSBuildThisFileDirectory)Issue6258.cs" />
    <Compile Include="$(MSBuildThisFileDirectory)Issue3150.cs" />
    <Compile Include="$(MSBuildThisFileDirectory)Issue6262.cs" />
    <Compile Include="$(MSBuildThisFileDirectory)Github5623.xaml.cs">
      <DependentUpon>Github5623.xaml</DependentUpon>
      <SubType>Code</SubType>
    </Compile>
    <Compile Include="$(MSBuildThisFileDirectory)Bugzilla59172.cs" />
    <Compile Include="$(MSBuildThisFileDirectory)FlagTestHelpers.cs" />
    <Compile Include="$(MSBuildThisFileDirectory)Issue5886.cs" />
    <Compile Include="$(MSBuildThisFileDirectory)Issue6260.cs" />
    <Compile Include="$(MSBuildThisFileDirectory)Issue5766.cs" />
    <Compile Include="$(MSBuildThisFileDirectory)CollectionViewBoundMultiSelection.cs" />
    <Compile Include="$(MSBuildThisFileDirectory)CollectionViewBoundSingleSelection.cs" />
    <Compile Include="$(MSBuildThisFileDirectory)Issue5765.cs" />
    <Compile Include="$(MSBuildThisFileDirectory)Issue4684.xaml.cs" />
    <Compile Include="$(MSBuildThisFileDirectory)Issue4992.xaml.cs">
      <DependentUpon>Issue4992.xaml</DependentUpon>
      <SubType>Code</SubType>
    </Compile>
    <Compile Include="$(MSBuildThisFileDirectory)Issue4915.xaml.cs">
      <SubType>Code</SubType>
    </Compile>
    <Compile Include="$(MSBuildThisFileDirectory)Issue5131.cs" />
    <Compile Include="$(MSBuildThisFileDirectory)Issue5376.cs" />
    <Compile Include="$(MSBuildThisFileDirectory)Bugzilla60787.xaml.cs">
      <DependentUpon>Bugzilla60787.xaml</DependentUpon>
      <SubType>Code</SubType>
    </Compile>
    <Compile Include="$(MSBuildThisFileDirectory)Issue4919.cs" />
    <Compile Include="$(MSBuildThisFileDirectory)Issue5461.cs" />
    <Compile Include="$(MSBuildThisFileDirectory)CollectionViewBindingErrors.xaml.cs">
      <DependentUpon>CollectionViewBindingErrors.xaml</DependentUpon>
      <SubType>Code</SubType>
    </Compile>
    <Compile Include="$(MSBuildThisFileDirectory)Github3847.xaml.cs">
      <DependentUpon>Github3847.xaml</DependentUpon>
      <SubType>Code</SubType>
    </Compile>
    <Compile Include="$(MSBuildThisFileDirectory)Issue2102.cs" />
    <Compile Include="$(MSBuildThisFileDirectory)Issue1588.xaml.cs">
      <DependentUpon>Issue1588.xaml</DependentUpon>
      <SubType>Code</SubType>
    </Compile>
    <Compile Include="$(MSBuildThisFileDirectory)Issue4961.cs" />
    <Compile Include="$(MSBuildThisFileDirectory)Issue4629.cs" />
    <Compile Include="$(MSBuildThisFileDirectory)Issue4384.cs" />
    <Compile Include="$(MSBuildThisFileDirectory)Issue4782.cs" />
    <Compile Include="$(MSBuildThisFileDirectory)Issue4484.cs" />
    <Compile Include="$(MSBuildThisFileDirectory)Issue3509.cs" />
    <Compile Include="$(MSBuildThisFileDirectory)Issue4597.cs" />
    <Compile Include="$(MSBuildThisFileDirectory)A11yTabIndex.xaml.cs">
      <DependentUpon>A11yTabIndex.xaml</DependentUpon>
      <SubType>Code</SubType>
    </Compile>
    <Compile Include="$(MSBuildThisFileDirectory)Github3856.cs" />
    <Compile Include="$(MSBuildThisFileDirectory)Issue1937.cs" />
    <Compile Include="$(MSBuildThisFileDirectory)Issue3555.cs" />
    <Compile Include="$(MSBuildThisFileDirectory)Issue3843.cs" />
    <Compile Include="$(MSBuildThisFileDirectory)Issue4053.cs" />
    <Compile Include="$(MSBuildThisFileDirectory)Issue3809.cs" />
    <Compile Include="$(MSBuildThisFileDirectory)Issue2894.cs" />
    <Compile Include="$(MSBuildThisFileDirectory)Issue3306.cs" />
    <Compile Include="$(MSBuildThisFileDirectory)Issue3454.cs" />
    <Compile Include="$(MSBuildThisFileDirectory)Issue3308.cs" />
    <Compile Include="$(MSBuildThisFileDirectory)Issue3788.cs" />
    <Compile Include="$(MSBuildThisFileDirectory)Issue1724.cs" />
    <Compile Include="$(MSBuildThisFileDirectory)Issue3524.cs" />
    <Compile Include="$(MSBuildThisFileDirectory)Issue1678.cs" />
    <Compile Include="$(MSBuildThisFileDirectory)Issue2004.cs" />
    <Compile Include="$(MSBuildThisFileDirectory)Issue3333.cs" />
    <Compile Include="$(MSBuildThisFileDirectory)Issue2338.cs" />
    <Compile Include="$(MSBuildThisFileDirectory)Bugzilla60045.xaml.cs">
      <DependentUpon>Bugzilla60045.xaml</DependentUpon>
    </Compile>
    <Compile Include="$(MSBuildThisFileDirectory)Issue6282.xaml.cs">
      <DependentUpon>Issue6282.xaml</DependentUpon>
      <SubType>Code</SubType>
    </Compile>
    <Compile Include="$(MSBuildThisFileDirectory)AddingMultipleItemsListView.cs" />
    <Compile Include="$(MSBuildThisFileDirectory)AndroidStatusBarColor.cs" />
    <Compile Include="$(MSBuildThisFileDirectory)AppBarIconColors.cs" />
    <Compile Include="$(MSBuildThisFileDirectory)Bugzilla21368.cs" />
    <Compile Include="$(MSBuildThisFileDirectory)Bugzilla21501.cs" />
    <Compile Include="$(MSBuildThisFileDirectory)Bugzilla21780.cs" />
    <Compile Include="$(MSBuildThisFileDirectory)Bugzilla22229.xaml.cs">
      <DependentUpon>Bugzilla22229.xaml</DependentUpon>
    </Compile>
    <Compile Include="$(MSBuildThisFileDirectory)Bugzilla22401.cs" />
    <Compile Include="$(MSBuildThisFileDirectory)Bugzilla23942.xaml.cs">
      <DependentUpon>Bugzilla23942.xaml</DependentUpon>
    </Compile>
    <Compile Include="$(MSBuildThisFileDirectory)Bugzilla24769.cs" />
    <Compile Include="$(MSBuildThisFileDirectory)Bugzilla25234.cs" />
    <Compile Include="$(MSBuildThisFileDirectory)Bugzilla25662.cs" />
    <Compile Include="$(MSBuildThisFileDirectory)Bugzilla25943.cs" />
    <Compile Include="$(MSBuildThisFileDirectory)Bugzilla26501.cs" />
    <Compile Include="$(MSBuildThisFileDirectory)Bugzilla26868.cs" />
    <Compile Include="$(MSBuildThisFileDirectory)Bugzilla27378.cs" />
    <Compile Include="$(MSBuildThisFileDirectory)Bugzilla27417.cs" />
    <Compile Include="$(MSBuildThisFileDirectory)Bugzilla27417Xaml.xaml.cs">
      <DependentUpon>Bugzilla27417Xaml.xaml</DependentUpon>
      <SubType>Code</SubType>
    </Compile>
    <Compile Include="$(MSBuildThisFileDirectory)Bugzilla27581.cs" />
    <Compile Include="$(MSBuildThisFileDirectory)Bugzilla28570.cs" />
    <Compile Include="$(MSBuildThisFileDirectory)Bugzilla28796.cs" />
    <Compile Include="$(MSBuildThisFileDirectory)Bugzilla28939.cs" />
    <Compile Include="$(MSBuildThisFileDirectory)Bugzilla28953.cs" />
    <Compile Include="$(MSBuildThisFileDirectory)Bugzilla29107.xaml.cs">
      <DependentUpon>Bugzilla29107.xaml</DependentUpon>
    </Compile>
    <Compile Include="$(MSBuildThisFileDirectory)Bugzilla29110.cs" />
    <Compile Include="$(MSBuildThisFileDirectory)Bugzilla29158.cs" />
    <Compile Include="$(MSBuildThisFileDirectory)Bugzilla29363.cs" />
    <Compile Include="$(MSBuildThisFileDirectory)Bugzilla29229.cs" />
    <Compile Include="$(MSBuildThisFileDirectory)Bugzilla30166.cs" />
    <Compile Include="$(MSBuildThisFileDirectory)Bugzilla31141.cs" />
    <Compile Include="$(MSBuildThisFileDirectory)Bugzilla31145.cs" />
    <Compile Include="$(MSBuildThisFileDirectory)Bugzilla31333.cs" />
    <Compile Include="$(MSBuildThisFileDirectory)Bugzilla31366.cs" />
    <Compile Include="$(MSBuildThisFileDirectory)Issue4653.cs" />
    <Compile Include="$(MSBuildThisFileDirectory)Bugzilla31964.cs" />
    <Compile Include="$(MSBuildThisFileDirectory)Bugzilla32033.cs" />
    <Compile Include="$(MSBuildThisFileDirectory)Bugzilla32034.cs" />
    <Compile Include="$(MSBuildThisFileDirectory)Bugzilla32206.cs" />
    <Compile Include="$(MSBuildThisFileDirectory)Bugzilla32776.cs" />
    <Compile Include="$(MSBuildThisFileDirectory)Bugzilla32842.xaml.cs">
      <DependentUpon>Bugzilla32842.xaml</DependentUpon>
      <SubType>Code</SubType>
    </Compile>
    <Compile Include="$(MSBuildThisFileDirectory)Bugzilla32847.cs" />
    <Compile Include="$(MSBuildThisFileDirectory)Bugzilla32865.cs" />
    <Compile Include="$(MSBuildThisFileDirectory)Bugzilla32956.cs" />
    <Compile Include="$(MSBuildThisFileDirectory)Bugzilla33248.cs" />
    <Compile Include="$(MSBuildThisFileDirectory)Bugzilla33268.cs" />
    <Compile Include="$(MSBuildThisFileDirectory)Bugzilla33612.cs" />
    <Compile Include="$(MSBuildThisFileDirectory)Bugzilla33714.cs" />
    <Compile Include="$(MSBuildThisFileDirectory)Bugzilla33890.cs" />
    <Compile Include="$(MSBuildThisFileDirectory)Bugzilla34072.cs" />
    <Compile Include="$(MSBuildThisFileDirectory)Bugzilla34007.cs" />
    <Compile Include="$(MSBuildThisFileDirectory)Bugzilla35078.cs" />
    <Compile Include="$(MSBuildThisFileDirectory)Bugzilla35127.cs" />
    <Compile Include="$(MSBuildThisFileDirectory)Bugzilla35132.cs" />
    <Compile Include="$(MSBuildThisFileDirectory)Bugzilla35157.cs" />
    <Compile Include="$(MSBuildThisFileDirectory)Bugzilla35294.cs" />
    <Compile Include="$(MSBuildThisFileDirectory)Bugzilla35472.cs" />
    <Compile Include="$(MSBuildThisFileDirectory)Bugzilla35477.cs" />
    <Compile Include="$(MSBuildThisFileDirectory)Bugzilla35490.cs" />
    <Compile Include="$(MSBuildThisFileDirectory)Bugzilla35738.cs" />
    <Compile Include="$(MSBuildThisFileDirectory)Bugzilla36014.cs" />
    <Compile Include="$(MSBuildThisFileDirectory)Bugzilla36649.cs" />
    <Compile Include="$(MSBuildThisFileDirectory)Bugzilla36559.cs" />
    <Compile Include="$(MSBuildThisFileDirectory)Bugzilla36171.cs" />
    <Compile Include="$(MSBuildThisFileDirectory)Bugzilla36780.cs" />
    <Compile Include="$(MSBuildThisFileDirectory)Bugzilla36651.cs" />
    <Compile Include="$(MSBuildThisFileDirectory)Bugzilla36703.cs" />
    <Compile Include="$(MSBuildThisFileDirectory)Bugzilla36846.cs" />
    <Compile Include="$(MSBuildThisFileDirectory)Bugzilla36955.cs" />
    <Compile Include="$(MSBuildThisFileDirectory)Bugzilla37285.cs" />
    <Compile Include="$(MSBuildThisFileDirectory)Bugzilla37462.cs" />
    <Compile Include="$(MSBuildThisFileDirectory)Bugzilla37841.cs" />
    <Compile Include="$(MSBuildThisFileDirectory)Bugzilla37863.cs" />
    <Compile Include="$(MSBuildThisFileDirectory)Bugzilla37601.cs" />
    <Compile Include="$(MSBuildThisFileDirectory)Bugzilla38105.cs" />
    <Compile Include="$(MSBuildThisFileDirectory)Issue3652.cs" />
    <Compile Include="$(MSBuildThisFileDirectory)Issue4891.cs" />
    <Compile Include="$(MSBuildThisFileDirectory)Bugzilla38723.cs" />
    <Compile Include="$(MSBuildThisFileDirectory)Bugzilla38770.cs" />
    <Compile Include="$(MSBuildThisFileDirectory)Bugzilla38827.xaml.cs">
      <DependentUpon>Bugzilla38827.xaml</DependentUpon>
      <SubType>Code</SubType>
    </Compile>
    <Compile Include="$(MSBuildThisFileDirectory)Bugzilla38989.cs" />
    <Compile Include="$(MSBuildThisFileDirectory)Bugzilla39395.cs" />
    <Compile Include="$(MSBuildThisFileDirectory)Bugzilla39461.cs" />
    <Compile Include="$(MSBuildThisFileDirectory)Bugzilla39483.xaml.cs">
      <DependentUpon>Bugzilla39483.xaml</DependentUpon>
      <SubType>Code</SubType>
    </Compile>
    <Compile Include="$(MSBuildThisFileDirectory)Bugzilla39530.cs" />
    <Compile Include="$(MSBuildThisFileDirectory)Bugzilla39624.cs" />
    <Compile Include="$(MSBuildThisFileDirectory)Bugzilla39463.xaml.cs">
      <DependentUpon>Bugzilla39463.xaml</DependentUpon>
      <SubType>Code</SubType>
    </Compile>
    <Compile Include="$(MSBuildThisFileDirectory)Bugzilla39636.xaml.cs">
      <DependentUpon>Bugzilla39636.xaml</DependentUpon>
      <SubType>Code</SubType>
    </Compile>
    <Compile Include="$(MSBuildThisFileDirectory)Bugzilla39702.cs" />
    <Compile Include="$(MSBuildThisFileDirectory)Bugzilla40005.cs" />
    <Compile Include="$(MSBuildThisFileDirectory)Bugzilla40073.cs" />
    <Compile Include="$(MSBuildThisFileDirectory)Bugzilla40139.cs" />
    <Compile Include="$(MSBuildThisFileDirectory)Bugzilla40173.cs" />
    <Compile Include="$(MSBuildThisFileDirectory)Bugzilla39821.cs" />
    <Compile Include="$(MSBuildThisFileDirectory)Bugzilla40185.cs" />
    <Compile Include="$(MSBuildThisFileDirectory)Bugzilla40251.cs" />
    <Compile Include="$(MSBuildThisFileDirectory)Bugzilla40333.cs" />
    <Compile Include="$(MSBuildThisFileDirectory)Bugzilla31806.cs" />
    <Compile Include="$(MSBuildThisFileDirectory)Bugzilla40408.cs" />
    <Compile Include="$(MSBuildThisFileDirectory)Bugzilla40858.cs" />
    <Compile Include="$(MSBuildThisFileDirectory)Bugzilla40824.cs" />
    <Compile Include="$(MSBuildThisFileDirectory)Bugzilla40911.cs" />
    <Compile Include="$(MSBuildThisFileDirectory)Bugzilla40955.cs" />
    <Compile Include="$(MSBuildThisFileDirectory)Bugzilla41054.cs" />
    <Compile Include="$(MSBuildThisFileDirectory)Bugzilla41078.cs" />
    <Compile Include="$(MSBuildThisFileDirectory)Bugzilla40998.cs" />
    <Compile Include="$(MSBuildThisFileDirectory)Bugzilla41205.cs" />
    <Compile Include="$(MSBuildThisFileDirectory)Bugzilla41415.cs" />
    <Compile Include="$(MSBuildThisFileDirectory)Bugzilla41418.cs" />
    <Compile Include="$(MSBuildThisFileDirectory)Bugzilla41424.cs" />
    <Compile Include="$(MSBuildThisFileDirectory)Bugzilla41778.cs" />
    <Compile Include="$(MSBuildThisFileDirectory)Bugzilla41600.cs" />
    <Compile Include="$(MSBuildThisFileDirectory)Bugzilla41619.cs" />
    <Compile Include="$(MSBuildThisFileDirectory)Bugzilla42000.cs" />
    <Compile Include="$(MSBuildThisFileDirectory)Bugzilla42069.cs" />
    <Compile Include="$(MSBuildThisFileDirectory)Bugzilla42069_Page.xaml.cs">
      <DependentUpon>Bugzilla42069_Page.xaml</DependentUpon>
      <SubType>Code</SubType>
    </Compile>
    <Compile Include="$(MSBuildThisFileDirectory)Bugzilla42074.cs" />
    <Compile Include="$(MSBuildThisFileDirectory)Bugzilla42075.cs" />
    <Compile Include="$(MSBuildThisFileDirectory)Bugzilla42329.cs" />
    <Compile Include="$(MSBuildThisFileDirectory)Bugzilla42364.cs" />
    <Compile Include="$(MSBuildThisFileDirectory)Bugzilla42519.cs" />
    <Compile Include="$(MSBuildThisFileDirectory)Bugzilla32871.cs" />
    <Compile Include="$(MSBuildThisFileDirectory)Bugzilla43313.cs" />
    <Compile Include="$(MSBuildThisFileDirectory)Bugzilla43469.cs" />
    <Compile Include="$(MSBuildThisFileDirectory)Bugzilla43516.cs" />
    <Compile Include="$(MSBuildThisFileDirectory)Bugzilla43519.cs" />
    <Compile Include="$(MSBuildThisFileDirectory)Bugzilla43527.cs" />
    <Compile Include="$(MSBuildThisFileDirectory)Bugzilla44047.cs" />
    <Compile Include="$(MSBuildThisFileDirectory)Bugzilla43941.cs" />
    <Compile Include="$(MSBuildThisFileDirectory)Bugzilla43663.cs" />
    <Compile Include="$(MSBuildThisFileDirectory)Bugzilla43867.cs" />
    <Compile Include="$(MSBuildThisFileDirectory)Bugzilla43735.cs" />
    <Compile Include="$(MSBuildThisFileDirectory)Bugzilla43783.cs" />
    <Compile Include="$(MSBuildThisFileDirectory)Bugzilla44096.cs" />
    <Compile Include="$(MSBuildThisFileDirectory)Bugzilla44176.cs" />
    <Compile Include="$(MSBuildThisFileDirectory)Bugzilla44453.cs" />
    <Compile Include="$(MSBuildThisFileDirectory)Bugzilla45215.cs" />
    <Compile Include="$(MSBuildThisFileDirectory)Bugzilla44500.cs" />
    <Compile Include="$(MSBuildThisFileDirectory)Bugzilla45722.cs" />
    <Compile Include="$(MSBuildThisFileDirectory)Bugzilla45722Xaml0.xaml.cs">
      <DependentUpon>Bugzilla45722Xaml0.xaml</DependentUpon>
      <SubType>Code</SubType>
    </Compile>
    <Compile Include="$(MSBuildThisFileDirectory)Bugzilla46363.cs" />
    <Compile Include="$(MSBuildThisFileDirectory)Bugzilla46363_2.cs" />
    <Compile Include="$(MSBuildThisFileDirectory)Bugzilla47548.cs" />
    <Compile Include="$(MSBuildThisFileDirectory)Bugzilla50787.cs" />
    <Compile Include="$(MSBuildThisFileDirectory)Bugzilla52299.cs" />
    <Compile Include="$(MSBuildThisFileDirectory)Bugzilla52419.cs" />
    <Compile Include="$(MSBuildThisFileDirectory)Bugzilla49304.cs" />
    <Compile Include="$(MSBuildThisFileDirectory)Bugzilla53834.cs" />
    <Compile Include="$(MSBuildThisFileDirectory)Bugzilla51536.cs" />
    <Compile Include="$(MSBuildThisFileDirectory)Bugzilla44940.cs" />
    <Compile Include="$(MSBuildThisFileDirectory)Bugzilla44944.cs" />
    <Compile Include="$(MSBuildThisFileDirectory)Bugzilla44166.cs" />
    <Compile Include="$(MSBuildThisFileDirectory)Bugzilla44461.cs" />
    <Compile Include="$(MSBuildThisFileDirectory)Bugzilla44584.cs" />
    <Compile Include="$(MSBuildThisFileDirectory)Bugzilla42832.cs" />
    <Compile Include="$(MSBuildThisFileDirectory)Bugzilla44044.cs" />
    <Compile Include="$(MSBuildThisFileDirectory)Bugzilla44338.cs" />
    <Compile Include="$(MSBuildThisFileDirectory)Bugzilla44980.cs" />
    <Compile Include="$(MSBuildThisFileDirectory)Bugzilla45067.cs" />
    <Compile Include="$(MSBuildThisFileDirectory)Bugzilla45027.cs" />
    <Compile Include="$(MSBuildThisFileDirectory)Bugzilla45330.cs" />
    <Compile Include="$(MSBuildThisFileDirectory)Bugzilla44955.cs" />
    <Compile Include="$(MSBuildThisFileDirectory)Bugzilla45277.cs" />
    <Compile Include="$(MSBuildThisFileDirectory)Bugzilla45743.cs" />
    <Compile Include="$(MSBuildThisFileDirectory)Bugzilla46458.cs" />
    <Compile Include="$(MSBuildThisFileDirectory)Bugzilla46494.cs" />
    <Compile Include="$(MSBuildThisFileDirectory)Bugzilla44476.cs" />
    <Compile Include="$(MSBuildThisFileDirectory)Bugzilla46630.cs" />
    <Compile Include="$(MSBuildThisFileDirectory)Bugzilla47923.cs" />
    <Compile Include="$(MSBuildThisFileDirectory)Bugzilla48236.cs" />
    <Compile Include="$(MSBuildThisFileDirectory)Bugzilla47971.cs" />
    <Compile Include="$(MSBuildThisFileDirectory)Bugzilla52318.cs" />
    <Compile Include="$(MSBuildThisFileDirectory)Bugzilla37290.cs" />
    <Compile Include="$(MSBuildThisFileDirectory)Bugzilla51553.cs" />
    <Compile Include="$(MSBuildThisFileDirectory)Bugzilla51802.cs" />
    <Compile Include="$(MSBuildThisFileDirectory)Bugzilla51236.cs" />
    <Compile Include="$(MSBuildThisFileDirectory)Bugzilla51238.cs" />
    <Compile Include="$(MSBuildThisFileDirectory)Bugzilla51642.xaml.cs">
      <DependentUpon>Bugzilla51642.xaml</DependentUpon>
      <SubType>Code</SubType>
    </Compile>
    <Compile Include="$(MSBuildThisFileDirectory)Bugzilla53445.cs" />
    <Compile Include="$(MSBuildThisFileDirectory)Bugzilla55714.cs" />
    <Compile Include="$(MSBuildThisFileDirectory)Bugzilla54649.cs" />
    <Compile Include="$(MSBuildThisFileDirectory)Bugzilla56609.cs" />
    <Compile Include="$(MSBuildThisFileDirectory)Bugzilla55674.cs" />
    <Compile Include="$(MSBuildThisFileDirectory)Bugzilla55912.cs" />
    <Compile Include="$(MSBuildThisFileDirectory)Bugzilla57317.cs" />
    <Compile Include="$(MSBuildThisFileDirectory)Bugzilla57114.cs" />
    <Compile Include="$(MSBuildThisFileDirectory)Bugzilla57515.cs" />
    <Compile Include="$(MSBuildThisFileDirectory)Bugzilla57674.cs" />
    <Compile Include="$(MSBuildThisFileDirectory)Bugzilla57758.cs" />
    <Compile Include="$(MSBuildThisFileDirectory)Bugzilla57910.cs" />
    <Compile Include="$(MSBuildThisFileDirectory)Bugzilla58406.cs" />
    <Compile Include="$(MSBuildThisFileDirectory)Bugzilla58833.cs" />
    <Compile Include="$(MSBuildThisFileDirectory)Bugzilla51427.cs" />
    <Compile Include="$(MSBuildThisFileDirectory)Bugzilla59248.cs" />
    <Compile Include="$(MSBuildThisFileDirectory)Bugzilla59457.cs" />
    <Compile Include="$(MSBuildThisFileDirectory)Bugzilla59580.cs" />
    <Compile Include="$(MSBuildThisFileDirectory)Issue1469.cs" />
    <Compile Include="$(MSBuildThisFileDirectory)Effects\AttachedStateEffect.cs" />
    <Compile Include="$(MSBuildThisFileDirectory)Effects\AttachedStateEffectLabel.cs" />
    <Compile Include="$(MSBuildThisFileDirectory)Effects\AttachedStateEffectList.cs" />
    <Compile Include="$(MSBuildThisFileDirectory)GitHub1648.cs" />
    <Compile Include="$(MSBuildThisFileDirectory)GitHub1702.cs" />
    <Compile Include="$(MSBuildThisFileDirectory)GitHub2642.cs" />
    <Compile Include="$(MSBuildThisFileDirectory)GitHub1700.cs" />
    <Compile Include="$(MSBuildThisFileDirectory)GitHub2598.cs" />
    <Compile Include="$(MSBuildThisFileDirectory)Issue1483.cs" />
    <Compile Include="$(MSBuildThisFileDirectory)Issue1556.cs" />
    <Compile Include="$(MSBuildThisFileDirectory)Issue1799.cs" />
    <Compile Include="$(MSBuildThisFileDirectory)Issue1931.cs" />
    <Compile Include="$(MSBuildThisFileDirectory)Issue1399.cs" />
    <Compile Include="$(MSBuildThisFileDirectory)Issue2187.cs" />
    <Compile Include="$(MSBuildThisFileDirectory)Issue3001.cs" />
    <Compile Include="$(MSBuildThisFileDirectory)Issue3271.cs" />
    <Compile Include="$(MSBuildThisFileDirectory)Issue3390.cs" />
    <Compile Include="$(MSBuildThisFileDirectory)Issue3000.cs" />
    <Compile Include="$(MSBuildThisFileDirectory)Issue3273.cs" />
    <Compile Include="$(MSBuildThisFileDirectory)Issue3053.cs" />
    <Compile Include="$(MSBuildThisFileDirectory)Issue2617.cs" />
    <Compile Include="$(MSBuildThisFileDirectory)Issue3139.cs" />
    <Compile Include="$(MSBuildThisFileDirectory)Issue3087.cs" />
    <Compile Include="$(MSBuildThisFileDirectory)Issue1760_1.cs" />
    <Compile Include="$(MSBuildThisFileDirectory)Issue1332.cs" />
    <Compile Include="$(MSBuildThisFileDirectory)Issue5184.cs" />
    <Compile Include="$(MSBuildThisFileDirectory)Issue3089.cs" />
    <Compile Include="$(MSBuildThisFileDirectory)Issue1342.cs" />
    <Compile Include="$(MSBuildThisFileDirectory)Issue2482.cs" />
    <Compile Include="$(MSBuildThisFileDirectory)Issue2680ScrollView.cs" />
    <Compile Include="$(MSBuildThisFileDirectory)Issue2767.cs" />
    <Compile Include="$(MSBuildThisFileDirectory)Issue2499.cs" />
    <Compile Include="$(MSBuildThisFileDirectory)GitHub1878.cs" />
    <Compile Include="$(MSBuildThisFileDirectory)Helpers\ISampleNativeControl.cs" />
    <Compile Include="$(MSBuildThisFileDirectory)Helpers\UITestHelper.cs" />
    <Compile Include="$(MSBuildThisFileDirectory)Helpers\ViewHelper.cs" />
    <Compile Include="$(MSBuildThisFileDirectory)Issue1544.cs" />
    <Compile Include="$(MSBuildThisFileDirectory)Issue1677.cs" />
    <Compile Include="$(MSBuildThisFileDirectory)Issue1801.cs" />
    <Compile Include="$(MSBuildThisFileDirectory)Issue1734.cs" />
    <Compile Include="$(MSBuildThisFileDirectory)Issue1683.cs" />
    <Compile Include="$(MSBuildThisFileDirectory)Issue1705_2.cs" />
    <Compile Include="$(MSBuildThisFileDirectory)Issue1396.cs" />
    <Compile Include="$(MSBuildThisFileDirectory)Issue1415.cs" />
    <Compile Include="$(MSBuildThisFileDirectory)Issue2829.cs" />
    <Compile Include="$(MSBuildThisFileDirectory)Issue2653.cs" />
    <Compile Include="$(MSBuildThisFileDirectory)Issue1942.cs" />
    <Compile Include="$(MSBuildThisFileDirectory)Issue2763.cs" />
    <Compile Include="$(MSBuildThisFileDirectory)Issue2247.cs" />
    <Compile Include="$(MSBuildThisFileDirectory)GroupListViewHeaderIndexOutOfRange.cs" />
    <Compile Include="$(MSBuildThisFileDirectory)Issue1760.cs" />
    <Compile Include="$(MSBuildThisFileDirectory)Issue1975.cs" />
    <Compile Include="$(MSBuildThisFileDirectory)Issue1601.cs" />
    <Compile Include="$(MSBuildThisFileDirectory)Issue1717.cs" />
    <Compile Include="$(MSBuildThisFileDirectory)Bugzilla60001.cs" />
    <Compile Include="$(MSBuildThisFileDirectory)Issue1355.cs" />
    <Compile Include="$(MSBuildThisFileDirectory)Bugzilla60056.cs" />
    <Compile Include="$(MSBuildThisFileDirectory)Bugzilla60122.cs" />
    <Compile Include="$(MSBuildThisFileDirectory)Bugzilla59863_0.cs" />
    <Compile Include="$(MSBuildThisFileDirectory)Bugzilla59863_1.cs" />
    <Compile Include="$(MSBuildThisFileDirectory)Bugzilla59863_2.cs" />
    <Compile Include="$(MSBuildThisFileDirectory)Bugzilla60563.cs" />
    <Compile Include="$(MSBuildThisFileDirectory)Bugzilla60774.cs" />
    <Compile Include="$(MSBuildThisFileDirectory)Bugzilla60774_1.cs" />
    <Compile Include="$(MSBuildThisFileDirectory)Bugzilla60774_2.cs" />
    <Compile Include="$(MSBuildThisFileDirectory)ButtonBackgroundColorTest.cs" />
    <Compile Include="$(MSBuildThisFileDirectory)CarouselAsync.cs" />
    <Compile Include="$(MSBuildThisFileDirectory)Bugzilla34561.cs" />
    <Compile Include="$(MSBuildThisFileDirectory)Bugzilla34727.cs" />
    <Compile Include="$(MSBuildThisFileDirectory)ComplexListView.cs" />
    <Compile Include="$(MSBuildThisFileDirectory)CustomImageRendererErrorHandling.cs" />
    <Compile Include="$(MSBuildThisFileDirectory)DefaultColorToggleTest.cs" />
    <Compile Include="$(MSBuildThisFileDirectory)Bugzilla38416.xaml.cs">
      <DependentUpon>Bugzilla38416.xaml</DependentUpon>
    </Compile>
    <Compile Include="$(MSBuildThisFileDirectory)Effects.cs" />
    <Compile Include="$(MSBuildThisFileDirectory)GestureBubblingTests.cs" />
    <Compile Include="$(MSBuildThisFileDirectory)Github1461.cs" />
    <Compile Include="$(MSBuildThisFileDirectory)CascadeInputTransparent.cs" />
    <Compile Include="$(MSBuildThisFileDirectory)GitHub1331.xaml.cs">
      <DependentUpon>GitHub1331.xaml</DependentUpon>
    </Compile>
    <Compile Include="$(MSBuildThisFileDirectory)Issue1691_2.cs" />
    <Compile Include="$(MSBuildThisFileDirectory)Github1625.cs" />
    <Compile Include="$(MSBuildThisFileDirectory)InputTransparentTests.cs" />
    <Compile Include="$(MSBuildThisFileDirectory)Issue1614.cs" />
    <Compile Include="$(MSBuildThisFileDirectory)IsInvokeRequiredRaceCondition.cs" />
    <Compile Include="$(MSBuildThisFileDirectory)IsPasswordToggleTest.cs" />
    <Compile Include="$(MSBuildThisFileDirectory)Issue1023.cs" />
    <Compile Include="$(MSBuildThisFileDirectory)Issue1024.cs" />
    <Compile Include="$(MSBuildThisFileDirectory)Issue1025.cs" />
    <Compile Include="$(MSBuildThisFileDirectory)Issue1026.cs" />
    <Compile Include="$(MSBuildThisFileDirectory)Issue1347.cs" />
    <Compile Include="$(MSBuildThisFileDirectory)Issue1356.cs" />
    <Compile Include="$(MSBuildThisFileDirectory)Issue1439.cs" />
    <Compile Include="$(MSBuildThisFileDirectory)Issue1660.cs" />
    <Compile Include="$(MSBuildThisFileDirectory)Issue1691.cs" />
    <Compile Include="$(MSBuildThisFileDirectory)Issue1665.cs" />
    <Compile Include="$(MSBuildThisFileDirectory)Issue1707.cs" />
    <Compile Include="$(MSBuildThisFileDirectory)Issue1864.cs" />
    <Compile Include="$(MSBuildThisFileDirectory)Issue2104.cs" />
    <Compile Include="$(MSBuildThisFileDirectory)Issue1908.cs" />
    <Compile Include="$(MSBuildThisFileDirectory)Issue1672.cs" />
    <Compile Include="$(MSBuildThisFileDirectory)Issue2394.cs" />
    <Compile Include="$(MSBuildThisFileDirectory)Issue2595.cs" />
    <Compile Include="$(MSBuildThisFileDirectory)Issue2625.xaml.cs">
      <DependentUpon>Issue2625.xaml</DependentUpon>
      <SubType>Code</SubType>
    </Compile>
    <Compile Include="$(MSBuildThisFileDirectory)Issue2681.cs" />
    <Compile Include="$(MSBuildThisFileDirectory)Issue2858.xaml.cs">
      <DependentUpon>Issue2858.xaml</DependentUpon>
      <SubType>Code</SubType>
    </Compile>
    <Compile Include="$(MSBuildThisFileDirectory)Issue2929.cs" />
    <Compile Include="$(MSBuildThisFileDirectory)Issue2983.cs" />
    <Compile Include="$(MSBuildThisFileDirectory)Issue2963.cs" />
    <Compile Include="$(MSBuildThisFileDirectory)Issue2981.cs" />
    <Compile Include="$(MSBuildThisFileDirectory)Issue2964.cs" />
    <Compile Include="$(MSBuildThisFileDirectory)Bugzilla29017.cs" />
    <Compile Include="$(MSBuildThisFileDirectory)Issue2927.cs" />
    <Compile Include="$(MSBuildThisFileDirectory)IsShowingUserIssue.cs" />
    <Compile Include="$(MSBuildThisFileDirectory)Bugzilla25979.cs" />
    <Compile Include="$(MSBuildThisFileDirectory)Bugzilla30317.cs" />
    <Compile Include="$(MSBuildThisFileDirectory)Bugzilla29128.cs" />
    <Compile Include="$(MSBuildThisFileDirectory)Bugzilla31029.cs" />
    <Compile Include="$(MSBuildThisFileDirectory)Bugzilla24574.cs" />
    <Compile Include="$(MSBuildThisFileDirectory)Bugzilla26233.cs" />
    <Compile Include="$(MSBuildThisFileDirectory)Bugzilla27642.cs" />
    <Compile Include="$(MSBuildThisFileDirectory)Bugzilla36393.cs" />
    <Compile Include="$(MSBuildThisFileDirectory)Bugzilla33870.cs" />
    <Compile Include="$(MSBuildThisFileDirectory)Bugzilla32462.cs" />
    <Compile Include="$(MSBuildThisFileDirectory)Bugzilla36681.cs" />
    <Compile Include="$(MSBuildThisFileDirectory)Bugzilla36479.cs" />
    <Compile Include="$(MSBuildThisFileDirectory)Issue3008.cs" />
    <Compile Include="$(MSBuildThisFileDirectory)Issue3019.cs" />
    <Compile Include="$(MSBuildThisFileDirectory)Issue2993.cs" />
    <Compile Include="$(MSBuildThisFileDirectory)Issue3507.cs" />
    <Compile Include="$(MSBuildThisFileDirectory)Issue3367.cs" />
    <Compile Include="$(MSBuildThisFileDirectory)Issue3398.cs" />
    <Compile Include="$(MSBuildThisFileDirectory)Issue3558.cs" />
    <Compile Include="$(MSBuildThisFileDirectory)Issue3541.cs" />
    <Compile Include="$(MSBuildThisFileDirectory)Issue3840.cs" />
    <Compile Include="$(MSBuildThisFileDirectory)Issue4561.cs" />
    <Compile Include="$(MSBuildThisFileDirectory)Issue3913.cs" />
    <Compile Include="$(MSBuildThisFileDirectory)Issue3979.xaml.cs">
      <DependentUpon>Issue3979.xaml</DependentUpon>
      <SubType>Code</SubType>
    </Compile>
    <Compile Include="$(MSBuildThisFileDirectory)Issue4194.xaml.cs">
      <DependentUpon>Issue4194.xaml</DependentUpon>
      <SubType>Code</SubType>
    </Compile>
    <Compile Include="$(MSBuildThisFileDirectory)Issue4136.cs" />
    <Compile Include="$(MSBuildThisFileDirectory)Issue4262.cs" />
    <Compile Include="$(MSBuildThisFileDirectory)Issue4360.xaml.cs">
      <DependentUpon>Issue4360.xaml</DependentUpon>
      <SubType>Code</SubType>
    </Compile>
    <Compile Include="$(MSBuildThisFileDirectory)Issue4600.cs" />
    <Compile Include="$(MSBuildThisFileDirectory)Issue4973.cs" />
    <Compile Include="$(MSBuildThisFileDirectory)Issue5252.cs" />
    <Compile Include="$(MSBuildThisFileDirectory)Issue5057.xaml.cs">
      <DependentUpon>Issue5057.xaml</DependentUpon>
      <SubType>Code</SubType>
    </Compile>
    <Compile Include="$(MSBuildThisFileDirectory)Issue5003.xaml.cs">
      <DependentUpon>Issue5003.xaml</DependentUpon>
      <SubType>Code</SubType>
    </Compile>
    <Compile Include="$(MSBuildThisFileDirectory)Issue5801.xaml.cs">
      <DependentUpon>Issue5801.xaml</DependentUpon>
      <SubType>Code</SubType>
    </Compile>
    <Compile Include="$(MSBuildThisFileDirectory)Issue5695.cs" />
    <Compile Include="$(MSBuildThisFileDirectory)Issue5535.cs" />
    <Compile Include="$(MSBuildThisFileDirectory)Issue5949.cs" />
    <Compile Include="$(MSBuildThisFileDirectory)Issue5949_1.xaml.cs">
      <DependentUpon>Issue5949_1.xaml</DependentUpon>
      <SubType>Code</SubType>
    </Compile>
    <Compile Include="$(MSBuildThisFileDirectory)Issue5949_2.xaml.cs">
      <DependentUpon>Issue5949_2.xaml</DependentUpon>
      <SubType>Code</SubType>
    </Compile>
    <Compile Include="$(MSBuildThisFileDirectory)Issue5793.cs" />
    <Compile Include="$(MSBuildThisFileDirectory)Issue6130.xaml.cs">
      <SubType>Code</SubType>
    </Compile>
    <Compile Include="$(MSBuildThisFileDirectory)Issue5268.xaml.cs">
      <DependentUpon>Issue5268.xaml</DependentUpon>
      <SubType>Code</SubType>
    </Compile>
    <Compile Include="$(MSBuildThisFileDirectory)Issue6713.cs" />
    <Compile Include="$(MSBuildThisFileDirectory)Issue6705.cs" />
    <Compile Include="$(MSBuildThisFileDirectory)LegacyComponents\NonAppCompatSwitch.cs" />
    <Compile Include="$(MSBuildThisFileDirectory)MapsModalCrash.cs" />
    <Compile Include="$(MSBuildThisFileDirectory)ModalActivityIndicatorTest.cs" />
    <Compile Include="$(MSBuildThisFileDirectory)Bugzilla37625.cs" />
    <Compile Include="$(MSBuildThisFileDirectory)Bugzilla38658.cs" />
    <Compile Include="$(MSBuildThisFileDirectory)DataTemplateGridImageTest.cs" />
    <Compile Include="$(MSBuildThisFileDirectory)Bugzilla39331.cs" />
    <Compile Include="$(MSBuildThisFileDirectory)Bugzilla36788.cs" />
    <Compile Include="$(MSBuildThisFileDirectory)Bugzilla38978.cs" />
    <Compile Include="$(MSBuildThisFileDirectory)Bugzilla38112.cs" />
    <Compile Include="$(MSBuildThisFileDirectory)Bugzilla39668.cs" />
    <Compile Include="$(MSBuildThisFileDirectory)Bugzilla21177.cs" />
    <Compile Include="$(MSBuildThisFileDirectory)Bugzilla39829.cs" />
    <Compile Include="$(MSBuildThisFileDirectory)Bugzilla39458.cs" />
    <Compile Include="$(MSBuildThisFileDirectory)Bugzilla39853.cs" />
    <Compile Include="$(MSBuildThisFileDirectory)MultipleClipToBounds.cs" />
    <Compile Include="$(MSBuildThisFileDirectory)Issue6994.cs" />
    <Compile Include="$(MSBuildThisFileDirectory)Issue7371.cs" />
    <Compile Include="$(MSBuildThisFileDirectory)_TemplateMarkup.xaml.cs">
      <DependentUpon>_TemplateMarkup.xaml</DependentUpon>
      <SubType>Code</SubType>
    </Compile>
    <Compile Include="$(MSBuildThisFileDirectory)PerformanceGallery\PerformanceDataManager.cs" />
    <Compile Include="$(MSBuildThisFileDirectory)PerformanceGallery\PerformanceGallery.cs" />
    <Compile Include="$(MSBuildThisFileDirectory)PerformanceGallery\PerformanceScenario.cs" />
    <Compile Include="$(MSBuildThisFileDirectory)PerformanceGallery\PerformanceTracker.cs" />
    <Compile Include="$(MSBuildThisFileDirectory)PerformanceGallery\PerformanceTrackerTemplate.cs" />
    <Compile Include="$(MSBuildThisFileDirectory)PerformanceGallery\PerformanceTrackerWatcher.cs" />
    <Compile Include="$(MSBuildThisFileDirectory)PerformanceGallery\PerformanceViewModel.cs" />
    <Compile Include="$(MSBuildThisFileDirectory)PerformanceGallery\Scenarios\SearchBarScenarios.cs" />
    <Compile Include="$(MSBuildThisFileDirectory)PerformanceGallery\Scenarios\SliderScenarios.cs" />
    <Compile Include="$(MSBuildThisFileDirectory)PerformanceGallery\Scenarios\StepperScenarios.cs" />
    <Compile Include="$(MSBuildThisFileDirectory)PerformanceGallery\Scenarios\TableViewScenarios.cs" />
    <Compile Include="$(MSBuildThisFileDirectory)PerformanceGallery\Scenarios\TimePickerScenarios.cs" />
    <Compile Include="$(MSBuildThisFileDirectory)PerformanceGallery\Scenarios\WebViewScenarios.cs" />
    <Compile Include="$(MSBuildThisFileDirectory)PerformanceGallery\Scenarios\ProgressBarScenarios.cs" />
    <Compile Include="$(MSBuildThisFileDirectory)PerformanceGallery\Scenarios\PickerScenarios.cs" />
    <Compile Include="$(MSBuildThisFileDirectory)PerformanceGallery\Scenarios\MapScenarios.cs" />
    <Compile Include="$(MSBuildThisFileDirectory)PerformanceGallery\Scenarios\EntryScenarios.cs" />
    <Compile Include="$(MSBuildThisFileDirectory)PerformanceGallery\Scenarios\EditorScenarios.cs" />
    <Compile Include="$(MSBuildThisFileDirectory)PerformanceGallery\Scenarios\ActivityIndicatorScenarios.cs" />
    <Compile Include="$(MSBuildThisFileDirectory)PerformanceGallery\Scenarios\LabelScenarios.cs" />
    <Compile Include="$(MSBuildThisFileDirectory)PerformanceGallery\Scenarios\BoxViewScenarios.cs" />
    <Compile Include="$(MSBuildThisFileDirectory)PerformanceGallery\Scenarios\SwitchScenarios.cs" />
    <Compile Include="$(MSBuildThisFileDirectory)PerformanceGallery\Scenarios\DatePickerScenarios.cs" />
    <Compile Include="$(MSBuildThisFileDirectory)PerformanceGallery\Scenarios\ButtonScenarios.cs" />
    <Compile Include="$(MSBuildThisFileDirectory)PerformanceGallery\Scenarios\ImageScenarios.cs" />
    <Compile Include="$(MSBuildThisFileDirectory)PerformanceGallery\Scenarios\ListViewScenarios.cs" />
    <Compile Include="$(MSBuildThisFileDirectory)Bugzilla53179_2.cs" />
    <Compile Include="$(MSBuildThisFileDirectory)ScrollViewIsEnabled.cs" />
    <Compile Include="$(MSBuildThisFileDirectory)PlatformSpecifics_iOSTranslucentNavBarX.xaml.cs">
      <DependentUpon>PlatformSpecifics_iOSTranslucentNavBarX.xaml</DependentUpon>
      <SubType>Code</SubType>
    </Compile>
    <Compile Include="$(MSBuildThisFileDirectory)Bugzilla53179_1.cs" />
    <Compile Include="$(MSBuildThisFileDirectory)RestartAppTest.cs" />
    <Compile Include="$(MSBuildThisFileDirectory)BottomTabbedPageTests.cs" />
    <Compile Include="$(MSBuildThisFileDirectory)TestPages\QuickCollectNavigationPage.cs" />
    <Compile Include="$(MSBuildThisFileDirectory)TestPages\ScreenshotConditionalApp.cs" />
    <Compile Include="$(MSBuildThisFileDirectory)Bugzilla41842.cs" />
    <Compile Include="$(MSBuildThisFileDirectory)Bugzilla42277.cs" />
    <Compile Include="$(MSBuildThisFileDirectory)Bugzilla51173.cs" />
    <Compile Include="$(MSBuildThisFileDirectory)Bugzilla33561.cs" />
    <Compile Include="$(MSBuildThisFileDirectory)Bugzilla43214.cs" />
    <Compile Include="$(MSBuildThisFileDirectory)Bugzilla42602.cs" />
    <Compile Include="$(MSBuildThisFileDirectory)Bugzilla43161.cs" />
    <Compile Include="$(MSBuildThisFileDirectory)Bugzilla39768.cs" />
    <Compile Include="$(MSBuildThisFileDirectory)Bugzilla41271.cs" />
    <Compile Include="$(MSBuildThisFileDirectory)Bugzilla40722.cs" />
    <Compile Include="$(MSBuildThisFileDirectory)Bugzilla41153.cs" />
    <Compile Include="$(MSBuildThisFileDirectory)Bugzilla44129.cs" />
    <Compile Include="$(MSBuildThisFileDirectory)Bugzilla44525.cs" />
    <Compile Include="$(MSBuildThisFileDirectory)Bugzilla28650.cs" />
    <Compile Include="$(MSBuildThisFileDirectory)Bugzilla37431.cs" />
    <Compile Include="$(MSBuildThisFileDirectory)Bugzilla44777.cs" />
    <Compile Include="$(MSBuildThisFileDirectory)Bugzilla42599.cs" />
    <Compile Include="$(MSBuildThisFileDirectory)Bugzilla51503.cs" />
    <Compile Include="$(MSBuildThisFileDirectory)Bugzilla51505.cs" />
    <Compile Include="$(MSBuildThisFileDirectory)Bugzilla52533.cs" />
    <Compile Include="$(MSBuildThisFileDirectory)Bugzilla53362.cs" />
    <Compile Include="$(MSBuildThisFileDirectory)Bugzilla45874.cs" />
    <Compile Include="$(MSBuildThisFileDirectory)TransparentOverlayTests.cs" />
    <Compile Include="$(MSBuildThisFileDirectory)Unreported1.cs" />
    <Compile Include="$(MSBuildThisFileDirectory)Bugzilla53909.cs" />
    <Compile Include="$(MSBuildThisFileDirectory)ListViewNRE.cs" />
    <Compile Include="$(MSBuildThisFileDirectory)Bugzilla55745.cs" />
    <Compile Include="$(MSBuildThisFileDirectory)AndroidHelpText.cs" />
    <Compile Include="$(MSBuildThisFileDirectory)Bugzilla32830.cs" />
    <Compile Include="$(MSBuildThisFileDirectory)Bugzilla55365.cs" />
    <Compile Include="$(MSBuildThisFileDirectory)Bugzilla39802.cs" />
    <Compile Include="$(MSBuildThisFileDirectory)Bugzilla53179.cs" />
    <Compile Include="$(MSBuildThisFileDirectory)Bugzilla54036.cs" />
    <Compile Include="$(MSBuildThisFileDirectory)Bugzilla56896.cs" />
    <Compile Include="$(MSBuildThisFileDirectory)Bugzilla40161.cs" />
    <Compile Include="$(MSBuildThisFileDirectory)Bugzilla44886.cs" />
    <Compile Include="$(MSBuildThisFileDirectory)Bugzila57749.cs" />
    <Compile Include="$(MSBuildThisFileDirectory)Bugzilla45125.cs" />
    <Compile Include="$(MSBuildThisFileDirectory)ScrollViewObjectDisposed.cs" />
    <Compile Include="$(MSBuildThisFileDirectory)Bugzilla58645.cs" />
    <Compile Include="$(MSBuildThisFileDirectory)Bugzilla27731.cs" />
    <Compile Include="$(MSBuildThisFileDirectory)Bugzilla59097.cs" />
    <Compile Include="$(MSBuildThisFileDirectory)Bugzilla58875.cs" />
    <Compile Include="$(MSBuildThisFileDirectory)Bugzilla45702.cs" />
    <Compile Include="$(MSBuildThisFileDirectory)Bugzilla59718.cs" />
    <Compile Include="$(MSBuildThisFileDirectory)Bugzilla59896.cs" />
    <Compile Include="$(MSBuildThisFileDirectory)Bugzilla56771.cs" />
    <Compile Include="$(MSBuildThisFileDirectory)Bugzilla60382.cs" />
    <Compile Include="$(MSBuildThisFileDirectory)Bugzilla60524.cs" />
    <Compile Include="$(MSBuildThisFileDirectory)Bugzilla59925.cs" />
    <Compile Include="$(MSBuildThisFileDirectory)Bugzilla60691.cs" />
    <Compile Include="$(MSBuildThisFileDirectory)Issue1326.cs" />
    <Compile Include="$(MSBuildThisFileDirectory)Issue1436.cs" />
    <Compile Include="$(MSBuildThisFileDirectory)GitHub1567.cs" />
    <Compile Include="$(MSBuildThisFileDirectory)Issue1909.cs" />
    <Compile Include="$(MSBuildThisFileDirectory)Bugzilla60699.cs" />
    <Compile Include="$(MSBuildThisFileDirectory)Issue2035.cs" />
    <Compile Include="$(MSBuildThisFileDirectory)Issue2299.cs" />
    <Compile Include="$(MSBuildThisFileDirectory)Issue1900.cs" />
    <Compile Include="$(MSBuildThisFileDirectory)Issue2837.cs" />
    <Compile Include="$(MSBuildThisFileDirectory)Issue2740.cs" />
    <Compile Include="$(MSBuildThisFileDirectory)Issue1939.cs" />
    <Compile Include="$(MSBuildThisFileDirectory)Issue3385.cs" />
    <Compile Include="$(MSBuildThisFileDirectory)Issue3343.cs" />
    <Compile Include="$(MSBuildThisFileDirectory)Issue2842.cs" />
    <Compile Include="$(MSBuildThisFileDirectory)Issue1666.cs" />
    <Compile Include="$(MSBuildThisFileDirectory)Issue2838.cs" />
    <Compile Include="$(MSBuildThisFileDirectory)Issue3342.cs" />
    <Compile Include="$(MSBuildThisFileDirectory)Issue3415.cs" />
    <Compile Include="$(MSBuildThisFileDirectory)Issue3049.cs" />
    <Compile Include="$(MSBuildThisFileDirectory)Issue5030.cs" />
    <Compile Include="$(MSBuildThisFileDirectory)ViewClipBoundsShouldUpdate.cs" />
    <Compile Include="$(MSBuildThisFileDirectory)Issue3988.cs" />
    <Compile Include="$(MSBuildThisFileDirectory)Issue2580.cs" />
    <Compile Include="$(MSBuildThisFileDirectory)Issue4026.cs" />
    <Compile Include="$(MSBuildThisFileDirectory)Issue4748.cs" />
    <Compile Include="$(MSBuildThisFileDirectory)VisualControlsPage.xaml.cs">
      <SubType>Code</SubType>
      <DependentUpon>VisualControlsPage.xaml</DependentUpon>
    </Compile>
    <Compile Include="$(MSBuildThisFileDirectory)Issue5470.cs" />
    <Compile Include="$(MSBuildThisFileDirectory)Issue5724.cs" />
    <Compile Include="$(MSBuildThisFileDirectory)Issue6132.cs" />
    <Compile Include="$(MSBuildThisFileDirectory)Issue2577.cs" />
    <Compile Include="$(MSBuildThisFileDirectory)Issue6286.cs" />
    <Compile Include="$(MSBuildThisFileDirectory)_Template.cs" />
    <Compile Include="$(MSBuildThisFileDirectory)Bugzilla56298.cs" />
    <Compile Include="$(MSBuildThisFileDirectory)Bugzilla42620.cs" />
    <Compile Include="$(MSBuildThisFileDirectory)Issue1028.cs" />
    <Compile Include="$(MSBuildThisFileDirectory)Issue1075.cs" />
    <Compile Include="$(MSBuildThisFileDirectory)Issue1097.cs" />
    <Compile Include="$(MSBuildThisFileDirectory)Issue1146.cs" />
    <Compile Include="$(MSBuildThisFileDirectory)Issue1219.cs" />
    <Compile Include="$(MSBuildThisFileDirectory)Issue1228.cs" />
    <Compile Include="$(MSBuildThisFileDirectory)Issue1236.cs" />
    <Compile Include="$(MSBuildThisFileDirectory)Issue1259.cs" />
    <Compile Include="$(MSBuildThisFileDirectory)Issue1267.cs" />
    <Compile Include="$(MSBuildThisFileDirectory)Issue4187.cs" />
    <Compile Include="$(MSBuildThisFileDirectory)Issue1305.cs" />
    <Compile Include="$(MSBuildThisFileDirectory)Issue1329.cs" />
    <Compile Include="$(MSBuildThisFileDirectory)Issue1384.cs" />
    <Compile Include="$(MSBuildThisFileDirectory)Issue1400.cs" />
    <Compile Include="$(MSBuildThisFileDirectory)Issue1414.cs" />
    <Compile Include="$(MSBuildThisFileDirectory)Issue1461.cs" />
    <Compile Include="$(MSBuildThisFileDirectory)Issue1497.xaml.cs">
      <DependentUpon>Issue1497.xaml</DependentUpon>
    </Compile>
    <Compile Include="$(MSBuildThisFileDirectory)Issue1538.cs" />
    <Compile Include="$(MSBuildThisFileDirectory)Issue1545.xaml.cs">
      <DependentUpon>Issue1545.xaml</DependentUpon>
    </Compile>
    <Compile Include="$(MSBuildThisFileDirectory)Issue1546.cs" />
    <Compile Include="$(MSBuildThisFileDirectory)Issue1554.xaml.cs">
      <DependentUpon>Issue1554.xaml</DependentUpon>
    </Compile>
    <Compile Include="$(MSBuildThisFileDirectory)Issue1557.cs" />
    <Compile Include="$(MSBuildThisFileDirectory)Issue1566.cs" />
    <Compile Include="$(MSBuildThisFileDirectory)Issue1567.cs" />
    <Compile Include="$(MSBuildThisFileDirectory)Issue1568.xaml.cs">
      <DependentUpon>Issue1568.xaml</DependentUpon>
    </Compile>
    <Compile Include="$(MSBuildThisFileDirectory)Issue1583.cs" />
    <Compile Include="$(MSBuildThisFileDirectory)Issue1590.cs" />
    <Compile Include="$(MSBuildThisFileDirectory)Issue1593.cs" />
    <Compile Include="$(MSBuildThisFileDirectory)Issue1598.cs" />
    <Compile Include="$(MSBuildThisFileDirectory)Issue1613.cs" />
    <Compile Include="$(MSBuildThisFileDirectory)Issue1618.cs" />
    <Compile Include="$(MSBuildThisFileDirectory)Issue1641.xaml.cs">
      <DependentUpon>Issue1641.xaml</DependentUpon>
    </Compile>
    <Compile Include="$(MSBuildThisFileDirectory)Issue1644.cs" />
    <Compile Include="$(MSBuildThisFileDirectory)Issue1653.xaml.cs">
      <DependentUpon>Issue1653.xaml</DependentUpon>
    </Compile>
    <Compile Include="$(MSBuildThisFileDirectory)Issue1653v2.xaml.cs">
      <DependentUpon>Issue1653v2.xaml</DependentUpon>
    </Compile>
    <Compile Include="$(MSBuildThisFileDirectory)Issue1664.cs" />
    <Compile Include="$(MSBuildThisFileDirectory)Issue1680.cs" />
    <Compile Include="$(MSBuildThisFileDirectory)Issue3624.cs" />
    <Compile Include="$(MSBuildThisFileDirectory)Issue1682.cs" />
    <Compile Include="$(MSBuildThisFileDirectory)Issue1685.cs" />
    <Compile Include="$(MSBuildThisFileDirectory)Issue1698.cs" />
    <Compile Include="$(MSBuildThisFileDirectory)Issue1700.cs" />
    <Compile Include="$(MSBuildThisFileDirectory)Issue1703.cs" />
    <Compile Include="$(MSBuildThisFileDirectory)Issue1705.cs" />
    <Compile Include="$(MSBuildThisFileDirectory)Issue1712.xaml.cs">
      <DependentUpon>Issue1712.xaml</DependentUpon>
    </Compile>
    <Compile Include="$(MSBuildThisFileDirectory)Issue1722.cs" />
    <Compile Include="$(MSBuildThisFileDirectory)Issue1723.cs" />
    <Compile Include="$(MSBuildThisFileDirectory)Issue1741.xaml.cs">
      <DependentUpon>Issue1741.xaml</DependentUpon>
    </Compile>
    <Compile Include="$(MSBuildThisFileDirectory)Issue1742.cs" />
    <Compile Include="$(MSBuildThisFileDirectory)Issue1747.xaml.cs">
      <DependentUpon>Issue1747.xaml</DependentUpon>
    </Compile>
    <Compile Include="$(MSBuildThisFileDirectory)Issue1755.cs" />
    <Compile Include="$(MSBuildThisFileDirectory)Issue1758.cs" />
    <Compile Include="$(MSBuildThisFileDirectory)Issue1763.cs" />
    <Compile Include="$(MSBuildThisFileDirectory)Issue1766.xaml.cs">
      <DependentUpon>Issue1766.xaml</DependentUpon>
    </Compile>
    <Compile Include="$(MSBuildThisFileDirectory)Issue1769.cs" />
    <Compile Include="$(MSBuildThisFileDirectory)Issue1777.cs" />
    <Compile Include="$(MSBuildThisFileDirectory)Issue181.cs" />
    <Compile Include="$(MSBuildThisFileDirectory)Issue1851.cs" />
    <Compile Include="$(MSBuildThisFileDirectory)Issue1875.cs" />
    <Compile Include="$(MSBuildThisFileDirectory)Issue1888.cs" />
    <Compile Include="$(MSBuildThisFileDirectory)Issue1891.cs" />
    <Compile Include="$(MSBuildThisFileDirectory)Issue1895.cs" />
    <Compile Include="$(MSBuildThisFileDirectory)Issue1905.cs" />
    <Compile Include="$(MSBuildThisFileDirectory)Issue1914.cs" />
    <Compile Include="$(MSBuildThisFileDirectory)Issue194.cs" />
    <Compile Include="$(MSBuildThisFileDirectory)Issue198.cs" />
    <Compile Include="$(MSBuildThisFileDirectory)Issue206.cs" />
    <Compile Include="$(MSBuildThisFileDirectory)Issue214.cs" />
    <Compile Include="$(MSBuildThisFileDirectory)Issue2143.cs" />
    <Compile Include="$(MSBuildThisFileDirectory)Issue2222.cs" />
    <Compile Include="$(MSBuildThisFileDirectory)Issue22246_BZ.cs" />
    <Compile Include="$(MSBuildThisFileDirectory)Issue2241.cs" />
    <Compile Include="$(MSBuildThisFileDirectory)Issue2248.cs" />
    <Compile Include="$(MSBuildThisFileDirectory)Issue2259.cs" />
    <Compile Include="$(MSBuildThisFileDirectory)Issue2266.cs" />
    <Compile Include="$(MSBuildThisFileDirectory)Issue2270.cs" />
    <Compile Include="$(MSBuildThisFileDirectory)Issue2272.cs" />
    <Compile Include="$(MSBuildThisFileDirectory)Issue2282.xaml.cs">
      <DependentUpon>Issue2282.xaml</DependentUpon>
    </Compile>
    <Compile Include="$(MSBuildThisFileDirectory)Issue2288.xaml.cs">
      <DependentUpon>Issue2288.xaml</DependentUpon>
    </Compile>
    <Compile Include="$(MSBuildThisFileDirectory)Issue2289.xaml.cs">
      <DependentUpon>Issue2289.xaml</DependentUpon>
    </Compile>
    <Compile Include="$(MSBuildThisFileDirectory)Issue229.cs" />
    <Compile Include="$(MSBuildThisFileDirectory)Issue2291.cs" />
    <Compile Include="$(MSBuildThisFileDirectory)Issue2292.cs" />
    <Compile Include="$(MSBuildThisFileDirectory)Issue2294.cs" />
    <Compile Include="$(MSBuildThisFileDirectory)Issue2333.cs" />
    <Compile Include="$(MSBuildThisFileDirectory)Issue2339.cs" />
    <Compile Include="$(MSBuildThisFileDirectory)Issue2354.cs" />
    <Compile Include="$(MSBuildThisFileDirectory)Issue2357.xaml.cs">
      <DependentUpon>Issue2357.xaml</DependentUpon>
    </Compile>
    <Compile Include="$(MSBuildThisFileDirectory)Issue2411.cs" />
    <Compile Include="$(MSBuildThisFileDirectory)Issue2414.cs" />
    <Compile Include="$(MSBuildThisFileDirectory)Issue2470.xaml.cs">
      <DependentUpon>Issue2470.xaml</DependentUpon>
    </Compile>
    <Compile Include="$(MSBuildThisFileDirectory)Issue2563.cs" />
    <Compile Include="$(MSBuildThisFileDirectory)Issue2594.cs" />
    <Compile Include="$(MSBuildThisFileDirectory)Issue2597.cs" />
    <Compile Include="$(MSBuildThisFileDirectory)Issue260.cs" />
    <Compile Include="$(MSBuildThisFileDirectory)Issue2615.cs" />
    <Compile Include="$(MSBuildThisFileDirectory)Issue2628.cs" />
    <Compile Include="$(MSBuildThisFileDirectory)Issue2634.cs" />
    <Compile Include="$(MSBuildThisFileDirectory)Issue264.cs" />
    <Compile Include="$(MSBuildThisFileDirectory)Issue2659.xaml.cs">
      <DependentUpon>Issue2659.xaml</DependentUpon>
    </Compile>
    <Compile Include="$(MSBuildThisFileDirectory)Issue2783.cs" />
    <Compile Include="$(MSBuildThisFileDirectory)Issue2794.cs" />
    <Compile Include="$(MSBuildThisFileDirectory)Issue2809.cs" />
    <Compile Include="$(MSBuildThisFileDirectory)Issue2923.cs" />
    <Compile Include="$(MSBuildThisFileDirectory)Issue342.cs" />
    <Compile Include="$(MSBuildThisFileDirectory)Issue416.cs" />
    <Compile Include="$(MSBuildThisFileDirectory)Issue417.cs" />
    <Compile Include="$(MSBuildThisFileDirectory)Issue488.cs" />
    <Compile Include="$(MSBuildThisFileDirectory)Issue530.cs" />
    <Compile Include="$(MSBuildThisFileDirectory)Issue764.cs" />
    <Compile Include="$(MSBuildThisFileDirectory)Issue773.cs" />
    <Compile Include="$(MSBuildThisFileDirectory)Issue774.cs" />
    <Compile Include="$(MSBuildThisFileDirectory)Issue852.cs" />
    <Compile Include="$(MSBuildThisFileDirectory)Issue886.cs" />
    <Compile Include="$(MSBuildThisFileDirectory)Issue892.cs" />
    <Compile Include="$(MSBuildThisFileDirectory)Issue889.cs" />
    <Compile Include="$(MSBuildThisFileDirectory)Issue935.cs" />
    <Compile Include="$(MSBuildThisFileDirectory)Issue968.cs" />
    <Compile Include="$(MSBuildThisFileDirectory)Issue973.cs" />
    <Compile Include="$(MSBuildThisFileDirectory)Issue465.cs" />
    <Compile Include="$(MSBuildThisFileDirectory)ListViewViewCellBinding.cs" />
    <Compile Include="$(MSBuildThisFileDirectory)ModelContentPage.cs" />
    <Compile Include="$(MSBuildThisFileDirectory)NavigationStackTests.cs" />
    <Compile Include="$(MSBuildThisFileDirectory)NavPage.cs" />
    <Compile Include="$(MSBuildThisFileDirectory)ScrollViewOutOfBounds.cs" />
    <Compile Include="$(MSBuildThisFileDirectory)StackLayoutIssue.cs" />
    <Compile Include="$(MSBuildThisFileDirectory)SwipeBackNavCrash.cs" />
    <Compile Include="$(MSBuildThisFileDirectory)TabbedPageTests.cs" />
    <Compile Include="$(MSBuildThisFileDirectory)TabbedPageWithList.cs" />
    <Compile Include="$(MSBuildThisFileDirectory)TestPages\TestPages.cs" />
    <Compile Include="$(MSBuildThisFileDirectory)Issue2965.cs" />
    <Compile Include="$(MSBuildThisFileDirectory)Issue2775.cs" />
    <Compile Include="$(MSBuildThisFileDirectory)Issue2987.cs" />
    <Compile Include="$(MSBuildThisFileDirectory)Issue2976.cs" />
    <Compile Include="$(MSBuildThisFileDirectory)Issue2951.xaml.cs">
      <DependentUpon>Issue2951.xaml</DependentUpon>
    </Compile>
    <Compile Include="$(MSBuildThisFileDirectory)Issue2961.cs" />
    <Compile Include="$(MSBuildThisFileDirectory)Issue2948.cs" />
    <Compile Include="$(MSBuildThisFileDirectory)Issue2883.cs" />
    <Compile Include="$(MSBuildThisFileDirectory)Issue2953.cs" />
    <Compile Include="$(MSBuildThisFileDirectory)Issue2777.xaml.cs">
      <DependentUpon>Issue2777.xaml</DependentUpon>
    </Compile>
    <Compile Include="$(MSBuildThisFileDirectory)Issue2954.cs" />
    <Compile Include="$(MSBuildThisFileDirectory)Issue3086.xaml.cs">
      <DependentUpon>Issue3086.xaml</DependentUpon>
    </Compile>
    <Compile Include="$(MSBuildThisFileDirectory)Bugzilla27779.cs" />
    <Compile Include="$(MSBuildThisFileDirectory)Bugzilla27698.cs" />
    <Compile Include="$(MSBuildThisFileDirectory)Bugzilla29247.cs" />
    <Compile Include="$(MSBuildThisFileDirectory)Bugzilla27318.xaml.cs">
      <DependentUpon>Bugzilla27318.xaml</DependentUpon>
    </Compile>
    <Compile Include="$(MSBuildThisFileDirectory)Bugzilla29453.cs" />
    <Compile Include="$(MSBuildThisFileDirectory)Bugzilla28001.cs" />
    <Compile Include="$(MSBuildThisFileDirectory)Bugzilla28575.cs" />
    <Compile Include="$(MSBuildThisFileDirectory)Bugzilla30935.cs" />
    <Compile Include="$(MSBuildThisFileDirectory)Bugzilla26032.xaml.cs">
      <DependentUpon>Bugzilla26032.xaml</DependentUpon>
    </Compile>
    <Compile Include="$(MSBuildThisFileDirectory)Bugzilla30835.cs" />
    <Compile Include="$(MSBuildThisFileDirectory)Bugzilla27085.cs" />
    <Compile Include="$(MSBuildThisFileDirectory)Bugzilla31395.cs" />
    <Compile Include="$(MSBuildThisFileDirectory)Bugzilla30651.cs" />
    <Compile Include="$(MSBuildThisFileDirectory)Bugzilla26171.cs" />
    <Compile Include="$(MSBuildThisFileDirectory)Bugzilla31602.cs" />
    <Compile Include="$(MSBuildThisFileDirectory)Bugzilla30353.cs" />
    <Compile Include="$(MSBuildThisFileDirectory)Bugzilla28240.cs" />
    <Compile Include="$(MSBuildThisFileDirectory)Bugzilla30324.cs" />
    <Compile Include="$(MSBuildThisFileDirectory)Bugzilla31255.cs" />
    <Compile Include="$(MSBuildThisFileDirectory)Bugzilla28498.cs" />
    <Compile Include="$(MSBuildThisFileDirectory)Bugzilla32148.cs" />
    <Compile Include="$(MSBuildThisFileDirectory)Bugzilla31967.xaml.cs">
      <DependentUpon>Bugzilla31967.xaml</DependentUpon>
    </Compile>
    <Compile Include="$(MSBuildThisFileDirectory)Issue3276.cs" />
    <Compile Include="$(MSBuildThisFileDirectory)Bugzilla26993.cs" />
    <Compile Include="$(MSBuildThisFileDirectory)Issue3292.cs" />
    <Compile Include="$(MSBuildThisFileDirectory)Bugzilla32230.cs" />
    <Compile Include="$(MSBuildThisFileDirectory)Bugzilla32898.cs" />
    <Compile Include="$(MSBuildThisFileDirectory)Bugzilla31330.cs" />
    <Compile Include="$(MSBuildThisFileDirectory)Bugzilla31114.cs" />
    <Compile Include="$(MSBuildThisFileDirectory)Issue3319.xaml.cs">
      <DependentUpon>Issue3319.xaml</DependentUpon>
    </Compile>
    <Compile Include="$(MSBuildThisFileDirectory)Bugzilla32691.cs" />
    <Compile Include="$(MSBuildThisFileDirectory)Bugzilla32487.cs" />
    <Compile Include="$(MSBuildThisFileDirectory)Bugzilla34061.cs" />
    <Compile Include="$(MSBuildThisFileDirectory)Bugzilla34632.cs" />
    <Compile Include="$(MSBuildThisFileDirectory)Bugzilla32902.cs" />
    <Compile Include="$(MSBuildThisFileDirectory)Bugzilla32801.cs" />
    <Compile Include="$(MSBuildThisFileDirectory)Bugzilla32447.xaml.cs">
      <DependentUpon>Bugzilla32447.xaml</DependentUpon>
    </Compile>
    <Compile Include="$(MSBuildThisFileDirectory)Bugzilla29257.cs" />
    <Compile Include="$(MSBuildThisFileDirectory)Bugzilla32040.cs" />
    <Compile Include="$(MSBuildThisFileDirectory)Bugzilla33450.cs" />
    <Compile Include="$(MSBuildThisFileDirectory)Bugzilla34720.cs" />
    <Compile Include="$(MSBuildThisFileDirectory)Bugzilla35733.cs" />
    <Compile Include="$(MSBuildThisFileDirectory)Bugzilla36009.cs" />
    <Compile Include="$(MSBuildThisFileDirectory)Bugzilla34912.cs" />
    <Compile Include="$(MSBuildThisFileDirectory)Bugzilla32615.cs" />
    <Compile Include="$(MSBuildThisFileDirectory)Bugzilla27350.cs" />
    <Compile Include="$(MSBuildThisFileDirectory)Bugzilla28709.cs" />
    <Compile Include="$(MSBuildThisFileDirectory)Bugzilla33578.cs" />
    <Compile Include="$(MSBuildThisFileDirectory)Bugzilla39378.xaml.cs">
      <DependentUpon>Bugzilla39378.xaml</DependentUpon>
    </Compile>
    <Compile Include="$(MSBuildThisFileDirectory)Bugzilla39963.cs" />
    <Compile Include="$(MSBuildThisFileDirectory)Bugzilla39987.cs" />
    <Compile Include="$(MSBuildThisFileDirectory)Bugzilla40704.cs" />
    <Compile Include="$(MSBuildThisFileDirectory)Bugzilla41038.cs" />
    <Compile Include="$(MSBuildThisFileDirectory)Bugzilla38284.cs" />
    <Compile Include="$(MSBuildThisFileDirectory)Bugzilla39486.cs" />
    <Compile Include="$(MSBuildThisFileDirectory)Issue6323.cs" />
    <Compile Include="$(MSBuildThisFileDirectory)Issue55555.cs" />
    <Compile Include="$(MSBuildThisFileDirectory)Bugzilla41029.cs" />
    <Compile Include="$(MSBuildThisFileDirectory)Bugzilla39908.cs" />
    <Compile Include="$(MSBuildThisFileDirectory)Bugzilla39489.cs" />
    <Compile Include="$(MSBuildThisFileDirectory)Bugzilla36802.cs" />
    <Compile Include="$(MSBuildThisFileDirectory)Bugzilla35736.cs" />
    <Compile Include="$(MSBuildThisFileDirectory)Bugzilla48158.cs" />
    <Compile Include="$(MSBuildThisFileDirectory)Bugzilla45926.cs" />
    <Compile Include="$(MSBuildThisFileDirectory)Bugzilla45284.xaml.cs">
      <DependentUpon>Bugzilla45284.xaml</DependentUpon>
    </Compile>
    <Compile Include="$(MSBuildThisFileDirectory)Bugzilla54977.xaml.cs">
      <DependentUpon>Bugzilla54977.xaml</DependentUpon>
    </Compile>
    <Compile Include="$(MSBuildThisFileDirectory)Bugzilla49069.cs" />
    <Compile Include="$(MSBuildThisFileDirectory)Bugzilla42956.cs" />
    <Compile Include="$(MSBuildThisFileDirectory)Bugzilla38731.cs" />
    <Compile Include="$(MSBuildThisFileDirectory)Bugzilla56710.cs" />
    <Compile Include="$(MSBuildThisFileDirectory)Bugzilla52700.cs" />
    <Compile Include="$(MSBuildThisFileDirectory)Bugzilla39407.cs" />
    <Compile Include="$(MSBuildThisFileDirectory)ButtonFastRendererTest.cs" />
    <Compile Include="$(MSBuildThisFileDirectory)DesktopSupportTestPage.cs" />
    <Compile Include="$(MSBuildThisFileDirectory)Bugzilla58779.cs" />
    <Compile Include="$(MSBuildThisFileDirectory)Bugzilla51825.cs" />
    <Compile Include="$(MSBuildThisFileDirectory)Bugzilla31688.cs" />
    <Compile Include="$(MSBuildThisFileDirectory)Bugzilla40092.cs" />
    <Compile Include="$(MSBuildThisFileDirectory)Issue1426.cs" />
    <Compile Include="$(MSBuildThisFileDirectory)Issue1733.cs" />
    <Compile Include="$(MSBuildThisFileDirectory)Issue1898.cs" />
    <Compile Include="$(MSBuildThisFileDirectory)Issue1583_1.cs" />
    <Compile Include="$(MSBuildThisFileDirectory)Issue1323.cs" />
    <Compile Include="$(MSBuildThisFileDirectory)Issue2399.cs" />
    <Compile Include="$(MSBuildThisFileDirectory)Issue1729.cs" />
    <Compile Include="$(MSBuildThisFileDirectory)Issue2728.cs" />
    <Compile Include="$(MSBuildThisFileDirectory)Issue1667.cs" />
    <Compile Include="$(MSBuildThisFileDirectory)Issue3012.cs" />
    <Compile Include="$(MSBuildThisFileDirectory)Issue3872.cs" />
    <Compile Include="$(MSBuildThisFileDirectory)GitHub1650.cs" />
    <Compile Include="$(MSBuildThisFileDirectory)GitHub3216.cs" />
    <Compile Include="$(MSBuildThisFileDirectory)GitHub1776.cs" />
    <Compile Include="$(MSBuildThisFileDirectory)Issue3408.cs" />
    <Compile Include="$(MSBuildThisFileDirectory)Issue3413.cs" />
    <Compile Include="$(MSBuildThisFileDirectory)Issue3525.cs" />
    <Compile Include="$(MSBuildThisFileDirectory)Issue3275.cs" />
    <Compile Include="$(MSBuildThisFileDirectory)Issue3884.cs" />
    <Compile Include="$(MSBuildThisFileDirectory)Issue2818.cs" />
    <Compile Include="$(MSBuildThisFileDirectory)Issue2831.cs" />
    <Compile Include="$(MSBuildThisFileDirectory)Issue4040.xaml.cs">
      <DependentUpon>Issue4040.xaml</DependentUpon>
    </Compile>
    <Compile Include="$(MSBuildThisFileDirectory)Issue4097.cs" />
    <Compile Include="$(MSBuildThisFileDirectory)Issue1480.cs" />
    <Compile Include="$(MSBuildThisFileDirectory)Issue2223.cs" />
    <Compile Include="$(MSBuildThisFileDirectory)Issue4001.cs" />
    <Compile Include="$(MSBuildThisFileDirectory)Issue4303.cs" />
    <Compile Include="$(MSBuildThisFileDirectory)Controls\GridExtension.cs" />
    <Compile Include="$(MSBuildThisFileDirectory)Controls\ViewModelBase.cs" />
    <Compile Include="$(MSBuildThisFileDirectory)Controls\DisposedSharedPages.cs" />
    <Compile Include="$(MSBuildThisFileDirectory)Controls\PerformanceProvider.cs" />
    <Compile Include="$(MSBuildThisFileDirectory)Controls\GenericValueConverter.cs" />
    <Compile Include="$(MSBuildThisFileDirectory)Controls\ContactsPage.cs" />
    <Compile Include="$(MSBuildThisFileDirectory)Controls\FailImageSource.cs" />
    <Compile Include="$(MSBuildThisFileDirectory)Controls\ICacheService.cs" />
    <Compile Include="$(MSBuildThisFileDirectory)Issue1386.cs" />
    <Compile Include="$(MSBuildThisFileDirectory)Issue3622.cs" />
    <Compile Include="$(MSBuildThisFileDirectory)Issue4138.cs" />
    <Compile Include="$(MSBuildThisFileDirectory)Issue4314.cs" />
    <Compile Include="$(MSBuildThisFileDirectory)Issue3318.cs" />
    <Compile Include="$(MSBuildThisFileDirectory)Issue4493.cs" />
    <Compile Include="$(MSBuildThisFileDirectory)Issue5172.cs" />
    <Compile Include="$(MSBuildThisFileDirectory)Issue5204.cs" />
    <Compile Include="$(MSBuildThisFileDirectory)Issue2204.cs" />
    <Compile Include="$(MSBuildThisFileDirectory)Issue4356.cs">
      <DependentUpon>Issue4356.xaml</DependentUpon>
    </Compile>
    <Compile Include="$(MSBuildThisFileDirectory)Issue5951.cs" />
    <Compile Include="$(MSBuildThisFileDirectory)Github6021.cs" />
    <Compile Include="$(MSBuildThisFileDirectory)Issue5132.cs" />
    <Compile Include="$(MSBuildThisFileDirectory)Issue5888.cs" />
    <Compile Include="$(MSBuildThisFileDirectory)Issue6334.cs" />
    <Compile Include="$(MSBuildThisFileDirectory)Issue5728.cs" />
    <Compile Include="$(MSBuildThisFileDirectory)Issue6368.cs" />
    <Compile Include="$(MSBuildThisFileDirectory)Issue6077.cs" />
    <Compile Include="$(MSBuildThisFileDirectory)Issue3548.cs" />
    <Compile Include="$(MSBuildThisFileDirectory)Issue6472.cs" />
    <Compile Include="$(MSBuildThisFileDirectory)Issue6614.cs" />
    <Compile Include="$(MSBuildThisFileDirectory)Issue5239.cs" />
    <Compile Include="$(MSBuildThisFileDirectory)Issue6738.cs" />
    <Compile Include="$(MSBuildThisFileDirectory)GitHub6926.cs" />
    <Compile Include="$(MSBuildThisFileDirectory)Issue5503.cs" />
    <Compile Include="$(MSBuildThisFileDirectory)LabelTextType.cs" />
    <Compile Include="$(MSBuildThisFileDirectory)ShellTitleView.cs" />
    <Compile Include="$(MSBuildThisFileDirectory)Issue5159.cs" />
    <Compile Include="$(MSBuildThisFileDirectory)Issue7311.cs" />
    <Compile Include="$(MSBuildThisFileDirectory)Issue7053.cs" />
    <Compile Include="$(MSBuildThisFileDirectory)Issue6894.cs" />
    <Compile Include="$(MSBuildThisFileDirectory)Issue6929.cs" />
    <Compile Include="$(MSBuildThisFileDirectory)Controls\ApiLabel.cs" />
    <Compile Include="$(MSBuildThisFileDirectory)Issue7035.xaml.cs">
      <DependentUpon>Issue7035.xaml</DependentUpon>
      <SubType>Code</SubType>
    </Compile>
    <Compile Include="$(MSBuildThisFileDirectory)Issue7525.xaml.cs" />
    <Compile Include="$(MSBuildThisFileDirectory)Issue7395.cs" />
    <Compile Include="$(MSBuildThisFileDirectory)Issue7582.cs" />
    <Compile Include="$(MSBuildThisFileDirectory)Issue7563.cs" />
    <Compile Include="$(MSBuildThisFileDirectory)Issue7742.cs" />
    <Compile Include="$(MSBuildThisFileDirectory)Issue7678.cs" />
    <Compile Include="$(MSBuildThisFileDirectory)Issue6491.cs" />
    <Compile Include="$(MSBuildThisFileDirectory)Issue6127.cs" />
    <Compile Include="$(MSBuildThisFileDirectory)Issue7283.cs" />
    <Compile Include="$(MSBuildThisFileDirectory)Issue5395.cs" />
  </ItemGroup>
  <ItemGroup>
    <EmbeddedResource Include="$(MSBuildThisFileDirectory)Bugzilla22229.xaml">
      <Generator>MSBuild:UpdateDesignTimeXaml</Generator>
    </EmbeddedResource>
    <EmbeddedResource Include="$(MSBuildThisFileDirectory)Issue1497.xaml">
      <Generator>MSBuild:UpdateDesignTimeXaml</Generator>
    </EmbeddedResource>
    <EmbeddedResource Include="$(MSBuildThisFileDirectory)Issue1545.xaml">
      <Generator>MSBuild:UpdateDesignTimeXaml</Generator>
    </EmbeddedResource>
    <EmbeddedResource Include="$(MSBuildThisFileDirectory)Issue1554.xaml">
      <Generator>MSBuild:UpdateDesignTimeXaml</Generator>
    </EmbeddedResource>
    <EmbeddedResource Include="$(MSBuildThisFileDirectory)Issue1568.xaml">
      <Generator>MSBuild:UpdateDesignTimeXaml</Generator>
    </EmbeddedResource>
    <EmbeddedResource Include="$(MSBuildThisFileDirectory)Issue1641.xaml">
      <Generator>MSBuild:UpdateDesignTimeXaml</Generator>
    </EmbeddedResource>
    <EmbeddedResource Include="$(MSBuildThisFileDirectory)Issue1653.xaml">
      <Generator>MSBuild:UpdateDesignTimeXaml</Generator>
    </EmbeddedResource>
    <EmbeddedResource Include="$(MSBuildThisFileDirectory)Issue1653v2.xaml">
      <Generator>MSBuild:UpdateDesignTimeXaml</Generator>
    </EmbeddedResource>
    <EmbeddedResource Include="$(MSBuildThisFileDirectory)Issue1712.xaml">
      <Generator>MSBuild:UpdateDesignTimeXaml</Generator>
    </EmbeddedResource>
    <EmbeddedResource Include="$(MSBuildThisFileDirectory)Issue1741.xaml">
      <Generator>MSBuild:UpdateDesignTimeXaml</Generator>
    </EmbeddedResource>
    <EmbeddedResource Include="$(MSBuildThisFileDirectory)Issue1747.xaml">
      <Generator>MSBuild:UpdateDesignTimeXaml</Generator>
    </EmbeddedResource>
    <EmbeddedResource Include="$(MSBuildThisFileDirectory)Issue1766.xaml">
      <Generator>MSBuild:UpdateDesignTimeXaml</Generator>
    </EmbeddedResource>
    <EmbeddedResource Include="$(MSBuildThisFileDirectory)Issue2282.xaml">
      <Generator>MSBuild:UpdateDesignTimeXaml</Generator>
    </EmbeddedResource>
    <EmbeddedResource Include="$(MSBuildThisFileDirectory)Issue2288.xaml">
      <Generator>MSBuild:UpdateDesignTimeXaml</Generator>
    </EmbeddedResource>
    <EmbeddedResource Include="$(MSBuildThisFileDirectory)Issue2289.xaml">
      <Generator>MSBuild:UpdateDesignTimeXaml</Generator>
    </EmbeddedResource>
    <EmbeddedResource Include="$(MSBuildThisFileDirectory)Issue2357.xaml">
      <Generator>MSBuild:UpdateDesignTimeXaml</Generator>
    </EmbeddedResource>
    <EmbeddedResource Include="$(MSBuildThisFileDirectory)Issue2470.xaml">
      <Generator>MSBuild:UpdateDesignTimeXaml</Generator>
    </EmbeddedResource>
    <EmbeddedResource Include="$(MSBuildThisFileDirectory)Issue6282.xaml">
      <Generator>MSBuild:UpdateDesignTimeXaml</Generator>
    </EmbeddedResource>
    <EmbeddedResource Include="$(MSBuildThisFileDirectory)Issue2659.xaml">
      <Generator>MSBuild:UpdateDesignTimeXaml</Generator>
    </EmbeddedResource>
    <EmbeddedResource Include="$(MSBuildThisFileDirectory)Issue2951.xaml">
      <Generator>MSBuild:UpdateDesignTimeXaml</Generator>
    </EmbeddedResource>
    <EmbeddedResource Include="$(MSBuildThisFileDirectory)Issue2777.xaml">
      <Generator>MSBuild:UpdateDesignTimeXaml</Generator>
    </EmbeddedResource>
    <EmbeddedResource Include="$(MSBuildThisFileDirectory)Issue3086.xaml">
      <Generator>MSBuild:UpdateDesignTimeXaml</Generator>
    </EmbeddedResource>
    <EmbeddedResource Include="$(MSBuildThisFileDirectory)Bugzilla27318.xaml">
      <Generator>MSBuild:UpdateDesignTimeXaml</Generator>
    </EmbeddedResource>
    <EmbeddedResource Include="$(MSBuildThisFileDirectory)Bugzilla29107.xaml">
      <Generator>MSBuild:UpdateDesignTimeXaml</Generator>
    </EmbeddedResource>
    <EmbeddedResource Include="$(MSBuildThisFileDirectory)Bugzilla26032.xaml">
      <Generator>MSBuild:UpdateDesignTimeXaml</Generator>
    </EmbeddedResource>
    <EmbeddedResource Include="$(MSBuildThisFileDirectory)Bugzilla31967.xaml">
      <Generator>MSBuild:UpdateDesignTimeXaml</Generator>
    </EmbeddedResource>
    <EmbeddedResource Include="$(MSBuildThisFileDirectory)Issue3319.xaml">
      <Generator>MSBuild:UpdateDesignTimeXaml</Generator>
    </EmbeddedResource>
    <EmbeddedResource Include="$(MSBuildThisFileDirectory)Bugzilla32447.xaml">
      <Generator>MSBuild:UpdateDesignTimeXaml</Generator>
    </EmbeddedResource>
    <EmbeddedResource Include="$(MSBuildThisFileDirectory)Bugzilla38827.xaml">
      <SubType>Designer</SubType>
      <Generator>MSBuild:UpdateDesignTimeXaml</Generator>
    </EmbeddedResource>
    <EmbeddedResource Include="$(MSBuildThisFileDirectory)Bugzilla32842.xaml">
      <SubType>Designer</SubType>
      <Generator>MSBuild:UpdateDesignTimeXaml</Generator>
    </EmbeddedResource>
    <EmbeddedResource Include="$(MSBuildThisFileDirectory)Bugzilla39463.xaml">
      <SubType>Designer</SubType>
      <Generator>MSBuild:UpdateDesignTimeXaml</Generator>
    </EmbeddedResource>
    <EmbeddedResource Include="$(MSBuildThisFileDirectory)Bugzilla38416.xaml">
      <SubType>Designer</SubType>
      <Generator>MSBuild:UpdateDesignTimeXaml</Generator>
    </EmbeddedResource>
    <EmbeddedResource Include="$(MSBuildThisFileDirectory)Bugzilla39483.xaml">
      <SubType>Designer</SubType>
      <Generator>MSBuild:UpdateDesignTimeXaml</Generator>
    </EmbeddedResource>
    <EmbeddedResource Include="$(MSBuildThisFileDirectory)Bugzilla39378.xaml">
      <Generator>MSBuild:UpdateDesignTimeXaml</Generator>
    </EmbeddedResource>
    <EmbeddedResource Include="$(MSBuildThisFileDirectory)Bugzilla45284.xaml">
      <Generator>MSBuild:UpdateDesignTimeXaml</Generator>
    </EmbeddedResource>
    <EmbeddedResource Include="$(MSBuildThisFileDirectory)Bugzilla54977.xaml">
      <Generator>MSBuild:UpdateDesignTimeXaml</Generator>
    </EmbeddedResource>
    <EmbeddedResource Include="$(MSBuildThisFileDirectory)Issue4040.xaml">
      <Generator>MSBuild:UpdateDesignTimeXaml</Generator>
    </EmbeddedResource>
    <EmbeddedResource Include="$(MSBuildThisFileDirectory)VisualControlsPage.xaml">
      <SubType>Designer</SubType>
      <Generator>MSBuild:UpdateDesignTimeXaml</Generator>
    </EmbeddedResource>
    <EmbeddedResource Include="$(MSBuildThisFileDirectory)Issue4356.xaml">
      <Generator>MSBuild:UpdateDesignTimeXaml</Generator>
    </EmbeddedResource>
    <EmbeddedResource Include="$(MSBuildThisFileDirectory)Issue7035.xaml">
      <SubType>Designer</SubType>
      <Generator>MSBuild:UpdateDesignTimeXaml</Generator>
    </EmbeddedResource>
    <EmbeddedResource Include="$(MSBuildThisFileDirectory)Issue7525.xaml">
      <Generator>UpdateDesignTimeXaml</Generator>
    </EmbeddedResource>
  </ItemGroup>
  <ItemGroup>
    <EmbeddedResource Include="$(MSBuildThisFileDirectory)Bugzilla27417Xaml.xaml">
      <SubType>Designer</SubType>
      <Generator>MSBuild:UpdateDesignTimeXaml</Generator>
    </EmbeddedResource>
  </ItemGroup>
  <ItemGroup>
    <EmbeddedResource Include="$(MSBuildThisFileDirectory)Bugzilla23942.xaml">
      <SubType>Designer</SubType>
      <Generator>MSBuild:UpdateDesignTimeXaml</Generator>
    </EmbeddedResource>
  </ItemGroup>
  <ItemGroup>
    <EmbeddedResource Include="$(MSBuildThisFileDirectory)Bugzilla39636.xaml">
      <SubType>Designer</SubType>
      <Generator>MSBuild:UpdateDesignTimeXaml</Generator>
    </EmbeddedResource>
  </ItemGroup>
  <ItemGroup>
    <EmbeddedResource Include="$(MSBuildThisFileDirectory)PlatformSpecifics_iOSTranslucentNavBarX.xaml">
      <SubType>Designer</SubType>
      <Generator>MSBuild:UpdateDesignTimeXaml</Generator>
    </EmbeddedResource>
  </ItemGroup>
  <ItemGroup>
    <EmbeddedResource Include="$(MSBuildThisFileDirectory)Bugzilla42069_Page.xaml">
      <SubType>Designer</SubType>
      <Generator>MSBuild:UpdateDesignTimeXaml</Generator>
    </EmbeddedResource>
  </ItemGroup>
  <ItemGroup>
    <EmbeddedResource Include="$(MSBuildThisFileDirectory)Bugzilla51642.xaml">
      <SubType>Designer</SubType>
      <Generator>MSBuild:UpdateDesignTimeXaml</Generator>
    </EmbeddedResource>
  </ItemGroup>
  <ItemGroup>
    <EmbeddedResource Include="$(MSBuildThisFileDirectory)Bugzilla45722Xaml0.xaml">
      <SubType>Designer</SubType>
      <Generator>MSBuild:UpdateDesignTimeXaml</Generator>
    </EmbeddedResource>
  </ItemGroup>
  <ItemGroup>
    <EmbeddedResource Include="$(MSBuildThisFileDirectory)GitHub1331.xaml">
      <SubType>Designer</SubType>
      <Generator>MSBuild:UpdateDesignTimeXaml</Generator>
    </EmbeddedResource>
  </ItemGroup>
  <ItemGroup>
    <EmbeddedResource Include="$(MSBuildThisFileDirectory)Bugzilla60045.xaml">
      <SubType>Designer</SubType>
      <Generator>MSBuild:UpdateDesignTimeXaml</Generator>
    </EmbeddedResource>
  </ItemGroup>
  <ItemGroup>
    <EmbeddedResource Include="$(MSBuildThisFileDirectory)Issue2625.xaml">
      <SubType>Designer</SubType>
      <Generator>MSBuild:UpdateDesignTimeXaml</Generator>
    </EmbeddedResource>
  </ItemGroup>
  <ItemGroup>
    <Folder Include="$(MSBuildThisFileDirectory)Controls\" />
    <EmbeddedResource Include="$(MSBuildThisFileDirectory)Issue2858.xaml">
      <SubType>Designer</SubType>
      <Generator>MSBuild:UpdateDesignTimeXaml</Generator>
    </EmbeddedResource>
  </ItemGroup>
  <ItemGroup>
    <EmbeddedResource Include="$(MSBuildThisFileDirectory)Issue1588.xaml">
      <SubType>Designer</SubType>
      <Generator>MSBuild:UpdateDesignTimeXaml</Generator>
    </EmbeddedResource>
  </ItemGroup>
  <ItemGroup>
    <EmbeddedResource Include="$(MSBuildThisFileDirectory)Bugzilla60787.xaml">
      <SubType>Designer</SubType>
      <Generator>MSBuild:UpdateDesignTimeXaml</Generator>
    </EmbeddedResource>
  </ItemGroup>
  <ItemGroup>
    <EmbeddedResource Include="$(MSBuildThisFileDirectory)Issue3979.xaml">
      <SubType>Designer</SubType>
      <Generator>MSBuild:UpdateDesignTimeXaml</Generator>
    </EmbeddedResource>
  </ItemGroup>
  <ItemGroup>
    <EmbeddedResource Include="$(MSBuildThisFileDirectory)Issue4194.xaml">
      <SubType>Designer</SubType>
      <Generator>MSBuild:UpdateDesignTimeXaml</Generator>
    </EmbeddedResource>
  </ItemGroup>
  <ItemGroup>
    <EmbeddedResource Include="$(MSBuildThisFileDirectory)Issue4360.xaml">
      <SubType>Designer</SubType>
      <Generator>MSBuild:UpdateDesignTimeXaml</Generator>
    </EmbeddedResource>
  </ItemGroup>
  <ItemGroup>
    <EmbeddedResource Include="$(MSBuildThisFileDirectory)Issue5057.xaml">
      <SubType>Designer</SubType>
      <Generator>MSBuild:UpdateDesignTimeXaml</Generator>
    </EmbeddedResource>
  </ItemGroup>
  <ItemGroup>
    <EmbeddedResource Include="$(MSBuildThisFileDirectory)Issue5003.xaml">
      <SubType>Designer</SubType>
      <Generator>MSBuild:UpdateDesignTimeXaml</Generator>
    </EmbeddedResource>
  </ItemGroup>
  <ItemGroup>
    <EmbeddedResource Include="$(MSBuildThisFileDirectory)CollectionViewBindingErrors.xaml">
      <SubType>Designer</SubType>
      <Generator>MSBuild:UpdateDesignTimeXaml</Generator>
    </EmbeddedResource>
  </ItemGroup>
  <ItemGroup>
    <EmbeddedResource Include="$(MSBuildThisFileDirectory)Github3847.xaml">
      <SubType>Designer</SubType>
      <Generator>MSBuild:UpdateDesignTimeXaml</Generator>
    </EmbeddedResource>
  </ItemGroup>
  <ItemGroup>
    <EmbeddedResource Include="$(MSBuildThisFileDirectory)Issue4684.xaml">
      <SubType>Designer</SubType>
      <Generator>MSBuild:UpdateDesignTimeXaml</Generator>
    </EmbeddedResource>
  </ItemGroup>
  <ItemGroup>
    <EmbeddedResource Include="$(MSBuildThisFileDirectory)_TemplateMarkup.xaml">
      <SubType>Designer</SubType>
      <Generator>MSBuild:UpdateDesignTimeXaml</Generator>
    </EmbeddedResource>
    <EmbeddedResource Include="$(MSBuildThisFileDirectory)Issue5801.xaml">
      <SubType>Designer</SubType>
      <Generator>MSBuild:UpdateDesignTimeXaml</Generator>
    </EmbeddedResource>
    <EmbeddedResource Include="$(MSBuildThisFileDirectory)A11yTabIndex.xaml">
      <SubType>Designer</SubType>
      <Generator>MSBuild:UpdateDesignTimeXaml</Generator>
    </EmbeddedResource>
  </ItemGroup>
  <ItemGroup>
    <EmbeddedResource Include="$(MSBuildThisFileDirectory)Issue4915.xaml">
      <SubType>Designer</SubType>
      <Generator>MSBuild:UpdateDesignTimeXaml</Generator>
    </EmbeddedResource>
  </ItemGroup>
  <ItemGroup>
    <EmbeddedResource Include="$(MSBuildThisFileDirectory)Issue5949_1.xaml">
      <SubType>Designer</SubType>
      <Generator>MSBuild:UpdateDesignTimeXaml</Generator>
    </EmbeddedResource>
  </ItemGroup>
  <ItemGroup>
    <EmbeddedResource Include="$(MSBuildThisFileDirectory)Issue5949_2.xaml">
      <SubType>Designer</SubType>
      <Generator>MSBuild:UpdateDesignTimeXaml</Generator>
    </EmbeddedResource>
  </ItemGroup>
  <ItemGroup>
    <EmbeddedResource Include="$(MSBuildThisFileDirectory)Issue4992.xaml">
      <SubType>Designer</SubType>
      <Generator>MSBuild:UpdateDesignTimeXaml</Generator>
    </EmbeddedResource>
  </ItemGroup>
  <ItemGroup>
    <EmbeddedResource Include="$(MSBuildThisFileDirectory)Issue6130.xaml">
      <SubType>Designer</SubType>
      <Generator>MSBuild:UpdateDesignTimeXaml</Generator>
    </EmbeddedResource>
  </ItemGroup>
  <ItemGroup>
    <Compile Update="$(MSBuildThisFileDirectory)Issue6130.xaml.cs">
      <DependentUpon>Issue6130.xaml</DependentUpon>
    </Compile>
    <Compile Update="$(MSBuildThisFileDirectory)Issue6644.xaml.cs">
      <DependentUpon>Issue6644.xaml</DependentUpon>
    </Compile>
    <Compile Update="$(MSBuildThisFileDirectory)Issue6254.xaml.cs">
      <DependentUpon>Issue6254.xaml</DependentUpon>
    </Compile>
    <Compile Update="$(MSBuildThisFileDirectory)Issue7357.xaml.cs">
      <DependentUpon>Issue7357.xaml</DependentUpon>
    </Compile>
<<<<<<< HEAD
    <Compile Update="C:\Projects\Xamarin.Forms\Xamarin.Forms.Controls.Issues\Xamarin.Forms.Controls.Issues.Shared\Issue7798.xaml.cs">
      <DependentUpon>Issue7798.xaml</DependentUpon>
    </Compile>
    <Compile Update="C:\Users\hartez\Documents\Xamarin\Xamarin.Forms\Xamarin.Forms.Controls.Issues\Xamarin.Forms.Controls.Issues.Shared\Issue7519Xaml.xaml.cs">
=======
    <Compile Update="$(MSBuildThisFileDirectory)Issue7789.xaml.cs">
      <DependentUpon>Issue7789.xaml</DependentUpon>
    </Compile>
    <Compile Update="$(MSBuildThisFileDirectory)Issue7519Xaml.xaml.cs">
>>>>>>> 724185ea
      <DependentUpon>Issue7519Xaml.xaml</DependentUpon>
    </Compile>
    <Compile Update="$(MSBuildThisFileDirectory)Issue5354.xaml.cs">
      <DependentUpon>Issue5354.xaml</DependentUpon>
    </Compile>
    <Compile Update="$(MSBuildThisFileDirectory)Issue7621.xaml.cs">
      <DependentUpon>Issue7621.xaml</DependentUpon>
    </Compile>
    <Compile Update="$(MSBuildThisFileDirectory)Issue7512.xaml.cs">
      <DependentUpon>Issue7512.xaml</DependentUpon>
    </Compile>
    <Compile Update="$(MSBuildThisFileDirectory)Issue7593.xaml.cs">
      <DependentUpon>Issue7593.xaml</DependentUpon>
    </Compile>
    <Compile Update="$(MSBuildThisFileDirectory)Issue7758.xaml.cs">
      <DependentUpon>Issue7758.xaml</DependentUpon>
    </Compile>
  </ItemGroup>
  <ItemGroup>
    <EmbeddedResource Include="$(MSBuildThisFileDirectory)Issue1455.xaml">
      <SubType>Designer</SubType>
      <Generator>MSBuild:UpdateDesignTimeXaml</Generator>
    </EmbeddedResource>
    <EmbeddedResource Include="$(MSBuildThisFileDirectory)Issue5268.xaml">
      <SubType>Designer</SubType>
      <Generator>MSBuild:UpdateDesignTimeXaml</Generator>
    </EmbeddedResource>
  </ItemGroup>
  <ItemGroup>
    <EmbeddedResource Include="$(MSBuildThisFileDirectory)Issue5046.xaml">
      <SubType>Designer</SubType>
      <Generator>MSBuild:UpdateDesignTimeXaml</Generator>
    </EmbeddedResource>
  </ItemGroup>
  <ItemGroup>
    <EmbeddedResource Include="$(MSBuildThisFileDirectory)Issue6644.xaml">
    </EmbeddedResource>
    <EmbeddedResource Include="$(MSBuildThisFileDirectory)Github5623.xaml">
      <SubType>Designer</SubType>
      <Generator>MSBuild:UpdateDesignTimeXaml</Generator>
    </EmbeddedResource>
  </ItemGroup>
  <ItemGroup>
    <EmbeddedResource Include="$(MSBuildThisFileDirectory)Issue7357.xaml">
      <SubType>Designer</SubType>
      <Generator>MSBuild:UpdateDesignTimeXaml</Generator>
    </EmbeddedResource>
  </ItemGroup>
  <ItemGroup>
    <EmbeddedResource Include="$(MSBuildThisFileDirectory)Issue7519Xaml.xaml">
      <SubType>Designer</SubType>
      <Generator>MSBuild:UpdateDesignTimeXaml</Generator>
    </EmbeddedResource>
  </ItemGroup>
  <ItemGroup>
    <EmbeddedResource Include="$(MSBuildThisFileDirectory)Issue7621.xaml">
      <SubType>Designer</SubType>
      <Generator>MSBuild:UpdateDesignTimeXaml</Generator>
    </EmbeddedResource>
  </ItemGroup>
  <ItemGroup>
    <EmbeddedResource Include="$(MSBuildThisFileDirectory)Issue7512.xaml">
      <SubType>Designer</SubType>
      <Generator>MSBuild:UpdateDesignTimeXaml</Generator>
    </EmbeddedResource>
  </ItemGroup>
  <ItemGroup>
    <EmbeddedResource Include="$(MSBuildThisFileDirectory)Issue5354.xaml">
      <SubType>Designer</SubType>
      <Generator>MSBuild:UpdateDesignTimeXaml</Generator>
    </EmbeddedResource>
  </ItemGroup>
  <ItemGroup>
    <EmbeddedResource Include="$(MSBuildThisFileDirectory)Issue7593.xaml">
      <SubType>Designer</SubType>
      <Generator>MSBuild:Compile</Generator>
    </EmbeddedResource>
  </ItemGroup>
  <ItemGroup>
<<<<<<< HEAD
    <EmbeddedResource Include="$(MSBuildThisFileDirectory)Issue7798.xaml">
=======
    <EmbeddedResource Include="$(MSBuildThisFileDirectory)Issue7758.xaml">
      <SubType>Designer</SubType>
      <Generator>MSBuild:Compile</Generator>
    </EmbeddedResource>
  </ItemGroup>
  <ItemGroup>
    <EmbeddedResource Include="$(MSBuildThisFileDirectory)Issue7789.xaml">
>>>>>>> 724185ea
      <SubType>Designer</SubType>
      <Generator>MSBuild:Compile</Generator>
    </EmbeddedResource>
  </ItemGroup>
</Project><|MERGE_RESOLUTION|>--- conflicted
+++ resolved
@@ -61,11 +61,10 @@
     <Compile Include="$(MSBuildThisFileDirectory)Issue7593.xaml.cs">
       <SubType>Code</SubType>
     </Compile>
-<<<<<<< HEAD
+    <Compile Include="$(MSBuildThisFileDirectory)Issue7789.xaml.cs">
+      <SubType>Code</SubType>
+    </Compile>   
     <Compile Include="$(MSBuildThisFileDirectory)Issue7798.xaml.cs">
-=======
-    <Compile Include="$(MSBuildThisFileDirectory)Issue7789.xaml.cs">
->>>>>>> 724185ea
       <SubType>Code</SubType>
     </Compile>
     <Compile Include="$(MSBuildThisFileDirectory)RefreshViewTests.cs" />
@@ -1414,18 +1413,14 @@
     <Compile Update="$(MSBuildThisFileDirectory)Issue7357.xaml.cs">
       <DependentUpon>Issue7357.xaml</DependentUpon>
     </Compile>
-<<<<<<< HEAD
-    <Compile Update="C:\Projects\Xamarin.Forms\Xamarin.Forms.Controls.Issues\Xamarin.Forms.Controls.Issues.Shared\Issue7798.xaml.cs">
-      <DependentUpon>Issue7798.xaml</DependentUpon>
-    </Compile>
-    <Compile Update="C:\Users\hartez\Documents\Xamarin\Xamarin.Forms\Xamarin.Forms.Controls.Issues\Xamarin.Forms.Controls.Issues.Shared\Issue7519Xaml.xaml.cs">
-=======
     <Compile Update="$(MSBuildThisFileDirectory)Issue7789.xaml.cs">
       <DependentUpon>Issue7789.xaml</DependentUpon>
     </Compile>
-    <Compile Update="$(MSBuildThisFileDirectory)Issue7519Xaml.xaml.cs">
->>>>>>> 724185ea
+    <Compile Update="$(MSBuildThisFileDirectory)Issue7519Xaml.xaml.cs">    
       <DependentUpon>Issue7519Xaml.xaml</DependentUpon>
+    </Compile>
+    <Compile Update="$(MSBuildThisFileDirectory)Issue7798.xaml.cs">
+      <DependentUpon>Issue7798.xaml</DependentUpon>
     </Compile>
     <Compile Update="$(MSBuildThisFileDirectory)Issue5354.xaml.cs">
       <DependentUpon>Issue5354.xaml</DependentUpon>
@@ -1500,23 +1495,25 @@
   <ItemGroup>
     <EmbeddedResource Include="$(MSBuildThisFileDirectory)Issue7593.xaml">
       <SubType>Designer</SubType>
-      <Generator>MSBuild:Compile</Generator>
-    </EmbeddedResource>
-  </ItemGroup>
-  <ItemGroup>
-<<<<<<< HEAD
+      <Generator>MSBuild:UpdateDesignTimeXaml</Generator>
+    </EmbeddedResource>
+  </ItemGroup>
+  <ItemGroup>
+    <EmbeddedResource Include="$(MSBuildThisFileDirectory)Issue7758.xaml">
+      <SubType>Designer</SubType>
+      <Generator>MSBuild:UpdateDesignTimeXaml</Generator>
+    </EmbeddedResource>
+  </ItemGroup>
+  <ItemGroup>
+    <EmbeddedResource Include="$(MSBuildThisFileDirectory)Issue7789.xaml">
+      <SubType>Designer</SubType>
+      <Generator>MSBuild:UpdateDesignTimeXaml</Generator>
+    </EmbeddedResource>
+  </ItemGroup>
+  <ItemGroup>
     <EmbeddedResource Include="$(MSBuildThisFileDirectory)Issue7798.xaml">
-=======
-    <EmbeddedResource Include="$(MSBuildThisFileDirectory)Issue7758.xaml">
-      <SubType>Designer</SubType>
-      <Generator>MSBuild:Compile</Generator>
-    </EmbeddedResource>
-  </ItemGroup>
-  <ItemGroup>
-    <EmbeddedResource Include="$(MSBuildThisFileDirectory)Issue7789.xaml">
->>>>>>> 724185ea
-      <SubType>Designer</SubType>
-      <Generator>MSBuild:Compile</Generator>
+      <SubType>Designer</SubType>
+      <Generator>MSBuild:UpdateDesignTimeXaml</Generator>
     </EmbeddedResource>
   </ItemGroup>
 </Project>