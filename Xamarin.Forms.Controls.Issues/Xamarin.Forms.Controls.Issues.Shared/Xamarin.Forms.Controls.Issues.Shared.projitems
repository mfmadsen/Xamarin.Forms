--- conflicted
+++ resolved
@@ -640,11 +640,8 @@
     <Compile Include="$(MSBuildThisFileDirectory)MultipleClipToBounds.cs" />
     <Compile Include="$(MSBuildThisFileDirectory)Issue6994.cs" />
     <Compile Include="$(MSBuildThisFileDirectory)Issue7371.cs" />
-<<<<<<< HEAD
     <Compile Include="$(MSBuildThisFileDirectory)ViewModel.cs" />
-=======
     <Compile Include="$(MSBuildThisFileDirectory)Issue8145.cs" />
->>>>>>> 0c28ed76
     <Compile Include="$(MSBuildThisFileDirectory)_TemplateMarkup.xaml.cs">
       <DependentUpon>_TemplateMarkup.xaml</DependentUpon>
       <SubType>Code</SubType>
@@ -1604,7 +1601,7 @@
       <SubType>Designer</SubType>
       <Generator>MSBuild:UpdateDesignTimeXaml</Generator>
     </EmbeddedResource>
-  </ItemGroup>  
+  </ItemGroup>
   <ItemGroup>
     <EmbeddedResource Include="$(MSBuildThisFileDirectory)Issue7048.xaml">
       <SubType>Designer</SubType>
