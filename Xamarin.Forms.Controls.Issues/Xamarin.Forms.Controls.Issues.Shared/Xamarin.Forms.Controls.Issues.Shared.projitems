<?xml version="1.0" encoding="utf-8"?>
<Project xmlns="http://schemas.microsoft.com/developer/msbuild/2003">
  <PropertyGroup>
    <MSBuildAllProjects>$(MSBuildAllProjects);$(MSBuildThisFileFullPath)</MSBuildAllProjects>
    <HasSharedItems>true</HasSharedItems>
    <SharedGUID>0f0db9cc-ea65-429c-9363-38624bf8f49c</SharedGUID>
  </PropertyGroup>
  <PropertyGroup Label="Configuration">
    <Import_RootNamespace>Xamarin.Forms.Controls.Issues</Import_RootNamespace>
  </PropertyGroup>
  <ItemGroup>
    <Compile Include="$(MSBuildThisFileDirectory)Bugzilla59172.cs" />
    <Compile Include="$(MSBuildThisFileDirectory)Bugzilla60787.xaml.cs">
      <DependentUpon>Bugzilla60787.xaml</DependentUpon>
      <SubType>Code</SubType>
    </Compile>
    <Compile Include="$(MSBuildThisFileDirectory)Issue2102.cs" />
    <Compile Include="$(MSBuildThisFileDirectory)Issue1588.xaml.cs">
      <DependentUpon>Issue1588.xaml</DependentUpon>
      <SubType>Code</SubType>
    </Compile>
    <Compile Include="$(MSBuildThisFileDirectory)Issue4629.cs" />
    <Compile Include="$(MSBuildThisFileDirectory)Issue4384.cs" />
    <Compile Include="$(MSBuildThisFileDirectory)Issue4782.cs" />
    <Compile Include="$(MSBuildThisFileDirectory)Issue4484.cs" />
    <Compile Include="$(MSBuildThisFileDirectory)Issue3509.cs" />
    <Compile Include="$(MSBuildThisFileDirectory)Issue4597.cs" />
    <Compile Include="$(MSBuildThisFileDirectory)Github3856.cs" />
    <Compile Include="$(MSBuildThisFileDirectory)Issue1937.cs" />
    <Compile Include="$(MSBuildThisFileDirectory)Issue3555.cs" />
    <Compile Include="$(MSBuildThisFileDirectory)Issue3843.cs" />
    <Compile Include="$(MSBuildThisFileDirectory)Issue4053.cs" />
    <Compile Include="$(MSBuildThisFileDirectory)Issue3809.cs" />
    <Compile Include="$(MSBuildThisFileDirectory)Issue2894.cs" />
    <Compile Include="$(MSBuildThisFileDirectory)Issue3306.cs" />
    <Compile Include="$(MSBuildThisFileDirectory)Issue3308.cs" />
    <Compile Include="$(MSBuildThisFileDirectory)Issue3788.cs" />
    <Compile Include="$(MSBuildThisFileDirectory)Issue1724.cs" />
    <Compile Include="$(MSBuildThisFileDirectory)Issue3524.cs" />
    <Compile Include="$(MSBuildThisFileDirectory)Issue1678.cs" />
    <Compile Include="$(MSBuildThisFileDirectory)Issue2004.cs" />
    <Compile Include="$(MSBuildThisFileDirectory)Issue3333.cs" />
    <Compile Include="$(MSBuildThisFileDirectory)Issue2338.cs" />
    <Compile Include="$(MSBuildThisFileDirectory)Bugzilla60045.xaml.cs">
      <DependentUpon>Bugzilla60045.xaml</DependentUpon>
    </Compile>
    <Compile Include="$(MSBuildThisFileDirectory)AddingMultipleItemsListView.cs" />
    <Compile Include="$(MSBuildThisFileDirectory)AndroidStatusBarColor.cs" />
    <Compile Include="$(MSBuildThisFileDirectory)AppBarIconColors.cs" />
    <Compile Include="$(MSBuildThisFileDirectory)Bugzilla21368.cs" />
    <Compile Include="$(MSBuildThisFileDirectory)Bugzilla21501.cs" />
    <Compile Include="$(MSBuildThisFileDirectory)Bugzilla21780.cs" />
    <Compile Include="$(MSBuildThisFileDirectory)Bugzilla22229.xaml.cs">
      <DependentUpon>Bugzilla22229.xaml</DependentUpon>
    </Compile>
    <Compile Include="$(MSBuildThisFileDirectory)Bugzilla22401.cs" />
    <Compile Include="$(MSBuildThisFileDirectory)Bugzilla23942.xaml.cs">
      <DependentUpon>Bugzilla23942.xaml</DependentUpon>
    </Compile>
    <Compile Include="$(MSBuildThisFileDirectory)Bugzilla24769.cs" />
    <Compile Include="$(MSBuildThisFileDirectory)Bugzilla25234.cs" />
    <Compile Include="$(MSBuildThisFileDirectory)Bugzilla25662.cs" />
    <Compile Include="$(MSBuildThisFileDirectory)Bugzilla25943.cs" />
    <Compile Include="$(MSBuildThisFileDirectory)Bugzilla26501.cs" />
    <Compile Include="$(MSBuildThisFileDirectory)Bugzilla26868.cs" />
    <Compile Include="$(MSBuildThisFileDirectory)Bugzilla27378.cs" />
    <Compile Include="$(MSBuildThisFileDirectory)Bugzilla27417.cs" />
    <Compile Include="$(MSBuildThisFileDirectory)Bugzilla27417Xaml.xaml.cs">
      <DependentUpon>Bugzilla27417Xaml.xaml</DependentUpon>
      <SubType>Code</SubType>
    </Compile>
    <Compile Include="$(MSBuildThisFileDirectory)Bugzilla27581.cs" />
    <Compile Include="$(MSBuildThisFileDirectory)Bugzilla28570.cs" />
    <Compile Include="$(MSBuildThisFileDirectory)Bugzilla28796.cs" />
    <Compile Include="$(MSBuildThisFileDirectory)Bugzilla28939.cs" />
    <Compile Include="$(MSBuildThisFileDirectory)Bugzilla28953.cs" />
    <Compile Include="$(MSBuildThisFileDirectory)Bugzilla29107.xaml.cs">
      <DependentUpon>Bugzilla29107.xaml</DependentUpon>
    </Compile>
    <Compile Include="$(MSBuildThisFileDirectory)Bugzilla29110.cs" />
    <Compile Include="$(MSBuildThisFileDirectory)Bugzilla29158.cs" />
    <Compile Include="$(MSBuildThisFileDirectory)Bugzilla29363.cs" />
    <Compile Include="$(MSBuildThisFileDirectory)Bugzilla29229.cs" />
    <Compile Include="$(MSBuildThisFileDirectory)Bugzilla30166.cs" />
    <Compile Include="$(MSBuildThisFileDirectory)Bugzilla31141.cs" />
    <Compile Include="$(MSBuildThisFileDirectory)Bugzilla31145.cs" />
    <Compile Include="$(MSBuildThisFileDirectory)Bugzilla31333.cs" />
    <Compile Include="$(MSBuildThisFileDirectory)Bugzilla31366.cs" />
    <Compile Include="$(MSBuildThisFileDirectory)Issue4653.cs" />
    <Compile Include="$(MSBuildThisFileDirectory)Bugzilla31964.cs" />
    <Compile Include="$(MSBuildThisFileDirectory)Bugzilla32033.cs" />
    <Compile Include="$(MSBuildThisFileDirectory)Bugzilla32034.cs" />
    <Compile Include="$(MSBuildThisFileDirectory)Bugzilla32206.cs" />
    <Compile Include="$(MSBuildThisFileDirectory)Bugzilla32776.cs" />
    <Compile Include="$(MSBuildThisFileDirectory)Bugzilla32842.xaml.cs">
      <DependentUpon>Bugzilla32842.xaml</DependentUpon>
      <SubType>Code</SubType>
    </Compile>
    <Compile Include="$(MSBuildThisFileDirectory)Bugzilla32847.cs" />
    <Compile Include="$(MSBuildThisFileDirectory)Bugzilla32865.cs" />
    <Compile Include="$(MSBuildThisFileDirectory)Bugzilla32956.cs" />
    <Compile Include="$(MSBuildThisFileDirectory)Bugzilla33248.cs" />
    <Compile Include="$(MSBuildThisFileDirectory)Bugzilla33268.cs" />
    <Compile Include="$(MSBuildThisFileDirectory)Bugzilla33612.cs" />
    <Compile Include="$(MSBuildThisFileDirectory)Bugzilla33714.cs" />
    <Compile Include="$(MSBuildThisFileDirectory)Bugzilla33890.cs" />
    <Compile Include="$(MSBuildThisFileDirectory)Bugzilla34072.cs" />
    <Compile Include="$(MSBuildThisFileDirectory)Bugzilla34007.cs" />
    <Compile Include="$(MSBuildThisFileDirectory)Bugzilla35078.cs" />
    <Compile Include="$(MSBuildThisFileDirectory)Bugzilla35127.cs" />
    <Compile Include="$(MSBuildThisFileDirectory)Bugzilla35132.cs" />
    <Compile Include="$(MSBuildThisFileDirectory)Bugzilla35157.cs" />
    <Compile Include="$(MSBuildThisFileDirectory)Bugzilla35294.cs" />
    <Compile Include="$(MSBuildThisFileDirectory)Bugzilla35472.cs" />
    <Compile Include="$(MSBuildThisFileDirectory)Bugzilla35477.cs" />
    <Compile Include="$(MSBuildThisFileDirectory)Bugzilla35490.cs" />
    <Compile Include="$(MSBuildThisFileDirectory)Bugzilla35738.cs" />
    <Compile Include="$(MSBuildThisFileDirectory)Bugzilla36014.cs" />
    <Compile Include="$(MSBuildThisFileDirectory)Bugzilla36649.cs" />
    <Compile Include="$(MSBuildThisFileDirectory)Bugzilla36559.cs" />
    <Compile Include="$(MSBuildThisFileDirectory)Bugzilla36171.cs" />
    <Compile Include="$(MSBuildThisFileDirectory)Bugzilla36780.cs" />
    <Compile Include="$(MSBuildThisFileDirectory)Bugzilla36651.cs" />
    <Compile Include="$(MSBuildThisFileDirectory)Bugzilla36703.cs" />
    <Compile Include="$(MSBuildThisFileDirectory)Bugzilla36846.cs" />
    <Compile Include="$(MSBuildThisFileDirectory)Bugzilla36955.cs" />
    <Compile Include="$(MSBuildThisFileDirectory)Bugzilla37285.cs" />
    <Compile Include="$(MSBuildThisFileDirectory)Bugzilla37462.cs" />
    <Compile Include="$(MSBuildThisFileDirectory)Bugzilla37841.cs" />
    <Compile Include="$(MSBuildThisFileDirectory)Bugzilla37863.cs" />
    <Compile Include="$(MSBuildThisFileDirectory)Bugzilla37601.cs" />
    <Compile Include="$(MSBuildThisFileDirectory)Bugzilla38105.cs" />
    <Compile Include="$(MSBuildThisFileDirectory)Issue3652.cs" />
    <Compile Include="$(MSBuildThisFileDirectory)Bugzilla38723.cs" />
    <Compile Include="$(MSBuildThisFileDirectory)Bugzilla38770.cs" />
    <Compile Include="$(MSBuildThisFileDirectory)Bugzilla38827.xaml.cs">
      <DependentUpon>Bugzilla38827.xaml</DependentUpon>
      <SubType>Code</SubType>
    </Compile>
    <Compile Include="$(MSBuildThisFileDirectory)Bugzilla38989.cs" />
    <Compile Include="$(MSBuildThisFileDirectory)Bugzilla39395.cs" />
    <Compile Include="$(MSBuildThisFileDirectory)Bugzilla39461.cs" />
    <Compile Include="$(MSBuildThisFileDirectory)Bugzilla39483.xaml.cs">
      <DependentUpon>Bugzilla39483.xaml</DependentUpon>
      <SubType>Code</SubType>
    </Compile>
    <Compile Include="$(MSBuildThisFileDirectory)Bugzilla39530.cs" />
    <Compile Include="$(MSBuildThisFileDirectory)Bugzilla39624.cs" />
    <Compile Include="$(MSBuildThisFileDirectory)Bugzilla39463.xaml.cs">
      <DependentUpon>Bugzilla39463.xaml</DependentUpon>
      <SubType>Code</SubType>
    </Compile>
    <Compile Include="$(MSBuildThisFileDirectory)Bugzilla39636.xaml.cs">
      <DependentUpon>Bugzilla39636.xaml</DependentUpon>
      <SubType>Code</SubType>
    </Compile>
    <Compile Include="$(MSBuildThisFileDirectory)Bugzilla39702.cs" />
    <Compile Include="$(MSBuildThisFileDirectory)Bugzilla40005.cs" />
    <Compile Include="$(MSBuildThisFileDirectory)Bugzilla40073.cs" />
    <Compile Include="$(MSBuildThisFileDirectory)Bugzilla40139.cs" />
    <Compile Include="$(MSBuildThisFileDirectory)Bugzilla40173.cs" />
    <Compile Include="$(MSBuildThisFileDirectory)Bugzilla39821.cs" />
    <Compile Include="$(MSBuildThisFileDirectory)Bugzilla40185.cs" />
    <Compile Include="$(MSBuildThisFileDirectory)Bugzilla40251.cs" />
    <Compile Include="$(MSBuildThisFileDirectory)Bugzilla40333.cs" />
    <Compile Include="$(MSBuildThisFileDirectory)Bugzilla31806.cs" />
    <Compile Include="$(MSBuildThisFileDirectory)Bugzilla40408.cs" />
    <Compile Include="$(MSBuildThisFileDirectory)Bugzilla40858.cs" />
    <Compile Include="$(MSBuildThisFileDirectory)Bugzilla40824.cs" />
    <Compile Include="$(MSBuildThisFileDirectory)Bugzilla40911.cs" />
    <Compile Include="$(MSBuildThisFileDirectory)Bugzilla40955.cs" />
    <Compile Include="$(MSBuildThisFileDirectory)Bugzilla41054.cs" />
    <Compile Include="$(MSBuildThisFileDirectory)Bugzilla41078.cs" />
    <Compile Include="$(MSBuildThisFileDirectory)Bugzilla40998.cs" />
    <Compile Include="$(MSBuildThisFileDirectory)Bugzilla41205.cs" />
    <Compile Include="$(MSBuildThisFileDirectory)Bugzilla41415.cs" />
    <Compile Include="$(MSBuildThisFileDirectory)Bugzilla41418.cs" />
    <Compile Include="$(MSBuildThisFileDirectory)Bugzilla41424.cs" />
    <Compile Include="$(MSBuildThisFileDirectory)Bugzilla41778.cs" />
    <Compile Include="$(MSBuildThisFileDirectory)Bugzilla41600.cs" />
    <Compile Include="$(MSBuildThisFileDirectory)Bugzilla41619.cs" />
    <Compile Include="$(MSBuildThisFileDirectory)Bugzilla42000.cs" />
    <Compile Include="$(MSBuildThisFileDirectory)Bugzilla42069.cs" />
    <Compile Include="$(MSBuildThisFileDirectory)Bugzilla42069_Page.xaml.cs">
      <DependentUpon>Bugzilla42069_Page.xaml</DependentUpon>
      <SubType>Code</SubType>
    </Compile>
    <Compile Include="$(MSBuildThisFileDirectory)Bugzilla42074.cs" />
    <Compile Include="$(MSBuildThisFileDirectory)Bugzilla42075.cs" />
    <Compile Include="$(MSBuildThisFileDirectory)Bugzilla42329.cs" />
    <Compile Include="$(MSBuildThisFileDirectory)Bugzilla42364.cs" />
    <Compile Include="$(MSBuildThisFileDirectory)Bugzilla42519.cs" />
    <Compile Include="$(MSBuildThisFileDirectory)Bugzilla32871.cs" />
    <Compile Include="$(MSBuildThisFileDirectory)Bugzilla43313.cs" />
    <Compile Include="$(MSBuildThisFileDirectory)Bugzilla43469.cs" />
    <Compile Include="$(MSBuildThisFileDirectory)Bugzilla43516.cs" />
    <Compile Include="$(MSBuildThisFileDirectory)Bugzilla43519.cs" />
    <Compile Include="$(MSBuildThisFileDirectory)Bugzilla43527.cs" />
    <Compile Include="$(MSBuildThisFileDirectory)Bugzilla44047.cs" />
    <Compile Include="$(MSBuildThisFileDirectory)Bugzilla43941.cs" />
    <Compile Include="$(MSBuildThisFileDirectory)Bugzilla43663.cs" />
    <Compile Include="$(MSBuildThisFileDirectory)Bugzilla43867.cs" />
    <Compile Include="$(MSBuildThisFileDirectory)Bugzilla43735.cs" />
    <Compile Include="$(MSBuildThisFileDirectory)Bugzilla43783.cs" />
    <Compile Include="$(MSBuildThisFileDirectory)Bugzilla44096.cs" />
    <Compile Include="$(MSBuildThisFileDirectory)Bugzilla44176.cs" />
    <Compile Include="$(MSBuildThisFileDirectory)Bugzilla44453.cs" />
    <Compile Include="$(MSBuildThisFileDirectory)Bugzilla45215.cs" />
    <Compile Include="$(MSBuildThisFileDirectory)Bugzilla44500.cs" />
    <Compile Include="$(MSBuildThisFileDirectory)Bugzilla45722.cs" />
    <Compile Include="$(MSBuildThisFileDirectory)Bugzilla45722Xaml0.xaml.cs">
      <DependentUpon>Bugzilla45722Xaml0.xaml</DependentUpon>
      <SubType>Code</SubType>
    </Compile>
    <Compile Include="$(MSBuildThisFileDirectory)Bugzilla46363.cs" />
    <Compile Include="$(MSBuildThisFileDirectory)Bugzilla46363_2.cs" />
    <Compile Include="$(MSBuildThisFileDirectory)Bugzilla47548.cs" />
    <Compile Include="$(MSBuildThisFileDirectory)Bugzilla50787.cs" />
    <Compile Include="$(MSBuildThisFileDirectory)Bugzilla52299.cs" />
    <Compile Include="$(MSBuildThisFileDirectory)Bugzilla52419.cs" />
    <Compile Include="$(MSBuildThisFileDirectory)Bugzilla49304.cs" />
    <Compile Include="$(MSBuildThisFileDirectory)Bugzilla53834.cs" />
    <Compile Include="$(MSBuildThisFileDirectory)Bugzilla51536.cs" />
    <Compile Include="$(MSBuildThisFileDirectory)Bugzilla44940.cs" />
    <Compile Include="$(MSBuildThisFileDirectory)Bugzilla44944.cs" />
    <Compile Include="$(MSBuildThisFileDirectory)Bugzilla44166.cs" />
    <Compile Include="$(MSBuildThisFileDirectory)Bugzilla44461.cs" />
    <Compile Include="$(MSBuildThisFileDirectory)Bugzilla44584.cs" />
    <Compile Include="$(MSBuildThisFileDirectory)Bugzilla42832.cs" />
    <Compile Include="$(MSBuildThisFileDirectory)Bugzilla44044.cs" />
    <Compile Include="$(MSBuildThisFileDirectory)Bugzilla44338.cs" />
    <Compile Include="$(MSBuildThisFileDirectory)Bugzilla44980.cs" />
    <Compile Include="$(MSBuildThisFileDirectory)Bugzilla45067.cs" />
    <Compile Include="$(MSBuildThisFileDirectory)Bugzilla45027.cs" />
    <Compile Include="$(MSBuildThisFileDirectory)Bugzilla45330.cs" />
    <Compile Include="$(MSBuildThisFileDirectory)Bugzilla44955.cs" />
    <Compile Include="$(MSBuildThisFileDirectory)Bugzilla45277.cs" />
    <Compile Include="$(MSBuildThisFileDirectory)Bugzilla45743.cs" />
    <Compile Include="$(MSBuildThisFileDirectory)Bugzilla46458.cs" />
    <Compile Include="$(MSBuildThisFileDirectory)Bugzilla46494.cs" />
    <Compile Include="$(MSBuildThisFileDirectory)Bugzilla44476.cs" />
    <Compile Include="$(MSBuildThisFileDirectory)Bugzilla46630.cs" />
    <Compile Include="$(MSBuildThisFileDirectory)Bugzilla47923.cs" />
    <Compile Include="$(MSBuildThisFileDirectory)Bugzilla48236.cs" />
    <Compile Include="$(MSBuildThisFileDirectory)Bugzilla47971.cs" />
    <Compile Include="$(MSBuildThisFileDirectory)Bugzilla52318.cs" />
    <Compile Include="$(MSBuildThisFileDirectory)Bugzilla37290.cs" />
    <Compile Include="$(MSBuildThisFileDirectory)Bugzilla51553.cs" />
    <Compile Include="$(MSBuildThisFileDirectory)Bugzilla51802.cs" />
    <Compile Include="$(MSBuildThisFileDirectory)Bugzilla51236.cs" />
    <Compile Include="$(MSBuildThisFileDirectory)Bugzilla51238.cs" />
    <Compile Include="$(MSBuildThisFileDirectory)Bugzilla51642.xaml.cs">
      <DependentUpon>Bugzilla51642.xaml</DependentUpon>
      <SubType>Code</SubType>
    </Compile>
    <Compile Include="$(MSBuildThisFileDirectory)Bugzilla53445.cs" />
    <Compile Include="$(MSBuildThisFileDirectory)Bugzilla55714.cs" />
    <Compile Include="$(MSBuildThisFileDirectory)Bugzilla54649.cs" />
    <Compile Include="$(MSBuildThisFileDirectory)Bugzilla56609.cs" />
    <Compile Include="$(MSBuildThisFileDirectory)Bugzilla55674.cs" />
    <Compile Include="$(MSBuildThisFileDirectory)Bugzilla55912.cs" />
    <Compile Include="$(MSBuildThisFileDirectory)Bugzilla57317.cs" />
    <Compile Include="$(MSBuildThisFileDirectory)Bugzilla57114.cs" />
    <Compile Include="$(MSBuildThisFileDirectory)Bugzilla57515.cs" />
    <Compile Include="$(MSBuildThisFileDirectory)Bugzilla57674.cs" />
    <Compile Include="$(MSBuildThisFileDirectory)Bugzilla57758.cs" />
    <Compile Include="$(MSBuildThisFileDirectory)Bugzilla57910.cs" />
    <Compile Include="$(MSBuildThisFileDirectory)Bugzilla58406.cs" />
    <Compile Include="$(MSBuildThisFileDirectory)Bugzilla58833.cs" />
    <Compile Include="$(MSBuildThisFileDirectory)Bugzilla51427.cs" />
    <Compile Include="$(MSBuildThisFileDirectory)Bugzilla59248.cs" />
    <Compile Include="$(MSBuildThisFileDirectory)Bugzilla59457.cs" />
    <Compile Include="$(MSBuildThisFileDirectory)Bugzilla59580.cs" />
    <Compile Include="$(MSBuildThisFileDirectory)Issue1469.cs" />
    <Compile Include="$(MSBuildThisFileDirectory)Effects\AttachedStateEffect.cs" />
    <Compile Include="$(MSBuildThisFileDirectory)Effects\AttachedStateEffectLabel.cs" />
    <Compile Include="$(MSBuildThisFileDirectory)Effects\AttachedStateEffectList.cs" />
    <Compile Include="$(MSBuildThisFileDirectory)GitHub1648.cs" />
    <Compile Include="$(MSBuildThisFileDirectory)GitHub1702.cs" />
    <Compile Include="$(MSBuildThisFileDirectory)GitHub2642.cs" />
    <Compile Include="$(MSBuildThisFileDirectory)GitHub1700.cs" />
    <Compile Include="$(MSBuildThisFileDirectory)GitHub2598.cs" />
    <Compile Include="$(MSBuildThisFileDirectory)Issue1483.cs" />
    <Compile Include="$(MSBuildThisFileDirectory)Issue1556.cs" />
    <Compile Include="$(MSBuildThisFileDirectory)Issue1799.cs" />
    <Compile Include="$(MSBuildThisFileDirectory)Issue1931.cs" />
    <Compile Include="$(MSBuildThisFileDirectory)Issue1399.cs" />
    <Compile Include="$(MSBuildThisFileDirectory)Issue2187.cs" />
    <Compile Include="$(MSBuildThisFileDirectory)Issue3001.cs" />
    <Compile Include="$(MSBuildThisFileDirectory)Issue3271.cs" />
    <Compile Include="$(MSBuildThisFileDirectory)Issue3390.cs" />
    <Compile Include="$(MSBuildThisFileDirectory)Issue3000.cs" />
    <Compile Include="$(MSBuildThisFileDirectory)Issue3273.cs" />
    <Compile Include="$(MSBuildThisFileDirectory)Issue3053.cs" />
    <Compile Include="$(MSBuildThisFileDirectory)Issue2617.cs" />
    <Compile Include="$(MSBuildThisFileDirectory)Issue3139.cs" />
    <Compile Include="$(MSBuildThisFileDirectory)Issue3087.cs" />
    <Compile Include="$(MSBuildThisFileDirectory)Issue3089.cs" />
    <Compile Include="$(MSBuildThisFileDirectory)Issue1342.cs" />
    <Compile Include="$(MSBuildThisFileDirectory)Issue2482.cs" />
    <Compile Include="$(MSBuildThisFileDirectory)Issue2767.cs" />
    <Compile Include="$(MSBuildThisFileDirectory)Issue2499.cs" />
    <Compile Include="$(MSBuildThisFileDirectory)GitHub1878.cs" />
    <Compile Include="$(MSBuildThisFileDirectory)Helpers\ISampleNativeControl.cs" />
    <Compile Include="$(MSBuildThisFileDirectory)Helpers\UITestHelper.cs" />
    <Compile Include="$(MSBuildThisFileDirectory)Helpers\ViewHelper.cs" />
    <Compile Include="$(MSBuildThisFileDirectory)Issue1544.cs" />
    <Compile Include="$(MSBuildThisFileDirectory)Issue1677.cs" />
    <Compile Include="$(MSBuildThisFileDirectory)Issue1801.cs" />
    <Compile Include="$(MSBuildThisFileDirectory)Issue1734.cs" />
    <Compile Include="$(MSBuildThisFileDirectory)Issue1683.cs" />
    <Compile Include="$(MSBuildThisFileDirectory)Issue1705_2.cs" />
    <Compile Include="$(MSBuildThisFileDirectory)Issue1396.cs" />
    <Compile Include="$(MSBuildThisFileDirectory)Issue1415.cs" />
    <Compile Include="$(MSBuildThisFileDirectory)Issue2829.cs" />
    <Compile Include="$(MSBuildThisFileDirectory)Issue2653.cs" />
    <Compile Include="$(MSBuildThisFileDirectory)Issue1942.cs" />
    <Compile Include="$(MSBuildThisFileDirectory)Issue2763.cs" />
    <Compile Include="$(MSBuildThisFileDirectory)Issue2247.cs" />
    <Compile Include="$(MSBuildThisFileDirectory)GroupListViewHeaderIndexOutOfRange.cs" />
    <Compile Include="$(MSBuildThisFileDirectory)Issue1760.cs" />
    <Compile Include="$(MSBuildThisFileDirectory)Issue1975.cs" />
    <Compile Include="$(MSBuildThisFileDirectory)Issue1601.cs" />
    <Compile Include="$(MSBuildThisFileDirectory)Issue1717.cs" />
    <Compile Include="$(MSBuildThisFileDirectory)Bugzilla60001.cs" />
    <Compile Include="$(MSBuildThisFileDirectory)Issue1355.cs" />
    <Compile Include="$(MSBuildThisFileDirectory)Bugzilla60056.cs" />
    <Compile Include="$(MSBuildThisFileDirectory)Bugzilla60122.cs" />
    <Compile Include="$(MSBuildThisFileDirectory)Bugzilla59863_0.cs" />
    <Compile Include="$(MSBuildThisFileDirectory)Bugzilla59863_1.cs" />
    <Compile Include="$(MSBuildThisFileDirectory)Bugzilla59863_2.cs" />
    <Compile Include="$(MSBuildThisFileDirectory)Bugzilla60563.cs" />
    <Compile Include="$(MSBuildThisFileDirectory)Bugzilla60774.cs" />
    <Compile Include="$(MSBuildThisFileDirectory)Bugzilla60774_1.cs" />
    <Compile Include="$(MSBuildThisFileDirectory)Bugzilla60774_2.cs" />
    <Compile Include="$(MSBuildThisFileDirectory)ButtonBackgroundColorTest.cs" />
    <Compile Include="$(MSBuildThisFileDirectory)CarouselAsync.cs" />
    <Compile Include="$(MSBuildThisFileDirectory)Bugzilla34561.cs" />
    <Compile Include="$(MSBuildThisFileDirectory)Bugzilla34727.cs" />
    <Compile Include="$(MSBuildThisFileDirectory)ComplexListView.cs" />
    <Compile Include="$(MSBuildThisFileDirectory)CustomImageRendererErrorHandling.cs" />
    <Compile Include="$(MSBuildThisFileDirectory)DefaultColorToggleTest.cs" />
    <Compile Include="$(MSBuildThisFileDirectory)Bugzilla38416.xaml.cs">
      <DependentUpon>Bugzilla38416.xaml</DependentUpon>
    </Compile>
    <Compile Include="$(MSBuildThisFileDirectory)Effects.cs" />
    <Compile Include="$(MSBuildThisFileDirectory)GestureBubblingTests.cs" />
    <Compile Include="$(MSBuildThisFileDirectory)Github1461.cs" />
    <Compile Include="$(MSBuildThisFileDirectory)CascadeInputTransparent.cs" />
    <Compile Include="$(MSBuildThisFileDirectory)GitHub1331.xaml.cs">
      <DependentUpon>GitHub1331.xaml</DependentUpon>
    </Compile>
    <Compile Include="$(MSBuildThisFileDirectory)Issue1691_2.cs" />
    <Compile Include="$(MSBuildThisFileDirectory)Github1625.cs" />
    <Compile Include="$(MSBuildThisFileDirectory)InputTransparentTests.cs" />
    <Compile Include="$(MSBuildThisFileDirectory)Issue1614.cs" />
    <Compile Include="$(MSBuildThisFileDirectory)IsInvokeRequiredRaceCondition.cs" />
    <Compile Include="$(MSBuildThisFileDirectory)IsPasswordToggleTest.cs" />
    <Compile Include="$(MSBuildThisFileDirectory)Issue1023.cs" />
    <Compile Include="$(MSBuildThisFileDirectory)Issue1024.cs" />
    <Compile Include="$(MSBuildThisFileDirectory)Issue1025.cs" />
    <Compile Include="$(MSBuildThisFileDirectory)Issue1026.cs" />
    <Compile Include="$(MSBuildThisFileDirectory)Issue1347.cs" />
    <Compile Include="$(MSBuildThisFileDirectory)Issue1356.cs" />
    <Compile Include="$(MSBuildThisFileDirectory)Issue1439.cs" />
    <Compile Include="$(MSBuildThisFileDirectory)Issue1660.cs" />
    <Compile Include="$(MSBuildThisFileDirectory)Issue1691.cs" />
    <Compile Include="$(MSBuildThisFileDirectory)Issue1665.cs" />
    <Compile Include="$(MSBuildThisFileDirectory)Issue1707.cs" />
    <Compile Include="$(MSBuildThisFileDirectory)Issue1864.cs" />
    <Compile Include="$(MSBuildThisFileDirectory)Issue2104.cs" />
    <Compile Include="$(MSBuildThisFileDirectory)Issue1908.cs" />
    <Compile Include="$(MSBuildThisFileDirectory)Issue1672.cs" />
    <Compile Include="$(MSBuildThisFileDirectory)Issue2394.cs" />
    <Compile Include="$(MSBuildThisFileDirectory)Issue2595.cs" />
    <Compile Include="$(MSBuildThisFileDirectory)Issue2625.xaml.cs">
      <DependentUpon>Issue2625.xaml</DependentUpon>
      <SubType>Code</SubType>
    </Compile>
    <Compile Include="$(MSBuildThisFileDirectory)Issue2681.cs" />
    <Compile Include="$(MSBuildThisFileDirectory)Issue2858.xaml.cs">
      <DependentUpon>Issue2858.xaml</DependentUpon>
      <SubType>Code</SubType>
    </Compile>
    <Compile Include="$(MSBuildThisFileDirectory)Issue2929.cs" />
    <Compile Include="$(MSBuildThisFileDirectory)Issue2983.cs" />
    <Compile Include="$(MSBuildThisFileDirectory)Issue2963.cs" />
    <Compile Include="$(MSBuildThisFileDirectory)Issue2981.cs" />
    <Compile Include="$(MSBuildThisFileDirectory)Issue2964.cs" />
    <Compile Include="$(MSBuildThisFileDirectory)Bugzilla29017.cs" />
    <Compile Include="$(MSBuildThisFileDirectory)Issue2927.cs" />
    <Compile Include="$(MSBuildThisFileDirectory)IsShowingUserIssue.cs" />
    <Compile Include="$(MSBuildThisFileDirectory)Bugzilla25979.cs" />
    <Compile Include="$(MSBuildThisFileDirectory)Bugzilla30317.cs" />
    <Compile Include="$(MSBuildThisFileDirectory)Bugzilla29128.cs" />
    <Compile Include="$(MSBuildThisFileDirectory)Bugzilla31029.cs" />
    <Compile Include="$(MSBuildThisFileDirectory)Bugzilla24574.cs" />
    <Compile Include="$(MSBuildThisFileDirectory)Bugzilla26233.cs" />
    <Compile Include="$(MSBuildThisFileDirectory)Bugzilla27642.cs" />
    <Compile Include="$(MSBuildThisFileDirectory)Bugzilla36393.cs" />
    <Compile Include="$(MSBuildThisFileDirectory)Bugzilla33870.cs" />
    <Compile Include="$(MSBuildThisFileDirectory)Bugzilla32462.cs" />
    <Compile Include="$(MSBuildThisFileDirectory)Bugzilla36681.cs" />
    <Compile Include="$(MSBuildThisFileDirectory)Bugzilla36479.cs" />
    <Compile Include="$(MSBuildThisFileDirectory)Issue3008.cs" />
    <Compile Include="$(MSBuildThisFileDirectory)Issue3019.cs" />
    <Compile Include="$(MSBuildThisFileDirectory)Issue2993.cs" />
    <Compile Include="$(MSBuildThisFileDirectory)Issue3507.cs" />
    <Compile Include="$(MSBuildThisFileDirectory)Issue3367.cs" />
    <Compile Include="$(MSBuildThisFileDirectory)Issue3398.cs" />
    <Compile Include="$(MSBuildThisFileDirectory)Issue3558.cs" />
    <Compile Include="$(MSBuildThisFileDirectory)Issue3541.cs" />
    <Compile Include="$(MSBuildThisFileDirectory)Issue3840.cs" />
    <Compile Include="$(MSBuildThisFileDirectory)Issue4561.cs" />
    <Compile Include="$(MSBuildThisFileDirectory)Issue3913.cs" />
    <Compile Include="$(MSBuildThisFileDirectory)Issue3979.xaml.cs">
      <DependentUpon>Issue3979.xaml</DependentUpon>
      <SubType>Code</SubType>
    </Compile>
    <Compile Include="$(MSBuildThisFileDirectory)Issue4194.xaml.cs">
      <DependentUpon>Issue4194.xaml</DependentUpon>
      <SubType>Code</SubType>
    </Compile>
    <Compile Include="$(MSBuildThisFileDirectory)Issue4136.cs" />
    <Compile Include="$(MSBuildThisFileDirectory)Issue4262.cs" />
    <Compile Include="$(MSBuildThisFileDirectory)Issue4360.xaml.cs">
      <DependentUpon>Issue4360.xaml</DependentUpon>
      <SubType>Code</SubType>
    </Compile>
    <Compile Include="$(MSBuildThisFileDirectory)Issue4600.cs" />
    <Compile Include="$(MSBuildThisFileDirectory)LegacyComponents\NonAppCompatSwitch.cs" />
    <Compile Include="$(MSBuildThisFileDirectory)MapsModalCrash.cs" />
    <Compile Include="$(MSBuildThisFileDirectory)ModalActivityIndicatorTest.cs" />
    <Compile Include="$(MSBuildThisFileDirectory)Bugzilla37625.cs" />
    <Compile Include="$(MSBuildThisFileDirectory)Bugzilla38658.cs" />
    <Compile Include="$(MSBuildThisFileDirectory)DataTemplateGridImageTest.cs" />
    <Compile Include="$(MSBuildThisFileDirectory)Bugzilla39331.cs" />
    <Compile Include="$(MSBuildThisFileDirectory)Bugzilla36788.cs" />
    <Compile Include="$(MSBuildThisFileDirectory)Bugzilla38978.cs" />
    <Compile Include="$(MSBuildThisFileDirectory)Bugzilla38112.cs" />
    <Compile Include="$(MSBuildThisFileDirectory)Bugzilla39668.cs" />
    <Compile Include="$(MSBuildThisFileDirectory)Bugzilla21177.cs" />
    <Compile Include="$(MSBuildThisFileDirectory)Bugzilla39829.cs" />
    <Compile Include="$(MSBuildThisFileDirectory)Bugzilla39458.cs" />
    <Compile Include="$(MSBuildThisFileDirectory)Bugzilla39853.cs" />
    <Compile Include="$(MSBuildThisFileDirectory)MultipleClipToBounds.cs" />
    <Compile Include="$(MSBuildThisFileDirectory)PerformanceGallery\PerformanceDataManager.cs" />
    <Compile Include="$(MSBuildThisFileDirectory)PerformanceGallery\PerformanceGallery.cs" />
    <Compile Include="$(MSBuildThisFileDirectory)PerformanceGallery\PerformanceScenario.cs" />
    <Compile Include="$(MSBuildThisFileDirectory)PerformanceGallery\PerformanceTracker.cs" />
    <Compile Include="$(MSBuildThisFileDirectory)PerformanceGallery\PerformanceTrackerTemplate.cs" />
    <Compile Include="$(MSBuildThisFileDirectory)PerformanceGallery\PerformanceTrackerWatcher.cs" />
    <Compile Include="$(MSBuildThisFileDirectory)PerformanceGallery\PerformanceViewModel.cs" />
    <Compile Include="$(MSBuildThisFileDirectory)PerformanceGallery\Scenarios\SearchBarScenarios.cs" />
    <Compile Include="$(MSBuildThisFileDirectory)PerformanceGallery\Scenarios\SliderScenarios.cs" />
    <Compile Include="$(MSBuildThisFileDirectory)PerformanceGallery\Scenarios\StepperScenarios.cs" />
    <Compile Include="$(MSBuildThisFileDirectory)PerformanceGallery\Scenarios\TableViewScenarios.cs" />
    <Compile Include="$(MSBuildThisFileDirectory)PerformanceGallery\Scenarios\TimePickerScenarios.cs" />
    <Compile Include="$(MSBuildThisFileDirectory)PerformanceGallery\Scenarios\WebViewScenarios.cs" />
    <Compile Include="$(MSBuildThisFileDirectory)PerformanceGallery\Scenarios\ProgressBarScenarios.cs" />
    <Compile Include="$(MSBuildThisFileDirectory)PerformanceGallery\Scenarios\PickerScenarios.cs" />
    <Compile Include="$(MSBuildThisFileDirectory)PerformanceGallery\Scenarios\MapScenarios.cs" />
    <Compile Include="$(MSBuildThisFileDirectory)PerformanceGallery\Scenarios\EntryScenarios.cs" />
    <Compile Include="$(MSBuildThisFileDirectory)PerformanceGallery\Scenarios\EditorScenarios.cs" />
    <Compile Include="$(MSBuildThisFileDirectory)PerformanceGallery\Scenarios\ActivityIndicatorScenarios.cs" />
    <Compile Include="$(MSBuildThisFileDirectory)PerformanceGallery\Scenarios\LabelScenarios.cs" />
    <Compile Include="$(MSBuildThisFileDirectory)PerformanceGallery\Scenarios\BoxViewScenarios.cs" />
    <Compile Include="$(MSBuildThisFileDirectory)PerformanceGallery\Scenarios\SwitchScenarios.cs" />
    <Compile Include="$(MSBuildThisFileDirectory)PerformanceGallery\Scenarios\DatePickerScenarios.cs" />
    <Compile Include="$(MSBuildThisFileDirectory)PerformanceGallery\Scenarios\ButtonScenarios.cs" />
    <Compile Include="$(MSBuildThisFileDirectory)PerformanceGallery\Scenarios\ImageScenarios.cs" />
    <Compile Include="$(MSBuildThisFileDirectory)PerformanceGallery\Scenarios\ListViewScenarios.cs" />
    <Compile Include="$(MSBuildThisFileDirectory)Bugzilla53179_2.cs" />
    <Compile Include="$(MSBuildThisFileDirectory)ScrollViewIsEnabled.cs" />
    <Compile Include="$(MSBuildThisFileDirectory)PlatformSpecifics_iOSTranslucentNavBarX.xaml.cs">
      <DependentUpon>PlatformSpecifics_iOSTranslucentNavBarX.xaml</DependentUpon>
      <SubType>Code</SubType>
    </Compile>
    <Compile Include="$(MSBuildThisFileDirectory)Bugzilla53179_1.cs" />
    <Compile Include="$(MSBuildThisFileDirectory)RestartAppTest.cs" />
    <Compile Include="$(MSBuildThisFileDirectory)BottomTabbedPageTests.cs" />
    <Compile Include="$(MSBuildThisFileDirectory)TestPages\QuickCollectNavigationPage.cs" />
    <Compile Include="$(MSBuildThisFileDirectory)TestPages\ScreenshotConditionalApp.cs" />
    <Compile Include="$(MSBuildThisFileDirectory)Bugzilla41842.cs" />
    <Compile Include="$(MSBuildThisFileDirectory)Bugzilla42277.cs" />
    <Compile Include="$(MSBuildThisFileDirectory)Bugzilla51173.cs" />
    <Compile Include="$(MSBuildThisFileDirectory)Bugzilla33561.cs" />
    <Compile Include="$(MSBuildThisFileDirectory)Bugzilla43214.cs" />
    <Compile Include="$(MSBuildThisFileDirectory)Bugzilla42602.cs" />
    <Compile Include="$(MSBuildThisFileDirectory)Bugzilla43161.cs" />
    <Compile Include="$(MSBuildThisFileDirectory)Bugzilla39768.cs" />
    <Compile Include="$(MSBuildThisFileDirectory)Bugzilla41271.cs" />
    <Compile Include="$(MSBuildThisFileDirectory)Bugzilla40722.cs" />
    <Compile Include="$(MSBuildThisFileDirectory)Bugzilla41153.cs" />
    <Compile Include="$(MSBuildThisFileDirectory)Bugzilla44129.cs" />
    <Compile Include="$(MSBuildThisFileDirectory)Bugzilla44525.cs" />
    <Compile Include="$(MSBuildThisFileDirectory)Bugzilla28650.cs" />
    <Compile Include="$(MSBuildThisFileDirectory)Bugzilla37431.cs" />
    <Compile Include="$(MSBuildThisFileDirectory)Bugzilla44777.cs" />
    <Compile Include="$(MSBuildThisFileDirectory)Bugzilla42599.cs" />
    <Compile Include="$(MSBuildThisFileDirectory)Bugzilla51503.cs" />
    <Compile Include="$(MSBuildThisFileDirectory)Bugzilla51505.cs" />
    <Compile Include="$(MSBuildThisFileDirectory)Bugzilla52533.cs" />
    <Compile Include="$(MSBuildThisFileDirectory)Bugzilla53362.cs" />
    <Compile Include="$(MSBuildThisFileDirectory)Bugzilla45874.cs" />
    <Compile Include="$(MSBuildThisFileDirectory)TransparentOverlayTests.cs" />
    <Compile Include="$(MSBuildThisFileDirectory)Unreported1.cs" />
    <Compile Include="$(MSBuildThisFileDirectory)Bugzilla53909.cs" />
    <Compile Include="$(MSBuildThisFileDirectory)ListViewNRE.cs" />
    <Compile Include="$(MSBuildThisFileDirectory)Bugzilla55745.cs" />
    <Compile Include="$(MSBuildThisFileDirectory)AndroidHelpText.cs" />
    <Compile Include="$(MSBuildThisFileDirectory)Bugzilla32830.cs" />
    <Compile Include="$(MSBuildThisFileDirectory)Bugzilla55365.cs" />
    <Compile Include="$(MSBuildThisFileDirectory)Bugzilla39802.cs" />
    <Compile Include="$(MSBuildThisFileDirectory)Bugzilla53179.cs" />
    <Compile Include="$(MSBuildThisFileDirectory)Bugzilla54036.cs" />
    <Compile Include="$(MSBuildThisFileDirectory)Bugzilla56896.cs" />
    <Compile Include="$(MSBuildThisFileDirectory)Bugzilla40161.cs" />
    <Compile Include="$(MSBuildThisFileDirectory)Bugzilla44886.cs" />
    <Compile Include="$(MSBuildThisFileDirectory)Bugzila57749.cs" />
    <Compile Include="$(MSBuildThisFileDirectory)Bugzilla45125.cs" />
    <Compile Include="$(MSBuildThisFileDirectory)ScrollViewObjectDisposed.cs" />
    <Compile Include="$(MSBuildThisFileDirectory)Bugzilla58645.cs" />
    <Compile Include="$(MSBuildThisFileDirectory)Bugzilla27731.cs" />
    <Compile Include="$(MSBuildThisFileDirectory)Bugzilla59097.cs" />
    <Compile Include="$(MSBuildThisFileDirectory)Bugzilla58875.cs" />
    <Compile Include="$(MSBuildThisFileDirectory)Bugzilla45702.cs" />
    <Compile Include="$(MSBuildThisFileDirectory)Bugzilla59718.cs" />
    <Compile Include="$(MSBuildThisFileDirectory)Bugzilla59896.cs" />
    <Compile Include="$(MSBuildThisFileDirectory)Bugzilla56771.cs" />
    <Compile Include="$(MSBuildThisFileDirectory)Bugzilla60382.cs" />
    <Compile Include="$(MSBuildThisFileDirectory)Bugzilla60524.cs" />
    <Compile Include="$(MSBuildThisFileDirectory)Bugzilla59925.cs" />
    <Compile Include="$(MSBuildThisFileDirectory)Bugzilla60691.cs" />
    <Compile Include="$(MSBuildThisFileDirectory)Issue1326.cs" />
    <Compile Include="$(MSBuildThisFileDirectory)Issue1436.cs" />
    <Compile Include="$(MSBuildThisFileDirectory)GitHub1567.cs" />
    <Compile Include="$(MSBuildThisFileDirectory)Issue1909.cs" />
    <Compile Include="$(MSBuildThisFileDirectory)Bugzilla60699.cs" />
    <Compile Include="$(MSBuildThisFileDirectory)Issue2035.cs" />
    <Compile Include="$(MSBuildThisFileDirectory)Issue2299.cs" />
    <Compile Include="$(MSBuildThisFileDirectory)Issue1900.cs" />
    <Compile Include="$(MSBuildThisFileDirectory)Issue2837.cs" />
    <Compile Include="$(MSBuildThisFileDirectory)Issue2740.cs" />
    <Compile Include="$(MSBuildThisFileDirectory)Issue1939.cs" />
    <Compile Include="$(MSBuildThisFileDirectory)Issue3385.cs" />
    <Compile Include="$(MSBuildThisFileDirectory)Issue3343.cs" />
    <Compile Include="$(MSBuildThisFileDirectory)Issue2842.cs" />
    <Compile Include="$(MSBuildThisFileDirectory)Issue1666.cs" />
    <Compile Include="$(MSBuildThisFileDirectory)Issue2838.cs" />
    <Compile Include="$(MSBuildThisFileDirectory)Issue3342.cs" />
    <Compile Include="$(MSBuildThisFileDirectory)Issue3415.cs" />
    <Compile Include="$(MSBuildThisFileDirectory)Issue3049.cs" />
    <Compile Include="$(MSBuildThisFileDirectory)Issue5030.cs" />
    <Compile Include="$(MSBuildThisFileDirectory)ViewClipBoundsShouldUpdate.cs" />
    <Compile Include="$(MSBuildThisFileDirectory)Issue3988.cs" />
    <Compile Include="$(MSBuildThisFileDirectory)Issue2580.cs" />
    <Compile Include="$(MSBuildThisFileDirectory)Issue4026.cs" />
    <Compile Include="$(MSBuildThisFileDirectory)Issue4748.cs" />
    <Compile Include="$(MSBuildThisFileDirectory)_Template.cs" />
    <Compile Include="$(MSBuildThisFileDirectory)Bugzilla56298.cs" />
    <Compile Include="$(MSBuildThisFileDirectory)Bugzilla42620.cs" />
    <Compile Include="$(MSBuildThisFileDirectory)Issue1028.cs" />
    <Compile Include="$(MSBuildThisFileDirectory)Issue1075.cs" />
    <Compile Include="$(MSBuildThisFileDirectory)Issue1097.cs" />
    <Compile Include="$(MSBuildThisFileDirectory)Issue1146.cs" />
    <Compile Include="$(MSBuildThisFileDirectory)Issue1219.cs" />
    <Compile Include="$(MSBuildThisFileDirectory)Issue1228.cs" />
    <Compile Include="$(MSBuildThisFileDirectory)Issue1236.cs" />
    <Compile Include="$(MSBuildThisFileDirectory)Issue1259.cs" />
    <Compile Include="$(MSBuildThisFileDirectory)Issue1267.cs" />
    <Compile Include="$(MSBuildThisFileDirectory)Issue4187.cs" />
    <Compile Include="$(MSBuildThisFileDirectory)Issue1305.cs" />
    <Compile Include="$(MSBuildThisFileDirectory)Issue1329.cs" />
    <Compile Include="$(MSBuildThisFileDirectory)Issue1384.cs" />
    <Compile Include="$(MSBuildThisFileDirectory)Issue1400.cs" />
    <Compile Include="$(MSBuildThisFileDirectory)Issue1414.cs" />
    <Compile Include="$(MSBuildThisFileDirectory)Issue1461.cs" />
    <Compile Include="$(MSBuildThisFileDirectory)Issue1497.xaml.cs">
      <DependentUpon>Issue1497.xaml</DependentUpon>
    </Compile>
    <Compile Include="$(MSBuildThisFileDirectory)Issue1538.cs" />
    <Compile Include="$(MSBuildThisFileDirectory)Issue1545.xaml.cs">
      <DependentUpon>Issue1545.xaml</DependentUpon>
    </Compile>
    <Compile Include="$(MSBuildThisFileDirectory)Issue1546.cs" />
    <Compile Include="$(MSBuildThisFileDirectory)Issue1554.xaml.cs">
      <DependentUpon>Issue1554.xaml</DependentUpon>
    </Compile>
    <Compile Include="$(MSBuildThisFileDirectory)Issue1557.cs" />
    <Compile Include="$(MSBuildThisFileDirectory)Issue1566.cs" />
    <Compile Include="$(MSBuildThisFileDirectory)Issue1567.cs" />
    <Compile Include="$(MSBuildThisFileDirectory)Issue1568.xaml.cs">
      <DependentUpon>Issue1568.xaml</DependentUpon>
    </Compile>
    <Compile Include="$(MSBuildThisFileDirectory)Issue1583.cs" />
    <Compile Include="$(MSBuildThisFileDirectory)Issue1590.cs" />
    <Compile Include="$(MSBuildThisFileDirectory)Issue1593.cs" />
    <Compile Include="$(MSBuildThisFileDirectory)Issue1598.cs" />
    <Compile Include="$(MSBuildThisFileDirectory)Issue1613.cs" />
    <Compile Include="$(MSBuildThisFileDirectory)Issue1618.cs" />
    <Compile Include="$(MSBuildThisFileDirectory)Issue1641.xaml.cs">
      <DependentUpon>Issue1641.xaml</DependentUpon>
    </Compile>
    <Compile Include="$(MSBuildThisFileDirectory)Issue1644.cs" />
    <Compile Include="$(MSBuildThisFileDirectory)Issue1653.xaml.cs">
      <DependentUpon>Issue1653.xaml</DependentUpon>
    </Compile>
    <Compile Include="$(MSBuildThisFileDirectory)Issue1653v2.xaml.cs">
      <DependentUpon>Issue1653v2.xaml</DependentUpon>
    </Compile>
    <Compile Include="$(MSBuildThisFileDirectory)Issue1664.cs" />
    <Compile Include="$(MSBuildThisFileDirectory)Issue1680.cs" />
    <Compile Include="$(MSBuildThisFileDirectory)Issue3624.cs" />
    <Compile Include="$(MSBuildThisFileDirectory)Issue1682.cs" />
    <Compile Include="$(MSBuildThisFileDirectory)Issue1685.cs" />
    <Compile Include="$(MSBuildThisFileDirectory)Issue1698.cs" />
    <Compile Include="$(MSBuildThisFileDirectory)Issue1700.cs" />
    <Compile Include="$(MSBuildThisFileDirectory)Issue1703.cs" />
    <Compile Include="$(MSBuildThisFileDirectory)Issue1705.cs" />
    <Compile Include="$(MSBuildThisFileDirectory)Issue1712.xaml.cs">
      <DependentUpon>Issue1712.xaml</DependentUpon>
    </Compile>
    <Compile Include="$(MSBuildThisFileDirectory)Issue1722.cs" />
    <Compile Include="$(MSBuildThisFileDirectory)Issue1723.cs" />
    <Compile Include="$(MSBuildThisFileDirectory)Issue1741.xaml.cs">
      <DependentUpon>Issue1741.xaml</DependentUpon>
    </Compile>
    <Compile Include="$(MSBuildThisFileDirectory)Issue1742.cs" />
    <Compile Include="$(MSBuildThisFileDirectory)Issue1747.xaml.cs">
      <DependentUpon>Issue1747.xaml</DependentUpon>
    </Compile>
    <Compile Include="$(MSBuildThisFileDirectory)Issue1755.cs" />
    <Compile Include="$(MSBuildThisFileDirectory)Issue1758.cs" />
    <Compile Include="$(MSBuildThisFileDirectory)Issue1763.cs" />
    <Compile Include="$(MSBuildThisFileDirectory)Issue1766.xaml.cs">
      <DependentUpon>Issue1766.xaml</DependentUpon>
    </Compile>
    <Compile Include="$(MSBuildThisFileDirectory)Issue1769.cs" />
    <Compile Include="$(MSBuildThisFileDirectory)Issue1777.cs" />
    <Compile Include="$(MSBuildThisFileDirectory)Issue181.cs" />
    <Compile Include="$(MSBuildThisFileDirectory)Issue1851.cs" />
    <Compile Include="$(MSBuildThisFileDirectory)Issue1875.cs" />
    <Compile Include="$(MSBuildThisFileDirectory)Issue1888.cs" />
    <Compile Include="$(MSBuildThisFileDirectory)Issue1891.cs" />
    <Compile Include="$(MSBuildThisFileDirectory)Issue1895.cs" />
    <Compile Include="$(MSBuildThisFileDirectory)Issue1905.cs" />
    <Compile Include="$(MSBuildThisFileDirectory)Issue1914.cs" />
    <Compile Include="$(MSBuildThisFileDirectory)Issue194.cs" />
    <Compile Include="$(MSBuildThisFileDirectory)Issue198.cs" />
    <Compile Include="$(MSBuildThisFileDirectory)Issue206.cs" />
    <Compile Include="$(MSBuildThisFileDirectory)Issue214.cs" />
    <Compile Include="$(MSBuildThisFileDirectory)Issue2143.cs" />
    <Compile Include="$(MSBuildThisFileDirectory)Issue2222.cs" />
    <Compile Include="$(MSBuildThisFileDirectory)Issue22246_BZ.cs" />
    <Compile Include="$(MSBuildThisFileDirectory)Issue2241.cs" />
    <Compile Include="$(MSBuildThisFileDirectory)Issue2248.cs" />
    <Compile Include="$(MSBuildThisFileDirectory)Issue2259.cs" />
    <Compile Include="$(MSBuildThisFileDirectory)Issue2266.cs" />
    <Compile Include="$(MSBuildThisFileDirectory)Issue2270.cs" />
    <Compile Include="$(MSBuildThisFileDirectory)Issue2272.cs" />
    <Compile Include="$(MSBuildThisFileDirectory)Issue2282.xaml.cs">
      <DependentUpon>Issue2282.xaml</DependentUpon>
    </Compile>
    <Compile Include="$(MSBuildThisFileDirectory)Issue2288.xaml.cs">
      <DependentUpon>Issue2288.xaml</DependentUpon>
    </Compile>
    <Compile Include="$(MSBuildThisFileDirectory)Issue2289.xaml.cs">
      <DependentUpon>Issue2289.xaml</DependentUpon>
    </Compile>
    <Compile Include="$(MSBuildThisFileDirectory)Issue229.cs" />
    <Compile Include="$(MSBuildThisFileDirectory)Issue2291.cs" />
    <Compile Include="$(MSBuildThisFileDirectory)Issue2292.cs" />
    <Compile Include="$(MSBuildThisFileDirectory)Issue2294.cs" />
    <Compile Include="$(MSBuildThisFileDirectory)Issue2333.cs" />
    <Compile Include="$(MSBuildThisFileDirectory)Issue2339.cs" />
    <Compile Include="$(MSBuildThisFileDirectory)Issue2354.cs" />
    <Compile Include="$(MSBuildThisFileDirectory)Issue2357.xaml.cs">
      <DependentUpon>Issue2357.xaml</DependentUpon>
    </Compile>
    <Compile Include="$(MSBuildThisFileDirectory)Issue2411.cs" />
    <Compile Include="$(MSBuildThisFileDirectory)Issue2414.cs" />
    <Compile Include="$(MSBuildThisFileDirectory)Issue2470.xaml.cs">
      <DependentUpon>Issue2470.xaml</DependentUpon>
    </Compile>
    <Compile Include="$(MSBuildThisFileDirectory)Issue2563.cs" />
    <Compile Include="$(MSBuildThisFileDirectory)Issue2594.cs" />
    <Compile Include="$(MSBuildThisFileDirectory)Issue2597.cs" />
    <Compile Include="$(MSBuildThisFileDirectory)Issue260.cs" />
    <Compile Include="$(MSBuildThisFileDirectory)Issue2615.cs" />
    <Compile Include="$(MSBuildThisFileDirectory)Issue2628.cs" />
    <Compile Include="$(MSBuildThisFileDirectory)Issue2634.cs" />
    <Compile Include="$(MSBuildThisFileDirectory)Issue264.cs" />
    <Compile Include="$(MSBuildThisFileDirectory)Issue2659.xaml.cs">
      <DependentUpon>Issue2659.xaml</DependentUpon>
    </Compile>
    <Compile Include="$(MSBuildThisFileDirectory)Issue2783.cs" />
    <Compile Include="$(MSBuildThisFileDirectory)Issue2794.cs" />
    <Compile Include="$(MSBuildThisFileDirectory)Issue2809.cs" />
    <Compile Include="$(MSBuildThisFileDirectory)Issue2923.cs" />
    <Compile Include="$(MSBuildThisFileDirectory)Issue342.cs" />
    <Compile Include="$(MSBuildThisFileDirectory)Issue416.cs" />
    <Compile Include="$(MSBuildThisFileDirectory)Issue417.cs" />
    <Compile Include="$(MSBuildThisFileDirectory)Issue488.cs" />
    <Compile Include="$(MSBuildThisFileDirectory)Issue530.cs" />
    <Compile Include="$(MSBuildThisFileDirectory)Issue764.cs" />
    <Compile Include="$(MSBuildThisFileDirectory)Issue773.cs" />
    <Compile Include="$(MSBuildThisFileDirectory)Issue774.cs" />
    <Compile Include="$(MSBuildThisFileDirectory)Issue852.cs" />
    <Compile Include="$(MSBuildThisFileDirectory)Issue886.cs" />
    <Compile Include="$(MSBuildThisFileDirectory)Issue892.cs" />
    <Compile Include="$(MSBuildThisFileDirectory)Issue889.cs" />
    <Compile Include="$(MSBuildThisFileDirectory)Issue935.cs" />
    <Compile Include="$(MSBuildThisFileDirectory)Issue968.cs" />
    <Compile Include="$(MSBuildThisFileDirectory)Issue973.cs" />
    <Compile Include="$(MSBuildThisFileDirectory)Issue465.cs" />
    <Compile Include="$(MSBuildThisFileDirectory)ListViewViewCellBinding.cs" />
    <Compile Include="$(MSBuildThisFileDirectory)ModelContentPage.cs" />
    <Compile Include="$(MSBuildThisFileDirectory)NavigationStackTests.cs" />
    <Compile Include="$(MSBuildThisFileDirectory)NavPage.cs" />
    <Compile Include="$(MSBuildThisFileDirectory)ScrollViewOutOfBounds.cs" />
    <Compile Include="$(MSBuildThisFileDirectory)StackLayoutIssue.cs" />
    <Compile Include="$(MSBuildThisFileDirectory)SwipeBackNavCrash.cs" />
    <Compile Include="$(MSBuildThisFileDirectory)TabbedPageTests.cs" />
    <Compile Include="$(MSBuildThisFileDirectory)TabbedPageWithList.cs" />
    <Compile Include="$(MSBuildThisFileDirectory)TestPages\TestPages.cs" />
    <Compile Include="$(MSBuildThisFileDirectory)Issue2965.cs" />
    <Compile Include="$(MSBuildThisFileDirectory)Issue2775.cs" />
    <Compile Include="$(MSBuildThisFileDirectory)Issue2987.cs" />
    <Compile Include="$(MSBuildThisFileDirectory)Issue2976.cs" />
    <Compile Include="$(MSBuildThisFileDirectory)Issue2951.xaml.cs">
      <DependentUpon>Issue2951.xaml</DependentUpon>
    </Compile>
    <Compile Include="$(MSBuildThisFileDirectory)Issue2961.cs" />
    <Compile Include="$(MSBuildThisFileDirectory)Issue2948.cs" />
    <Compile Include="$(MSBuildThisFileDirectory)Issue2883.cs" />
    <Compile Include="$(MSBuildThisFileDirectory)Issue2953.cs" />
    <Compile Include="$(MSBuildThisFileDirectory)Issue2777.xaml.cs">
      <DependentUpon>Issue2777.xaml</DependentUpon>
    </Compile>
    <Compile Include="$(MSBuildThisFileDirectory)Issue2954.cs" />
    <Compile Include="$(MSBuildThisFileDirectory)Issue3086.xaml.cs">
      <DependentUpon>Issue3086.xaml</DependentUpon>
    </Compile>
    <Compile Include="$(MSBuildThisFileDirectory)Bugzilla27779.cs" />
    <Compile Include="$(MSBuildThisFileDirectory)Bugzilla27698.cs" />
    <Compile Include="$(MSBuildThisFileDirectory)Bugzilla29247.cs" />
    <Compile Include="$(MSBuildThisFileDirectory)Bugzilla27318.xaml.cs">
      <DependentUpon>Bugzilla27318.xaml</DependentUpon>
    </Compile>
    <Compile Include="$(MSBuildThisFileDirectory)Bugzilla29453.cs" />
    <Compile Include="$(MSBuildThisFileDirectory)Bugzilla28001.cs" />
    <Compile Include="$(MSBuildThisFileDirectory)Bugzilla28575.cs" />
    <Compile Include="$(MSBuildThisFileDirectory)Bugzilla30935.cs" />
    <Compile Include="$(MSBuildThisFileDirectory)Bugzilla26032.xaml.cs">
      <DependentUpon>Bugzilla26032.xaml</DependentUpon>
    </Compile>
    <Compile Include="$(MSBuildThisFileDirectory)Bugzilla30835.cs" />
    <Compile Include="$(MSBuildThisFileDirectory)Bugzilla27085.cs" />
    <Compile Include="$(MSBuildThisFileDirectory)Bugzilla31395.cs" />
    <Compile Include="$(MSBuildThisFileDirectory)Bugzilla30651.cs" />
    <Compile Include="$(MSBuildThisFileDirectory)Bugzilla26171.cs" />
    <Compile Include="$(MSBuildThisFileDirectory)Bugzilla31602.cs" />
    <Compile Include="$(MSBuildThisFileDirectory)Bugzilla30353.cs" />
    <Compile Include="$(MSBuildThisFileDirectory)Bugzilla28240.cs" />
    <Compile Include="$(MSBuildThisFileDirectory)Bugzilla30324.cs" />
    <Compile Include="$(MSBuildThisFileDirectory)Bugzilla31255.cs" />
    <Compile Include="$(MSBuildThisFileDirectory)Bugzilla28498.cs" />
    <Compile Include="$(MSBuildThisFileDirectory)Bugzilla32148.cs" />
    <Compile Include="$(MSBuildThisFileDirectory)Bugzilla31967.xaml.cs">
      <DependentUpon>Bugzilla31967.xaml</DependentUpon>
    </Compile>
    <Compile Include="$(MSBuildThisFileDirectory)Issue3276.cs" />
    <Compile Include="$(MSBuildThisFileDirectory)Bugzilla26993.cs" />
    <Compile Include="$(MSBuildThisFileDirectory)Issue3292.cs" />
    <Compile Include="$(MSBuildThisFileDirectory)Bugzilla32230.cs" />
    <Compile Include="$(MSBuildThisFileDirectory)Bugzilla32898.cs" />
    <Compile Include="$(MSBuildThisFileDirectory)Bugzilla31330.cs" />
    <Compile Include="$(MSBuildThisFileDirectory)Bugzilla31114.cs" />
    <Compile Include="$(MSBuildThisFileDirectory)Issue3319.xaml.cs">
      <DependentUpon>Issue3319.xaml</DependentUpon>
    </Compile>
    <Compile Include="$(MSBuildThisFileDirectory)Bugzilla32691.cs" />
    <Compile Include="$(MSBuildThisFileDirectory)Bugzilla32487.cs" />
    <Compile Include="$(MSBuildThisFileDirectory)Bugzilla34061.cs" />
    <Compile Include="$(MSBuildThisFileDirectory)Bugzilla34632.cs" />
    <Compile Include="$(MSBuildThisFileDirectory)Bugzilla32902.cs" />
    <Compile Include="$(MSBuildThisFileDirectory)Bugzilla32801.cs" />
    <Compile Include="$(MSBuildThisFileDirectory)Bugzilla32447.xaml.cs">
      <DependentUpon>Bugzilla32447.xaml</DependentUpon>
    </Compile>
    <Compile Include="$(MSBuildThisFileDirectory)Bugzilla29257.cs" />
    <Compile Include="$(MSBuildThisFileDirectory)Bugzilla32040.cs" />
    <Compile Include="$(MSBuildThisFileDirectory)Bugzilla33450.cs" />
    <Compile Include="$(MSBuildThisFileDirectory)Bugzilla34720.cs" />
    <Compile Include="$(MSBuildThisFileDirectory)Bugzilla35733.cs" />
    <Compile Include="$(MSBuildThisFileDirectory)Bugzilla36009.cs" />
    <Compile Include="$(MSBuildThisFileDirectory)Bugzilla34912.cs" />
    <Compile Include="$(MSBuildThisFileDirectory)Bugzilla32615.cs" />
    <Compile Include="$(MSBuildThisFileDirectory)Bugzilla27350.cs" />
    <Compile Include="$(MSBuildThisFileDirectory)Bugzilla28709.cs" />
    <Compile Include="$(MSBuildThisFileDirectory)Bugzilla33578.cs" />
    <Compile Include="$(MSBuildThisFileDirectory)Bugzilla39378.xaml.cs">
      <DependentUpon>Bugzilla39378.xaml</DependentUpon>
    </Compile>
    <Compile Include="$(MSBuildThisFileDirectory)Bugzilla39963.cs" />
    <Compile Include="$(MSBuildThisFileDirectory)Bugzilla39987.cs" />
    <Compile Include="$(MSBuildThisFileDirectory)Bugzilla40704.cs" />
    <Compile Include="$(MSBuildThisFileDirectory)Bugzilla41038.cs" />
    <Compile Include="$(MSBuildThisFileDirectory)Bugzilla38284.cs" />
    <Compile Include="$(MSBuildThisFileDirectory)Bugzilla39486.cs" />
    <Compile Include="$(MSBuildThisFileDirectory)Issue55555.cs" />
    <Compile Include="$(MSBuildThisFileDirectory)Bugzilla41029.cs" />
    <Compile Include="$(MSBuildThisFileDirectory)Bugzilla39908.cs" />
    <Compile Include="$(MSBuildThisFileDirectory)Bugzilla39489.cs" />
    <Compile Include="$(MSBuildThisFileDirectory)Bugzilla36802.cs" />
    <Compile Include="$(MSBuildThisFileDirectory)Bugzilla35736.cs" />
    <Compile Include="$(MSBuildThisFileDirectory)Bugzilla48158.cs" />
    <Compile Include="$(MSBuildThisFileDirectory)Bugzilla45926.cs" />
    <Compile Include="$(MSBuildThisFileDirectory)Bugzilla45284.xaml.cs">
      <DependentUpon>Bugzilla45284.xaml</DependentUpon>
    </Compile>
    <Compile Include="$(MSBuildThisFileDirectory)Bugzilla54977.xaml.cs">
      <DependentUpon>Bugzilla54977.xaml</DependentUpon>
    </Compile>
    <Compile Include="$(MSBuildThisFileDirectory)Bugzilla49069.cs" />
    <Compile Include="$(MSBuildThisFileDirectory)Bugzilla42956.cs" />
    <Compile Include="$(MSBuildThisFileDirectory)Bugzilla38731.cs" />
    <Compile Include="$(MSBuildThisFileDirectory)Bugzilla56710.cs" />
    <Compile Include="$(MSBuildThisFileDirectory)Bugzilla52700.cs" />
    <Compile Include="$(MSBuildThisFileDirectory)Bugzilla39407.cs" />
    <Compile Include="$(MSBuildThisFileDirectory)ButtonFastRendererTest.cs" />
    <Compile Include="$(MSBuildThisFileDirectory)DesktopSupportTestPage.cs" />
    <Compile Include="$(MSBuildThisFileDirectory)Bugzilla58779.cs" />
    <Compile Include="$(MSBuildThisFileDirectory)Bugzilla51825.cs" />
    <Compile Include="$(MSBuildThisFileDirectory)Bugzilla31688.cs" />
    <Compile Include="$(MSBuildThisFileDirectory)Bugzilla40092.cs" />
    <Compile Include="$(MSBuildThisFileDirectory)Issue1426.cs" />
    <Compile Include="$(MSBuildThisFileDirectory)Issue1733.cs" />
    <Compile Include="$(MSBuildThisFileDirectory)Issue1898.cs" />
    <Compile Include="$(MSBuildThisFileDirectory)Issue1583_1.cs" />
    <Compile Include="$(MSBuildThisFileDirectory)Issue1323.cs" />
    <Compile Include="$(MSBuildThisFileDirectory)Issue2399.cs" />
    <Compile Include="$(MSBuildThisFileDirectory)Issue1729.cs" />
    <Compile Include="$(MSBuildThisFileDirectory)Issue2728.cs" />
    <Compile Include="$(MSBuildThisFileDirectory)Issue1667.cs" />
    <Compile Include="$(MSBuildThisFileDirectory)Issue3012.cs" />
    <Compile Include="$(MSBuildThisFileDirectory)Issue3872.cs" />
    <Compile Include="$(MSBuildThisFileDirectory)GitHub1650.cs" />
    <Compile Include="$(MSBuildThisFileDirectory)GitHub3216.cs" />
    <Compile Include="$(MSBuildThisFileDirectory)GitHub1776.cs" />
    <Compile Include="$(MSBuildThisFileDirectory)Issue3408.cs" />
    <Compile Include="$(MSBuildThisFileDirectory)Issue3413.cs" />
    <Compile Include="$(MSBuildThisFileDirectory)Issue3525.cs" />
    <Compile Include="$(MSBuildThisFileDirectory)Issue3275.cs" />
    <Compile Include="$(MSBuildThisFileDirectory)Issue3884.cs" />
    <Compile Include="$(MSBuildThisFileDirectory)Issue2818.cs" />
    <Compile Include="$(MSBuildThisFileDirectory)Issue2831.cs" />
    <Compile Include="$(MSBuildThisFileDirectory)Issue4040.xaml.cs">
      <DependentUpon>Issue4040.xaml</DependentUpon>
    </Compile>
    <Compile Include="$(MSBuildThisFileDirectory)Issue4097.cs" />
    <Compile Include="$(MSBuildThisFileDirectory)Issue1480.cs" />
    <Compile Include="$(MSBuildThisFileDirectory)Issue2223.cs" />
    <Compile Include="$(MSBuildThisFileDirectory)Issue4001.cs" />
    <Compile Include="$(MSBuildThisFileDirectory)Issue4303.cs" />
    <Compile Include="$(MSBuildThisFileDirectory)Controls\GridExtension.cs" />
    <Compile Include="$(MSBuildThisFileDirectory)Controls\ViewModelBase.cs" />
    <Compile Include="$(MSBuildThisFileDirectory)Controls\DisposedSharedPages.cs" />
    <Compile Include="$(MSBuildThisFileDirectory)Controls\PerformanceProvider.cs" />
    <Compile Include="$(MSBuildThisFileDirectory)Controls\GenericValueConverter.cs" />
    <Compile Include="$(MSBuildThisFileDirectory)Controls\ContactsPage.cs" />
    <Compile Include="$(MSBuildThisFileDirectory)Controls\FailImageSource.cs" />
    <Compile Include="$(MSBuildThisFileDirectory)Controls\ICacheService.cs" />
    <Compile Include="$(MSBuildThisFileDirectory)Issue1386.cs" />
    <Compile Include="$(MSBuildThisFileDirectory)Issue3622.cs" />
    <Compile Include="$(MSBuildThisFileDirectory)Issue4138.cs" />
    <Compile Include="$(MSBuildThisFileDirectory)Issue4314.cs" />
<<<<<<< HEAD
    <Compile Include="$(MSBuildThisFileDirectory)Issue3318.cs" />
=======
    <Compile Include="$(MSBuildThisFileDirectory)Issue5172.cs" />
>>>>>>> 3581e88f
  </ItemGroup>
  <ItemGroup>
    <EmbeddedResource Include="$(MSBuildThisFileDirectory)Bugzilla22229.xaml">
      <Generator>MSBuild:UpdateDesignTimeXaml</Generator>
    </EmbeddedResource>
    <EmbeddedResource Include="$(MSBuildThisFileDirectory)Issue1497.xaml">
      <Generator>MSBuild:UpdateDesignTimeXaml</Generator>
    </EmbeddedResource>
    <EmbeddedResource Include="$(MSBuildThisFileDirectory)Issue1545.xaml">
      <Generator>MSBuild:UpdateDesignTimeXaml</Generator>
    </EmbeddedResource>
    <EmbeddedResource Include="$(MSBuildThisFileDirectory)Issue1554.xaml">
      <Generator>MSBuild:UpdateDesignTimeXaml</Generator>
    </EmbeddedResource>
    <EmbeddedResource Include="$(MSBuildThisFileDirectory)Issue1568.xaml">
      <Generator>MSBuild:UpdateDesignTimeXaml</Generator>
    </EmbeddedResource>
    <EmbeddedResource Include="$(MSBuildThisFileDirectory)Issue1641.xaml">
      <Generator>MSBuild:UpdateDesignTimeXaml</Generator>
    </EmbeddedResource>
    <EmbeddedResource Include="$(MSBuildThisFileDirectory)Issue1653.xaml">
      <Generator>MSBuild:UpdateDesignTimeXaml</Generator>
    </EmbeddedResource>
    <EmbeddedResource Include="$(MSBuildThisFileDirectory)Issue1653v2.xaml">
      <Generator>MSBuild:UpdateDesignTimeXaml</Generator>
    </EmbeddedResource>
    <EmbeddedResource Include="$(MSBuildThisFileDirectory)Issue1712.xaml">
      <Generator>MSBuild:UpdateDesignTimeXaml</Generator>
    </EmbeddedResource>
    <EmbeddedResource Include="$(MSBuildThisFileDirectory)Issue1741.xaml">
      <Generator>MSBuild:UpdateDesignTimeXaml</Generator>
    </EmbeddedResource>
    <EmbeddedResource Include="$(MSBuildThisFileDirectory)Issue1747.xaml">
      <Generator>MSBuild:UpdateDesignTimeXaml</Generator>
    </EmbeddedResource>
    <EmbeddedResource Include="$(MSBuildThisFileDirectory)Issue1766.xaml">
      <Generator>MSBuild:UpdateDesignTimeXaml</Generator>
    </EmbeddedResource>
    <EmbeddedResource Include="$(MSBuildThisFileDirectory)Issue2282.xaml">
      <Generator>MSBuild:UpdateDesignTimeXaml</Generator>
    </EmbeddedResource>
    <EmbeddedResource Include="$(MSBuildThisFileDirectory)Issue2288.xaml">
      <Generator>MSBuild:UpdateDesignTimeXaml</Generator>
    </EmbeddedResource>
    <EmbeddedResource Include="$(MSBuildThisFileDirectory)Issue2289.xaml">
      <Generator>MSBuild:UpdateDesignTimeXaml</Generator>
    </EmbeddedResource>
    <EmbeddedResource Include="$(MSBuildThisFileDirectory)Issue2357.xaml">
      <Generator>MSBuild:UpdateDesignTimeXaml</Generator>
    </EmbeddedResource>
    <EmbeddedResource Include="$(MSBuildThisFileDirectory)Issue2470.xaml">
      <Generator>MSBuild:UpdateDesignTimeXaml</Generator>
    </EmbeddedResource>
    <EmbeddedResource Include="$(MSBuildThisFileDirectory)Issue2659.xaml">
      <Generator>MSBuild:UpdateDesignTimeXaml</Generator>
    </EmbeddedResource>
    <EmbeddedResource Include="$(MSBuildThisFileDirectory)Issue2951.xaml">
      <Generator>MSBuild:UpdateDesignTimeXaml</Generator>
    </EmbeddedResource>
    <EmbeddedResource Include="$(MSBuildThisFileDirectory)Issue2777.xaml">
      <Generator>MSBuild:UpdateDesignTimeXaml</Generator>
    </EmbeddedResource>
    <EmbeddedResource Include="$(MSBuildThisFileDirectory)Issue3086.xaml">
      <Generator>MSBuild:UpdateDesignTimeXaml</Generator>
    </EmbeddedResource>
    <EmbeddedResource Include="$(MSBuildThisFileDirectory)Bugzilla27318.xaml">
      <Generator>MSBuild:UpdateDesignTimeXaml</Generator>
    </EmbeddedResource>
    <EmbeddedResource Include="$(MSBuildThisFileDirectory)Bugzilla29107.xaml">
      <Generator>MSBuild:UpdateDesignTimeXaml</Generator>
    </EmbeddedResource>
    <EmbeddedResource Include="$(MSBuildThisFileDirectory)Bugzilla26032.xaml">
      <Generator>MSBuild:UpdateDesignTimeXaml</Generator>
    </EmbeddedResource>
    <EmbeddedResource Include="$(MSBuildThisFileDirectory)Bugzilla31967.xaml">
      <Generator>MSBuild:UpdateDesignTimeXaml</Generator>
    </EmbeddedResource>
    <EmbeddedResource Include="$(MSBuildThisFileDirectory)Issue3319.xaml">
      <Generator>MSBuild:UpdateDesignTimeXaml</Generator>
    </EmbeddedResource>
    <EmbeddedResource Include="$(MSBuildThisFileDirectory)Bugzilla32447.xaml">
      <Generator>MSBuild:UpdateDesignTimeXaml</Generator>
    </EmbeddedResource>
    <EmbeddedResource Include="$(MSBuildThisFileDirectory)Bugzilla38827.xaml">
      <SubType>Designer</SubType>
      <Generator>MSBuild:UpdateDesignTimeXaml</Generator>
    </EmbeddedResource>
    <EmbeddedResource Include="$(MSBuildThisFileDirectory)Bugzilla32842.xaml">
      <SubType>Designer</SubType>
      <Generator>MSBuild:UpdateDesignTimeXaml</Generator>
    </EmbeddedResource>
    <EmbeddedResource Include="$(MSBuildThisFileDirectory)Bugzilla39463.xaml">
      <SubType>Designer</SubType>
      <Generator>MSBuild:UpdateDesignTimeXaml</Generator>
    </EmbeddedResource>
    <EmbeddedResource Include="$(MSBuildThisFileDirectory)Bugzilla38416.xaml">
      <SubType>Designer</SubType>
      <Generator>MSBuild:UpdateDesignTimeXaml</Generator>
    </EmbeddedResource>
    <EmbeddedResource Include="$(MSBuildThisFileDirectory)Bugzilla39483.xaml">
      <SubType>Designer</SubType>
      <Generator>MSBuild:UpdateDesignTimeXaml</Generator>
    </EmbeddedResource>
    <EmbeddedResource Include="$(MSBuildThisFileDirectory)Bugzilla39378.xaml">
      <Generator>MSBuild:UpdateDesignTimeXaml</Generator>
    </EmbeddedResource>
    <EmbeddedResource Include="$(MSBuildThisFileDirectory)Bugzilla45284.xaml">
      <Generator>MSBuild:UpdateDesignTimeXaml</Generator>
    </EmbeddedResource>
    <EmbeddedResource Include="$(MSBuildThisFileDirectory)Bugzilla54977.xaml">
      <Generator>MSBuild:UpdateDesignTimeXaml</Generator>
    </EmbeddedResource>
    <EmbeddedResource Include="$(MSBuildThisFileDirectory)Issue4040.xaml">
      <Generator>MSBuild:UpdateDesignTimeXaml</Generator>
    </EmbeddedResource>
  </ItemGroup>
  <ItemGroup>
    <EmbeddedResource Include="$(MSBuildThisFileDirectory)Bugzilla27417Xaml.xaml">
      <SubType>Designer</SubType>
      <Generator>MSBuild:UpdateDesignTimeXaml</Generator>
    </EmbeddedResource>
  </ItemGroup>
  <ItemGroup>
    <EmbeddedResource Include="$(MSBuildThisFileDirectory)Bugzilla23942.xaml">
      <SubType>Designer</SubType>
      <Generator>MSBuild:UpdateDesignTimeXaml</Generator>
    </EmbeddedResource>
  </ItemGroup>
  <ItemGroup>
    <EmbeddedResource Include="$(MSBuildThisFileDirectory)Bugzilla39636.xaml">
      <SubType>Designer</SubType>
      <Generator>MSBuild:UpdateDesignTimeXaml</Generator>
    </EmbeddedResource>
  </ItemGroup>
  <ItemGroup>
    <EmbeddedResource Include="$(MSBuildThisFileDirectory)PlatformSpecifics_iOSTranslucentNavBarX.xaml">
      <SubType>Designer</SubType>
      <Generator>MSBuild:UpdateDesignTimeXaml</Generator>
    </EmbeddedResource>
  </ItemGroup>
  <ItemGroup>
    <EmbeddedResource Include="$(MSBuildThisFileDirectory)Bugzilla42069_Page.xaml">
      <SubType>Designer</SubType>
      <Generator>MSBuild:UpdateDesignTimeXaml</Generator>
    </EmbeddedResource>
  </ItemGroup>
  <ItemGroup>
    <EmbeddedResource Include="$(MSBuildThisFileDirectory)Bugzilla51642.xaml">
      <SubType>Designer</SubType>
      <Generator>MSBuild:UpdateDesignTimeXaml</Generator>
    </EmbeddedResource>
  </ItemGroup>
  <ItemGroup>
    <EmbeddedResource Include="$(MSBuildThisFileDirectory)Bugzilla45722Xaml0.xaml">
      <SubType>Designer</SubType>
      <Generator>MSBuild:UpdateDesignTimeXaml</Generator>
    </EmbeddedResource>
  </ItemGroup>
  <ItemGroup>
    <EmbeddedResource Include="$(MSBuildThisFileDirectory)GitHub1331.xaml">
      <SubType>Designer</SubType>
      <Generator>MSBuild:UpdateDesignTimeXaml</Generator>
    </EmbeddedResource>
  </ItemGroup>
  <ItemGroup>
    <EmbeddedResource Include="$(MSBuildThisFileDirectory)Bugzilla60045.xaml">
      <SubType>Designer</SubType>
      <Generator>MSBuild:UpdateDesignTimeXaml</Generator>
    </EmbeddedResource>
  </ItemGroup>
  <ItemGroup>
    <EmbeddedResource Include="$(MSBuildThisFileDirectory)Issue2625.xaml">
      <SubType>Designer</SubType>
      <Generator>MSBuild:UpdateDesignTimeXaml</Generator>
    </EmbeddedResource>
  </ItemGroup>
  <ItemGroup>
    <Folder Include="$(MSBuildThisFileDirectory)Controls\" />
    <EmbeddedResource Include="$(MSBuildThisFileDirectory)Issue2858.xaml">
      <SubType>Designer</SubType>
      <Generator>MSBuild:UpdateDesignTimeXaml</Generator>
    </EmbeddedResource>
  </ItemGroup>
  <ItemGroup>
    <EmbeddedResource Include="$(MSBuildThisFileDirectory)Issue1588.xaml">
      <SubType>Designer</SubType>
      <Generator>MSBuild:UpdateDesignTimeXaml</Generator>
    </EmbeddedResource>
  </ItemGroup>
  <ItemGroup>
    <EmbeddedResource Include="$(MSBuildThisFileDirectory)Bugzilla60787.xaml">
      <SubType>Designer</SubType>
      <Generator>MSBuild:UpdateDesignTimeXaml</Generator>
    </EmbeddedResource>
  </ItemGroup>
  <ItemGroup>
    <EmbeddedResource Include="$(MSBuildThisFileDirectory)Issue3979.xaml">
      <SubType>Designer</SubType>
      <Generator>MSBuild:UpdateDesignTimeXaml</Generator>
    </EmbeddedResource>
  </ItemGroup>
  <ItemGroup>
    <EmbeddedResource Include="$(MSBuildThisFileDirectory)Issue4194.xaml">
      <SubType>Designer</SubType>
      <Generator>MSBuild:UpdateDesignTimeXaml</Generator>
    </EmbeddedResource>
  </ItemGroup>
  <ItemGroup>
    <EmbeddedResource Include="$(MSBuildThisFileDirectory)Issue4360.xaml">
      <SubType>Designer</SubType>
      <Generator>MSBuild:UpdateDesignTimeXaml</Generator>
    </EmbeddedResource>
  </ItemGroup>
</Project><|MERGE_RESOLUTION|>--- conflicted
+++ resolved
@@ -876,11 +876,8 @@
     <Compile Include="$(MSBuildThisFileDirectory)Issue3622.cs" />
     <Compile Include="$(MSBuildThisFileDirectory)Issue4138.cs" />
     <Compile Include="$(MSBuildThisFileDirectory)Issue4314.cs" />
-<<<<<<< HEAD
     <Compile Include="$(MSBuildThisFileDirectory)Issue3318.cs" />
-=======
     <Compile Include="$(MSBuildThisFileDirectory)Issue5172.cs" />
->>>>>>> 3581e88f
   </ItemGroup>
   <ItemGroup>
     <EmbeddedResource Include="$(MSBuildThisFileDirectory)Bugzilla22229.xaml">
