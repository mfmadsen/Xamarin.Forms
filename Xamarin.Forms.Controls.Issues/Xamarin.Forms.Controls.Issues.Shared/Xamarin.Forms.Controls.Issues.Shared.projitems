<?xml version="1.0" encoding="utf-8"?>
<Project xmlns="http://schemas.microsoft.com/developer/msbuild/2003">
  <PropertyGroup>
    <MSBuildAllProjects>$(MSBuildAllProjects);$(MSBuildThisFileFullPath)</MSBuildAllProjects>
    <HasSharedItems>true</HasSharedItems>
    <SharedGUID>0f0db9cc-ea65-429c-9363-38624bf8f49c</SharedGUID>
  </PropertyGroup>
  <PropertyGroup Label="Configuration">
    <Import_RootNamespace>Xamarin.Forms.Controls.Issues</Import_RootNamespace>
  </PropertyGroup>
  <ItemGroup>
    <Compile Include="$(MSBuildThisFileDirectory)CollectionViewGroupTypeIssue.cs" />
    <Compile Include="$(MSBuildThisFileDirectory)Issue10324.cs" />
    <Compile Include="$(MSBuildThisFileDirectory)Github9536.xaml.cs">
      <DependentUpon>Github9536.xaml</DependentUpon>
      <SubType>Code</SubType>
    </Compile>
    <Compile Include="$(MSBuildThisFileDirectory)Issue10482.xaml.cs">
      <DependentUpon>Issue10482.xaml</DependentUpon>
      <SubType>Code</SubType>
    </Compile>
    <Compile Include="$(MSBuildThisFileDirectory)Issue10110.cs" />
    <Compile Include="$(MSBuildThisFileDirectory)Issue10672.xaml.cs">
      <DependentUpon>Issue10672.xaml</DependentUpon>
      <SubType>Code</SubType>
    </Compile>
    <Compile Include="$(MSBuildThisFileDirectory)Issue10744.cs" />
    <Compile Include="$(MSBuildThisFileDirectory)Issue10909.cs" />
    <Compile Include="$(MSBuildThisFileDirectory)Issue11709.xaml.cs">
      <DependentUpon>Issue11709.xaml</DependentUpon>
    </Compile>
    <Compile Include="$(MSBuildThisFileDirectory)Issue11794.xaml.cs">
      <DependentUpon>Issue11794.xaml</DependentUpon>
    </Compile>
    <Compile Include="$(MSBuildThisFileDirectory)Issue11769.cs" />
    <Compile Include="$(MSBuildThisFileDirectory)Issue8613.cs" />
    <Compile Include="$(MSBuildThisFileDirectory)Issue9137.cs" />
    <Compile Include="$(MSBuildThisFileDirectory)Issue8691.cs" />
    <Compile Include="$(MSBuildThisFileDirectory)Issue7606.cs" />
    <Compile Include="$(MSBuildThisFileDirectory)Issue11137.cs" />
    <Compile Include="$(MSBuildThisFileDirectory)Issue11106.cs" />
    <Compile Include="$(MSBuildThisFileDirectory)Issue11251.cs" />
    <Compile Include="$(MSBuildThisFileDirectory)Issue11523.cs" />
    <Compile Include="$(MSBuildThisFileDirectory)Issue11259.cs" />
    <Compile Include="$(MSBuildThisFileDirectory)Issue11311.cs" />
    <Compile Include="$(MSBuildThisFileDirectory)Issue8291.cs" />
    <Compile Include="$(MSBuildThisFileDirectory)Issue2674.cs" />
    <Compile Include="$(MSBuildThisFileDirectory)Issue6484.cs" />
    <Compile Include="$(MSBuildThisFileDirectory)Issue6187.cs" />
    <Compile Include="$(MSBuildThisFileDirectory)Issue3228.xaml.cs">
      <DependentUpon>Issue3228.xaml</DependentUpon>
      <SubType>Code</SubType>
    </Compile>
    <Compile Include="$(MSBuildThisFileDirectory)Issue3262.cs" />
    <Compile Include="$(MSBuildThisFileDirectory)Issue8308.xaml.cs">
      <DependentUpon>Issue8308.xaml</DependentUpon>
      <SubType>Code</SubType>
    </Compile>
    <Compile Include="$(MSBuildThisFileDirectory)Issue8715.xaml.cs">
      <DependentUpon>Issue8715.xaml</DependentUpon>
      <SubType>Code</SubType>
    </Compile>
    <Compile Include="$(MSBuildThisFileDirectory)Issue8766.cs" />
    <Compile Include="$(MSBuildThisFileDirectory)Issue8797.cs" />
    <Compile Include="$(MSBuildThisFileDirectory)Issue8801.cs" />
    <Compile Include="$(MSBuildThisFileDirectory)Issue9279.xaml.cs">
      <DependentUpon>Issue9279.xaml</DependentUpon>
    </Compile>
    <Compile Include="$(MSBuildThisFileDirectory)Issue8870.cs" />
    <Compile Include="$(MSBuildThisFileDirectory)Issue9428.cs" />
    <Compile Include="$(MSBuildThisFileDirectory)Issue9419.cs" />
    <Compile Include="$(MSBuildThisFileDirectory)Issue8262.cs" />
    <Compile Include="$(MSBuildThisFileDirectory)Issue8787.cs" />
    <Compile Include="$(MSBuildThisFileDirectory)Issue8899.cs" />
    <Compile Include="$(MSBuildThisFileDirectory)Issue8551.cs" />
    <Compile Include="$(MSBuildThisFileDirectory)Issue8836.cs" />
    <Compile Include="$(MSBuildThisFileDirectory)Issue8902.xaml.cs">
      <DependentUpon>Issue8902.xaml</DependentUpon>
      <SubType>Code</SubType>
    </Compile>
    <Compile Include="$(MSBuildThisFileDirectory)Issue9580.cs" />
    <Compile Include="$(MSBuildThisFileDirectory)Issue9631.cs" />
    <Compile Include="$(MSBuildThisFileDirectory)Issue9682.xaml.cs">
      <DependentUpon>Issue9682.xaml</DependentUpon>
      <SubType>Code</SubType>
    </Compile>
    <Compile Include="$(MSBuildThisFileDirectory)Issue9006.cs" />
    <Compile Include="$(MSBuildThisFileDirectory)Issue8207.xaml.cs" >
      <DependentUpon>Issue8207.xaml</DependentUpon>
    </Compile>
    <Compile Include="$(MSBuildThisFileDirectory)Issue6362.cs" />
    <Compile Include="$(MSBuildThisFileDirectory)Issue6698.cs" />
    <Compile Include="$(MSBuildThisFileDirectory)Issue7393.cs" />
    <Compile Include="$(MSBuildThisFileDirectory)Issue7505.cs" />
    <Compile Include="$(MSBuildThisFileDirectory)Issue4459.xaml.cs">
      <DependentUpon>Issue4459.xaml</DependentUpon>
      <SubType>Code</SubType>
    </Compile>
    <Compile Include="$(MSBuildThisFileDirectory)CollectionViewItemsSourceTypes.cs" />
    <Compile Include="$(MSBuildThisFileDirectory)Issue1455.xaml.cs">
      <DependentUpon>Issue1455.xaml</DependentUpon>
      <SubType>Code</SubType>
    </Compile>
    <Compile Include="$(MSBuildThisFileDirectory)CollectionViewHeaderFooterString.cs" />
    <Compile Include="$(MSBuildThisFileDirectory)CollectionViewHeaderFooterTemplate.cs" />
    <Compile Include="$(MSBuildThisFileDirectory)CollectionViewHeaderFooterView.cs" />
    <Compile Include="$(MSBuildThisFileDirectory)CollectionViewItemsUpdatingScrollMode.cs" />
    <Compile Include="$(MSBuildThisFileDirectory)Issue4606.cs" />
    <Compile Include="$(MSBuildThisFileDirectory)Issue8161.cs" />
    <Compile Include="$(MSBuildThisFileDirectory)Issue8644.cs" />
    <Compile Include="$(MSBuildThisFileDirectory)Issue7534.cs" />
    <Compile Include="$(MSBuildThisFileDirectory)Issue8177.cs" />
    <Compile Include="$(MSBuildThisFileDirectory)Issue4744.xaml.cs">
      <DependentUpon>Issue4744.xaml</DependentUpon>
    </Compile>
    <Compile Include="$(MSBuildThisFileDirectory)Issue7773.cs" />
    <Compile Include="$(MSBuildThisFileDirectory)Issue8186.cs" />
    <Compile Include="$(MSBuildThisFileDirectory)Issue2172.xaml.cs">
      <DependentUpon>Issue2172.xaml</DependentUpon>
      <SubType>Code</SubType>
    </Compile>
    <Compile Include="$(MSBuildThisFileDirectory)Issue3475.cs" />
    <Compile Include="$(MSBuildThisFileDirectory)Issue5168.cs" />
    <Compile Include="$(MSBuildThisFileDirectory)Issue5749.xaml.cs">
      <SubType>Code</SubType>
    </Compile>
    <Compile Include="$(MSBuildThisFileDirectory)Issue6556.cs" />
    <Compile Include="$(MSBuildThisFileDirectory)Issue5830.cs" />
    <Compile Include="$(MSBuildThisFileDirectory)Issue6476.cs" />
    <Compile Include="$(MSBuildThisFileDirectory)Issue6693.xaml.cs">
      <DependentUpon>Issue6693.xaml</DependentUpon>
      <SubType>Code</SubType>
    </Compile>
    <Compile Include="$(MSBuildThisFileDirectory)Issue7396.cs" />
    <Compile Include="$(MSBuildThisFileDirectory)Issue6403.xaml.cs">
      <DependentUpon>Issue6403.xaml</DependentUpon>
      <SubType>Code</SubType>
    </Compile>
    <Compile Include="$(MSBuildThisFileDirectory)Issue7825.cs" />
    <Compile Include="$(MSBuildThisFileDirectory)Issue2271.cs" />
    <Compile Include="$(MSBuildThisFileDirectory)Issue5354.xaml.cs">
      <DependentUpon>Issue5354.xaml</DependentUpon>
      <SubType>Code</SubType>
    </Compile>
    <Compile Include="$(MSBuildThisFileDirectory)Issue5868.cs" />
    <Compile Include="$(MSBuildThisFileDirectory)Issue6963.cs" />
    <Compile Include="$(MSBuildThisFileDirectory)Issue7048.xaml.cs">
      <DependentUpon>Issue7048.xaml</DependentUpon>
      <SubType>Code</SubType>
    </Compile>
    <Compile Include="$(MSBuildThisFileDirectory)Issue5577.xaml.cs">
      <DependentUpon>Issue5577.xaml</DependentUpon>
      <SubType>Code</SubType>
    </Compile>
    <Compile Include="$(MSBuildThisFileDirectory)Issue6804.cs" />
    <Compile Include="$(MSBuildThisFileDirectory)Issue7181.cs" />
    <Compile Include="$(MSBuildThisFileDirectory)Issue5367.cs" />
    <Compile Include="$(MSBuildThisFileDirectory)Issue6878.cs" />
    <Compile Include="$(MSBuildThisFileDirectory)Issue7253.cs" />
    <Compile Include="$(MSBuildThisFileDirectory)Issue7581.cs" />
    <Compile Include="$(MSBuildThisFileDirectory)Issue7361.cs" />
    <Compile Include="$(MSBuildThisFileDirectory)Issue7621.xaml.cs">
      <SubType>Code</SubType>
    </Compile>
    <Compile Include="$(MSBuildThisFileDirectory)Issue6889.cs" />
    <Compile Include="$(MSBuildThisFileDirectory)Issue6945.cs" />
    <Compile Include="$(MSBuildThisFileDirectory)Issue7313.cs" />
    <Compile Include="$(MSBuildThisFileDirectory)Issue5500.cs" />
    <Compile Include="$(MSBuildThisFileDirectory)Issue8148.cs" />
    <Compile Include="$(MSBuildThisFileDirectory)Issue8008.cs" />
    <Compile Include="$(MSBuildThisFileDirectory)Issue6640.cs" />
    <Compile Include="$(MSBuildThisFileDirectory)Issue7890.cs" />
    <Compile Include="$(MSBuildThisFileDirectory)Issue7556.cs" />
    <Compile Include="$(MSBuildThisFileDirectory)Issue5108.xaml.cs">
      <SubType>Code</SubType>
    </Compile>
    <Compile Include="$(MSBuildThisFileDirectory)Issue7329.cs" />
    <Compile Include="$(MSBuildThisFileDirectory)Issue7290.cs" />
    <Compile Include="$(MSBuildThisFileDirectory)Issue7240.cs" />
    <Compile Include="$(MSBuildThisFileDirectory)Issue5046.xaml.cs">
      <DependentUpon>Issue5046.xaml</DependentUpon>
      <SubType>Code</SubType>
    </Compile>
    <Compile Include="$(MSBuildThisFileDirectory)Issue6609.cs" />
    <Compile Include="$(MSBuildThisFileDirectory)Issue6802.cs" />
    <Compile Include="$(MSBuildThisFileDirectory)Issue6644.xaml.cs">
      <SubType>Code</SubType>
    </Compile>
    <Compile Include="$(MSBuildThisFileDirectory)Issue7049.cs" />
    <Compile Include="$(MSBuildThisFileDirectory)Issue7061.cs" />
    <Compile Include="$(MSBuildThisFileDirectory)Issue7385.cs" />
    <Compile Include="$(MSBuildThisFileDirectory)Issue7111.cs" />
    <Compile Include="$(MSBuildThisFileDirectory)Issue7357.xaml.cs">
      <SubType>Code</SubType>
    </Compile>
    <Compile Include="$(MSBuildThisFileDirectory)Issue7512.xaml.cs">
      <SubType>Code</SubType>
    </Compile>
    <Compile Include="$(MSBuildThisFileDirectory)Issue7519.cs" />
    <Compile Include="$(MSBuildThisFileDirectory)Issue7519Xaml.xaml.cs">
      <SubType>Code</SubType>
    </Compile>
    <Compile Include="$(MSBuildThisFileDirectory)Issue7700.cs" />
    <Compile Include="$(MSBuildThisFileDirectory)Issue7758.xaml.cs">
      <SubType>Code</SubType>
    </Compile>
    <Compile Include="$(MSBuildThisFileDirectory)Issue7593.xaml.cs">
      <SubType>Code</SubType>
    </Compile>
    <Compile Include="$(MSBuildThisFileDirectory)Issue7992.cs" />
    <Compile Include="$(MSBuildThisFileDirectory)Issue7792.xaml.cs">
      <SubType>Code</SubType>
    </Compile>
    <Compile Include="$(MSBuildThisFileDirectory)Issue7789.xaml.cs">
      <SubType>Code</SubType>
    </Compile>
    <Compile Include="$(MSBuildThisFileDirectory)Issue7817.xaml.cs">
      <SubType>Code</SubType>
    </Compile>
    <Compile Include="$(MSBuildThisFileDirectory)Issue7823.cs" />
    <Compile Include="$(MSBuildThisFileDirectory)Issue7943.xaml.cs">
      <SubType>Code</SubType>
    </Compile>
    <Compile Include="$(MSBuildThisFileDirectory)Issue7993.xaml.cs">
      <SubType>Code</SubType>
    </Compile>
    <Compile Include="$(MSBuildThisFileDirectory)Issue7865.xaml.cs">
      <SubType>Code</SubType>
    </Compile>
    <Compile Include="$(MSBuildThisFileDirectory)Issue7803.xaml.cs">
      <DependentUpon>Issue7803.xaml</DependentUpon>
    </Compile>
    <Compile Include="$(MSBuildThisFileDirectory)Issue8087.cs" />
    <Compile Include="$(MSBuildThisFileDirectory)Issue8203.cs" />
    <Compile Include="$(MSBuildThisFileDirectory)Issue8222.cs" />
    <Compile Include="$(MSBuildThisFileDirectory)Issue8167.cs" />
    <Compile Include="$(MSBuildThisFileDirectory)Issue8503.cs" />
    <Compile Include="$(MSBuildThisFileDirectory)Issue8263.xaml.cs">
      <DependentUpon>Issue8263.xaml</DependentUpon>
      <SubType>Code</SubType>
    </Compile>
    <Compile Include="$(MSBuildThisFileDirectory)Issue8345.cs" />
    <Compile Include="$(MSBuildThisFileDirectory)Issue8366.cs" />
    <Compile Include="$(MSBuildThisFileDirectory)Issue8526.cs" />
    <Compile Include="$(MSBuildThisFileDirectory)Issue8529.cs" />
    <Compile Include="$(MSBuildThisFileDirectory)Issue8529_1.xaml.cs">
      <DependentUpon>Issue8529_1.xaml</DependentUpon>
      <SubType>Code</SubType>
    </Compile>
    <Compile Include="$(MSBuildThisFileDirectory)Issue8508.xaml.cs">
      <SubType>Code</SubType>
    </Compile>
    <Compile Include="$(MSBuildThisFileDirectory)Issue7963.cs" />
    <Compile Include="$(MSBuildThisFileDirectory)Issue8741.cs" />
    <Compile Include="$(MSBuildThisFileDirectory)Issue8743.cs" />
    <Compile Include="$(MSBuildThisFileDirectory)Issue9092.cs" />
    <Compile Include="$(MSBuildThisFileDirectory)Issue9087.cs" />
    <Compile Include="$(MSBuildThisFileDirectory)Issue9196.xaml.cs">
      <DependentUpon>Issue9196.xaml</DependentUpon>
      <SubType>Code</SubType>
    </Compile>
    <Compile Include="$(MSBuildThisFileDirectory)Issue9355.cs" />
    <Compile Include="$(MSBuildThisFileDirectory)Issue8784.cs" />
    <Compile Include="$(MSBuildThisFileDirectory)Issue9360.cs" />
    <Compile Include="$(MSBuildThisFileDirectory)Issue9440.cs" />
    <Compile Include="$(MSBuildThisFileDirectory)Issue7242.xaml.cs">
      <DependentUpon>Issue7242.xaml</DependentUpon>
      <SubType>Code</SubType>
    </Compile>
    <Compile Include="$(MSBuildThisFileDirectory)Issue9783.xaml.cs">
      <DependentUpon>Issue9783.xaml</DependentUpon>
      <SubType>Code</SubType>
    </Compile>
    <Compile Include="$(MSBuildThisFileDirectory)Issue9686.cs" />
    <Compile Include="$(MSBuildThisFileDirectory)Issue9694.cs" />
    <Compile Include="$(MSBuildThisFileDirectory)Issue9771.xaml.cs">
      <SubType>Code</SubType>
      <DependentUpon>Issue9771.xaml</DependentUpon>
    </Compile>
    <Compile Include="$(MSBuildThisFileDirectory)Issue9833.cs" />
    <Compile Include="$(MSBuildThisFileDirectory)Issue9929.cs" />
    <Compile Include="$(MSBuildThisFileDirectory)Issue9088.cs" />
    <Compile Include="$(MSBuildThisFileDirectory)RefreshViewTests.cs" />
    <Compile Include="$(MSBuildThisFileDirectory)Issue7338.cs" />
    <Compile Include="$(MSBuildThisFileDirectory)ScrollToGroup.cs" />
    <Compile Include="$(MSBuildThisFileDirectory)NestedCollectionViews.cs" />
    <Compile Include="$(MSBuildThisFileDirectory)Issue7339.cs" />
    <Compile Include="$(MSBuildThisFileDirectory)ShellAppearanceChange.cs" />
    <Compile Include="$(MSBuildThisFileDirectory)Issue10234.cs" />
    <Compile Include="$(MSBuildThisFileDirectory)ShellModal.cs" />
    <Compile Include="$(MSBuildThisFileDirectory)ShellFlyoutBehavior.cs" />
    <Compile Include="$(MSBuildThisFileDirectory)Issue7128.cs" />
    <Compile Include="$(MSBuildThisFileDirectory)ShellItemIsVisible.cs" />
    <Compile Include="$(MSBuildThisFileDirectory)ShellGestures.cs" />
    <Compile Include="$(MSBuildThisFileDirectory)ShellBackButtonBehavior.cs" />
    <Compile Include="$(MSBuildThisFileDirectory)Issue7102.cs" />
    <Compile Include="$(MSBuildThisFileDirectory)ShellInsets.cs" />
    <Compile Include="$(MSBuildThisFileDirectory)CollectionViewGrouping.cs" />
    <Compile Include="$(MSBuildThisFileDirectory)Issue5412.cs" />
    <Compile Include="$(MSBuildThisFileDirectory)Helpers\GarbageCollectionHelper.cs" />
    <Compile Include="$(MSBuildThisFileDirectory)Issue4879.cs" />
    <Compile Include="$(MSBuildThisFileDirectory)Issue5518.cs" />
    <Compile Include="$(MSBuildThisFileDirectory)Issue5555.cs" />
    <Compile Include="$(MSBuildThisFileDirectory)Issue6458.cs" />
    <Compile Include="$(MSBuildThisFileDirectory)Issue6258.cs" />
    <Compile Include="$(MSBuildThisFileDirectory)Issue3150.cs" />
    <Compile Include="$(MSBuildThisFileDirectory)Issue6262.cs" />
    <Compile Include="$(MSBuildThisFileDirectory)Github5623.xaml.cs">
      <DependentUpon>Github5623.xaml</DependentUpon>
      <SubType>Code</SubType>
    </Compile>
    <Compile Include="$(MSBuildThisFileDirectory)Bugzilla59172.cs" />
    <Compile Include="$(MSBuildThisFileDirectory)FlagTestHelpers.cs" />
    <Compile Include="$(MSBuildThisFileDirectory)Issue5886.cs" />
    <Compile Include="$(MSBuildThisFileDirectory)Issue6260.cs" />
    <Compile Include="$(MSBuildThisFileDirectory)Issue5766.cs" />
    <Compile Include="$(MSBuildThisFileDirectory)CollectionViewBoundMultiSelection.cs" />
    <Compile Include="$(MSBuildThisFileDirectory)CollectionViewBoundSingleSelection.cs" />
    <Compile Include="$(MSBuildThisFileDirectory)Issue5765.cs" />
    <Compile Include="$(MSBuildThisFileDirectory)Issue4684.xaml.cs" >
      <DependentUpon>Issue4684.xaml</DependentUpon>
    </Compile>
    <Compile Include="$(MSBuildThisFileDirectory)Issue4992.xaml.cs">
      <DependentUpon>Issue4992.xaml</DependentUpon>
      <SubType>Code</SubType>
    </Compile>
    <Compile Include="$(MSBuildThisFileDirectory)Issue4915.xaml.cs">
      <SubType>Code</SubType>
    </Compile>
    <Compile Include="$(MSBuildThisFileDirectory)Issue5131.cs" />
    <Compile Include="$(MSBuildThisFileDirectory)Issue5376.cs" />
    <Compile Include="$(MSBuildThisFileDirectory)Bugzilla60787.xaml.cs">
      <DependentUpon>Bugzilla60787.xaml</DependentUpon>
      <SubType>Code</SubType>
    </Compile>
    <Compile Include="$(MSBuildThisFileDirectory)Issue4919.cs" />
    <Compile Include="$(MSBuildThisFileDirectory)Issue4756.cs" />
    <Compile Include="$(MSBuildThisFileDirectory)Issue5461.cs" />
    <Compile Include="$(MSBuildThisFileDirectory)CollectionViewBindingErrors.xaml.cs">
      <DependentUpon>CollectionViewBindingErrors.xaml</DependentUpon>
      <SubType>Code</SubType>
    </Compile>
    <Compile Include="$(MSBuildThisFileDirectory)Github3847.xaml.cs">
      <DependentUpon>Github3847.xaml</DependentUpon>
      <SubType>Code</SubType>
    </Compile>
    <Compile Include="$(MSBuildThisFileDirectory)Issue2102.cs" />
    <Compile Include="$(MSBuildThisFileDirectory)Issue1588.xaml.cs">
      <DependentUpon>Issue1588.xaml</DependentUpon>
      <SubType>Code</SubType>
    </Compile>
    <Compile Include="$(MSBuildThisFileDirectory)Issue4961.cs" />
    <Compile Include="$(MSBuildThisFileDirectory)Issue4629.cs" />
    <Compile Include="$(MSBuildThisFileDirectory)Issue4384.cs" />
    <Compile Include="$(MSBuildThisFileDirectory)Issue4782.cs" />
    <Compile Include="$(MSBuildThisFileDirectory)Issue4484.cs" />
    <Compile Include="$(MSBuildThisFileDirectory)Issue3509.cs" />
    <Compile Include="$(MSBuildThisFileDirectory)Issue4597.cs" />
    <Compile Include="$(MSBuildThisFileDirectory)A11yTabIndex.xaml.cs">
      <DependentUpon>A11yTabIndex.xaml</DependentUpon>
      <SubType>Code</SubType>
    </Compile>
    <Compile Include="$(MSBuildThisFileDirectory)Github3856.cs" />
    <Compile Include="$(MSBuildThisFileDirectory)Issue1937.cs" />
    <Compile Include="$(MSBuildThisFileDirectory)Issue3555.cs" />
    <Compile Include="$(MSBuildThisFileDirectory)Issue3843.cs" />
    <Compile Include="$(MSBuildThisFileDirectory)Issue4053.cs" />
    <Compile Include="$(MSBuildThisFileDirectory)Issue3809.cs" />
    <Compile Include="$(MSBuildThisFileDirectory)Issue2894.cs" />
    <Compile Include="$(MSBuildThisFileDirectory)Issue3306.cs" />
    <Compile Include="$(MSBuildThisFileDirectory)Issue3454.cs" />
    <Compile Include="$(MSBuildThisFileDirectory)Issue3308.cs" />
    <Compile Include="$(MSBuildThisFileDirectory)Issue3788.cs" />
    <Compile Include="$(MSBuildThisFileDirectory)Issue1724.cs" />
    <Compile Include="$(MSBuildThisFileDirectory)Issue3524.cs" />
    <Compile Include="$(MSBuildThisFileDirectory)Issue1678.cs" />
    <Compile Include="$(MSBuildThisFileDirectory)Issue7701.cs" />
    <Compile Include="$(MSBuildThisFileDirectory)Issue2004.cs" />
    <Compile Include="$(MSBuildThisFileDirectory)Issue3333.cs" />
    <Compile Include="$(MSBuildThisFileDirectory)Issue2338.cs" />
    <Compile Include="$(MSBuildThisFileDirectory)Bugzilla60045.xaml.cs">
      <DependentUpon>Bugzilla60045.xaml</DependentUpon>
    </Compile>
    <Compile Include="$(MSBuildThisFileDirectory)Issue6282.xaml.cs">
      <DependentUpon>Issue6282.xaml</DependentUpon>
      <SubType>Code</SubType>
    </Compile>
    <Compile Include="$(MSBuildThisFileDirectory)AddingMultipleItemsListView.cs" />
    <Compile Include="$(MSBuildThisFileDirectory)AndroidStatusBarColor.cs" />
    <Compile Include="$(MSBuildThisFileDirectory)AppBarIconColors.cs" />
    <Compile Include="$(MSBuildThisFileDirectory)Bugzilla21368.cs" />
    <Compile Include="$(MSBuildThisFileDirectory)Bugzilla21501.cs" />
    <Compile Include="$(MSBuildThisFileDirectory)Bugzilla21780.cs" />
    <Compile Include="$(MSBuildThisFileDirectory)Bugzilla22229.xaml.cs">
      <DependentUpon>Bugzilla22229.xaml</DependentUpon>
    </Compile>
    <Compile Include="$(MSBuildThisFileDirectory)Bugzilla22401.cs" />
    <Compile Include="$(MSBuildThisFileDirectory)Bugzilla23942.xaml.cs">
      <DependentUpon>Bugzilla23942.xaml</DependentUpon>
    </Compile>
    <Compile Include="$(MSBuildThisFileDirectory)Bugzilla24769.cs" />
    <Compile Include="$(MSBuildThisFileDirectory)Bugzilla25234.cs" />
    <Compile Include="$(MSBuildThisFileDirectory)Bugzilla25662.cs" />
    <Compile Include="$(MSBuildThisFileDirectory)Bugzilla25943.cs" />
    <Compile Include="$(MSBuildThisFileDirectory)Bugzilla26501.cs" />
    <Compile Include="$(MSBuildThisFileDirectory)Bugzilla26868.cs" />
    <Compile Include="$(MSBuildThisFileDirectory)Bugzilla27378.cs" />
    <Compile Include="$(MSBuildThisFileDirectory)Bugzilla27417.cs" />
    <Compile Include="$(MSBuildThisFileDirectory)Bugzilla27417Xaml.xaml.cs">
      <DependentUpon>Bugzilla27417Xaml.xaml</DependentUpon>
      <SubType>Code</SubType>
    </Compile>
    <Compile Include="$(MSBuildThisFileDirectory)Bugzilla27581.cs" />
    <Compile Include="$(MSBuildThisFileDirectory)Bugzilla28570.cs" />
    <Compile Include="$(MSBuildThisFileDirectory)Bugzilla28796.cs" />
    <Compile Include="$(MSBuildThisFileDirectory)Bugzilla28939.cs" />
    <Compile Include="$(MSBuildThisFileDirectory)Bugzilla28953.cs" />
    <Compile Include="$(MSBuildThisFileDirectory)Bugzilla29107.xaml.cs">
      <DependentUpon>Bugzilla29107.xaml</DependentUpon>
    </Compile>
    <Compile Include="$(MSBuildThisFileDirectory)Bugzilla29110.cs" />
    <Compile Include="$(MSBuildThisFileDirectory)Bugzilla29158.cs" />
    <Compile Include="$(MSBuildThisFileDirectory)Bugzilla29363.cs" />
    <Compile Include="$(MSBuildThisFileDirectory)Bugzilla29229.cs" />
    <Compile Include="$(MSBuildThisFileDirectory)Bugzilla30166.cs" />
    <Compile Include="$(MSBuildThisFileDirectory)Bugzilla31141.cs" />
    <Compile Include="$(MSBuildThisFileDirectory)Bugzilla31145.cs" />
    <Compile Include="$(MSBuildThisFileDirectory)Bugzilla31333.cs" />
    <Compile Include="$(MSBuildThisFileDirectory)Bugzilla31366.cs" />
    <Compile Include="$(MSBuildThisFileDirectory)Issue4653.cs" />
    <Compile Include="$(MSBuildThisFileDirectory)Bugzilla31964.cs" />
    <Compile Include="$(MSBuildThisFileDirectory)Bugzilla32033.cs" />
    <Compile Include="$(MSBuildThisFileDirectory)Bugzilla32034.cs" />
    <Compile Include="$(MSBuildThisFileDirectory)Bugzilla32206.cs" />
    <Compile Include="$(MSBuildThisFileDirectory)Bugzilla32776.cs" />
    <Compile Include="$(MSBuildThisFileDirectory)Bugzilla32842.xaml.cs">
      <DependentUpon>Bugzilla32842.xaml</DependentUpon>
      <SubType>Code</SubType>
    </Compile>
    <Compile Include="$(MSBuildThisFileDirectory)Bugzilla32847.cs" />
    <Compile Include="$(MSBuildThisFileDirectory)Bugzilla32865.cs" />
    <Compile Include="$(MSBuildThisFileDirectory)Bugzilla32956.cs" />
    <Compile Include="$(MSBuildThisFileDirectory)Bugzilla33248.cs" />
    <Compile Include="$(MSBuildThisFileDirectory)Bugzilla33268.cs" />
    <Compile Include="$(MSBuildThisFileDirectory)Bugzilla33612.cs" />
    <Compile Include="$(MSBuildThisFileDirectory)Bugzilla33714.cs" />
    <Compile Include="$(MSBuildThisFileDirectory)Bugzilla33890.cs" />
    <Compile Include="$(MSBuildThisFileDirectory)Bugzilla34072.cs" />
    <Compile Include="$(MSBuildThisFileDirectory)Bugzilla34007.cs" />
    <Compile Include="$(MSBuildThisFileDirectory)Bugzilla35078.cs" />
    <Compile Include="$(MSBuildThisFileDirectory)Bugzilla35127.cs" />
    <Compile Include="$(MSBuildThisFileDirectory)Bugzilla35132.cs" />
    <Compile Include="$(MSBuildThisFileDirectory)Bugzilla35157.cs" />
    <Compile Include="$(MSBuildThisFileDirectory)Bugzilla35294.cs" />
    <Compile Include="$(MSBuildThisFileDirectory)Bugzilla35472.cs" />
    <Compile Include="$(MSBuildThisFileDirectory)Bugzilla35477.cs" />
    <Compile Include="$(MSBuildThisFileDirectory)Bugzilla35490.cs" />
    <Compile Include="$(MSBuildThisFileDirectory)Bugzilla36014.cs" />
    <Compile Include="$(MSBuildThisFileDirectory)Bugzilla36649.cs" />
    <Compile Include="$(MSBuildThisFileDirectory)Bugzilla36559.cs" />
    <Compile Include="$(MSBuildThisFileDirectory)Bugzilla36171.cs" />
    <Compile Include="$(MSBuildThisFileDirectory)Bugzilla36780.cs" />
    <Compile Include="$(MSBuildThisFileDirectory)Bugzilla36651.cs" />
    <Compile Include="$(MSBuildThisFileDirectory)Bugzilla36703.cs" />
    <Compile Include="$(MSBuildThisFileDirectory)Bugzilla36846.cs" />
    <Compile Include="$(MSBuildThisFileDirectory)Bugzilla36955.cs" />
    <Compile Include="$(MSBuildThisFileDirectory)Bugzilla37285.cs" />
    <Compile Include="$(MSBuildThisFileDirectory)Bugzilla37462.cs" />
    <Compile Include="$(MSBuildThisFileDirectory)Bugzilla37841.cs" />
    <Compile Include="$(MSBuildThisFileDirectory)Bugzilla37863.cs" />
    <Compile Include="$(MSBuildThisFileDirectory)Bugzilla37601.cs" />
    <Compile Include="$(MSBuildThisFileDirectory)Bugzilla38105.cs" />
    <Compile Include="$(MSBuildThisFileDirectory)Issue3652.cs" />
    <Compile Include="$(MSBuildThisFileDirectory)Issue4891.cs" />
    <Compile Include="$(MSBuildThisFileDirectory)Bugzilla38723.cs" />
    <Compile Include="$(MSBuildThisFileDirectory)Bugzilla38770.cs" />
    <Compile Include="$(MSBuildThisFileDirectory)Bugzilla38827.xaml.cs">
      <DependentUpon>Bugzilla38827.xaml</DependentUpon>
      <SubType>Code</SubType>
    </Compile>
    <Compile Include="$(MSBuildThisFileDirectory)Bugzilla38989.cs" />
    <Compile Include="$(MSBuildThisFileDirectory)Bugzilla39395.cs" />
    <Compile Include="$(MSBuildThisFileDirectory)Bugzilla39461.cs" />
    <Compile Include="$(MSBuildThisFileDirectory)Bugzilla39483.xaml.cs">
      <DependentUpon>Bugzilla39483.xaml</DependentUpon>
      <SubType>Code</SubType>
    </Compile>
    <Compile Include="$(MSBuildThisFileDirectory)Bugzilla39530.cs" />
    <Compile Include="$(MSBuildThisFileDirectory)Bugzilla39624.cs" />
    <Compile Include="$(MSBuildThisFileDirectory)Bugzilla39463.xaml.cs">
      <DependentUpon>Bugzilla39463.xaml</DependentUpon>
      <SubType>Code</SubType>
    </Compile>
    <Compile Include="$(MSBuildThisFileDirectory)Bugzilla39636.xaml.cs">
      <DependentUpon>Bugzilla39636.xaml</DependentUpon>
      <SubType>Code</SubType>
    </Compile>
    <Compile Include="$(MSBuildThisFileDirectory)Bugzilla39702.cs" />
    <Compile Include="$(MSBuildThisFileDirectory)Bugzilla40005.cs" />
    <Compile Include="$(MSBuildThisFileDirectory)Bugzilla40073.cs" />
    <Compile Include="$(MSBuildThisFileDirectory)Bugzilla40139.cs" />
    <Compile Include="$(MSBuildThisFileDirectory)Bugzilla40173.cs" />
    <Compile Include="$(MSBuildThisFileDirectory)Bugzilla39821.cs" />
    <Compile Include="$(MSBuildThisFileDirectory)Bugzilla40185.cs" />
    <Compile Include="$(MSBuildThisFileDirectory)Bugzilla40251.cs" />
    <Compile Include="$(MSBuildThisFileDirectory)Bugzilla40333.cs" />
    <Compile Include="$(MSBuildThisFileDirectory)Bugzilla31806.cs" />
    <Compile Include="$(MSBuildThisFileDirectory)Bugzilla40408.cs" />
    <Compile Include="$(MSBuildThisFileDirectory)Bugzilla40858.cs" />
    <Compile Include="$(MSBuildThisFileDirectory)Bugzilla40824.cs" />
    <Compile Include="$(MSBuildThisFileDirectory)Bugzilla40911.cs" />
    <Compile Include="$(MSBuildThisFileDirectory)Bugzilla40955.cs" />
    <Compile Include="$(MSBuildThisFileDirectory)Bugzilla41054.cs" />
    <Compile Include="$(MSBuildThisFileDirectory)Bugzilla41078.cs" />
    <Compile Include="$(MSBuildThisFileDirectory)Bugzilla40998.cs" />
    <Compile Include="$(MSBuildThisFileDirectory)Bugzilla41205.cs" />
    <Compile Include="$(MSBuildThisFileDirectory)Bugzilla41415.cs" />
    <Compile Include="$(MSBuildThisFileDirectory)Bugzilla41418.cs" />
    <Compile Include="$(MSBuildThisFileDirectory)Bugzilla41424.cs" />
    <Compile Include="$(MSBuildThisFileDirectory)Bugzilla41778.cs" />
    <Compile Include="$(MSBuildThisFileDirectory)Bugzilla41600.cs" />
    <Compile Include="$(MSBuildThisFileDirectory)Bugzilla41619.cs" />
    <Compile Include="$(MSBuildThisFileDirectory)Bugzilla42000.cs" />
    <Compile Include="$(MSBuildThisFileDirectory)Bugzilla42069.cs" />
    <Compile Include="$(MSBuildThisFileDirectory)Bugzilla42069_Page.xaml.cs">
      <DependentUpon>Bugzilla42069_Page.xaml</DependentUpon>
      <SubType>Code</SubType>
    </Compile>
    <Compile Include="$(MSBuildThisFileDirectory)Bugzilla42074.cs" />
    <Compile Include="$(MSBuildThisFileDirectory)Bugzilla42075.cs" />
    <Compile Include="$(MSBuildThisFileDirectory)Bugzilla42329.cs" />
    <Compile Include="$(MSBuildThisFileDirectory)Bugzilla42364.cs" />
    <Compile Include="$(MSBuildThisFileDirectory)Bugzilla42519.cs" />
    <Compile Include="$(MSBuildThisFileDirectory)Bugzilla32871.cs" />
    <Compile Include="$(MSBuildThisFileDirectory)Bugzilla43313.cs" />
    <Compile Include="$(MSBuildThisFileDirectory)Bugzilla43469.cs" />
    <Compile Include="$(MSBuildThisFileDirectory)Bugzilla43516.cs" />
    <Compile Include="$(MSBuildThisFileDirectory)Bugzilla43519.cs" />
    <Compile Include="$(MSBuildThisFileDirectory)Bugzilla43527.cs" />
    <Compile Include="$(MSBuildThisFileDirectory)Bugzilla44047.cs" />
    <Compile Include="$(MSBuildThisFileDirectory)Bugzilla43941.cs" />
    <Compile Include="$(MSBuildThisFileDirectory)Bugzilla43663.cs" />
    <Compile Include="$(MSBuildThisFileDirectory)Bugzilla43867.cs" />
    <Compile Include="$(MSBuildThisFileDirectory)Bugzilla43735.cs" />
    <Compile Include="$(MSBuildThisFileDirectory)Bugzilla43783.cs" />
    <Compile Include="$(MSBuildThisFileDirectory)Bugzilla44096.cs" />
    <Compile Include="$(MSBuildThisFileDirectory)Bugzilla44176.cs" />
    <Compile Include="$(MSBuildThisFileDirectory)Bugzilla44453.cs" />
    <Compile Include="$(MSBuildThisFileDirectory)Bugzilla45215.cs" />
    <Compile Include="$(MSBuildThisFileDirectory)Bugzilla44500.cs" />
    <Compile Include="$(MSBuildThisFileDirectory)Bugzilla45722.cs" />
    <Compile Include="$(MSBuildThisFileDirectory)Bugzilla45722Xaml0.xaml.cs">
      <DependentUpon>Bugzilla45722Xaml0.xaml</DependentUpon>
      <SubType>Code</SubType>
    </Compile>
    <Compile Include="$(MSBuildThisFileDirectory)Bugzilla46363.cs" />
    <Compile Include="$(MSBuildThisFileDirectory)Bugzilla46363_2.cs" />
    <Compile Include="$(MSBuildThisFileDirectory)Bugzilla47548.cs" />
    <Compile Include="$(MSBuildThisFileDirectory)Bugzilla50787.cs" />
    <Compile Include="$(MSBuildThisFileDirectory)Bugzilla52299.cs" />
    <Compile Include="$(MSBuildThisFileDirectory)Bugzilla52419.cs" />
    <Compile Include="$(MSBuildThisFileDirectory)Bugzilla49304.cs" />
    <Compile Include="$(MSBuildThisFileDirectory)Bugzilla53834.cs" />
    <Compile Include="$(MSBuildThisFileDirectory)Bugzilla51536.cs" />
    <Compile Include="$(MSBuildThisFileDirectory)Bugzilla44940.cs" />
    <Compile Include="$(MSBuildThisFileDirectory)Bugzilla44944.cs" />
    <Compile Include="$(MSBuildThisFileDirectory)Bugzilla44166.cs" />
    <Compile Include="$(MSBuildThisFileDirectory)Bugzilla44461.cs" />
    <Compile Include="$(MSBuildThisFileDirectory)Bugzilla44584.cs" />
    <Compile Include="$(MSBuildThisFileDirectory)Bugzilla42832.cs" />
    <Compile Include="$(MSBuildThisFileDirectory)Bugzilla44044.cs" />
    <Compile Include="$(MSBuildThisFileDirectory)Bugzilla44338.cs" />
    <Compile Include="$(MSBuildThisFileDirectory)Bugzilla44980.cs" />
    <Compile Include="$(MSBuildThisFileDirectory)Bugzilla45067.cs" />
    <Compile Include="$(MSBuildThisFileDirectory)Bugzilla45723.cs" />
    <Compile Include="$(MSBuildThisFileDirectory)Bugzilla45027.cs" />
    <Compile Include="$(MSBuildThisFileDirectory)Bugzilla45330.cs" />
    <Compile Include="$(MSBuildThisFileDirectory)Bugzilla44955.cs" />
    <Compile Include="$(MSBuildThisFileDirectory)Bugzilla45277.cs" />
    <Compile Include="$(MSBuildThisFileDirectory)Bugzilla45743.cs" />
    <Compile Include="$(MSBuildThisFileDirectory)Bugzilla46458.cs" />
    <Compile Include="$(MSBuildThisFileDirectory)Bugzilla46494.cs" />
    <Compile Include="$(MSBuildThisFileDirectory)Bugzilla44476.cs" />
    <Compile Include="$(MSBuildThisFileDirectory)Bugzilla46630.cs" />
    <Compile Include="$(MSBuildThisFileDirectory)Bugzilla47923.cs" />
    <Compile Include="$(MSBuildThisFileDirectory)Bugzilla48236.cs" />
    <Compile Include="$(MSBuildThisFileDirectory)Bugzilla47971.cs" />
    <Compile Include="$(MSBuildThisFileDirectory)Bugzilla52318.cs" />
    <Compile Include="$(MSBuildThisFileDirectory)Bugzilla37290.cs" />
    <Compile Include="$(MSBuildThisFileDirectory)Bugzilla51553.cs" />
    <Compile Include="$(MSBuildThisFileDirectory)Bugzilla51802.cs" />
    <Compile Include="$(MSBuildThisFileDirectory)Bugzilla51236.cs" />
    <Compile Include="$(MSBuildThisFileDirectory)Bugzilla51238.cs" />
    <Compile Include="$(MSBuildThisFileDirectory)Bugzilla51642.xaml.cs">
      <DependentUpon>Bugzilla51642.xaml</DependentUpon>
      <SubType>Code</SubType>
    </Compile>
    <Compile Include="$(MSBuildThisFileDirectory)Bugzilla53445.cs" />
    <Compile Include="$(MSBuildThisFileDirectory)Bugzilla55714.cs" />
    <Compile Include="$(MSBuildThisFileDirectory)Bugzilla54649.cs" />
    <Compile Include="$(MSBuildThisFileDirectory)Bugzilla56609.cs" />
    <Compile Include="$(MSBuildThisFileDirectory)Bugzilla55674.cs" />
    <Compile Include="$(MSBuildThisFileDirectory)Bugzilla55912.cs" />
    <Compile Include="$(MSBuildThisFileDirectory)Bugzilla57317.cs" />
    <Compile Include="$(MSBuildThisFileDirectory)Bugzilla57114.cs" />
    <Compile Include="$(MSBuildThisFileDirectory)Bugzilla57515.cs" />
    <Compile Include="$(MSBuildThisFileDirectory)Bugzilla57674.cs" />
    <Compile Include="$(MSBuildThisFileDirectory)Bugzilla57758.cs" />
    <Compile Include="$(MSBuildThisFileDirectory)Bugzilla57910.cs" />
    <Compile Include="$(MSBuildThisFileDirectory)Bugzilla58406.cs" />
    <Compile Include="$(MSBuildThisFileDirectory)Bugzilla58833.cs" />
    <Compile Include="$(MSBuildThisFileDirectory)Bugzilla51427.cs" />
    <Compile Include="$(MSBuildThisFileDirectory)Bugzilla59248.cs" />
    <Compile Include="$(MSBuildThisFileDirectory)Bugzilla59457.cs" />
    <Compile Include="$(MSBuildThisFileDirectory)Bugzilla59580.cs" />
    <Compile Include="$(MSBuildThisFileDirectory)Issue1469.cs" />
    <Compile Include="$(MSBuildThisFileDirectory)Effects\AttachedStateEffect.cs" />
    <Compile Include="$(MSBuildThisFileDirectory)Effects\AttachedStateEffectLabel.cs" />
    <Compile Include="$(MSBuildThisFileDirectory)Effects\AttachedStateEffectList.cs" />
    <Compile Include="$(MSBuildThisFileDirectory)GitHub1648.cs" />
    <Compile Include="$(MSBuildThisFileDirectory)GitHub1702.cs" />
    <Compile Include="$(MSBuildThisFileDirectory)GitHub2642.cs" />
    <Compile Include="$(MSBuildThisFileDirectory)GitHub1700.cs" />
    <Compile Include="$(MSBuildThisFileDirectory)GitHub2598.cs" />
    <Compile Include="$(MSBuildThisFileDirectory)Issue1483.cs" />
    <Compile Include="$(MSBuildThisFileDirectory)Issue1556.cs" />
    <Compile Include="$(MSBuildThisFileDirectory)Issue1799.cs" />
    <Compile Include="$(MSBuildThisFileDirectory)Issue1931.cs" />
    <Compile Include="$(MSBuildThisFileDirectory)Issue1399.cs" />
    <Compile Include="$(MSBuildThisFileDirectory)Issue2187.cs" />
    <Compile Include="$(MSBuildThisFileDirectory)Issue3001.cs" />
    <Compile Include="$(MSBuildThisFileDirectory)Issue3271.cs" />
    <Compile Include="$(MSBuildThisFileDirectory)Issue3390.cs" />
    <Compile Include="$(MSBuildThisFileDirectory)Issue3000.cs" />
    <Compile Include="$(MSBuildThisFileDirectory)Issue3273.cs" />
    <Compile Include="$(MSBuildThisFileDirectory)Issue3053.cs" />
    <Compile Include="$(MSBuildThisFileDirectory)Issue2617.cs" />
    <Compile Include="$(MSBuildThisFileDirectory)Issue3139.cs" />
    <Compile Include="$(MSBuildThisFileDirectory)Issue3087.cs" />
    <Compile Include="$(MSBuildThisFileDirectory)Issue1760_1.cs" />
    <Compile Include="$(MSBuildThisFileDirectory)Issue1332.cs" />
    <Compile Include="$(MSBuildThisFileDirectory)Issue5184.cs" />
    <Compile Include="$(MSBuildThisFileDirectory)Issue3089.cs" />
    <Compile Include="$(MSBuildThisFileDirectory)Issue1342.cs" />
    <Compile Include="$(MSBuildThisFileDirectory)Issue2482.cs" />
    <Compile Include="$(MSBuildThisFileDirectory)Issue2680ScrollView.cs" />
    <Compile Include="$(MSBuildThisFileDirectory)Issue2767.cs" />
    <Compile Include="$(MSBuildThisFileDirectory)Issue2499.cs" />
    <Compile Include="$(MSBuildThisFileDirectory)GitHub1878.cs" />
    <Compile Include="$(MSBuildThisFileDirectory)Helpers\ISampleNativeControl.cs" />
    <Compile Include="$(MSBuildThisFileDirectory)Helpers\UITestHelper.cs" />
    <Compile Include="$(MSBuildThisFileDirectory)Helpers\ViewHelper.cs" />
    <Compile Include="$(MSBuildThisFileDirectory)Issue1544.cs" />
    <Compile Include="$(MSBuildThisFileDirectory)Issue1677.cs" />
    <Compile Include="$(MSBuildThisFileDirectory)Issue1704.cs" />
    <Compile Include="$(MSBuildThisFileDirectory)Issue1801.cs" />
    <Compile Include="$(MSBuildThisFileDirectory)Issue1734.cs" />
    <Compile Include="$(MSBuildThisFileDirectory)Issue1683.cs" />
    <Compile Include="$(MSBuildThisFileDirectory)Issue1705_2.cs" />
    <Compile Include="$(MSBuildThisFileDirectory)Issue1396.cs" />
    <Compile Include="$(MSBuildThisFileDirectory)Issue1415.cs" />
    <Compile Include="$(MSBuildThisFileDirectory)Issue2829.cs" />
    <Compile Include="$(MSBuildThisFileDirectory)Issue2653.cs" />
    <Compile Include="$(MSBuildThisFileDirectory)Issue1942.cs" />
    <Compile Include="$(MSBuildThisFileDirectory)Issue2763.cs" />
    <Compile Include="$(MSBuildThisFileDirectory)Issue2247.cs" />
    <Compile Include="$(MSBuildThisFileDirectory)GroupListViewHeaderIndexOutOfRange.cs" />
    <Compile Include="$(MSBuildThisFileDirectory)Issue1760.cs" />
    <Compile Include="$(MSBuildThisFileDirectory)Issue1975.cs" />
    <Compile Include="$(MSBuildThisFileDirectory)Issue1601.cs" />
    <Compile Include="$(MSBuildThisFileDirectory)Issue1717.cs" />
    <Compile Include="$(MSBuildThisFileDirectory)Bugzilla60001.cs" />
    <Compile Include="$(MSBuildThisFileDirectory)Issue1355.cs" />
    <Compile Include="$(MSBuildThisFileDirectory)Bugzilla60056.cs" />
    <Compile Include="$(MSBuildThisFileDirectory)Bugzilla60122.cs" />
    <Compile Include="$(MSBuildThisFileDirectory)Bugzilla59863_0.cs" />
    <Compile Include="$(MSBuildThisFileDirectory)Bugzilla59863_1.cs" />
    <Compile Include="$(MSBuildThisFileDirectory)Bugzilla59863_2.cs" />
    <Compile Include="$(MSBuildThisFileDirectory)Bugzilla60563.cs" />
    <Compile Include="$(MSBuildThisFileDirectory)Bugzilla60774.cs" />
    <Compile Include="$(MSBuildThisFileDirectory)Bugzilla60774_1.cs" />
    <Compile Include="$(MSBuildThisFileDirectory)Bugzilla60774_2.cs" />
    <Compile Include="$(MSBuildThisFileDirectory)ButtonBackgroundColorTest.cs" />
    <Compile Include="$(MSBuildThisFileDirectory)CarouselAsync.cs" />
    <Compile Include="$(MSBuildThisFileDirectory)Bugzilla34561.cs" />
    <Compile Include="$(MSBuildThisFileDirectory)Bugzilla34727.cs" />
    <Compile Include="$(MSBuildThisFileDirectory)ComplexListView.cs" />
    <Compile Include="$(MSBuildThisFileDirectory)CustomImageRendererErrorHandling.cs" />
    <Compile Include="$(MSBuildThisFileDirectory)DefaultColorToggleTest.cs" />
    <Compile Include="$(MSBuildThisFileDirectory)Bugzilla38416.xaml.cs">
      <DependentUpon>Bugzilla38416.xaml</DependentUpon>
    </Compile>
    <Compile Include="$(MSBuildThisFileDirectory)Effects.cs" />
    <Compile Include="$(MSBuildThisFileDirectory)GestureBubblingTests.cs" />
    <Compile Include="$(MSBuildThisFileDirectory)Github1461.cs" />
    <Compile Include="$(MSBuildThisFileDirectory)CascadeInputTransparent.cs" />
    <Compile Include="$(MSBuildThisFileDirectory)GitHub1331.xaml.cs">
      <DependentUpon>GitHub1331.xaml</DependentUpon>
    </Compile>
    <Compile Include="$(MSBuildThisFileDirectory)Issue1691_2.cs" />
    <Compile Include="$(MSBuildThisFileDirectory)Github1625.cs" />
    <Compile Include="$(MSBuildThisFileDirectory)InputTransparentTests.cs" />
    <Compile Include="$(MSBuildThisFileDirectory)Issue1614.cs" />
    <Compile Include="$(MSBuildThisFileDirectory)IsInvokeRequiredRaceCondition.cs" />
    <Compile Include="$(MSBuildThisFileDirectory)IsPasswordToggleTest.cs" />
    <Compile Include="$(MSBuildThisFileDirectory)Issue1023.cs" />
    <Compile Include="$(MSBuildThisFileDirectory)Issue1024.cs" />
    <Compile Include="$(MSBuildThisFileDirectory)Issue1025.cs" />
    <Compile Include="$(MSBuildThisFileDirectory)Issue1026.cs" />
    <Compile Include="$(MSBuildThisFileDirectory)Issue1347.cs" />
    <Compile Include="$(MSBuildThisFileDirectory)Issue1356.cs" />
    <Compile Include="$(MSBuildThisFileDirectory)Issue1439.cs" />
    <Compile Include="$(MSBuildThisFileDirectory)Issue1660.cs" />
    <Compile Include="$(MSBuildThisFileDirectory)Issue1691.cs" />
    <Compile Include="$(MSBuildThisFileDirectory)Issue1665.cs" />
    <Compile Include="$(MSBuildThisFileDirectory)Issue1707.cs" />
    <Compile Include="$(MSBuildThisFileDirectory)Issue1864.cs" />
    <Compile Include="$(MSBuildThisFileDirectory)Issue2104.cs" />
    <Compile Include="$(MSBuildThisFileDirectory)Issue1908.cs" />
    <Compile Include="$(MSBuildThisFileDirectory)Issue1672.cs" />
    <Compile Include="$(MSBuildThisFileDirectory)Issue2394.cs" />
    <Compile Include="$(MSBuildThisFileDirectory)Issue2595.cs" />
    <Compile Include="$(MSBuildThisFileDirectory)Issue2625.xaml.cs">
      <DependentUpon>Issue2625.xaml</DependentUpon>
      <SubType>Code</SubType>
    </Compile>
    <Compile Include="$(MSBuildThisFileDirectory)Issue2681.cs" />
    <Compile Include="$(MSBuildThisFileDirectory)Issue2858.xaml.cs">
      <DependentUpon>Issue2858.xaml</DependentUpon>
      <SubType>Code</SubType>
    </Compile>
    <Compile Include="$(MSBuildThisFileDirectory)Issue2929.cs" />
    <Compile Include="$(MSBuildThisFileDirectory)Issue2983.cs" />
    <Compile Include="$(MSBuildThisFileDirectory)Issue2963.cs" />
    <Compile Include="$(MSBuildThisFileDirectory)Issue2981.cs" />
    <Compile Include="$(MSBuildThisFileDirectory)Issue2964.cs" />
    <Compile Include="$(MSBuildThisFileDirectory)Bugzilla29017.cs" />
    <Compile Include="$(MSBuildThisFileDirectory)Issue2927.cs" />
    <Compile Include="$(MSBuildThisFileDirectory)IsShowingUserIssue.cs" />
    <Compile Include="$(MSBuildThisFileDirectory)Bugzilla25979.cs" />
    <Compile Include="$(MSBuildThisFileDirectory)Bugzilla30317.cs" />
    <Compile Include="$(MSBuildThisFileDirectory)Bugzilla29128.cs" />
    <Compile Include="$(MSBuildThisFileDirectory)Bugzilla31029.cs" />
    <Compile Include="$(MSBuildThisFileDirectory)Bugzilla24574.cs" />
    <Compile Include="$(MSBuildThisFileDirectory)Bugzilla26233.cs" />
    <Compile Include="$(MSBuildThisFileDirectory)Bugzilla27642.cs" />
    <Compile Include="$(MSBuildThisFileDirectory)Bugzilla36393.cs" />
    <Compile Include="$(MSBuildThisFileDirectory)Bugzilla33870.cs" />
    <Compile Include="$(MSBuildThisFileDirectory)Bugzilla32462.cs" />
    <Compile Include="$(MSBuildThisFileDirectory)Bugzilla36681.cs" />
    <Compile Include="$(MSBuildThisFileDirectory)Bugzilla36479.cs" />
    <Compile Include="$(MSBuildThisFileDirectory)Issue3008.cs" />
    <Compile Include="$(MSBuildThisFileDirectory)Issue3019.cs" />
    <Compile Include="$(MSBuildThisFileDirectory)Issue2993.cs" />
    <Compile Include="$(MSBuildThisFileDirectory)Issue3507.cs" />
    <Compile Include="$(MSBuildThisFileDirectory)Issue3367.cs" />
    <Compile Include="$(MSBuildThisFileDirectory)Issue3398.cs" />
    <Compile Include="$(MSBuildThisFileDirectory)Issue3558.cs" />
    <Compile Include="$(MSBuildThisFileDirectory)Issue3541.cs" />
    <Compile Include="$(MSBuildThisFileDirectory)Issue3840.cs" />
    <Compile Include="$(MSBuildThisFileDirectory)Issue4561.cs" />
    <Compile Include="$(MSBuildThisFileDirectory)Issue3913.cs" />
    <Compile Include="$(MSBuildThisFileDirectory)Issue3979.xaml.cs">
      <DependentUpon>Issue3979.xaml</DependentUpon>
      <SubType>Code</SubType>
    </Compile>
    <Compile Include="$(MSBuildThisFileDirectory)Issue7167.xaml.cs">
      <DependentUpon>Issue7167.xaml</DependentUpon>
      <SubType>Code</SubType>
    </Compile>
    <Compile Include="$(MSBuildThisFileDirectory)Issue4194.xaml.cs">
      <DependentUpon>Issue4194.xaml</DependentUpon>
      <SubType>Code</SubType>
    </Compile>
    <Compile Include="$(MSBuildThisFileDirectory)Issue4136.cs" />
    <Compile Include="$(MSBuildThisFileDirectory)Issue4262.cs" />
    <Compile Include="$(MSBuildThisFileDirectory)Issue4360.xaml.cs">
      <DependentUpon>Issue4360.xaml</DependentUpon>
      <SubType>Code</SubType>
    </Compile>
    <Compile Include="$(MSBuildThisFileDirectory)Issue4600.cs" />
    <Compile Include="$(MSBuildThisFileDirectory)Issue4973.cs" />
    <Compile Include="$(MSBuildThisFileDirectory)Issue5252.cs" />
    <Compile Include="$(MSBuildThisFileDirectory)Issue5057.xaml.cs">
      <DependentUpon>Issue5057.xaml</DependentUpon>
      <SubType>Code</SubType>
    </Compile>
    <Compile Include="$(MSBuildThisFileDirectory)Issue5003.xaml.cs">
      <DependentUpon>Issue5003.xaml</DependentUpon>
      <SubType>Code</SubType>
    </Compile>
    <Compile Include="$(MSBuildThisFileDirectory)Issue5801.xaml.cs">
      <DependentUpon>Issue5801.xaml</DependentUpon>
      <SubType>Code</SubType>
    </Compile>
    <Compile Include="$(MSBuildThisFileDirectory)Issue5695.cs" />
    <Compile Include="$(MSBuildThisFileDirectory)Issue5535.cs" />
    <Compile Include="$(MSBuildThisFileDirectory)Issue5949.cs" />
    <Compile Include="$(MSBuildThisFileDirectory)Issue5949_1.xaml.cs">
      <DependentUpon>Issue5949_1.xaml</DependentUpon>
      <SubType>Code</SubType>
    </Compile>
    <Compile Include="$(MSBuildThisFileDirectory)Issue5949_2.xaml.cs">
      <DependentUpon>Issue5949_2.xaml</DependentUpon>
      <SubType>Code</SubType>
    </Compile>
    <Compile Include="$(MSBuildThisFileDirectory)Issue5793.cs" />
    <Compile Include="$(MSBuildThisFileDirectory)Issue6957.cs" />
    <Compile Include="$(MSBuildThisFileDirectory)Issue6130.xaml.cs">
      <SubType>Code</SubType>
    </Compile>
    <Compile Include="$(MSBuildThisFileDirectory)Issue5268.xaml.cs">
      <DependentUpon>Issue5268.xaml</DependentUpon>
      <SubType>Code</SubType>
    </Compile>
    <Compile Include="$(MSBuildThisFileDirectory)Issue6713.cs" />
    <Compile Include="$(MSBuildThisFileDirectory)Issue6705.cs" />
    <Compile Include="$(MSBuildThisFileDirectory)LegacyComponents\NonAppCompatSwitch.cs" />
    <Compile Include="$(MSBuildThisFileDirectory)MapsModalCrash.cs" />
    <Compile Include="$(MSBuildThisFileDirectory)ModalActivityIndicatorTest.cs" />
    <Compile Include="$(MSBuildThisFileDirectory)Bugzilla37625.cs" />
    <Compile Include="$(MSBuildThisFileDirectory)Bugzilla38658.cs" />
    <Compile Include="$(MSBuildThisFileDirectory)DataTemplateGridImageTest.cs" />
    <Compile Include="$(MSBuildThisFileDirectory)Bugzilla39331.cs" />
    <Compile Include="$(MSBuildThisFileDirectory)Bugzilla36788.cs" />
    <Compile Include="$(MSBuildThisFileDirectory)Bugzilla38978.cs" />
    <Compile Include="$(MSBuildThisFileDirectory)Bugzilla38112.cs" />
    <Compile Include="$(MSBuildThisFileDirectory)Bugzilla39668.cs" />
    <Compile Include="$(MSBuildThisFileDirectory)Bugzilla21177.cs" />
    <Compile Include="$(MSBuildThisFileDirectory)Bugzilla39829.cs" />
    <Compile Include="$(MSBuildThisFileDirectory)Bugzilla39458.cs" />
    <Compile Include="$(MSBuildThisFileDirectory)Bugzilla39853.cs" />
    <Compile Include="$(MSBuildThisFileDirectory)MultipleClipToBounds.cs" />
    <Compile Include="$(MSBuildThisFileDirectory)Issue6994.cs" />
    <Compile Include="$(MSBuildThisFileDirectory)Issue7371.cs" />
    <Compile Include="$(MSBuildThisFileDirectory)Issue6698View2.xaml.cs">
      <DependentUpon>Issue6698View2.xaml</DependentUpon>
      <SubType>Code</SubType>
    </Compile>
    <Compile Include="$(MSBuildThisFileDirectory)ShellStoreTests.cs" />
    <Compile Include="$(MSBuildThisFileDirectory)ViewModel.cs" />
    <Compile Include="$(MSBuildThisFileDirectory)Issue8145.cs" />
    <Compile Include="$(MSBuildThisFileDirectory)Issue10222.cs" />
    <Compile Include="$(MSBuildThisFileDirectory)Issue4714.cs" />
    <Compile Include="$(MSBuildThisFileDirectory)Issue9827.xaml.cs">
      <SubType>Code</SubType>
      <DependentUpon>Issue9827.xaml</DependentUpon>
    </Compile>
    <Compile Include="$(MSBuildThisFileDirectory)Issue10699.cs" />
    <Compile Include="$(MSBuildThisFileDirectory)Issue11185.cs" />
    <Compile Include="$(MSBuildThisFileDirectory)Issue10307.cs" />
    <Compile Include="$(MSBuildThisFileDirectory)_TemplateMarkup.xaml.cs">
      <DependentUpon>_TemplateMarkup.xaml</DependentUpon>
      <SubType>Code</SubType>
    </Compile>
    <Compile Include="$(MSBuildThisFileDirectory)PerformanceGallery\PerformanceDataManager.cs" />
    <Compile Include="$(MSBuildThisFileDirectory)PerformanceGallery\PerformanceGallery.cs" />
    <Compile Include="$(MSBuildThisFileDirectory)PerformanceGallery\PerformanceScenario.cs" />
    <Compile Include="$(MSBuildThisFileDirectory)PerformanceGallery\PerformanceTracker.cs" />
    <Compile Include="$(MSBuildThisFileDirectory)PerformanceGallery\PerformanceTrackerTemplate.cs" />
    <Compile Include="$(MSBuildThisFileDirectory)PerformanceGallery\PerformanceTrackerWatcher.cs" />
    <Compile Include="$(MSBuildThisFileDirectory)PerformanceGallery\PerformanceViewModel.cs" />
    <Compile Include="$(MSBuildThisFileDirectory)PerformanceGallery\Scenarios\SearchBarScenarios.cs" />
    <Compile Include="$(MSBuildThisFileDirectory)PerformanceGallery\Scenarios\SliderScenarios.cs" />
    <Compile Include="$(MSBuildThisFileDirectory)PerformanceGallery\Scenarios\StepperScenarios.cs" />
    <Compile Include="$(MSBuildThisFileDirectory)PerformanceGallery\Scenarios\TableViewScenarios.cs" />
    <Compile Include="$(MSBuildThisFileDirectory)PerformanceGallery\Scenarios\TimePickerScenarios.cs" />
    <Compile Include="$(MSBuildThisFileDirectory)PerformanceGallery\Scenarios\WebViewScenarios.cs" />
    <Compile Include="$(MSBuildThisFileDirectory)PerformanceGallery\Scenarios\ProgressBarScenarios.cs" />
    <Compile Include="$(MSBuildThisFileDirectory)PerformanceGallery\Scenarios\PickerScenarios.cs" />
    <Compile Include="$(MSBuildThisFileDirectory)PerformanceGallery\Scenarios\MapScenarios.cs" />
    <Compile Include="$(MSBuildThisFileDirectory)PerformanceGallery\Scenarios\EntryScenarios.cs" />
    <Compile Include="$(MSBuildThisFileDirectory)PerformanceGallery\Scenarios\EditorScenarios.cs" />
    <Compile Include="$(MSBuildThisFileDirectory)PerformanceGallery\Scenarios\ActivityIndicatorScenarios.cs" />
    <Compile Include="$(MSBuildThisFileDirectory)PerformanceGallery\Scenarios\LabelScenarios.cs" />
    <Compile Include="$(MSBuildThisFileDirectory)PerformanceGallery\Scenarios\BoxViewScenarios.cs" />
    <Compile Include="$(MSBuildThisFileDirectory)PerformanceGallery\Scenarios\SwitchScenarios.cs" />
    <Compile Include="$(MSBuildThisFileDirectory)PerformanceGallery\Scenarios\DatePickerScenarios.cs" />
    <Compile Include="$(MSBuildThisFileDirectory)PerformanceGallery\Scenarios\ButtonScenarios.cs" />
    <Compile Include="$(MSBuildThisFileDirectory)PerformanceGallery\Scenarios\ImageScenarios.cs" />
    <Compile Include="$(MSBuildThisFileDirectory)PerformanceGallery\Scenarios\ListViewScenarios.cs" />
    <Compile Include="$(MSBuildThisFileDirectory)Bugzilla53179_2.cs" />
    <Compile Include="$(MSBuildThisFileDirectory)ScrollViewIsEnabled.cs" />
    <Compile Include="$(MSBuildThisFileDirectory)PlatformSpecifics_iOSTranslucentNavBarX.xaml.cs">
      <DependentUpon>PlatformSpecifics_iOSTranslucentNavBarX.xaml</DependentUpon>
      <SubType>Code</SubType>
    </Compile>
    <Compile Include="$(MSBuildThisFileDirectory)Bugzilla53179_1.cs" />
    <Compile Include="$(MSBuildThisFileDirectory)RestartAppTest.cs" />
    <Compile Include="$(MSBuildThisFileDirectory)BottomTabbedPageTests.cs" />
    <Compile Include="$(MSBuildThisFileDirectory)TestPages\QuickCollectNavigationPage.cs" />
    <Compile Include="$(MSBuildThisFileDirectory)TestPages\ScreenshotConditionalApp.cs" />
    <Compile Include="$(MSBuildThisFileDirectory)Bugzilla41842.cs" />
    <Compile Include="$(MSBuildThisFileDirectory)Bugzilla42277.cs" />
    <Compile Include="$(MSBuildThisFileDirectory)Bugzilla51173.cs" />
    <Compile Include="$(MSBuildThisFileDirectory)Bugzilla33561.cs" />
    <Compile Include="$(MSBuildThisFileDirectory)Bugzilla43214.cs" />
    <Compile Include="$(MSBuildThisFileDirectory)Bugzilla42602.cs" />
    <Compile Include="$(MSBuildThisFileDirectory)Bugzilla43161.cs" />
    <Compile Include="$(MSBuildThisFileDirectory)Bugzilla39768.cs" />
    <Compile Include="$(MSBuildThisFileDirectory)Bugzilla41271.cs" />
    <Compile Include="$(MSBuildThisFileDirectory)Bugzilla40722.cs" />
    <Compile Include="$(MSBuildThisFileDirectory)Bugzilla41153.cs" />
    <Compile Include="$(MSBuildThisFileDirectory)Bugzilla44129.cs" />
    <Compile Include="$(MSBuildThisFileDirectory)Bugzilla44525.cs" />
    <Compile Include="$(MSBuildThisFileDirectory)Bugzilla28650.cs" />
    <Compile Include="$(MSBuildThisFileDirectory)Bugzilla37431.cs" />
    <Compile Include="$(MSBuildThisFileDirectory)Bugzilla44777.cs" />
    <Compile Include="$(MSBuildThisFileDirectory)Bugzilla42599.cs" />
    <Compile Include="$(MSBuildThisFileDirectory)Bugzilla51503.cs" />
    <Compile Include="$(MSBuildThisFileDirectory)Bugzilla51505.cs" />
    <Compile Include="$(MSBuildThisFileDirectory)Bugzilla52533.cs" />
    <Compile Include="$(MSBuildThisFileDirectory)Bugzilla53362.cs" />
    <Compile Include="$(MSBuildThisFileDirectory)Bugzilla45874.cs" />
    <Compile Include="$(MSBuildThisFileDirectory)TransparentOverlayTests.cs" />
    <Compile Include="$(MSBuildThisFileDirectory)Unreported1.cs" />
    <Compile Include="$(MSBuildThisFileDirectory)Bugzilla53909.cs" />
    <Compile Include="$(MSBuildThisFileDirectory)ListViewNRE.cs" />
    <Compile Include="$(MSBuildThisFileDirectory)Bugzilla55745.cs" />
    <Compile Include="$(MSBuildThisFileDirectory)AndroidHelpText.cs" />
    <Compile Include="$(MSBuildThisFileDirectory)Bugzilla32830.cs" />
    <Compile Include="$(MSBuildThisFileDirectory)Bugzilla55365.cs" />
    <Compile Include="$(MSBuildThisFileDirectory)Bugzilla39802.cs" />
    <Compile Include="$(MSBuildThisFileDirectory)Bugzilla53179.cs" />
    <Compile Include="$(MSBuildThisFileDirectory)Bugzilla54036.cs" />
    <Compile Include="$(MSBuildThisFileDirectory)Bugzilla56896.cs" />
    <Compile Include="$(MSBuildThisFileDirectory)Bugzilla40161.cs" />
    <Compile Include="$(MSBuildThisFileDirectory)Bugzilla44886.cs" />
    <Compile Include="$(MSBuildThisFileDirectory)Bugzilla57749.cs" />
    <Compile Include="$(MSBuildThisFileDirectory)Bugzilla45125.cs" />
    <Compile Include="$(MSBuildThisFileDirectory)ScrollViewObjectDisposed.cs" />
    <Compile Include="$(MSBuildThisFileDirectory)Bugzilla58645.cs" />
    <Compile Include="$(MSBuildThisFileDirectory)Bugzilla27731.cs" />
    <Compile Include="$(MSBuildThisFileDirectory)Bugzilla59097.cs" />
    <Compile Include="$(MSBuildThisFileDirectory)Bugzilla58875.cs" />
    <Compile Include="$(MSBuildThisFileDirectory)Bugzilla45702.cs" />
    <Compile Include="$(MSBuildThisFileDirectory)Bugzilla59718.cs" />
    <Compile Include="$(MSBuildThisFileDirectory)Bugzilla59896.cs" />
    <Compile Include="$(MSBuildThisFileDirectory)Bugzilla56771.cs" />
    <Compile Include="$(MSBuildThisFileDirectory)Bugzilla60382.cs" />
    <Compile Include="$(MSBuildThisFileDirectory)Bugzilla60524.cs" />
    <Compile Include="$(MSBuildThisFileDirectory)Bugzilla59925.cs" />
    <Compile Include="$(MSBuildThisFileDirectory)Bugzilla60691.cs" />
    <Compile Include="$(MSBuildThisFileDirectory)Issue1326.cs" />
    <Compile Include="$(MSBuildThisFileDirectory)Issue1436.cs" />
    <Compile Include="$(MSBuildThisFileDirectory)GitHub1567.cs" />
    <Compile Include="$(MSBuildThisFileDirectory)Issue1909.cs" />
    <Compile Include="$(MSBuildThisFileDirectory)Bugzilla60699.cs" />
    <Compile Include="$(MSBuildThisFileDirectory)Issue2035.cs" />
    <Compile Include="$(MSBuildThisFileDirectory)Issue2299.cs" />
    <Compile Include="$(MSBuildThisFileDirectory)Issue1900.cs" />
    <Compile Include="$(MSBuildThisFileDirectory)Issue6417.cs" />
    <Compile Include="$(MSBuildThisFileDirectory)Issue2837.cs" />
    <Compile Include="$(MSBuildThisFileDirectory)Issue2740.cs" />
    <Compile Include="$(MSBuildThisFileDirectory)Issue1939.cs" />
    <Compile Include="$(MSBuildThisFileDirectory)Issue3385.cs" />
    <Compile Include="$(MSBuildThisFileDirectory)Issue3343.cs" />
    <Compile Include="$(MSBuildThisFileDirectory)Issue2842.cs" />
    <Compile Include="$(MSBuildThisFileDirectory)Issue1666.cs" />
    <Compile Include="$(MSBuildThisFileDirectory)Issue2838.cs" />
    <Compile Include="$(MSBuildThisFileDirectory)Issue3342.cs" />
    <Compile Include="$(MSBuildThisFileDirectory)Issue3415.cs" />
    <Compile Include="$(MSBuildThisFileDirectory)Issue3049.cs" />
    <Compile Include="$(MSBuildThisFileDirectory)Issue5030.cs" />
    <Compile Include="$(MSBuildThisFileDirectory)ViewClipBoundsShouldUpdate.cs" />
    <Compile Include="$(MSBuildThisFileDirectory)Issue3988.cs" />
    <Compile Include="$(MSBuildThisFileDirectory)Issue2580.cs" />
    <Compile Include="$(MSBuildThisFileDirectory)Issue4026.cs" />
    <Compile Include="$(MSBuildThisFileDirectory)Issue4748.cs" />
    <Compile Include="$(MSBuildThisFileDirectory)VisualControlsPage.xaml.cs">
      <SubType>Code</SubType>
      <DependentUpon>VisualControlsPage.xaml</DependentUpon>
    </Compile>
    <Compile Include="$(MSBuildThisFileDirectory)Issue5470.cs" />
    <Compile Include="$(MSBuildThisFileDirectory)Issue5724.cs" />
    <Compile Include="$(MSBuildThisFileDirectory)Issue6132.cs" />
    <Compile Include="$(MSBuildThisFileDirectory)Issue2577.cs" />
    <Compile Include="$(MSBuildThisFileDirectory)Issue6286.cs" />
    <Compile Include="$(MSBuildThisFileDirectory)_Template.cs" />
    <Compile Include="$(MSBuildThisFileDirectory)Bugzilla56298.cs" />
    <Compile Include="$(MSBuildThisFileDirectory)Bugzilla42620.cs" />
    <Compile Include="$(MSBuildThisFileDirectory)Issue1028.cs" />
    <Compile Include="$(MSBuildThisFileDirectory)Issue1075.cs" />
    <Compile Include="$(MSBuildThisFileDirectory)Issue1097.cs" />
    <Compile Include="$(MSBuildThisFileDirectory)Issue1146.cs" />
    <Compile Include="$(MSBuildThisFileDirectory)Issue1219.cs" />
    <Compile Include="$(MSBuildThisFileDirectory)Issue1228.cs" />
    <Compile Include="$(MSBuildThisFileDirectory)Issue1236.cs" />
    <Compile Include="$(MSBuildThisFileDirectory)Issue1259.cs" />
    <Compile Include="$(MSBuildThisFileDirectory)Issue1267.cs" />
    <Compile Include="$(MSBuildThisFileDirectory)Issue4187.cs" />
    <Compile Include="$(MSBuildThisFileDirectory)Issue1305.cs" />
    <Compile Include="$(MSBuildThisFileDirectory)Issue1329.cs" />
    <Compile Include="$(MSBuildThisFileDirectory)Issue1384.cs" />
    <Compile Include="$(MSBuildThisFileDirectory)Issue1400.cs" />
    <Compile Include="$(MSBuildThisFileDirectory)Issue1414.cs" />
    <Compile Include="$(MSBuildThisFileDirectory)Issue1461.cs" />
    <Compile Include="$(MSBuildThisFileDirectory)Issue1497.xaml.cs">
      <DependentUpon>Issue1497.xaml</DependentUpon>
    </Compile>
    <Compile Include="$(MSBuildThisFileDirectory)Issue1538.cs" />
    <Compile Include="$(MSBuildThisFileDirectory)Issue1545.xaml.cs">
      <DependentUpon>Issue1545.xaml</DependentUpon>
    </Compile>
    <Compile Include="$(MSBuildThisFileDirectory)Issue1546.cs" />
    <Compile Include="$(MSBuildThisFileDirectory)Issue1554.xaml.cs">
      <DependentUpon>Issue1554.xaml</DependentUpon>
    </Compile>
    <Compile Include="$(MSBuildThisFileDirectory)Issue1557.cs" />
    <Compile Include="$(MSBuildThisFileDirectory)Issue1566.cs" />
    <Compile Include="$(MSBuildThisFileDirectory)Issue1567.cs" />
    <Compile Include="$(MSBuildThisFileDirectory)Issue1568.xaml.cs">
      <DependentUpon>Issue1568.xaml</DependentUpon>
    </Compile>
    <Compile Include="$(MSBuildThisFileDirectory)Issue1583.cs" />
    <Compile Include="$(MSBuildThisFileDirectory)Issue1590.cs" />
    <Compile Include="$(MSBuildThisFileDirectory)Issue1593.cs" />
    <Compile Include="$(MSBuildThisFileDirectory)Issue1598.cs" />
    <Compile Include="$(MSBuildThisFileDirectory)Issue1613.cs" />
    <Compile Include="$(MSBuildThisFileDirectory)Issue1618.cs" />
    <Compile Include="$(MSBuildThisFileDirectory)Issue1641.xaml.cs">
      <DependentUpon>Issue1641.xaml</DependentUpon>
    </Compile>
    <Compile Include="$(MSBuildThisFileDirectory)Issue1644.cs" />
    <Compile Include="$(MSBuildThisFileDirectory)Issue1653.xaml.cs">
      <DependentUpon>Issue1653.xaml</DependentUpon>
    </Compile>
    <Compile Include="$(MSBuildThisFileDirectory)Issue1653v2.xaml.cs">
      <DependentUpon>Issue1653v2.xaml</DependentUpon>
    </Compile>
    <Compile Include="$(MSBuildThisFileDirectory)Issue1664.cs" />
    <Compile Include="$(MSBuildThisFileDirectory)Issue1680.cs" />
    <Compile Include="$(MSBuildThisFileDirectory)Issue3624.cs" />
    <Compile Include="$(MSBuildThisFileDirectory)Issue1682.cs" />
    <Compile Include="$(MSBuildThisFileDirectory)Issue1685.cs" />
    <Compile Include="$(MSBuildThisFileDirectory)Issue1698.cs" />
    <Compile Include="$(MSBuildThisFileDirectory)Issue1700.cs" />
    <Compile Include="$(MSBuildThisFileDirectory)Issue1703.cs" />
    <Compile Include="$(MSBuildThisFileDirectory)Issue1705.cs" />
    <Compile Include="$(MSBuildThisFileDirectory)Issue1712.xaml.cs">
      <DependentUpon>Issue1712.xaml</DependentUpon>
    </Compile>
    <Compile Include="$(MSBuildThisFileDirectory)Issue1722.cs" />
    <Compile Include="$(MSBuildThisFileDirectory)Issue1723.cs" />
    <Compile Include="$(MSBuildThisFileDirectory)Issue1741.xaml.cs">
      <DependentUpon>Issue1741.xaml</DependentUpon>
    </Compile>
    <Compile Include="$(MSBuildThisFileDirectory)Issue1742.cs" />
    <Compile Include="$(MSBuildThisFileDirectory)Issue1747.xaml.cs">
      <DependentUpon>Issue1747.xaml</DependentUpon>
    </Compile>
    <Compile Include="$(MSBuildThisFileDirectory)Issue1755.cs" />
    <Compile Include="$(MSBuildThisFileDirectory)Issue1758.cs" />
    <Compile Include="$(MSBuildThisFileDirectory)Issue1763.cs" />
    <Compile Include="$(MSBuildThisFileDirectory)Issue1766.xaml.cs">
      <DependentUpon>Issue1766.xaml</DependentUpon>
    </Compile>
    <Compile Include="$(MSBuildThisFileDirectory)Issue1769.cs" />
    <Compile Include="$(MSBuildThisFileDirectory)Issue1777.cs" />
    <Compile Include="$(MSBuildThisFileDirectory)Issue181.cs" />
    <Compile Include="$(MSBuildThisFileDirectory)Issue1851.cs" />
    <Compile Include="$(MSBuildThisFileDirectory)Issue1875.cs" />
    <Compile Include="$(MSBuildThisFileDirectory)Issue1888.cs" />
    <Compile Include="$(MSBuildThisFileDirectory)Issue1891.cs" />
    <Compile Include="$(MSBuildThisFileDirectory)Issue1895.cs" />
    <Compile Include="$(MSBuildThisFileDirectory)Issue1905.cs" />
    <Compile Include="$(MSBuildThisFileDirectory)Issue1914.cs" />
    <Compile Include="$(MSBuildThisFileDirectory)Issue194.cs" />
    <Compile Include="$(MSBuildThisFileDirectory)Issue198.cs" />
    <Compile Include="$(MSBuildThisFileDirectory)Issue206.cs" />
    <Compile Include="$(MSBuildThisFileDirectory)Issue214.cs" />
    <Compile Include="$(MSBuildThisFileDirectory)Issue2143.cs" />
    <Compile Include="$(MSBuildThisFileDirectory)Issue2222.cs" />
    <Compile Include="$(MSBuildThisFileDirectory)Issue22246_BZ.cs" />
    <Compile Include="$(MSBuildThisFileDirectory)Issue2241.cs" />
    <Compile Include="$(MSBuildThisFileDirectory)Issue2248.cs" />
    <Compile Include="$(MSBuildThisFileDirectory)Issue2259.cs" />
    <Compile Include="$(MSBuildThisFileDirectory)Issue2266.cs" />
    <Compile Include="$(MSBuildThisFileDirectory)Issue2270.cs" />
    <Compile Include="$(MSBuildThisFileDirectory)Issue2272.cs" />
    <Compile Include="$(MSBuildThisFileDirectory)Issue2282.xaml.cs">
      <DependentUpon>Issue2282.xaml</DependentUpon>
    </Compile>
    <Compile Include="$(MSBuildThisFileDirectory)Issue2288.xaml.cs">
      <DependentUpon>Issue2288.xaml</DependentUpon>
    </Compile>
    <Compile Include="$(MSBuildThisFileDirectory)Issue2289.xaml.cs">
      <DependentUpon>Issue2289.xaml</DependentUpon>
    </Compile>
    <Compile Include="$(MSBuildThisFileDirectory)Issue229.cs" />
    <Compile Include="$(MSBuildThisFileDirectory)Issue2291.cs" />
    <Compile Include="$(MSBuildThisFileDirectory)Issue2292.cs" />
    <Compile Include="$(MSBuildThisFileDirectory)Issue2294.cs" />
    <Compile Include="$(MSBuildThisFileDirectory)Issue2333.cs" />
    <Compile Include="$(MSBuildThisFileDirectory)Issue2339.cs" />
    <Compile Include="$(MSBuildThisFileDirectory)Issue2354.cs" />
    <Compile Include="$(MSBuildThisFileDirectory)Issue2357.xaml.cs">
      <DependentUpon>Issue2357.xaml</DependentUpon>
    </Compile>
    <Compile Include="$(MSBuildThisFileDirectory)Issue2411.cs" />
    <Compile Include="$(MSBuildThisFileDirectory)Issue2414.cs" />
    <Compile Include="$(MSBuildThisFileDirectory)Issue2470.xaml.cs">
      <DependentUpon>Issue2470.xaml</DependentUpon>
    </Compile>
    <Compile Include="$(MSBuildThisFileDirectory)Issue2563.cs" />
    <Compile Include="$(MSBuildThisFileDirectory)Issue2594.cs" />
    <Compile Include="$(MSBuildThisFileDirectory)Issue2597.cs" />
    <Compile Include="$(MSBuildThisFileDirectory)Issue260.cs" />
    <Compile Include="$(MSBuildThisFileDirectory)Issue2615.cs" />
    <Compile Include="$(MSBuildThisFileDirectory)Issue2628.cs" />
    <Compile Include="$(MSBuildThisFileDirectory)Issue2634.cs" />
    <Compile Include="$(MSBuildThisFileDirectory)Issue264.cs" />
    <Compile Include="$(MSBuildThisFileDirectory)Issue2659.xaml.cs">
      <DependentUpon>Issue2659.xaml</DependentUpon>
    </Compile>
    <Compile Include="$(MSBuildThisFileDirectory)Issue2783.cs" />
    <Compile Include="$(MSBuildThisFileDirectory)Issue2794.cs" />
    <Compile Include="$(MSBuildThisFileDirectory)Issue2809.cs" />
    <Compile Include="$(MSBuildThisFileDirectory)Issue2923.cs" />
    <Compile Include="$(MSBuildThisFileDirectory)Issue342.cs" />
    <Compile Include="$(MSBuildThisFileDirectory)Issue416.cs" />
    <Compile Include="$(MSBuildThisFileDirectory)Issue417.cs" />
    <Compile Include="$(MSBuildThisFileDirectory)Issue488.cs" />
    <Compile Include="$(MSBuildThisFileDirectory)Issue530.cs" />
    <Compile Include="$(MSBuildThisFileDirectory)Issue764.cs" />
    <Compile Include="$(MSBuildThisFileDirectory)Issue773.cs" />
    <Compile Include="$(MSBuildThisFileDirectory)Issue774.cs" />
    <Compile Include="$(MSBuildThisFileDirectory)Issue852.cs" />
    <Compile Include="$(MSBuildThisFileDirectory)Issue886.cs" />
    <Compile Include="$(MSBuildThisFileDirectory)Issue892.cs" />
    <Compile Include="$(MSBuildThisFileDirectory)Issue889.cs" />
    <Compile Include="$(MSBuildThisFileDirectory)Issue935.cs" />
    <Compile Include="$(MSBuildThisFileDirectory)Issue968.cs" />
    <Compile Include="$(MSBuildThisFileDirectory)Issue973.cs" />
    <Compile Include="$(MSBuildThisFileDirectory)Issue465.cs" />
    <Compile Include="$(MSBuildThisFileDirectory)ListViewViewCellBinding.cs" />
    <Compile Include="$(MSBuildThisFileDirectory)ModelContentPage.cs" />
    <Compile Include="$(MSBuildThisFileDirectory)NavigationStackTests.cs" />
    <Compile Include="$(MSBuildThisFileDirectory)NavPage.cs" />
    <Compile Include="$(MSBuildThisFileDirectory)ScrollViewOutOfBounds.cs" />
    <Compile Include="$(MSBuildThisFileDirectory)StackLayoutIssue.cs" />
    <Compile Include="$(MSBuildThisFileDirectory)SwipeBackNavCrash.cs" />
    <Compile Include="$(MSBuildThisFileDirectory)TabbedPageTests.cs" />
    <Compile Include="$(MSBuildThisFileDirectory)TabbedPageWithList.cs" />
    <Compile Include="$(MSBuildThisFileDirectory)TestPages\TestPages.cs" />
    <Compile Include="$(MSBuildThisFileDirectory)Issue2965.cs" />
    <Compile Include="$(MSBuildThisFileDirectory)Issue2775.cs" />
    <Compile Include="$(MSBuildThisFileDirectory)Issue2987.cs" />
    <Compile Include="$(MSBuildThisFileDirectory)Issue2976.cs" />
    <Compile Include="$(MSBuildThisFileDirectory)Issue2951.xaml.cs">
      <DependentUpon>Issue2951.xaml</DependentUpon>
    </Compile>
    <Compile Include="$(MSBuildThisFileDirectory)Issue2961.cs" />
    <Compile Include="$(MSBuildThisFileDirectory)Issue2948.cs" />
    <Compile Include="$(MSBuildThisFileDirectory)Issue2883.cs" />
    <Compile Include="$(MSBuildThisFileDirectory)Issue2953.cs" />
    <Compile Include="$(MSBuildThisFileDirectory)Issue2777.xaml.cs">
      <DependentUpon>Issue2777.xaml</DependentUpon>
    </Compile>
    <Compile Include="$(MSBuildThisFileDirectory)Issue2954.cs" />
    <Compile Include="$(MSBuildThisFileDirectory)Issue3086.xaml.cs">
      <DependentUpon>Issue3086.xaml</DependentUpon>
    </Compile>
    <Compile Include="$(MSBuildThisFileDirectory)Bugzilla27779.cs" />
    <Compile Include="$(MSBuildThisFileDirectory)Bugzilla27698.cs" />
    <Compile Include="$(MSBuildThisFileDirectory)Bugzilla29247.cs" />
    <Compile Include="$(MSBuildThisFileDirectory)Bugzilla27318.xaml.cs">
      <DependentUpon>Bugzilla27318.xaml</DependentUpon>
    </Compile>
    <Compile Include="$(MSBuildThisFileDirectory)Bugzilla29453.cs" />
    <Compile Include="$(MSBuildThisFileDirectory)Bugzilla28001.cs" />
    <Compile Include="$(MSBuildThisFileDirectory)Bugzilla30935.cs" />
    <Compile Include="$(MSBuildThisFileDirectory)Bugzilla26032.xaml.cs">
      <DependentUpon>Bugzilla26032.xaml</DependentUpon>
    </Compile>
    <Compile Include="$(MSBuildThisFileDirectory)Bugzilla30835.cs" />
    <Compile Include="$(MSBuildThisFileDirectory)Bugzilla27085.cs" />
    <Compile Include="$(MSBuildThisFileDirectory)Bugzilla31395.cs" />
    <Compile Include="$(MSBuildThisFileDirectory)Bugzilla30651.cs" />
    <Compile Include="$(MSBuildThisFileDirectory)Bugzilla26171.cs" />
    <Compile Include="$(MSBuildThisFileDirectory)Bugzilla31602.cs" />
    <Compile Include="$(MSBuildThisFileDirectory)Bugzilla30353.cs" />
    <Compile Include="$(MSBuildThisFileDirectory)Bugzilla28240.cs" />
    <Compile Include="$(MSBuildThisFileDirectory)Bugzilla30324.cs" />
    <Compile Include="$(MSBuildThisFileDirectory)Bugzilla31255.cs" />
    <Compile Include="$(MSBuildThisFileDirectory)Bugzilla28498.cs" />
    <Compile Include="$(MSBuildThisFileDirectory)Bugzilla32148.cs" />
    <Compile Include="$(MSBuildThisFileDirectory)Bugzilla31967.xaml.cs">
      <DependentUpon>Bugzilla31967.xaml</DependentUpon>
    </Compile>
    <Compile Include="$(MSBuildThisFileDirectory)Issue3276.cs" />
    <Compile Include="$(MSBuildThisFileDirectory)Bugzilla26993.cs" />
    <Compile Include="$(MSBuildThisFileDirectory)Issue3292.cs" />
    <Compile Include="$(MSBuildThisFileDirectory)Bugzilla32898.cs" />
    <Compile Include="$(MSBuildThisFileDirectory)Bugzilla31330.cs" />
    <Compile Include="$(MSBuildThisFileDirectory)Bugzilla31114.cs" />
    <Compile Include="$(MSBuildThisFileDirectory)Issue3319.xaml.cs">
      <DependentUpon>Issue3319.xaml</DependentUpon>
    </Compile>
    <Compile Include="$(MSBuildThisFileDirectory)Bugzilla32691.cs" />
    <Compile Include="$(MSBuildThisFileDirectory)Bugzilla32487.cs" />
    <Compile Include="$(MSBuildThisFileDirectory)Bugzilla34061.cs" />
    <Compile Include="$(MSBuildThisFileDirectory)Bugzilla34632.cs" />
    <Compile Include="$(MSBuildThisFileDirectory)Bugzilla32902.cs" />
    <Compile Include="$(MSBuildThisFileDirectory)Bugzilla32801.cs" />
    <Compile Include="$(MSBuildThisFileDirectory)Bugzilla32447.xaml.cs">
      <DependentUpon>Bugzilla32447.xaml</DependentUpon>
    </Compile>
    <Compile Include="$(MSBuildThisFileDirectory)Bugzilla29257.cs" />
    <Compile Include="$(MSBuildThisFileDirectory)Bugzilla32040.cs" />
    <Compile Include="$(MSBuildThisFileDirectory)Bugzilla33450.cs" />
    <Compile Include="$(MSBuildThisFileDirectory)Bugzilla34720.cs" />
    <Compile Include="$(MSBuildThisFileDirectory)Bugzilla35733.cs" />
    <Compile Include="$(MSBuildThisFileDirectory)Bugzilla36009.cs" />
    <Compile Include="$(MSBuildThisFileDirectory)Bugzilla34912.cs" />
    <Compile Include="$(MSBuildThisFileDirectory)Bugzilla32615.cs" />
    <Compile Include="$(MSBuildThisFileDirectory)Bugzilla27350.cs" />
    <Compile Include="$(MSBuildThisFileDirectory)Bugzilla28709.cs" />
    <Compile Include="$(MSBuildThisFileDirectory)Bugzilla33578.cs" />
    <Compile Include="$(MSBuildThisFileDirectory)Bugzilla39378.xaml.cs">
      <DependentUpon>Bugzilla39378.xaml</DependentUpon>
    </Compile>
    <Compile Include="$(MSBuildThisFileDirectory)Bugzilla39963.cs" />
    <Compile Include="$(MSBuildThisFileDirectory)Bugzilla39987.cs" />
    <Compile Include="$(MSBuildThisFileDirectory)Bugzilla40704.cs" />
    <Compile Include="$(MSBuildThisFileDirectory)Bugzilla41038.cs" />
    <Compile Include="$(MSBuildThisFileDirectory)Bugzilla38284.cs" />
    <Compile Include="$(MSBuildThisFileDirectory)Bugzilla39486.cs" />
    <Compile Include="$(MSBuildThisFileDirectory)Issue6323.cs" />
    <Compile Include="$(MSBuildThisFileDirectory)Issue55555.cs" />
    <Compile Include="$(MSBuildThisFileDirectory)Bugzilla41029.cs" />
    <Compile Include="$(MSBuildThisFileDirectory)Bugzilla39908.cs" />
    <Compile Include="$(MSBuildThisFileDirectory)Bugzilla39489.cs" />
    <Compile Include="$(MSBuildThisFileDirectory)Bugzilla36802.cs" />
    <Compile Include="$(MSBuildThisFileDirectory)Bugzilla35736.cs" />
    <Compile Include="$(MSBuildThisFileDirectory)Bugzilla48158.cs" />
    <Compile Include="$(MSBuildThisFileDirectory)Bugzilla45926.cs" />
    <Compile Include="$(MSBuildThisFileDirectory)Bugzilla45284.xaml.cs">
      <DependentUpon>Bugzilla45284.xaml</DependentUpon>
    </Compile>
    <Compile Include="$(MSBuildThisFileDirectory)Bugzilla54977.xaml.cs">
      <DependentUpon>Bugzilla54977.xaml</DependentUpon>
    </Compile>
    <Compile Include="$(MSBuildThisFileDirectory)Bugzilla49069.cs" />
    <Compile Include="$(MSBuildThisFileDirectory)Bugzilla42956.cs" />
    <Compile Include="$(MSBuildThisFileDirectory)Bugzilla38731.cs" />
    <Compile Include="$(MSBuildThisFileDirectory)Bugzilla56710.cs" />
    <Compile Include="$(MSBuildThisFileDirectory)Bugzilla52700.cs" />
    <Compile Include="$(MSBuildThisFileDirectory)Bugzilla39407.cs" />
    <Compile Include="$(MSBuildThisFileDirectory)ButtonFastRendererTest.cs" />
    <Compile Include="$(MSBuildThisFileDirectory)DesktopSupportTestPage.cs" />
    <Compile Include="$(MSBuildThisFileDirectory)Bugzilla58779.cs" />
    <Compile Include="$(MSBuildThisFileDirectory)Bugzilla51825.cs" />
    <Compile Include="$(MSBuildThisFileDirectory)Bugzilla31688.cs" />
    <Compile Include="$(MSBuildThisFileDirectory)Bugzilla40092.cs" />
    <Compile Include="$(MSBuildThisFileDirectory)Issue1426.cs" />
    <Compile Include="$(MSBuildThisFileDirectory)Issue1733.cs" />
    <Compile Include="$(MSBuildThisFileDirectory)Issue1898.cs" />
    <Compile Include="$(MSBuildThisFileDirectory)Issue1583_1.cs" />
    <Compile Include="$(MSBuildThisFileDirectory)Issue1323.cs" />
    <Compile Include="$(MSBuildThisFileDirectory)Issue2399.cs" />
    <Compile Include="$(MSBuildThisFileDirectory)Issue1729.cs" />
    <Compile Include="$(MSBuildThisFileDirectory)Issue2728.cs" />
    <Compile Include="$(MSBuildThisFileDirectory)Issue1667.cs" />
    <Compile Include="$(MSBuildThisFileDirectory)Issue3012.cs" />
    <Compile Include="$(MSBuildThisFileDirectory)Issue3872.cs" />
    <Compile Include="$(MSBuildThisFileDirectory)GitHub1650.cs" />
    <Compile Include="$(MSBuildThisFileDirectory)GitHub3216.cs" />
    <Compile Include="$(MSBuildThisFileDirectory)GitHub1776.cs" />
    <Compile Include="$(MSBuildThisFileDirectory)Issue3408.cs" />
    <Compile Include="$(MSBuildThisFileDirectory)Issue3413.cs" />
    <Compile Include="$(MSBuildThisFileDirectory)Issue3667.cs" />
    <Compile Include="$(MSBuildThisFileDirectory)Issue3525.cs" />
    <Compile Include="$(MSBuildThisFileDirectory)Issue3275.cs" />
    <Compile Include="$(MSBuildThisFileDirectory)Issue3884.cs" />
    <Compile Include="$(MSBuildThisFileDirectory)Issue2818.cs" />
    <Compile Include="$(MSBuildThisFileDirectory)Issue2831.cs" />
    <Compile Include="$(MSBuildThisFileDirectory)Issue4040.xaml.cs">
      <DependentUpon>Issue4040.xaml</DependentUpon>
    </Compile>
    <Compile Include="$(MSBuildThisFileDirectory)Issue4097.cs" />
    <Compile Include="$(MSBuildThisFileDirectory)Issue1480.cs" />
    <Compile Include="$(MSBuildThisFileDirectory)Issue2223.cs" />
    <Compile Include="$(MSBuildThisFileDirectory)Issue4001.cs" />
    <Compile Include="$(MSBuildThisFileDirectory)Issue4303.cs" />
    <Compile Include="$(MSBuildThisFileDirectory)Controls\GridExtension.cs" />
    <Compile Include="$(MSBuildThisFileDirectory)Controls\ViewModelBase.cs" />
    <Compile Include="$(MSBuildThisFileDirectory)Controls\DisposedSharedPages.cs" />
    <Compile Include="$(MSBuildThisFileDirectory)Controls\PerformanceProvider.cs" />
    <Compile Include="$(MSBuildThisFileDirectory)Controls\GenericValueConverter.cs" />
    <Compile Include="$(MSBuildThisFileDirectory)Controls\ContactsPage.cs" />
    <Compile Include="$(MSBuildThisFileDirectory)Controls\FailImageSource.cs" />
    <Compile Include="$(MSBuildThisFileDirectory)Controls\ICacheService.cs" />
    <Compile Include="$(MSBuildThisFileDirectory)Issue1386.cs" />
    <Compile Include="$(MSBuildThisFileDirectory)Issue3622.cs" />
    <Compile Include="$(MSBuildThisFileDirectory)Issue4138.cs" />
    <Compile Include="$(MSBuildThisFileDirectory)Issue4314.cs" />
    <Compile Include="$(MSBuildThisFileDirectory)Issue3318.cs" />
    <Compile Include="$(MSBuildThisFileDirectory)Issue4493.cs" />
    <Compile Include="$(MSBuildThisFileDirectory)Issue5172.cs" />
    <Compile Include="$(MSBuildThisFileDirectory)Issue5204.cs" />
    <Compile Include="$(MSBuildThisFileDirectory)Issue2204.cs" />
    <Compile Include="$(MSBuildThisFileDirectory)Issue4356.cs">
      <DependentUpon>Issue4356.xaml</DependentUpon>
    </Compile>
    <Compile Include="$(MSBuildThisFileDirectory)Issue4854.cs" />
    <Compile Include="$(MSBuildThisFileDirectory)Issue5951.cs" />
    <Compile Include="$(MSBuildThisFileDirectory)Github6021.cs" />
    <Compile Include="$(MSBuildThisFileDirectory)Issue5132.cs" />
    <Compile Include="$(MSBuildThisFileDirectory)Issue5888.cs" />
    <Compile Include="$(MSBuildThisFileDirectory)Issue6334.cs" />
    <Compile Include="$(MSBuildThisFileDirectory)Issue5728.cs" />
    <Compile Include="$(MSBuildThisFileDirectory)Issue6368.cs" />
    <Compile Include="$(MSBuildThisFileDirectory)Issue6077.cs" />
    <Compile Include="$(MSBuildThisFileDirectory)Issue3548.cs" />
    <Compile Include="$(MSBuildThisFileDirectory)Issue6472.cs" />
    <Compile Include="$(MSBuildThisFileDirectory)Issue6614.cs" />
    <Compile Include="$(MSBuildThisFileDirectory)Issue5239.cs" />
    <Compile Include="$(MSBuildThisFileDirectory)Issue6738.cs" />
    <Compile Include="$(MSBuildThisFileDirectory)GitHub6926.cs" />
    <Compile Include="$(MSBuildThisFileDirectory)Issue5503.cs" />
    <Compile Include="$(MSBuildThisFileDirectory)Issue5831.cs" />
    <Compile Include="$(MSBuildThisFileDirectory)LabelTextType.cs" />
    <Compile Include="$(MSBuildThisFileDirectory)ShellTitleView.cs" />
    <Compile Include="$(MSBuildThisFileDirectory)Issue5159.cs" />
    <Compile Include="$(MSBuildThisFileDirectory)Issue7311.cs" />
    <Compile Include="$(MSBuildThisFileDirectory)Issue7053.cs" />
    <Compile Include="$(MSBuildThisFileDirectory)Issue6894.cs" />
    <Compile Include="$(MSBuildThisFileDirectory)Issue6929.cs" />
    <Compile Include="$(MSBuildThisFileDirectory)Issue3798.xaml.cs">
      <DependentUpon>Issue3798.xaml</DependentUpon>
      <SubType>Code</SubType>
    </Compile>
    <Compile Include="$(MSBuildThisFileDirectory)Controls\ApiLabel.cs" />
    <Compile Include="$(MSBuildThisFileDirectory)Github6384.cs" />
    <Compile Include="$(MSBuildThisFileDirectory)Issue7035.xaml.cs">
      <DependentUpon>Issue7035.xaml</DependentUpon>
      <SubType>Code</SubType>
    </Compile>
    <Compile Include="$(MSBuildThisFileDirectory)Issue7525.xaml.cs" >
      <DependentUpon>Issue7525.xaml</DependentUpon>
    </Compile>
    <Compile Include="$(MSBuildThisFileDirectory)Issue7395.cs" />
    <Compile Include="$(MSBuildThisFileDirectory)Issue7582.cs" />
    <Compile Include="$(MSBuildThisFileDirectory)Issue7563.cs" />
    <Compile Include="$(MSBuildThisFileDirectory)Issue7742.cs" />
    <Compile Include="$(MSBuildThisFileDirectory)Issue7678.cs" />
    <Compile Include="$(MSBuildThisFileDirectory)Issue6491.cs" />
    <Compile Include="$(MSBuildThisFileDirectory)Issue6127.cs" />
    <Compile Include="$(MSBuildThisFileDirectory)Issue7283.cs" />
    <Compile Include="$(MSBuildThisFileDirectory)Issue1658.cs" />
    <Compile Include="$(MSBuildThisFileDirectory)Issue5395.cs" />
    <Compile Include="$(MSBuildThisFileDirectory)Issue7878.cs" />
    <Compile Include="$(MSBuildThisFileDirectory)Issue6663.cs" />
    <Compile Include="$(MSBuildThisFileDirectory)Issue8004.cs" />
    <Compile Include="$(MSBuildThisFileDirectory)Issue7886.xaml.cs">
      <DependentUpon>Issue7886.xaml</DependentUpon>
    </Compile>
    <Compile Include="$(MSBuildThisFileDirectory)Issue7898.cs" />
    <Compile Include="$(MSBuildThisFileDirectory)Issue8198.cs" />
    <Compile Include="$(MSBuildThisFileDirectory)Issue7249.cs" />
    <Compile Include="$(MSBuildThisFileDirectory)Issue8200.cs" />
    <Compile Include="$(MSBuildThisFileDirectory)Issue6932.xaml.cs">
      <SubType>Code</SubType>
      <DependentUpon>Issue6932.xaml</DependentUpon>
    </Compile>
    <Compile Include="$(MSBuildThisFileDirectory)Issue6932_emptyviewtemplate.xaml.cs">
      <SubType>Code</SubType>
      <DependentUpon>Issue6932_emptyviewtemplate.xaml</DependentUpon>
    </Compile>
    <Compile Include="$(MSBuildThisFileDirectory)Issue6932_emptyviewstring.xaml.cs">
      <SubType>Code</SubType>
      <DependentUpon>Issue6932_emptyviewstring.xaml</DependentUpon>
    </Compile>
    <Compile Include="$(MSBuildThisFileDirectory)Issue8417.xaml.cs" >
      <DependentUpon>Issue8417.xaml</DependentUpon>
    </Compile>
    <Compile Include="$(MSBuildThisFileDirectory)Issue8647.cs" />
    <Compile Include="$(MSBuildThisFileDirectory)Issue7510.cs" />
    <Compile Include="$(MSBuildThisFileDirectory)Issue8557.xaml.cs" >
      <DependentUpon>Issue8557.xaml</DependentUpon>
    </Compile>
    <Compile Include="$(MSBuildThisFileDirectory)Issue8753.cs" />
    <Compile Include="$(MSBuildThisFileDirectory)Issue8693.cs" />
    <Compile Include="$(MSBuildThisFileDirectory)Issue7813.xaml.cs" >
      <DependentUpon>Issue7813.xaml</DependentUpon>
    </Compile>
    <Compile Include="$(MSBuildThisFileDirectory)Issue8638.xaml.cs" >
      <DependentUpon>Issue8638.xaml</DependentUpon>
    </Compile>
    <Compile Include="$(MSBuildThisFileDirectory)Issue8294.cs" />
    <Compile Include="$(MSBuildThisFileDirectory)Issue8392.cs" />
    <Compile Include="$(MSBuildThisFileDirectory)Issue8672.cs" />
    <Compile Include="$(MSBuildThisFileDirectory)Issue8779.xaml.cs" >
      <DependentUpon>Issue8779.xaml</DependentUpon>
    </Compile>
    <Compile Include="$(MSBuildThisFileDirectory)Issue8806.cs" />
    <Compile Include="$(MSBuildThisFileDirectory)Issue8781.xaml.cs" >
      <DependentUpon>Issue8781.xaml</DependentUpon>
    </Compile>
    <Compile Include="$(MSBuildThisFileDirectory)Issue8782.xaml.cs" >
      <DependentUpon>Issue8782.xaml</DependentUpon>
    </Compile>
    <Compile Include="$(MSBuildThisFileDirectory)Issue8821.cs" />
    <Compile Include="$(MSBuildThisFileDirectory)Issue8326.xaml.cs" >
      <DependentUpon>Issue8326.xaml</DependentUpon>
    </Compile>
    <Compile Include="$(MSBuildThisFileDirectory)Issue8449.xaml.cs" >
      <DependentUpon>Issue8449.xaml</DependentUpon>
    </Compile>
    <Compile Include="$(MSBuildThisFileDirectory)Issue7875.cs" />
    <Compile Include="$(MSBuildThisFileDirectory)Issue8973.cs" />
    <Compile Include="$(MSBuildThisFileDirectory)Issue7924.xaml.cs" >
      <DependentUpon>Issue7924.xaml</DependentUpon>
    </Compile>
    <Compile Include="$(MSBuildThisFileDirectory)Issue8461.cs" />
    <Compile Include="$(MSBuildThisFileDirectory)Issue8777.cs" />
    <Compile Include="$(MSBuildThisFileDirectory)Issue9143.cs" />
    <Compile Include="$(MSBuildThisFileDirectory)Issue9588.xaml.cs" >
      <DependentUpon>Issue9588.xaml</DependentUpon>
    </Compile>
    <Compile Include="$(MSBuildThisFileDirectory)Issue9329.cs" />
    <Compile Include="$(MSBuildThisFileDirectory)Issue9734.xaml.cs" >
      <DependentUpon>Issue9734.xaml</DependentUpon>
    </Compile>
    <Compile Include="$(MSBuildThisFileDirectory)Issue8767.xaml.cs" >
      <DependentUpon>Issue8767.xaml</DependentUpon>
    </Compile>
    <Compile Include="$(MSBuildThisFileDirectory)Issue8778.xaml.cs" >
      <DependentUpon>Issue8778.xaml</DependentUpon>
    </Compile>
    <Compile Include="$(MSBuildThisFileDirectory)Issue9646.xaml.cs" >
      <DependentUpon>Issue9646.xaml</DependentUpon>
    </Compile>
    <Compile Include="$(MSBuildThisFileDirectory)Issue9735.xaml.cs" >
      <DependentUpon>Issue9735.xaml</DependentUpon>
    </Compile>
    <Compile Include="$(MSBuildThisFileDirectory)Issue9305.xaml.cs" >
      <DependentUpon>Issue9305.xaml</DependentUpon>
    </Compile>
    <Compile Include="$(MSBuildThisFileDirectory)Issue9767.cs" />
    <Compile Include="$(MSBuildThisFileDirectory)Issue7856.cs" />
    <Compile Include="$(MSBuildThisFileDirectory)Issue7856_1.xaml.cs">
      <DependentUpon>Issue7856_1.xaml</DependentUpon>
    </Compile>
    <Compile Include="$(MSBuildThisFileDirectory)Issue9054.cs" />
    <Compile Include="$(MSBuildThisFileDirectory)Issue9326.xaml.cs" >
      <DependentUpon>Issue9326.xaml</DependentUpon>
    </Compile>
    <Compile Include="$(MSBuildThisFileDirectory)Issue8689.xaml.cs" >
      <DependentUpon>Issue9279.xaml</DependentUpon>
    </Compile>
    <Compile Include="$(MSBuildThisFileDirectory)Issue9306.cs" />
    <Compile Include="$(MSBuildThisFileDirectory)Issue9417.xaml.cs" >
      <DependentUpon>Issue9417.xaml</DependentUpon>
    </Compile>
    <Compile Include="$(MSBuildThisFileDirectory)Issue8272.cs" />
    <Compile Include="$(MSBuildThisFileDirectory)Issue8964.cs" />
    <Compile Include="$(MSBuildThisFileDirectory)Issue9951.cs" />
    <Compile Include="$(MSBuildThisFileDirectory)Issue9962.cs" />
    <Compile Include="$(MSBuildThisFileDirectory)Controls\INativeColorService.cs" />
    <Compile Include="$(MSBuildThisFileDirectory)Issue10337.cs" />
    <Compile Include="$(MSBuildThisFileDirectory)Issue9794.cs" />
    <Compile Include="$(MSBuildThisFileDirectory)Issue10134.cs" />
    <Compile Include="$(MSBuildThisFileDirectory)Issue10300.cs" />
    <Compile Include="$(MSBuildThisFileDirectory)Issue10438.cs" />
    <Compile Include="$(MSBuildThisFileDirectory)Issue10530.cs" />
    <Compile Include="$(MSBuildThisFileDirectory)Issue7780.cs" />
    <Compile Include="$(MSBuildThisFileDirectory)Issue8958.xaml.cs" >
      <DependentUpon>Issue8958.xaml</DependentUpon>
    </Compile>
    <Compile Include="$(MSBuildThisFileDirectory)Issue10679.xaml.cs" >
      <DependentUpon>Issue10679.xaml</DependentUpon>
    </Compile>
    <Compile Include="$(MSBuildThisFileDirectory)Issue10735.xaml.cs" >
      <DependentUpon>Issue10735.xaml</DependentUpon>
    </Compile>
    <Compile Include="$(MSBuildThisFileDirectory)Issue10497.cs" />
    <Compile Include="$(MSBuildThisFileDirectory)Issue10477.xaml.cs" >
      <DependentUpon>Issue10477.xaml</DependentUpon>
    </Compile>
    <Compile Include="$(MSBuildThisFileDirectory)Issue10875.xaml.cs" >
      <DependentUpon>Issue10875.xaml</DependentUpon>
    </Compile>
    <Compile Include="$(MSBuildThisFileDirectory)Issue10708.cs" />
    <Compile Include="$(MSBuildThisFileDirectory)Issue9711.xaml.cs">
      <DependentUpon>Issue9711.xaml</DependentUpon>
      <SubType>Code</SubType>
    </Compile>
    <Compile Include="$(MSBuildThisFileDirectory)Issue10166.xaml.cs">
      <DependentUpon>Issue10166.xaml</DependentUpon>
      <SubType>Code</SubType>
    </Compile>
    <Compile Include="$(MSBuildThisFileDirectory)Issue10422.xaml.cs">
      <DependentUpon>Issue10422.xaml</DependentUpon>
    </Compile>
    <Compile Include="$(MSBuildThisFileDirectory)Issue9990.xaml.cs">
      <DependentUpon>Issue9990.xaml</DependentUpon>
    </Compile>
    <Compile Include="$(MSBuildThisFileDirectory)Issue9774.xaml.cs">
      <DependentUpon>Issue9774.xaml</DependentUpon>
      <SubType>Code</SubType>
    </Compile>
    <Compile Include="$(MSBuildThisFileDirectory)Issue10024.xaml.cs">
      <DependentUpon>Issue10024.xaml</DependentUpon>
      <SubType>Code</SubType>
    </Compile>
    <Compile Include="$(MSBuildThisFileDirectory)Issue10348.xaml.cs">
      <DependentUpon>Issue10348.xaml</DependentUpon>
    </Compile>
    <Compile Include="$(MSBuildThisFileDirectory)Issue10333.xaml.cs">
      <DependentUpon>Issue10333.xaml</DependentUpon>
    </Compile>
    <Compile Include="$(MSBuildThisFileDirectory)Issue9555.xaml.cs">
      <DependentUpon>Issue9555.xaml</DependentUpon>
    </Compile>
    <Compile Include="$(MSBuildThisFileDirectory)Issue11031.cs" />
    <Compile Include="$(MSBuildThisFileDirectory)Issue11018.cs" />
    <Compile Include="$(MSBuildThisFileDirectory)Issue10940.cs" />
    <Compile Include="$(MSBuildThisFileDirectory)Issue11190.xaml.cs" >
      <DependentUpon>Issue11190.xaml</DependentUpon>
    </Compile>
    <Compile Include="$(MSBuildThisFileDirectory)Issue11050.xaml.cs" >
      <DependentUpon>Issue11050.xaml</DependentUpon>
    </Compile>
    <Compile Include="$(MSBuildThisFileDirectory)Issue9456.cs" />
    <Compile Include="$(MSBuildThisFileDirectory)Issue10908.xaml.cs" >
      <DependentUpon>Issue10908.xaml</DependentUpon>
    </Compile>
    <Compile Include="$(MSBuildThisFileDirectory)Issue11132.cs" />
    <Compile Include="$(MSBuildThisFileDirectory)Issue11113.xaml.cs" >
      <DependentUpon>Issue11113.xaml</DependentUpon>
    </Compile>
    <Compile Include="$(MSBuildThisFileDirectory)Issue10182.cs" />
    <Compile Include="$(MSBuildThisFileDirectory)Issue11107.cs" />
    <Compile Include="$(MSBuildThisFileDirectory)Issue11286.cs" />
    <Compile Include="$(MSBuildThisFileDirectory)RectTest.xaml.cs" >
      <DependentUpon>RectTest.xaml</DependentUpon>
    </Compile>
    <Compile Include="$(MSBuildThisFileDirectory)Issue11224.xaml.cs" >
      <DependentUpon>Issue11224.xaml</DependentUpon>
    </Compile>
    <Compile Include="$(MSBuildThisFileDirectory)Issue11262.xaml.cs" >
      <DependentUpon>Issue11262.xaml</DependentUpon>
    </Compile>
    <Compile Include="$(MSBuildThisFileDirectory)Issue11120.xaml.cs" >
      <DependentUpon>Issue11120.xaml</DependentUpon>
    </Compile>
    <Compile Include="$(MSBuildThisFileDirectory)Issue11291.cs" />
    <Compile Include="$(MSBuildThisFileDirectory)Issue11244.cs" />
    <Compile Include="$(MSBuildThisFileDirectory)Issue11272.cs" />
    <Compile Include="$(MSBuildThisFileDirectory)Issue11333.xaml.cs" >
      <DependentUpon>Issue11333.xaml</DependentUpon>
    </Compile>
    <Compile Include="$(MSBuildThisFileDirectory)Issue11314.cs" />
    <Compile Include="$(MSBuildThisFileDirectory)Issue11413.xaml.cs" >
      <DependentUpon>Issue11413.xaml</DependentUpon>
    </Compile>
    <Compile Include="$(MSBuildThisFileDirectory)Issue11563.cs" />
    <Compile Include="$(MSBuildThisFileDirectory)Issue11547.xaml.cs" >
      <DependentUpon>Issue11547.xaml</DependentUpon>
    </Compile>
    <Compile Include="$(MSBuildThisFileDirectory)Issue9451.cs" />
    <Compile Include="$(MSBuildThisFileDirectory)Issue11374.xaml.cs" >
      <DependentUpon>Issue11374.xaml</DependentUpon>
    </Compile>
    <Compile Include="$(MSBuildThisFileDirectory)Issue11430.cs" />
    <Compile Include="$(MSBuildThisFileDirectory)Issue11247.cs" />
    <Compile Include="$(MSBuildThisFileDirectory)Issue10608.cs" />
    <Compile Include="$(MSBuildThisFileDirectory)Issue11875.xaml.cs" >
      <DependentUpon>Issue11875.xaml</DependentUpon>
    </Compile>
    <Compile Include="$(MSBuildThisFileDirectory)Issue11737.xaml.cs" >
      <DependentUpon>Issue11737.xaml</DependentUpon>
    </Compile>
    <Compile Include="$(MSBuildThisFileDirectory)Issue11764.xaml.cs" >
      <DependentUpon>Issue11764.xaml</DependentUpon>
    </Compile>
    <Compile Include="$(MSBuildThisFileDirectory)Issue11573.xaml.cs" >
      <DependentUpon>Issue11573.xaml</DependentUpon>
    </Compile>
    <Compile Include="$(MSBuildThisFileDirectory)Issue11858.cs" />
    <Compile Include="$(MSBuildThisFileDirectory)Issue9210.cs" />
    <Compile Include="$(MSBuildThisFileDirectory)Issue11865.cs" />
    <Compile Include="$(MSBuildThisFileDirectory)Issue11653.xaml.cs" >
      <DependentUpon>Issue11653.xaml</DependentUpon>
    </Compile>
    <Compile Include="$(MSBuildThisFileDirectory)Issue11869.cs" />
    <Compile Include="$(MSBuildThisFileDirectory)Issue11723.cs" />
<<<<<<< HEAD
    <Compile Include="$(MSBuildThisFileDirectory)Issue11831.xaml.cs" />
    <Compile Include="$(MSBuildThisFileDirectory)Issue11496.xaml.cs" >
      <DependentUpon>Issue11496.xaml</DependentUpon>
    </Compile>
    <Compile Include="$(MSBuildThisFileDirectory)Issue11209.xaml.cs" >
      <DependentUpon>Issue11209.xaml</DependentUpon>
    </Compile>
    <Compile Include="$(MSBuildThisFileDirectory)Issue10454.cs" />
    <Compile Include="$(MSBuildThisFileDirectory)Issue11081.xaml.cs" >
      <DependentUpon>Issue11081.xaml</DependentUpon>
    </Compile>
=======
    <Compile Include="$(MSBuildThisFileDirectory)Issue11737.xaml.cs" />
    <Compile Include="$(MSBuildThisFileDirectory)Issue11764.xaml.cs" />
    <Compile Include="$(MSBuildThisFileDirectory)Issue11573.xaml.cs" />
    <Compile Include="$(MSBuildThisFileDirectory)Issue11496.xaml.cs" />
    <Compile Include="$(MSBuildThisFileDirectory)Issue11963.cs" />
>>>>>>> 4704383e
  </ItemGroup>
  <ItemGroup>
    <EmbeddedResource Include="$(MSBuildThisFileDirectory)Bugzilla22229.xaml">
      <Generator>MSBuild:UpdateDesignTimeXaml</Generator>
    </EmbeddedResource>
    <EmbeddedResource Include="$(MSBuildThisFileDirectory)Issue10672.xaml">
      <Generator>MSBuild:UpdateDesignTimeXaml</Generator>
    </EmbeddedResource>
    <EmbeddedResource Include="$(MSBuildThisFileDirectory)Issue1497.xaml">
      <Generator>MSBuild:UpdateDesignTimeXaml</Generator>
    </EmbeddedResource>
    <EmbeddedResource Include="$(MSBuildThisFileDirectory)Issue1545.xaml">
      <Generator>MSBuild:UpdateDesignTimeXaml</Generator>
    </EmbeddedResource>
    <EmbeddedResource Include="$(MSBuildThisFileDirectory)Issue1554.xaml">
      <Generator>MSBuild:UpdateDesignTimeXaml</Generator>
    </EmbeddedResource>
    <EmbeddedResource Include="$(MSBuildThisFileDirectory)Issue1568.xaml">
      <Generator>MSBuild:UpdateDesignTimeXaml</Generator>
    </EmbeddedResource>
    <EmbeddedResource Include="$(MSBuildThisFileDirectory)Issue1641.xaml">
      <Generator>MSBuild:UpdateDesignTimeXaml</Generator>
    </EmbeddedResource>
    <EmbeddedResource Include="$(MSBuildThisFileDirectory)Issue1653.xaml">
      <Generator>MSBuild:UpdateDesignTimeXaml</Generator>
    </EmbeddedResource>
    <EmbeddedResource Include="$(MSBuildThisFileDirectory)Issue1653v2.xaml">
      <Generator>MSBuild:UpdateDesignTimeXaml</Generator>
    </EmbeddedResource>
    <EmbeddedResource Include="$(MSBuildThisFileDirectory)Issue1712.xaml">
      <Generator>MSBuild:UpdateDesignTimeXaml</Generator>
    </EmbeddedResource>
    <EmbeddedResource Include="$(MSBuildThisFileDirectory)Issue1741.xaml">
      <Generator>MSBuild:UpdateDesignTimeXaml</Generator>
    </EmbeddedResource>
    <EmbeddedResource Include="$(MSBuildThisFileDirectory)Issue1747.xaml">
      <Generator>MSBuild:UpdateDesignTimeXaml</Generator>
    </EmbeddedResource>
    <EmbeddedResource Include="$(MSBuildThisFileDirectory)Issue1766.xaml">
      <Generator>MSBuild:UpdateDesignTimeXaml</Generator>
    </EmbeddedResource>
    <EmbeddedResource Include="$(MSBuildThisFileDirectory)Issue2282.xaml">
      <Generator>MSBuild:UpdateDesignTimeXaml</Generator>
    </EmbeddedResource>
    <EmbeddedResource Include="$(MSBuildThisFileDirectory)Issue2288.xaml">
      <Generator>MSBuild:UpdateDesignTimeXaml</Generator>
    </EmbeddedResource>
    <EmbeddedResource Include="$(MSBuildThisFileDirectory)Issue2289.xaml">
      <Generator>MSBuild:UpdateDesignTimeXaml</Generator>
    </EmbeddedResource>
    <EmbeddedResource Include="$(MSBuildThisFileDirectory)Issue2357.xaml">
      <Generator>MSBuild:UpdateDesignTimeXaml</Generator>
    </EmbeddedResource>
    <EmbeddedResource Include="$(MSBuildThisFileDirectory)Issue2470.xaml">
      <Generator>MSBuild:UpdateDesignTimeXaml</Generator>
    </EmbeddedResource>
    <EmbeddedResource Include="$(MSBuildThisFileDirectory)Issue8207.xaml">
      <SubType>Designer</SubType>
      <Generator>MSBuild:UpdateDesignTimeXaml</Generator>
    </EmbeddedResource>
    <EmbeddedResource Include="$(MSBuildThisFileDirectory)Issue6282.xaml">
      <Generator>MSBuild:UpdateDesignTimeXaml</Generator>
    </EmbeddedResource>
    <EmbeddedResource Include="$(MSBuildThisFileDirectory)Issue2659.xaml">
      <Generator>MSBuild:UpdateDesignTimeXaml</Generator>
    </EmbeddedResource>
    <EmbeddedResource Include="$(MSBuildThisFileDirectory)Issue2951.xaml">
      <Generator>MSBuild:UpdateDesignTimeXaml</Generator>
    </EmbeddedResource>
    <EmbeddedResource Include="$(MSBuildThisFileDirectory)Issue2777.xaml">
      <Generator>MSBuild:UpdateDesignTimeXaml</Generator>
    </EmbeddedResource>
    <EmbeddedResource Include="$(MSBuildThisFileDirectory)Issue3086.xaml">
      <Generator>MSBuild:UpdateDesignTimeXaml</Generator>
    </EmbeddedResource>
    <EmbeddedResource Include="$(MSBuildThisFileDirectory)Bugzilla27318.xaml">
      <Generator>MSBuild:UpdateDesignTimeXaml</Generator>
    </EmbeddedResource>
    <EmbeddedResource Include="$(MSBuildThisFileDirectory)Bugzilla29107.xaml">
      <Generator>MSBuild:UpdateDesignTimeXaml</Generator>
    </EmbeddedResource>
    <EmbeddedResource Include="$(MSBuildThisFileDirectory)Bugzilla26032.xaml">
      <Generator>MSBuild:UpdateDesignTimeXaml</Generator>
    </EmbeddedResource>
    <EmbeddedResource Include="$(MSBuildThisFileDirectory)Bugzilla31967.xaml">
      <Generator>MSBuild:UpdateDesignTimeXaml</Generator>
    </EmbeddedResource>
    <EmbeddedResource Include="$(MSBuildThisFileDirectory)Issue3319.xaml">
      <Generator>MSBuild:UpdateDesignTimeXaml</Generator>
    </EmbeddedResource>
    <EmbeddedResource Include="$(MSBuildThisFileDirectory)Bugzilla32447.xaml">
      <Generator>MSBuild:UpdateDesignTimeXaml</Generator>
    </EmbeddedResource>
    <EmbeddedResource Include="$(MSBuildThisFileDirectory)Bugzilla38827.xaml">
      <SubType>Designer</SubType>
      <Generator>MSBuild:UpdateDesignTimeXaml</Generator>
    </EmbeddedResource>
    <EmbeddedResource Include="$(MSBuildThisFileDirectory)Bugzilla32842.xaml">
      <SubType>Designer</SubType>
      <Generator>MSBuild:UpdateDesignTimeXaml</Generator>
    </EmbeddedResource>
    <EmbeddedResource Include="$(MSBuildThisFileDirectory)Bugzilla39463.xaml">
      <SubType>Designer</SubType>
      <Generator>MSBuild:UpdateDesignTimeXaml</Generator>
    </EmbeddedResource>
    <EmbeddedResource Include="$(MSBuildThisFileDirectory)Bugzilla38416.xaml">
      <SubType>Designer</SubType>
      <Generator>MSBuild:UpdateDesignTimeXaml</Generator>
    </EmbeddedResource>
    <EmbeddedResource Include="$(MSBuildThisFileDirectory)Bugzilla39483.xaml">
      <SubType>Designer</SubType>
      <Generator>MSBuild:UpdateDesignTimeXaml</Generator>
    </EmbeddedResource>
    <EmbeddedResource Include="$(MSBuildThisFileDirectory)Bugzilla39378.xaml">
      <Generator>MSBuild:UpdateDesignTimeXaml</Generator>
    </EmbeddedResource>
    <EmbeddedResource Include="$(MSBuildThisFileDirectory)Bugzilla45284.xaml">
      <Generator>MSBuild:UpdateDesignTimeXaml</Generator>
    </EmbeddedResource>
    <EmbeddedResource Include="$(MSBuildThisFileDirectory)Bugzilla54977.xaml">
      <Generator>MSBuild:UpdateDesignTimeXaml</Generator>
    </EmbeddedResource>
    <EmbeddedResource Include="$(MSBuildThisFileDirectory)Issue4040.xaml">
      <Generator>MSBuild:UpdateDesignTimeXaml</Generator>
    </EmbeddedResource>
    <EmbeddedResource Include="$(MSBuildThisFileDirectory)Issue8787.xaml" />
    <EmbeddedResource Include="$(MSBuildThisFileDirectory)Issue9771.xaml">
      <SubType>Designer</SubType>
      <Generator>MSBuild:UpdateDesignTimeXaml</Generator>
    </EmbeddedResource>
    <EmbeddedResource Include="$(MSBuildThisFileDirectory)VisualControlsPage.xaml">
      <SubType>Designer</SubType>
      <Generator>MSBuild:UpdateDesignTimeXaml</Generator>
    </EmbeddedResource>
    <EmbeddedResource Include="$(MSBuildThisFileDirectory)Issue4356.xaml">
      <Generator>MSBuild:UpdateDesignTimeXaml</Generator>
    </EmbeddedResource>
    <EmbeddedResource Include="$(MSBuildThisFileDirectory)Issue7035.xaml">
      <SubType>Designer</SubType>
      <Generator>MSBuild:UpdateDesignTimeXaml</Generator>
    </EmbeddedResource>
    <EmbeddedResource Include="$(MSBuildThisFileDirectory)Issue7525.xaml">
      <Generator>UpdateDesignTimeXaml</Generator>
    </EmbeddedResource>
    <EmbeddedResource Include="$(MSBuildThisFileDirectory)Issue7886.xaml">
      <Generator>MSBuild:UpdateDesignTimeXaml</Generator>
    </EmbeddedResource>
    <EmbeddedResource Include="$(MSBuildThisFileDirectory)Issue6932.xaml" />
    <EmbeddedResource Include="$(MSBuildThisFileDirectory)Issue6932_emptyviewtemplate.xaml" />
    <EmbeddedResource Include="$(MSBuildThisFileDirectory)Issue6932_emptyviewstring.xaml" />
    <EmbeddedResource Include="$(MSBuildThisFileDirectory)Issue8417.xaml" />
    <EmbeddedResource Include="$(MSBuildThisFileDirectory)Issue8557.xaml" />
    <EmbeddedResource Include="$(MSBuildThisFileDirectory)Issue7813.xaml" />
    <EmbeddedResource Include="$(MSBuildThisFileDirectory)Issue8638.xaml" />
    <EmbeddedResource Include="$(MSBuildThisFileDirectory)Issue8779.xaml" />
    <EmbeddedResource Include="$(MSBuildThisFileDirectory)Issue8781.xaml" />
    <EmbeddedResource Include="$(MSBuildThisFileDirectory)Issue8782.xaml" />
    <EmbeddedResource Include="$(MSBuildThisFileDirectory)Issue8326.xaml" />
    <EmbeddedResource Include="$(MSBuildThisFileDirectory)Issue8449.xaml" />
    <EmbeddedResource Include="$(MSBuildThisFileDirectory)Issue7924.xaml" />
    <EmbeddedResource Include="$(MSBuildThisFileDirectory)Issue7856_1.xaml">
      <SubType>Designer</SubType>
      <Generator>MSBuild:UpdateDesignTimeXaml</Generator>
    </EmbeddedResource>
    <EmbeddedResource Include="$(MSBuildThisFileDirectory)Issue9734.xaml">
      <Generator>MSBuild:UpdateDesignTimeXaml</Generator>
    </EmbeddedResource>
    <EmbeddedResource Include="$(MSBuildThisFileDirectory)Issue8767.xaml">
      <Generator>MSBuild:UpdateDesignTimeXaml</Generator>
    </EmbeddedResource>
    <EmbeddedResource Include="$(MSBuildThisFileDirectory)Issue8778.xaml">
      <Generator>MSBuild:UpdateDesignTimeXaml</Generator>
    </EmbeddedResource>
    <EmbeddedResource Include="$(MSBuildThisFileDirectory)Issue9646.xaml">
      <Generator>MSBuild:UpdateDesignTimeXaml</Generator>
    </EmbeddedResource>
    <EmbeddedResource Include="$(MSBuildThisFileDirectory)Issue9735.xaml">
      <SubType>Designer</SubType>
      <Generator>MSBuild:UpdateDesignTimeXaml</Generator>
    </EmbeddedResource>
    <EmbeddedResource Include="$(MSBuildThisFileDirectory)Issue9305.xaml">
      <SubType>Designer</SubType>
      <Generator>MSBuild:UpdateDesignTimeXaml</Generator>
    </EmbeddedResource>
    <EmbeddedResource Include="$(MSBuildThisFileDirectory)Issue9588.xaml">
      <Generator>MSBuild:UpdateDesignTimeXaml</Generator>
    </EmbeddedResource>
    <EmbeddedResource Include="$(MSBuildThisFileDirectory)Issue9326.xaml">
      <Generator>MSBuild:UpdateDesignTimeXaml</Generator>
    </EmbeddedResource>
    <EmbeddedResource Include="$(MSBuildThisFileDirectory)Issue8689.xaml">
      <Generator>MSBuild:UpdateDesignTimeXaml</Generator>
    </EmbeddedResource>
    <EmbeddedResource Include="$(MSBuildThisFileDirectory)Issue9417.xaml">
      <Generator>MSBuild:UpdateDesignTimeXaml</Generator>
    </EmbeddedResource>
    <EmbeddedResource Include="$(MSBuildThisFileDirectory)Issue8958.xaml">
      <Generator>MSBuild:UpdateDesignTimeXaml</Generator>
    </EmbeddedResource>
    <EmbeddedResource Include="$(MSBuildThisFileDirectory)Issue10679.xaml">
      <SubType>Designer</SubType>
      <Generator>MSBuild:UpdateDesignTimeXaml</Generator>
    </EmbeddedResource>
    <EmbeddedResource Include="$(MSBuildThisFileDirectory)Issue10735.xaml">
      <Generator>MSBuild:UpdateDesignTimeXaml</Generator>
    </EmbeddedResource>
    <EmbeddedResource Include="$(MSBuildThisFileDirectory)Issue10477.xaml">
      <SubType>Designer</SubType>
      <Generator>MSBuild:UpdateDesignTimeXaml</Generator>
    </EmbeddedResource>
    <EmbeddedResource Include="$(MSBuildThisFileDirectory)Issue10875.xaml">
      <SubType>Designer</SubType>
      <Generator>MSBuild:UpdateDesignTimeXaml</Generator>
    </EmbeddedResource>
    <EmbeddedResource Include="$(MSBuildThisFileDirectory)Issue9827.xaml">
      <SubType>Designer</SubType>
      <Generator>MSBuild:UpdateDesignTimeXaml</Generator>
    </EmbeddedResource>
    <EmbeddedResource Include="$(MSBuildThisFileDirectory)Issue9711.xaml" />
    <EmbeddedResource Include="$(MSBuildThisFileDirectory)Issue10166.xaml">
      <SubType>Designer</SubType>
      <Generator>MSBuild:UpdateDesignTimeXaml</Generator>
    </EmbeddedResource>
    <EmbeddedResource Include="$(MSBuildThisFileDirectory)Issue10422.xaml">
      <Generator>MSBuild:UpdateDesignTimeXaml</Generator>
    </EmbeddedResource>
    <EmbeddedResource Include="$(MSBuildThisFileDirectory)Issue9990.xaml">
      <Generator>MSBuild:UpdateDesignTimeXaml</Generator>
    </EmbeddedResource>
    <EmbeddedResource Include="$(MSBuildThisFileDirectory)Issue9774.xaml">
      <SubType>Designer</SubType>
      <Generator>MSBuild:UpdateDesignTimeXaml</Generator>
    </EmbeddedResource>
    <EmbeddedResource Include="$(MSBuildThisFileDirectory)Issue10024.xaml">
      <SubType>Designer</SubType>
      <Generator>MSBuild:UpdateDesignTimeXaml</Generator>
    </EmbeddedResource>
    <EmbeddedResource Include="$(MSBuildThisFileDirectory)Issue10348.xaml">
      <Generator>MSBuild:UpdateDesignTimeXaml</Generator>
    </EmbeddedResource>
    <EmbeddedResource Include="$(MSBuildThisFileDirectory)Issue10333.xaml">
      <Generator>MSBuild:UpdateDesignTimeXaml</Generator>
    </EmbeddedResource>
    <EmbeddedResource Include="$(MSBuildThisFileDirectory)Issue9555.xaml">
      <Generator>MSBuild:UpdateDesignTimeXaml</Generator>
    </EmbeddedResource>
    <EmbeddedResource Include="$(MSBuildThisFileDirectory)Issue11190.xaml">
      <Generator>MSBuild:UpdateDesignTimeXaml</Generator>
    </EmbeddedResource>
    <EmbeddedResource Include="$(MSBuildThisFileDirectory)RectTest.xaml">
      <Generator>MSBuild:UpdateDesignTimeXaml</Generator>
    </EmbeddedResource>
    <EmbeddedResource Include="$(MSBuildThisFileDirectory)Issue11050.xaml">
      <Generator>MSBuild:UpdateDesignTimeXaml</Generator>
    </EmbeddedResource>
    <EmbeddedResource Include="$(MSBuildThisFileDirectory)Issue10908.xaml">
      <Generator>MSBuild:UpdateDesignTimeXaml</Generator>
    </EmbeddedResource>
    <EmbeddedResource Include="$(MSBuildThisFileDirectory)Issue11113.xaml">
      <Generator>MSBuild:UpdateDesignTimeXaml</Generator>
    </EmbeddedResource>
    <EmbeddedResource Include="$(MSBuildThisFileDirectory)Issue11120.xaml">
      <Generator>MSBuild:UpdateDesignTimeXaml</Generator>
    </EmbeddedResource>
    <EmbeddedResource Include="$(MSBuildThisFileDirectory)Issue11333.xaml">
      <Generator>MSBuild:UpdateDesignTimeXaml</Generator>
    </EmbeddedResource>
    <EmbeddedResource Include="$(MSBuildThisFileDirectory)Issue11413.xaml">
      <Generator>MSBuild:UpdateDesignTimeXaml</Generator>
    </EmbeddedResource>
    <EmbeddedResource Include="$(MSBuildThisFileDirectory)Issue11224.xaml">
      <Generator>MSBuild:UpdateDesignTimeXaml</Generator>
    </EmbeddedResource>
    <EmbeddedResource Include="$(MSBuildThisFileDirectory)Issue11374.xaml">
      <Generator>MSBuild:UpdateDesignTimeXaml</Generator>
    </EmbeddedResource>
    <EmbeddedResource Include="$(MSBuildThisFileDirectory)Issue11262.xaml">
      <Generator>MSBuild:UpdateDesignTimeXaml</Generator>
    </EmbeddedResource>
    <EmbeddedResource Include="$(MSBuildThisFileDirectory)Issue11547.xaml">
      <Generator>MSBuild:UpdateDesignTimeXaml</Generator>
    </EmbeddedResource>
<<<<<<< HEAD
    <EmbeddedResource Include="$(MSBuildThisFileDirectory)Issue11875.xaml">
     <Generator>MSBuild:UpdateDesignTimeXaml</Generator>
=======
    <EmbeddedResource Include="$(MSBuildThisFileDirectory)Issue11653.xaml">
      <Generator>MSBuild:UpdateDesignTimeXaml</Generator>
>>>>>>> 4704383e
    </EmbeddedResource>
    <EmbeddedResource Include="$(MSBuildThisFileDirectory)Issue11737.xaml">
      <Generator>MSBuild:UpdateDesignTimeXaml</Generator>
    </EmbeddedResource>
    <EmbeddedResource Include="$(MSBuildThisFileDirectory)Issue11764.xaml">
      <Generator>MSBuild:UpdateDesignTimeXaml</Generator>
    </EmbeddedResource>
    <EmbeddedResource Include="$(MSBuildThisFileDirectory)Issue11573.xaml">
      <Generator>MSBuild:UpdateDesignTimeXaml</Generator>
    </EmbeddedResource>
    <EmbeddedResource Include="$(MSBuildThisFileDirectory)Issue11653.xaml">
      <Generator>MSBuild:UpdateDesignTimeXaml</Generator>
    </EmbeddedResource>
    <EmbeddedResource Include="$(MSBuildThisFileDirectory)Issue11496.xaml">
      <Generator>MSBuild:UpdateDesignTimeXaml</Generator>
    </EmbeddedResource>
    <EmbeddedResource Include="$(MSBuildThisFileDirectory)Issue11209.xaml">
      <Generator>MSBuild:UpdateDesignTimeXaml</Generator>
    </EmbeddedResource>
    <EmbeddedResource Include="$(MSBuildThisFileDirectory)Issue11831.xaml">
      <Generator>MSBuild:UpdateDesignTimeXaml</Generator>
    </EmbeddedResource>
    <EmbeddedResource Include="$(MSBuildThisFileDirectory)Issue11081.xaml">
      <Generator>MSBuild:UpdateDesignTimeXaml</Generator>
    </EmbeddedResource>
  </ItemGroup>
  <ItemGroup>
    <EmbeddedResource Include="$(MSBuildThisFileDirectory)Bugzilla27417Xaml.xaml">
      <SubType>Designer</SubType>
      <Generator>MSBuild:UpdateDesignTimeXaml</Generator>
    </EmbeddedResource>
  </ItemGroup>
  <ItemGroup>
    <EmbeddedResource Include="$(MSBuildThisFileDirectory)Bugzilla23942.xaml">
      <SubType>Designer</SubType>
      <Generator>MSBuild:UpdateDesignTimeXaml</Generator>
    </EmbeddedResource>
  </ItemGroup>
  <ItemGroup>
    <EmbeddedResource Include="$(MSBuildThisFileDirectory)Bugzilla39636.xaml">
      <SubType>Designer</SubType>
      <Generator>MSBuild:UpdateDesignTimeXaml</Generator>
    </EmbeddedResource>
  </ItemGroup>
  <ItemGroup>
    <EmbeddedResource Include="$(MSBuildThisFileDirectory)PlatformSpecifics_iOSTranslucentNavBarX.xaml">
      <SubType>Designer</SubType>
      <Generator>MSBuild:UpdateDesignTimeXaml</Generator>
    </EmbeddedResource>
  </ItemGroup>
  <ItemGroup>
    <EmbeddedResource Include="$(MSBuildThisFileDirectory)Bugzilla42069_Page.xaml">
      <SubType>Designer</SubType>
      <Generator>MSBuild:UpdateDesignTimeXaml</Generator>
    </EmbeddedResource>
  </ItemGroup>
  <ItemGroup>
    <EmbeddedResource Include="$(MSBuildThisFileDirectory)Bugzilla51642.xaml">
      <SubType>Designer</SubType>
      <Generator>MSBuild:UpdateDesignTimeXaml</Generator>
    </EmbeddedResource>
  </ItemGroup>
  <ItemGroup>
    <EmbeddedResource Include="$(MSBuildThisFileDirectory)Bugzilla45722Xaml0.xaml">
      <SubType>Designer</SubType>
      <Generator>MSBuild:UpdateDesignTimeXaml</Generator>
    </EmbeddedResource>
  </ItemGroup>
  <ItemGroup>
    <EmbeddedResource Include="$(MSBuildThisFileDirectory)GitHub1331.xaml">
      <SubType>Designer</SubType>
      <Generator>MSBuild:UpdateDesignTimeXaml</Generator>
    </EmbeddedResource>
  </ItemGroup>
  <ItemGroup>
    <EmbeddedResource Include="$(MSBuildThisFileDirectory)Bugzilla60045.xaml">
      <SubType>Designer</SubType>
      <Generator>MSBuild:UpdateDesignTimeXaml</Generator>
    </EmbeddedResource>
  </ItemGroup>
  <ItemGroup>
    <EmbeddedResource Include="$(MSBuildThisFileDirectory)Issue2625.xaml">
      <SubType>Designer</SubType>
      <Generator>MSBuild:UpdateDesignTimeXaml</Generator>
    </EmbeddedResource>
  </ItemGroup>
  <ItemGroup>
    <Folder Include="$(MSBuildThisFileDirectory)Controls\" />
    <EmbeddedResource Include="$(MSBuildThisFileDirectory)Issue2858.xaml">
      <SubType>Designer</SubType>
      <Generator>MSBuild:UpdateDesignTimeXaml</Generator>
    </EmbeddedResource>
  </ItemGroup>
  <ItemGroup>
    <EmbeddedResource Include="$(MSBuildThisFileDirectory)Issue1588.xaml">
      <SubType>Designer</SubType>
      <Generator>MSBuild:UpdateDesignTimeXaml</Generator>
    </EmbeddedResource>
  </ItemGroup>
  <ItemGroup>
    <EmbeddedResource Include="$(MSBuildThisFileDirectory)Bugzilla60787.xaml">
      <SubType>Designer</SubType>
      <Generator>MSBuild:UpdateDesignTimeXaml</Generator>
    </EmbeddedResource>
  </ItemGroup>
  <ItemGroup>
    <EmbeddedResource Include="$(MSBuildThisFileDirectory)Issue3979.xaml">
      <SubType>Designer</SubType>
      <Generator>MSBuild:UpdateDesignTimeXaml</Generator>
    </EmbeddedResource>
  </ItemGroup>
  <ItemGroup>
    <EmbeddedResource Include="$(MSBuildThisFileDirectory)Issue7167.xaml">
      <SubType>Designer</SubType>
      <Generator>MSBuild:UpdateDesignTimeXaml</Generator>
    </EmbeddedResource>
  </ItemGroup>
  <ItemGroup>
    <EmbeddedResource Include="$(MSBuildThisFileDirectory)Issue4194.xaml">
      <SubType>Designer</SubType>
      <Generator>MSBuild:UpdateDesignTimeXaml</Generator>
    </EmbeddedResource>
  </ItemGroup>
  <ItemGroup>
    <EmbeddedResource Include="$(MSBuildThisFileDirectory)Issue4360.xaml">
      <SubType>Designer</SubType>
      <Generator>MSBuild:UpdateDesignTimeXaml</Generator>
    </EmbeddedResource>
  </ItemGroup>
  <ItemGroup>
    <EmbeddedResource Include="$(MSBuildThisFileDirectory)Issue5057.xaml">
      <SubType>Designer</SubType>
      <Generator>MSBuild:UpdateDesignTimeXaml</Generator>
    </EmbeddedResource>
  </ItemGroup>
  <ItemGroup>
    <EmbeddedResource Include="$(MSBuildThisFileDirectory)Issue5003.xaml">
      <SubType>Designer</SubType>
      <Generator>MSBuild:UpdateDesignTimeXaml</Generator>
    </EmbeddedResource>
  </ItemGroup>
  <ItemGroup>
    <EmbeddedResource Include="$(MSBuildThisFileDirectory)CollectionViewBindingErrors.xaml">
      <SubType>Designer</SubType>
      <Generator>MSBuild:UpdateDesignTimeXaml</Generator>
    </EmbeddedResource>
  </ItemGroup>
  <ItemGroup>
    <EmbeddedResource Include="$(MSBuildThisFileDirectory)Github3847.xaml">
      <SubType>Designer</SubType>
      <Generator>MSBuild:UpdateDesignTimeXaml</Generator>
    </EmbeddedResource>
  </ItemGroup>
  <ItemGroup>
    <EmbeddedResource Include="$(MSBuildThisFileDirectory)Issue4684.xaml">
      <SubType>Designer</SubType>
      <Generator>MSBuild:UpdateDesignTimeXaml</Generator>
    </EmbeddedResource>
  </ItemGroup>
  <ItemGroup>
    <EmbeddedResource Include="$(MSBuildThisFileDirectory)_TemplateMarkup.xaml">
      <SubType>Designer</SubType>
      <Generator>MSBuild:UpdateDesignTimeXaml</Generator>
    </EmbeddedResource>
    <EmbeddedResource Include="$(MSBuildThisFileDirectory)Issue5801.xaml">
      <SubType>Designer</SubType>
      <Generator>MSBuild:UpdateDesignTimeXaml</Generator>
    </EmbeddedResource>
    <EmbeddedResource Include="$(MSBuildThisFileDirectory)A11yTabIndex.xaml">
      <SubType>Designer</SubType>
      <Generator>MSBuild:UpdateDesignTimeXaml</Generator>
    </EmbeddedResource>
  </ItemGroup>
  <ItemGroup>
    <EmbeddedResource Include="$(MSBuildThisFileDirectory)Issue4915.xaml">
      <SubType>Designer</SubType>
      <Generator>MSBuild:UpdateDesignTimeXaml</Generator>
    </EmbeddedResource>
  </ItemGroup>
  <ItemGroup>
    <EmbeddedResource Include="$(MSBuildThisFileDirectory)Issue5949_1.xaml">
      <SubType>Designer</SubType>
      <Generator>MSBuild:UpdateDesignTimeXaml</Generator>
    </EmbeddedResource>
  </ItemGroup>
  <ItemGroup>
    <EmbeddedResource Include="$(MSBuildThisFileDirectory)Issue5949_2.xaml">
      <SubType>Designer</SubType>
      <Generator>MSBuild:UpdateDesignTimeXaml</Generator>
    </EmbeddedResource>
  </ItemGroup>
  <ItemGroup>
    <EmbeddedResource Include="$(MSBuildThisFileDirectory)Issue4992.xaml">
      <SubType>Designer</SubType>
      <Generator>MSBuild:UpdateDesignTimeXaml</Generator>
    </EmbeddedResource>
  </ItemGroup>
  <ItemGroup>
    <EmbeddedResource Include="$(MSBuildThisFileDirectory)Issue6130.xaml">
      <SubType>Designer</SubType>
      <Generator>MSBuild:UpdateDesignTimeXaml</Generator>
    </EmbeddedResource>
  </ItemGroup>
  <ItemGroup>
    <Compile Update="$(MSBuildThisFileDirectory)Issue6130.xaml.cs">
      <DependentUpon>Issue6130.xaml</DependentUpon>
    </Compile>
    <Compile Update="$(MSBuildThisFileDirectory)Issue6644.xaml.cs">
      <DependentUpon>Issue6644.xaml</DependentUpon>
    </Compile>
    <Compile Update="$(MSBuildThisFileDirectory)Issue6254.xaml.cs">
      <DependentUpon>Issue6254.xaml</DependentUpon>
    </Compile>
    <Compile Update="$(MSBuildThisFileDirectory)Issue5749.xaml.cs">
      <DependentUpon>Issue5749.xaml</DependentUpon>
    </Compile>
    <Compile Update="$(MSBuildThisFileDirectory)Issue5108.xaml.cs">
      <DependentUpon>Issue5108.xaml</DependentUpon>
    </Compile>
    <Compile Update="$(MSBuildThisFileDirectory)Issue7357.xaml.cs">
      <DependentUpon>Issue7357.xaml</DependentUpon>
    </Compile>
    <Compile Update="$(MSBuildThisFileDirectory)Issue7792.xaml.cs">
      <DependentUpon>Issue7792.xaml</DependentUpon>
    </Compile>
    <Compile Update="$(MSBuildThisFileDirectory)Issue7789.xaml.cs">
      <DependentUpon>Issue7789.xaml</DependentUpon>
    </Compile>
    <Compile Update="$(MSBuildThisFileDirectory)Issue7519Xaml.xaml.cs">
      <DependentUpon>Issue7519Xaml.xaml</DependentUpon>
    </Compile>
    <Compile Update="$(MSBuildThisFileDirectory)Issue7817.xaml.cs">
      <DependentUpon>Issue7817.xaml</DependentUpon>
    </Compile>
    <Compile Update="$(MSBuildThisFileDirectory)Issue7519Xaml.xaml.cs">
      <DependentUpon>Issue7519Xaml.xaml</DependentUpon>
    </Compile>
    <Compile Update="$(MSBuildThisFileDirectory)Issue5354.xaml.cs">
      <DependentUpon>Issue5354.xaml</DependentUpon>
    </Compile>
    <Compile Update="$(MSBuildThisFileDirectory)Issue7621.xaml.cs">
      <DependentUpon>Issue7621.xaml</DependentUpon>
    </Compile>
    <Compile Update="$(MSBuildThisFileDirectory)Issue7512.xaml.cs">
      <DependentUpon>Issue7512.xaml</DependentUpon>
    </Compile>
    <Compile Update="$(MSBuildThisFileDirectory)Issue7593.xaml.cs">
      <DependentUpon>Issue7593.xaml</DependentUpon>
    </Compile>
    <Compile Update="$(MSBuildThisFileDirectory)Issue7758.xaml.cs">
      <DependentUpon>Issue7758.xaml</DependentUpon>
    </Compile>
    <Compile Update="$(MSBuildThisFileDirectory)Issue7943.xaml.cs">
      <DependentUpon>Issue7943.xaml</DependentUpon>
    </Compile>
    <Compile Update="$(MSBuildThisFileDirectory)Issue7993.xaml.cs">
      <DependentUpon>Issue7993.xaml</DependentUpon>
    </Compile>
    <Compile Update="$(MSBuildThisFileDirectory)Issue7865.xaml.cs">
      <DependentUpon>Issue7865.xaml</DependentUpon>
    </Compile>
    <Compile Update="$(MSBuildThisFileDirectory)Issue8263.xaml.cs">
      <DependentUpon>Issue8263.xaml</DependentUpon>
    </Compile>
    <Compile Update="$(MSBuildThisFileDirectory)Issue8508.xaml.cs">
      <DependentUpon>Issue8508.xaml</DependentUpon>
    </Compile>
  </ItemGroup>
  <ItemGroup>
    <EmbeddedResource Include="$(MSBuildThisFileDirectory)Issue1455.xaml">
      <SubType>Designer</SubType>
      <Generator>MSBuild:UpdateDesignTimeXaml</Generator>
    </EmbeddedResource>
    <EmbeddedResource Include="$(MSBuildThisFileDirectory)Issue5268.xaml">
      <SubType>Designer</SubType>
      <Generator>MSBuild:UpdateDesignTimeXaml</Generator>
    </EmbeddedResource>
  </ItemGroup>
  <ItemGroup>
    <EmbeddedResource Include="$(MSBuildThisFileDirectory)Issue5046.xaml">
      <SubType>Designer</SubType>
      <Generator>MSBuild:UpdateDesignTimeXaml</Generator>
    </EmbeddedResource>
  </ItemGroup>
  <ItemGroup>
    <EmbeddedResource Include="$(MSBuildThisFileDirectory)Issue6644.xaml">
    </EmbeddedResource>
    <EmbeddedResource Include="$(MSBuildThisFileDirectory)Github5623.xaml">
      <SubType>Designer</SubType>
      <Generator>MSBuild:UpdateDesignTimeXaml</Generator>
    </EmbeddedResource>
    <EmbeddedResource Include="$(MSBuildThisFileDirectory)Issue3798.xaml">
      <SubType>Designer</SubType>
      <Generator>MSBuild:UpdateDesignTimeXaml</Generator>
    </EmbeddedResource>
  </ItemGroup>
  <ItemGroup>
    <EmbeddedResource Include="$(MSBuildThisFileDirectory)Issue5749.xaml">
      <SubType>Designer</SubType>
      <Generator>MSBuild:UpdateDesignTimeXaml</Generator>
    </EmbeddedResource>
  </ItemGroup>
  <ItemGroup>
    <EmbeddedResource Include="$(MSBuildThisFileDirectory)Issue5108.xaml">
      <SubType>Designer</SubType>
      <Generator>MSBuild:UpdateDesignTimeXaml</Generator>
    </EmbeddedResource>
  </ItemGroup>
  <ItemGroup>
    <EmbeddedResource Include="$(MSBuildThisFileDirectory)Issue7357.xaml">
      <SubType>Designer</SubType>
      <Generator>MSBuild:UpdateDesignTimeXaml</Generator>
    </EmbeddedResource>
  </ItemGroup>
  <ItemGroup>
    <EmbeddedResource Include="$(MSBuildThisFileDirectory)Issue7519Xaml.xaml">
      <SubType>Designer</SubType>
      <Generator>MSBuild:UpdateDesignTimeXaml</Generator>
    </EmbeddedResource>
  </ItemGroup>
  <ItemGroup>
    <EmbeddedResource Include="$(MSBuildThisFileDirectory)Issue7621.xaml">
      <SubType>Designer</SubType>
      <Generator>MSBuild:UpdateDesignTimeXaml</Generator>
    </EmbeddedResource>
  </ItemGroup>
  <ItemGroup>
    <EmbeddedResource Include="$(MSBuildThisFileDirectory)Issue7512.xaml">
      <SubType>Designer</SubType>
      <Generator>MSBuild:UpdateDesignTimeXaml</Generator>
    </EmbeddedResource>
  </ItemGroup>
  <ItemGroup>
    <EmbeddedResource Include="$(MSBuildThisFileDirectory)Issue5354.xaml">
      <SubType>Designer</SubType>
      <Generator>MSBuild:UpdateDesignTimeXaml</Generator>
    </EmbeddedResource>
  </ItemGroup>
  <ItemGroup>
    <EmbeddedResource Include="$(MSBuildThisFileDirectory)Issue4459.xaml">
      <SubType>Designer</SubType>
      <Generator>MSBuild:UpdateDesignTimeXaml</Generator>
    </EmbeddedResource>
  </ItemGroup>
  <ItemGroup>
    <EmbeddedResource Include="$(MSBuildThisFileDirectory)Issue7593.xaml">
      <SubType>Designer</SubType>
      <Generator>MSBuild:UpdateDesignTimeXaml</Generator>
    </EmbeddedResource>
    <EmbeddedResource Include="$(MSBuildThisFileDirectory)Issue7789.xaml">
      <SubType>Designer</SubType>
      <Generator>MSBuild:UpdateDesignTimeXaml</Generator>
    </EmbeddedResource>
  </ItemGroup>
  <ItemGroup>
    <EmbeddedResource Include="$(MSBuildThisFileDirectory)Issue7865.xaml">
      <SubType>Designer</SubType>
      <Generator>MSBuild:UpdateDesignTimeXaml</Generator>
    </EmbeddedResource>
  </ItemGroup>
  <ItemGroup>
    <EmbeddedResource Include="$(MSBuildThisFileDirectory)Issue7792.xaml">
      <SubType>Designer</SubType>
      <Generator>MSBuild:UpdateDesignTimeXaml</Generator>
    </EmbeddedResource>
    <EmbeddedResource Include="$(MSBuildThisFileDirectory)Issue7758.xaml">
      <SubType>Designer</SubType>
      <Generator>MSBuild:UpdateDesignTimeXaml</Generator>
    </EmbeddedResource>
  </ItemGroup>
  <ItemGroup>
    <EmbeddedResource Include="$(MSBuildThisFileDirectory)Issue7817.xaml">
      <SubType>Designer</SubType>
      <Generator>MSBuild:UpdateDesignTimeXaml</Generator>
    </EmbeddedResource>
    <EmbeddedResource Include="$(MSBuildThisFileDirectory)Issue7943.xaml">
      <SubType>Designer</SubType>
      <Generator>MSBuild:UpdateDesignTimeXaml</Generator>
    </EmbeddedResource>
  </ItemGroup>
  <ItemGroup>
    <EmbeddedResource Include="$(MSBuildThisFileDirectory)Issue7993.xaml">
      <SubType>Designer</SubType>
      <Generator>MSBuild:UpdateDesignTimeXaml</Generator>
    </EmbeddedResource>
  </ItemGroup>
  <ItemGroup>
    <EmbeddedResource Include="$(MSBuildThisFileDirectory)Issue7803.xaml">
      <SubType>Designer</SubType>
      <Generator>MSBuild:UpdateDesignTimeXaml</Generator>
    </EmbeddedResource>
  </ItemGroup>
  <ItemGroup>
    <EmbeddedResource Include="$(MSBuildThisFileDirectory)Issue5577.xaml">
      <SubType>Designer</SubType>
      <Generator>MSBuild:UpdateDesignTimeXaml</Generator>
    </EmbeddedResource>
  </ItemGroup>
  <ItemGroup>
    <EmbeddedResource Include="$(MSBuildThisFileDirectory)Issue8263.xaml">
      <Generator>MSBuild:UpdateDesignTimeXaml</Generator>
    </EmbeddedResource>
  </ItemGroup>
  <ItemGroup>
    <EmbeddedResource Include="$(MSBuildThisFileDirectory)Issue7048.xaml">
      <SubType>Designer</SubType>
      <Generator>MSBuild:UpdateDesignTimeXaml</Generator>
    </EmbeddedResource>
  </ItemGroup>
  <ItemGroup>
    <EmbeddedResource Include="$(MSBuildThisFileDirectory)Issue8529_1.xaml">
      <Generator>MSBuild:UpdateDesignTimeXaml</Generator>
    </EmbeddedResource>
  </ItemGroup>
  <ItemGroup>
    <EmbeddedResource Include="$(MSBuildThisFileDirectory)Issue6693.xaml">
      <SubType>Designer</SubType>
      <Generator>MSBuild:UpdateDesignTimeXaml</Generator>
    </EmbeddedResource>
  </ItemGroup>
  <ItemGroup>
    <EmbeddedResource Include="$(MSBuildThisFileDirectory)Issue8508.xaml">
      <SubType>Designer</SubType>
      <Generator>MSBuild:UpdateDesignTimeXaml</Generator>
    </EmbeddedResource>
  </ItemGroup>
  <ItemGroup>
    <EmbeddedResource Include="$(MSBuildThisFileDirectory)Issue4744.xaml">
      <SubType>Designer</SubType>
      <Generator>MSBuild:UpdateDesignTimeXaml</Generator>
    </EmbeddedResource>
  </ItemGroup>
  <ItemGroup>
    <EmbeddedResource Include="$(MSBuildThisFileDirectory)Issue3228.xaml">
      <SubType>Designer</SubType>
      <Generator>MSBuild:UpdateDesignTimeXaml</Generator>
    </EmbeddedResource>
  </ItemGroup>
  <ItemGroup>
    <EmbeddedResource Include="$(MSBuildThisFileDirectory)Issue2172.xaml">
      <SubType>Designer</SubType>
      <Generator>MSBuild:UpdateDesignTimeXaml</Generator>
    </EmbeddedResource>
    <EmbeddedResource Include="$(MSBuildThisFileDirectory)Issue8902.xaml">
      <SubType>Designer</SubType>
      <Generator>MSBuild:UpdateDesignTimeXaml</Generator>
    </EmbeddedResource>
    <EmbeddedResource Include="$(MSBuildThisFileDirectory)Issue9682.xaml">
      <SubType>Designer</SubType>
      <Generator>MSBuild:UpdateDesignTimeXaml</Generator>
    </EmbeddedResource>
  </ItemGroup>
  <ItemGroup>
    <EmbeddedResource Include="$(MSBuildThisFileDirectory)Issue6403.xaml">
      <SubType>Designer</SubType>
      <Generator>MSBuild:UpdateDesignTimeXaml</Generator>
    </EmbeddedResource>
    <EmbeddedResource Include="$(MSBuildThisFileDirectory)Issue9196.xaml">
      <SubType>Designer</SubType>
      <Generator>MSBuild:UpdateDesignTimeXaml</Generator>
    </EmbeddedResource>
  </ItemGroup>
  <ItemGroup>
    <EmbeddedResource Include="$(MSBuildThisFileDirectory)Issue8715.xaml">
      <SubType>Designer</SubType>
      <Generator>MSBuild:UpdateDesignTimeXaml</Generator>
    </EmbeddedResource>
    <EmbeddedResource Include="$(MSBuildThisFileDirectory)Issue9783.xaml">
      <SubType>Designer</SubType>
      <Generator>MSBuild:UpdateDesignTimeXaml</Generator>
    </EmbeddedResource>
  </ItemGroup>
  <ItemGroup>
    <EmbeddedResource Include="$(MSBuildThisFileDirectory)Issue8308.xaml">
      <SubType>Designer</SubType>
      <Generator>MSBuild:UpdateDesignTimeXaml</Generator>
    </EmbeddedResource>
    <EmbeddedResource Include="$(MSBuildThisFileDirectory)Issue6698View2.xaml">
      <SubType>Designer</SubType>
      <Generator>MSBuild:UpdateDesignTimeXaml</Generator>
    </EmbeddedResource>
  </ItemGroup>
  <ItemGroup>
    <EmbeddedResource Include="$(MSBuildThisFileDirectory)Issue7242.xaml">
      <SubType>Designer</SubType>
      <Generator>MSBuild:UpdateDesignTimeXaml</Generator>
    </EmbeddedResource>
  </ItemGroup>
  <ItemGroup>
    <EmbeddedResource Include="$(MSBuildThisFileDirectory)Github9536.xaml">
      <SubType>Designer</SubType>
      <Generator>MSBuild:UpdateDesignTimeXaml</Generator>
    </EmbeddedResource>
    <EmbeddedResource Include="$(MSBuildThisFileDirectory)Issue10482.xaml">
      <SubType>Designer</SubType>
      <Generator>MSBuild:UpdateDesignTimeXaml</Generator>
    </EmbeddedResource>
    <EmbeddedResource Include="$(MSBuildThisFileDirectory)Issue9279.xaml">
      <SubType>Designer</SubType>
      <Generator>MSBuild:UpdateDesignTimeXaml</Generator>
    </EmbeddedResource>
  </ItemGroup>
  <ItemGroup>
    <EmbeddedResource Include="$(MSBuildThisFileDirectory)Issue11259.xaml">
      <SubType>Designer</SubType>
      <Generator>MSBuild:UpdateDesignTimeXaml</Generator>
    </EmbeddedResource>
  </ItemGroup>
  <ItemGroup>
    <EmbeddedResource Include="$(MSBuildThisFileDirectory)Issue11709.xaml">
      <SubType>Designer</SubType>
      <Generator>MSBuild:UpdateDesignTimeXaml</Generator>
    </EmbeddedResource>
    <EmbeddedResource Include="$(MSBuildThisFileDirectory)Issue11794.xaml">
      <SubType>Designer</SubType>
      <Generator>MSBuild:UpdateDesignTimeXaml</Generator>
    </EmbeddedResource>
  </ItemGroup>
</Project><|MERGE_RESOLUTION|>--- conflicted
+++ resolved
@@ -1587,25 +1587,22 @@
     </Compile>
     <Compile Include="$(MSBuildThisFileDirectory)Issue11869.cs" />
     <Compile Include="$(MSBuildThisFileDirectory)Issue11723.cs" />
-<<<<<<< HEAD
-    <Compile Include="$(MSBuildThisFileDirectory)Issue11831.xaml.cs" />
-    <Compile Include="$(MSBuildThisFileDirectory)Issue11496.xaml.cs" >
-      <DependentUpon>Issue11496.xaml</DependentUpon>
-    </Compile>
-    <Compile Include="$(MSBuildThisFileDirectory)Issue11209.xaml.cs" >
-      <DependentUpon>Issue11209.xaml</DependentUpon>
-    </Compile>
-    <Compile Include="$(MSBuildThisFileDirectory)Issue10454.cs" />
-    <Compile Include="$(MSBuildThisFileDirectory)Issue11081.xaml.cs" >
-      <DependentUpon>Issue11081.xaml</DependentUpon>
-    </Compile>
-=======
     <Compile Include="$(MSBuildThisFileDirectory)Issue11737.xaml.cs" />
     <Compile Include="$(MSBuildThisFileDirectory)Issue11764.xaml.cs" />
     <Compile Include="$(MSBuildThisFileDirectory)Issue11573.xaml.cs" />
     <Compile Include="$(MSBuildThisFileDirectory)Issue11496.xaml.cs" />
     <Compile Include="$(MSBuildThisFileDirectory)Issue11963.cs" />
->>>>>>> 4704383e
+    <Compile Include="$(MSBuildThisFileDirectory)Issue11831.xaml.cs" />
+    <Compile Include="$(MSBuildThisFileDirectory)Issue11496.xaml.cs" >
+      <DependentUpon>Issue11496.xaml</DependentUpon>
+    </Compile>
+    <Compile Include="$(MSBuildThisFileDirectory)Issue11209.xaml.cs" >
+      <DependentUpon>Issue11209.xaml</DependentUpon>
+    </Compile>
+    <Compile Include="$(MSBuildThisFileDirectory)Issue10454.cs" />
+    <Compile Include="$(MSBuildThisFileDirectory)Issue11081.xaml.cs" >
+      <DependentUpon>Issue11081.xaml</DependentUpon>
+    </Compile>
   </ItemGroup>
   <ItemGroup>
     <EmbeddedResource Include="$(MSBuildThisFileDirectory)Bugzilla22229.xaml">
@@ -1888,13 +1885,11 @@
     <EmbeddedResource Include="$(MSBuildThisFileDirectory)Issue11547.xaml">
       <Generator>MSBuild:UpdateDesignTimeXaml</Generator>
     </EmbeddedResource>
-<<<<<<< HEAD
     <EmbeddedResource Include="$(MSBuildThisFileDirectory)Issue11875.xaml">
      <Generator>MSBuild:UpdateDesignTimeXaml</Generator>
-=======
+    </EmbeddedResource>
     <EmbeddedResource Include="$(MSBuildThisFileDirectory)Issue11653.xaml">
       <Generator>MSBuild:UpdateDesignTimeXaml</Generator>
->>>>>>> 4704383e
     </EmbeddedResource>
     <EmbeddedResource Include="$(MSBuildThisFileDirectory)Issue11737.xaml">
       <Generator>MSBuild:UpdateDesignTimeXaml</Generator>
