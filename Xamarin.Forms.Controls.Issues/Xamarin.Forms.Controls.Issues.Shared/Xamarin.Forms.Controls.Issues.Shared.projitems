<?xml version="1.0" encoding="utf-8"?>
<Project xmlns="http://schemas.microsoft.com/developer/msbuild/2003">
  <PropertyGroup>
    <MSBuildAllProjects>$(MSBuildAllProjects);$(MSBuildThisFileFullPath)</MSBuildAllProjects>
    <HasSharedItems>true</HasSharedItems>
    <SharedGUID>0f0db9cc-ea65-429c-9363-38624bf8f49c</SharedGUID>
  </PropertyGroup>
  <PropertyGroup Label="Configuration">
    <Import_RootNamespace>Xamarin.Forms.Controls.Issues</Import_RootNamespace>
  </PropertyGroup>
  <ItemGroup>
    <Compile Include="$(MSBuildThisFileDirectory)CollectionViewGroupTypeIssue.cs" />
    <Compile Include="$(MSBuildThisFileDirectory)Issue10897.xaml.cs">
      <DependentUpon>Issue10897.xaml</DependentUpon>
    </Compile>
    <Compile Include="$(MSBuildThisFileDirectory)Issue12320.cs" />
    <Compile Include="$(MSBuildThisFileDirectory)Issue12153.cs" />
    <Compile Include="$(MSBuildThisFileDirectory)Issue10324.cs" />
    <Compile Include="$(MSBuildThisFileDirectory)Github9536.xaml.cs">
      <DependentUpon>Github9536.xaml</DependentUpon>
      <SubType>Code</SubType>
    </Compile>
    <Compile Include="$(MSBuildThisFileDirectory)Issue10482.xaml.cs">
      <DependentUpon>Issue10482.xaml</DependentUpon>
      <SubType>Code</SubType>
    </Compile>
    <Compile Include="$(MSBuildThisFileDirectory)Issue10110.cs" />
    <Compile Include="$(MSBuildThisFileDirectory)Issue10672.xaml.cs">
      <DependentUpon>Issue10672.xaml</DependentUpon>
      <SubType>Code</SubType>
    </Compile>
    <Compile Include="$(MSBuildThisFileDirectory)Issue11962.cs" />
    <Compile Include="$(MSBuildThisFileDirectory)Issue10744.cs" />
    <Compile Include="$(MSBuildThisFileDirectory)Issue10909.cs" />
    <Compile Include="$(MSBuildThisFileDirectory)Issue11709.xaml.cs">
      <DependentUpon>Issue11709.xaml</DependentUpon>
    </Compile>
    <Compile Include="$(MSBuildThisFileDirectory)Issue11794.xaml.cs">
      <DependentUpon>Issue11794.xaml</DependentUpon>
    </Compile>
    <Compile Include="$(MSBuildThisFileDirectory)Issue11769.cs" />
    <Compile Include="$(MSBuildThisFileDirectory)Issue12060.cs" />
    <Compile Include="$(MSBuildThisFileDirectory)Issue12344.xaml.cs">
      <DependentUpon>Issue12344.xaml</DependentUpon>
    </Compile>
    <Compile Include="$(MSBuildThisFileDirectory)Issue12246.cs" />
    <Compile Include="$(MSBuildThisFileDirectory)Issue12652.cs" />
    <Compile Include="$(MSBuildThisFileDirectory)Issue8613.cs" />
    <Compile Include="$(MSBuildThisFileDirectory)Issue9137.cs" />
    <Compile Include="$(MSBuildThisFileDirectory)Issue8691.cs" />
    <Compile Include="$(MSBuildThisFileDirectory)Issue7606.cs" />
    <Compile Include="$(MSBuildThisFileDirectory)Issue11137.cs" />
    <Compile Include="$(MSBuildThisFileDirectory)Issue11106.cs" />
    <Compile Include="$(MSBuildThisFileDirectory)Issue11251.cs" />
    <Compile Include="$(MSBuildThisFileDirectory)Issue11523.cs" />
    <Compile Include="$(MSBuildThisFileDirectory)Issue11259.cs" />
    <Compile Include="$(MSBuildThisFileDirectory)Issue11311.cs" />
    <Compile Include="$(MSBuildThisFileDirectory)Issue8291.cs" />
    <Compile Include="$(MSBuildThisFileDirectory)Issue2674.cs" />
    <Compile Include="$(MSBuildThisFileDirectory)Issue6484.cs" />
    <Compile Include="$(MSBuildThisFileDirectory)Issue6187.cs" />
    <Compile Include="$(MSBuildThisFileDirectory)Issue3228.xaml.cs">
      <DependentUpon>Issue3228.xaml</DependentUpon>
      <SubType>Code</SubType>
    </Compile>
    <Compile Include="$(MSBuildThisFileDirectory)Issue3262.cs" />
    <Compile Include="$(MSBuildThisFileDirectory)Issue8308.xaml.cs">
      <DependentUpon>Issue8308.xaml</DependentUpon>
      <SubType>Code</SubType>
    </Compile>
    <Compile Include="$(MSBuildThisFileDirectory)Issue8715.xaml.cs">
      <DependentUpon>Issue8715.xaml</DependentUpon>
      <SubType>Code</SubType>
    </Compile>
    <Compile Include="$(MSBuildThisFileDirectory)Issue8766.cs" />
    <Compile Include="$(MSBuildThisFileDirectory)Issue8797.cs" />
    <Compile Include="$(MSBuildThisFileDirectory)Issue8801.cs" />
    <Compile Include="$(MSBuildThisFileDirectory)Issue9279.xaml.cs">
      <DependentUpon>Issue9279.xaml</DependentUpon>
    </Compile>
    <Compile Include="$(MSBuildThisFileDirectory)Issue8870.cs" />
    <Compile Include="$(MSBuildThisFileDirectory)Issue9428.cs" />
    <Compile Include="$(MSBuildThisFileDirectory)Issue9419.cs" />
    <Compile Include="$(MSBuildThisFileDirectory)Issue8262.cs" />
    <Compile Include="$(MSBuildThisFileDirectory)Issue8787.cs" />
    <Compile Include="$(MSBuildThisFileDirectory)Issue8899.cs" />
    <Compile Include="$(MSBuildThisFileDirectory)Issue8551.cs" />
    <Compile Include="$(MSBuildThisFileDirectory)Issue8836.cs" />
    <Compile Include="$(MSBuildThisFileDirectory)Issue8902.xaml.cs">
      <DependentUpon>Issue8902.xaml</DependentUpon>
      <SubType>Code</SubType>
    </Compile>
    <Compile Include="$(MSBuildThisFileDirectory)Issue9580.cs" />
    <Compile Include="$(MSBuildThisFileDirectory)Issue9631.cs" />
    <Compile Include="$(MSBuildThisFileDirectory)Issue9682.xaml.cs">
      <DependentUpon>Issue9682.xaml</DependentUpon>
      <SubType>Code</SubType>
    </Compile>
    <Compile Include="$(MSBuildThisFileDirectory)Issue9006.cs" />
    <Compile Include="$(MSBuildThisFileDirectory)Issue8207.xaml.cs">
      <DependentUpon>Issue8207.xaml</DependentUpon>
    </Compile>
    <Compile Include="$(MSBuildThisFileDirectory)Issue6362.cs" />
    <Compile Include="$(MSBuildThisFileDirectory)Issue6698.cs" />
    <Compile Include="$(MSBuildThisFileDirectory)Issue7393.cs" />
    <Compile Include="$(MSBuildThisFileDirectory)Issue7505.cs" />
    <Compile Include="$(MSBuildThisFileDirectory)Issue4459.xaml.cs">
      <DependentUpon>Issue4459.xaml</DependentUpon>
      <SubType>Code</SubType>
    </Compile>
    <Compile Include="$(MSBuildThisFileDirectory)CollectionViewItemsSourceTypes.cs" />
    <Compile Include="$(MSBuildThisFileDirectory)Issue1455.xaml.cs">
      <DependentUpon>Issue1455.xaml</DependentUpon>
      <SubType>Code</SubType>
    </Compile>
    <Compile Include="$(MSBuildThisFileDirectory)CollectionViewHeaderFooterString.cs" />
    <Compile Include="$(MSBuildThisFileDirectory)CollectionViewHeaderFooterTemplate.cs" />
    <Compile Include="$(MSBuildThisFileDirectory)CollectionViewHeaderFooterView.cs" />
    <Compile Include="$(MSBuildThisFileDirectory)CollectionViewItemsUpdatingScrollMode.cs" />
    <Compile Include="$(MSBuildThisFileDirectory)Issue4606.cs" />
    <Compile Include="$(MSBuildThisFileDirectory)Issue8161.cs" />
    <Compile Include="$(MSBuildThisFileDirectory)Issue8644.cs" />
    <Compile Include="$(MSBuildThisFileDirectory)Issue7534.cs" />
    <Compile Include="$(MSBuildThisFileDirectory)Issue8177.cs" />
    <Compile Include="$(MSBuildThisFileDirectory)Issue4744.xaml.cs">
      <DependentUpon>Issue4744.xaml</DependentUpon>
    </Compile>
    <Compile Include="$(MSBuildThisFileDirectory)Issue7773.cs" />
    <Compile Include="$(MSBuildThisFileDirectory)Issue8186.cs" />
    <Compile Include="$(MSBuildThisFileDirectory)Issue2172.xaml.cs">
      <DependentUpon>Issue2172.xaml</DependentUpon>
      <SubType>Code</SubType>
    </Compile>
    <Compile Include="$(MSBuildThisFileDirectory)Issue3475.cs" />
    <Compile Include="$(MSBuildThisFileDirectory)Issue5168.cs" />
    <Compile Include="$(MSBuildThisFileDirectory)Issue5749.xaml.cs">
      <SubType>Code</SubType>
    </Compile>
    <Compile Include="$(MSBuildThisFileDirectory)Issue6556.cs" />
    <Compile Include="$(MSBuildThisFileDirectory)Issue5830.cs" />
    <Compile Include="$(MSBuildThisFileDirectory)Issue6476.cs" />
    <Compile Include="$(MSBuildThisFileDirectory)Issue6693.xaml.cs">
      <DependentUpon>Issue6693.xaml</DependentUpon>
      <SubType>Code</SubType>
    </Compile>
    <Compile Include="$(MSBuildThisFileDirectory)Issue7396.cs" />
    <Compile Include="$(MSBuildThisFileDirectory)Issue6403.xaml.cs">
      <DependentUpon>Issue6403.xaml</DependentUpon>
      <SubType>Code</SubType>
    </Compile>
    <Compile Include="$(MSBuildThisFileDirectory)Issue7825.cs" />
    <Compile Include="$(MSBuildThisFileDirectory)Issue2271.cs" />
    <Compile Include="$(MSBuildThisFileDirectory)Issue5354.xaml.cs">
      <DependentUpon>Issue5354.xaml</DependentUpon>
      <SubType>Code</SubType>
    </Compile>
    <Compile Include="$(MSBuildThisFileDirectory)Issue5868.cs" />
    <Compile Include="$(MSBuildThisFileDirectory)Issue6963.cs" />
    <Compile Include="$(MSBuildThisFileDirectory)Issue7048.xaml.cs">
      <DependentUpon>Issue7048.xaml</DependentUpon>
      <SubType>Code</SubType>
    </Compile>
    <Compile Include="$(MSBuildThisFileDirectory)Issue5577.xaml.cs">
      <DependentUpon>Issue5577.xaml</DependentUpon>
      <SubType>Code</SubType>
    </Compile>
    <Compile Include="$(MSBuildThisFileDirectory)Issue6804.cs" />
    <Compile Include="$(MSBuildThisFileDirectory)Issue7181.cs" />
    <Compile Include="$(MSBuildThisFileDirectory)Issue5367.cs" />
    <Compile Include="$(MSBuildThisFileDirectory)Issue6878.cs" />
    <Compile Include="$(MSBuildThisFileDirectory)Issue7253.cs" />
    <Compile Include="$(MSBuildThisFileDirectory)Issue7581.cs" />
    <Compile Include="$(MSBuildThisFileDirectory)Issue7361.cs" />
    <Compile Include="$(MSBuildThisFileDirectory)Issue7621.xaml.cs">
      <SubType>Code</SubType>
    </Compile>
    <Compile Include="$(MSBuildThisFileDirectory)Issue6889.cs" />
    <Compile Include="$(MSBuildThisFileDirectory)Issue6945.cs" />
    <Compile Include="$(MSBuildThisFileDirectory)Issue7313.cs" />
    <Compile Include="$(MSBuildThisFileDirectory)Issue5500.cs" />
    <Compile Include="$(MSBuildThisFileDirectory)Issue8148.cs" />
    <Compile Include="$(MSBuildThisFileDirectory)Issue8008.cs" />
    <Compile Include="$(MSBuildThisFileDirectory)Issue6640.cs" />
    <Compile Include="$(MSBuildThisFileDirectory)Issue7890.cs" />
    <Compile Include="$(MSBuildThisFileDirectory)Issue7556.cs" />
    <Compile Include="$(MSBuildThisFileDirectory)Issue5108.xaml.cs">
      <SubType>Code</SubType>
    </Compile>
    <Compile Include="$(MSBuildThisFileDirectory)Issue7329.cs" />
    <Compile Include="$(MSBuildThisFileDirectory)Issue7290.cs" />
    <Compile Include="$(MSBuildThisFileDirectory)Issue7240.cs" />
    <Compile Include="$(MSBuildThisFileDirectory)Issue5046.xaml.cs">
      <DependentUpon>Issue5046.xaml</DependentUpon>
      <SubType>Code</SubType>
    </Compile>
    <Compile Include="$(MSBuildThisFileDirectory)Issue6609.cs" />
    <Compile Include="$(MSBuildThisFileDirectory)Issue6802.cs" />
    <Compile Include="$(MSBuildThisFileDirectory)Issue6644.xaml.cs">
      <SubType>Code</SubType>
    </Compile>
    <Compile Include="$(MSBuildThisFileDirectory)Issue7049.cs" />
    <Compile Include="$(MSBuildThisFileDirectory)Issue7061.cs" />
    <Compile Include="$(MSBuildThisFileDirectory)Issue7385.cs" />
    <Compile Include="$(MSBuildThisFileDirectory)Issue7111.cs" />
    <Compile Include="$(MSBuildThisFileDirectory)Issue7357.xaml.cs">
      <SubType>Code</SubType>
    </Compile>
    <Compile Include="$(MSBuildThisFileDirectory)Issue7512.xaml.cs">
      <SubType>Code</SubType>
    </Compile>
    <Compile Include="$(MSBuildThisFileDirectory)Issue7519.cs" />
    <Compile Include="$(MSBuildThisFileDirectory)Issue7519Xaml.xaml.cs">
      <SubType>Code</SubType>
    </Compile>
    <Compile Include="$(MSBuildThisFileDirectory)Issue7700.cs" />
    <Compile Include="$(MSBuildThisFileDirectory)Issue7758.xaml.cs">
      <SubType>Code</SubType>
    </Compile>
    <Compile Include="$(MSBuildThisFileDirectory)Issue7593.xaml.cs">
      <SubType>Code</SubType>
    </Compile>
    <Compile Include="$(MSBuildThisFileDirectory)Issue7992.cs" />
    <Compile Include="$(MSBuildThisFileDirectory)Issue7792.xaml.cs">
      <SubType>Code</SubType>
    </Compile>
    <Compile Include="$(MSBuildThisFileDirectory)Issue7789.xaml.cs">
      <SubType>Code</SubType>
    </Compile>
    <Compile Include="$(MSBuildThisFileDirectory)Issue7817.xaml.cs">
      <SubType>Code</SubType>
    </Compile>
    <Compile Include="$(MSBuildThisFileDirectory)Issue7823.cs" />
    <Compile Include="$(MSBuildThisFileDirectory)Issue7943.xaml.cs">
      <SubType>Code</SubType>
    </Compile>
    <Compile Include="$(MSBuildThisFileDirectory)Issue7993.xaml.cs">
      <SubType>Code</SubType>
    </Compile>
    <Compile Include="$(MSBuildThisFileDirectory)Issue7865.xaml.cs">
      <SubType>Code</SubType>
    </Compile>
    <Compile Include="$(MSBuildThisFileDirectory)Issue7803.xaml.cs">
      <DependentUpon>Issue7803.xaml</DependentUpon>
    </Compile>
    <Compile Include="$(MSBuildThisFileDirectory)Issue8087.cs" />
    <Compile Include="$(MSBuildThisFileDirectory)Issue8203.cs" />
    <Compile Include="$(MSBuildThisFileDirectory)Issue8222.cs" />
    <Compile Include="$(MSBuildThisFileDirectory)Issue8167.cs" />
    <Compile Include="$(MSBuildThisFileDirectory)Issue8503.cs" />
    <Compile Include="$(MSBuildThisFileDirectory)Issue8263.xaml.cs">
      <DependentUpon>Issue8263.xaml</DependentUpon>
      <SubType>Code</SubType>
    </Compile>
    <Compile Include="$(MSBuildThisFileDirectory)Issue8345.cs" />
    <Compile Include="$(MSBuildThisFileDirectory)Issue8366.cs" />
    <Compile Include="$(MSBuildThisFileDirectory)Issue8526.cs" />
    <Compile Include="$(MSBuildThisFileDirectory)Issue8529.cs" />
    <Compile Include="$(MSBuildThisFileDirectory)Issue8529_1.xaml.cs">
      <DependentUpon>Issue8529_1.xaml</DependentUpon>
      <SubType>Code</SubType>
    </Compile>
    <Compile Include="$(MSBuildThisFileDirectory)Issue8508.xaml.cs">
      <SubType>Code</SubType>
    </Compile>
    <Compile Include="$(MSBuildThisFileDirectory)Issue7963.cs" />
    <Compile Include="$(MSBuildThisFileDirectory)Issue8741.cs" />
    <Compile Include="$(MSBuildThisFileDirectory)Issue8743.cs" />
    <Compile Include="$(MSBuildThisFileDirectory)Issue9092.cs" />
    <Compile Include="$(MSBuildThisFileDirectory)Issue9087.cs" />
    <Compile Include="$(MSBuildThisFileDirectory)Issue9196.xaml.cs">
      <DependentUpon>Issue9196.xaml</DependentUpon>
      <SubType>Code</SubType>
    </Compile>
    <Compile Include="$(MSBuildThisFileDirectory)Issue9355.cs" />
    <Compile Include="$(MSBuildThisFileDirectory)Issue8784.cs" />
    <Compile Include="$(MSBuildThisFileDirectory)Issue9360.cs" />
    <Compile Include="$(MSBuildThisFileDirectory)Issue9440.cs" />
    <Compile Include="$(MSBuildThisFileDirectory)Issue7242.xaml.cs">
      <DependentUpon>Issue7242.xaml</DependentUpon>
      <SubType>Code</SubType>
    </Compile>
    <Compile Include="$(MSBuildThisFileDirectory)Issue9783.xaml.cs">
      <DependentUpon>Issue9783.xaml</DependentUpon>
      <SubType>Code</SubType>
    </Compile>
    <Compile Include="$(MSBuildThisFileDirectory)Issue9686.cs" />
    <Compile Include="$(MSBuildThisFileDirectory)Issue9694.cs" />
    <Compile Include="$(MSBuildThisFileDirectory)Issue9771.xaml.cs">
      <SubType>Code</SubType>
      <DependentUpon>Issue9771.xaml</DependentUpon>
    </Compile>
    <Compile Include="$(MSBuildThisFileDirectory)Issue9833.cs" />
    <Compile Include="$(MSBuildThisFileDirectory)Issue9929.cs" />
    <Compile Include="$(MSBuildThisFileDirectory)Issue9088.cs" />
    <Compile Include="$(MSBuildThisFileDirectory)RefreshViewTests.cs" />
    <Compile Include="$(MSBuildThisFileDirectory)Issue7338.cs" />
    <Compile Include="$(MSBuildThisFileDirectory)ScrollToGroup.cs" />
    <Compile Include="$(MSBuildThisFileDirectory)NestedCollectionViews.cs" />
    <Compile Include="$(MSBuildThisFileDirectory)Issue7339.cs" />
    <Compile Include="$(MSBuildThisFileDirectory)ShellAppearanceChange.cs" />
    <Compile Include="$(MSBuildThisFileDirectory)Issue10234.cs" />
    <Compile Include="$(MSBuildThisFileDirectory)ShellModal.cs" />
    <Compile Include="$(MSBuildThisFileDirectory)FlyoutBehaviorShell.cs" />
    <Compile Include="$(MSBuildThisFileDirectory)Issue7128.cs" />
    <Compile Include="$(MSBuildThisFileDirectory)ShellItemIsVisible.cs" />
    <Compile Include="$(MSBuildThisFileDirectory)ShellGestures.cs" />
    <Compile Include="$(MSBuildThisFileDirectory)ShellBackButtonBehavior.cs" />
    <Compile Include="$(MSBuildThisFileDirectory)Issue7102.cs" />
    <Compile Include="$(MSBuildThisFileDirectory)ShellInsets.cs" />
    <Compile Include="$(MSBuildThisFileDirectory)CollectionViewGrouping.cs" />
    <Compile Include="$(MSBuildThisFileDirectory)Issue5412.cs" />
    <Compile Include="$(MSBuildThisFileDirectory)Helpers\GarbageCollectionHelper.cs" />
    <Compile Include="$(MSBuildThisFileDirectory)Issue4879.cs" />
    <Compile Include="$(MSBuildThisFileDirectory)Issue5518.cs" />
    <Compile Include="$(MSBuildThisFileDirectory)Issue5555.cs" />
    <Compile Include="$(MSBuildThisFileDirectory)Issue6458.cs" />
    <Compile Include="$(MSBuildThisFileDirectory)Issue6258.cs" />
    <Compile Include="$(MSBuildThisFileDirectory)Issue3150.cs" />
    <Compile Include="$(MSBuildThisFileDirectory)Issue6262.cs" />
    <Compile Include="$(MSBuildThisFileDirectory)Github5623.xaml.cs">
      <DependentUpon>Github5623.xaml</DependentUpon>
      <SubType>Code</SubType>
    </Compile>
    <Compile Include="$(MSBuildThisFileDirectory)Bugzilla59172.cs" />
    <Compile Include="$(MSBuildThisFileDirectory)FlagTestHelpers.cs" />
    <Compile Include="$(MSBuildThisFileDirectory)Issue5886.cs" />
    <Compile Include="$(MSBuildThisFileDirectory)Issue6260.cs" />
    <Compile Include="$(MSBuildThisFileDirectory)Issue5766.cs" />
    <Compile Include="$(MSBuildThisFileDirectory)CollectionViewBoundMultiSelection.cs" />
    <Compile Include="$(MSBuildThisFileDirectory)CollectionViewBoundSingleSelection.cs" />
    <Compile Include="$(MSBuildThisFileDirectory)Issue5765.cs" />
    <Compile Include="$(MSBuildThisFileDirectory)Issue4684.xaml.cs">
      <DependentUpon>Issue4684.xaml</DependentUpon>
    </Compile>
    <Compile Include="$(MSBuildThisFileDirectory)Issue4992.xaml.cs">
      <DependentUpon>Issue4992.xaml</DependentUpon>
      <SubType>Code</SubType>
    </Compile>
    <Compile Include="$(MSBuildThisFileDirectory)Issue4915.xaml.cs">
      <SubType>Code</SubType>
    </Compile>
    <Compile Include="$(MSBuildThisFileDirectory)Issue5131.cs" />
    <Compile Include="$(MSBuildThisFileDirectory)Issue5376.cs" />
    <Compile Include="$(MSBuildThisFileDirectory)Bugzilla60787.xaml.cs">
      <DependentUpon>Bugzilla60787.xaml</DependentUpon>
      <SubType>Code</SubType>
    </Compile>
    <Compile Include="$(MSBuildThisFileDirectory)Issue4919.cs" />
    <Compile Include="$(MSBuildThisFileDirectory)Issue4756.cs" />
    <Compile Include="$(MSBuildThisFileDirectory)Issue5461.cs" />
    <Compile Include="$(MSBuildThisFileDirectory)CollectionViewBindingErrors.xaml.cs">
      <DependentUpon>CollectionViewBindingErrors.xaml</DependentUpon>
      <SubType>Code</SubType>
    </Compile>
    <Compile Include="$(MSBuildThisFileDirectory)Github3847.xaml.cs">
      <DependentUpon>Github3847.xaml</DependentUpon>
      <SubType>Code</SubType>
    </Compile>
    <Compile Include="$(MSBuildThisFileDirectory)Issue2102.cs" />
    <Compile Include="$(MSBuildThisFileDirectory)Issue1588.xaml.cs">
      <DependentUpon>Issue1588.xaml</DependentUpon>
      <SubType>Code</SubType>
    </Compile>
    <Compile Include="$(MSBuildThisFileDirectory)Issue4961.cs" />
    <Compile Include="$(MSBuildThisFileDirectory)Issue4629.cs" />
    <Compile Include="$(MSBuildThisFileDirectory)Issue4384.cs" />
    <Compile Include="$(MSBuildThisFileDirectory)Issue4782.cs" />
    <Compile Include="$(MSBuildThisFileDirectory)Issue4484.cs" />
    <Compile Include="$(MSBuildThisFileDirectory)Issue3509.cs" />
    <Compile Include="$(MSBuildThisFileDirectory)Issue4597.cs" />
    <Compile Include="$(MSBuildThisFileDirectory)A11yTabIndex.xaml.cs">
      <DependentUpon>A11yTabIndex.xaml</DependentUpon>
      <SubType>Code</SubType>
    </Compile>
    <Compile Include="$(MSBuildThisFileDirectory)Github3856.cs" />
    <Compile Include="$(MSBuildThisFileDirectory)Issue1937.cs" />
    <Compile Include="$(MSBuildThisFileDirectory)Issue3555.cs" />
    <Compile Include="$(MSBuildThisFileDirectory)Issue3843.cs" />
    <Compile Include="$(MSBuildThisFileDirectory)Issue4053.cs" />
    <Compile Include="$(MSBuildThisFileDirectory)Issue3809.cs" />
    <Compile Include="$(MSBuildThisFileDirectory)Issue2894.cs" />
    <Compile Include="$(MSBuildThisFileDirectory)Issue3306.cs" />
    <Compile Include="$(MSBuildThisFileDirectory)Issue3454.cs" />
    <Compile Include="$(MSBuildThisFileDirectory)Issue3308.cs" />
    <Compile Include="$(MSBuildThisFileDirectory)Issue3788.cs" />
    <Compile Include="$(MSBuildThisFileDirectory)Issue1724.cs" />
    <Compile Include="$(MSBuildThisFileDirectory)Issue3524.cs" />
    <Compile Include="$(MSBuildThisFileDirectory)Issue1678.cs" />
    <Compile Include="$(MSBuildThisFileDirectory)Issue7701.cs" />
    <Compile Include="$(MSBuildThisFileDirectory)Issue2004.cs" />
    <Compile Include="$(MSBuildThisFileDirectory)Issue3333.cs" />
    <Compile Include="$(MSBuildThisFileDirectory)Issue2338.cs" />
    <Compile Include="$(MSBuildThisFileDirectory)Bugzilla60045.xaml.cs">
      <DependentUpon>Bugzilla60045.xaml</DependentUpon>
    </Compile>
    <Compile Include="$(MSBuildThisFileDirectory)Issue6282.xaml.cs">
      <DependentUpon>Issue6282.xaml</DependentUpon>
      <SubType>Code</SubType>
    </Compile>
    <Compile Include="$(MSBuildThisFileDirectory)AddingMultipleItemsListView.cs" />
    <Compile Include="$(MSBuildThisFileDirectory)AndroidStatusBarColor.cs" />
    <Compile Include="$(MSBuildThisFileDirectory)AppBarIconColors.cs" />
    <Compile Include="$(MSBuildThisFileDirectory)Bugzilla21368.cs" />
    <Compile Include="$(MSBuildThisFileDirectory)Bugzilla21501.cs" />
    <Compile Include="$(MSBuildThisFileDirectory)Bugzilla21780.cs" />
    <Compile Include="$(MSBuildThisFileDirectory)Bugzilla22229.xaml.cs">
      <DependentUpon>Bugzilla22229.xaml</DependentUpon>
    </Compile>
    <Compile Include="$(MSBuildThisFileDirectory)Bugzilla22401.cs" />
    <Compile Include="$(MSBuildThisFileDirectory)Bugzilla23942.xaml.cs">
      <DependentUpon>Bugzilla23942.xaml</DependentUpon>
    </Compile>
    <Compile Include="$(MSBuildThisFileDirectory)Bugzilla24769.cs" />
    <Compile Include="$(MSBuildThisFileDirectory)Bugzilla25234.cs" />
    <Compile Include="$(MSBuildThisFileDirectory)Bugzilla25662.cs" />
    <Compile Include="$(MSBuildThisFileDirectory)Bugzilla25943.cs" />
    <Compile Include="$(MSBuildThisFileDirectory)Bugzilla26501.cs" />
    <Compile Include="$(MSBuildThisFileDirectory)Bugzilla26868.cs" />
    <Compile Include="$(MSBuildThisFileDirectory)Bugzilla27378.cs" />
    <Compile Include="$(MSBuildThisFileDirectory)Bugzilla27417.cs" />
    <Compile Include="$(MSBuildThisFileDirectory)Bugzilla27417Xaml.xaml.cs">
      <DependentUpon>Bugzilla27417Xaml.xaml</DependentUpon>
      <SubType>Code</SubType>
    </Compile>
    <Compile Include="$(MSBuildThisFileDirectory)Bugzilla27581.cs" />
    <Compile Include="$(MSBuildThisFileDirectory)Bugzilla28570.cs" />
    <Compile Include="$(MSBuildThisFileDirectory)Bugzilla28796.cs" />
    <Compile Include="$(MSBuildThisFileDirectory)Bugzilla28939.cs" />
    <Compile Include="$(MSBuildThisFileDirectory)Bugzilla28953.cs" />
    <Compile Include="$(MSBuildThisFileDirectory)Bugzilla29107.xaml.cs">
      <DependentUpon>Bugzilla29107.xaml</DependentUpon>
    </Compile>
    <Compile Include="$(MSBuildThisFileDirectory)Bugzilla29110.cs" />
    <Compile Include="$(MSBuildThisFileDirectory)Bugzilla29158.cs" />
    <Compile Include="$(MSBuildThisFileDirectory)Bugzilla29363.cs" />
    <Compile Include="$(MSBuildThisFileDirectory)Bugzilla29229.cs" />
    <Compile Include="$(MSBuildThisFileDirectory)Bugzilla30166.cs" />
    <Compile Include="$(MSBuildThisFileDirectory)Bugzilla31141.cs" />
    <Compile Include="$(MSBuildThisFileDirectory)Bugzilla31145.cs" />
    <Compile Include="$(MSBuildThisFileDirectory)Bugzilla31333.cs" />
    <Compile Include="$(MSBuildThisFileDirectory)Bugzilla31366.cs" />
    <Compile Include="$(MSBuildThisFileDirectory)Issue4653.cs" />
    <Compile Include="$(MSBuildThisFileDirectory)Bugzilla31964.cs" />
    <Compile Include="$(MSBuildThisFileDirectory)Bugzilla32033.cs" />
    <Compile Include="$(MSBuildThisFileDirectory)Bugzilla32034.cs" />
    <Compile Include="$(MSBuildThisFileDirectory)Bugzilla32206.cs" />
    <Compile Include="$(MSBuildThisFileDirectory)Bugzilla32776.cs" />
    <Compile Include="$(MSBuildThisFileDirectory)Bugzilla32842.xaml.cs">
      <DependentUpon>Bugzilla32842.xaml</DependentUpon>
      <SubType>Code</SubType>
    </Compile>
    <Compile Include="$(MSBuildThisFileDirectory)Bugzilla32847.cs" />
    <Compile Include="$(MSBuildThisFileDirectory)Bugzilla32865.cs" />
    <Compile Include="$(MSBuildThisFileDirectory)Bugzilla32956.cs" />
    <Compile Include="$(MSBuildThisFileDirectory)Bugzilla33248.cs" />
    <Compile Include="$(MSBuildThisFileDirectory)Bugzilla33268.cs" />
    <Compile Include="$(MSBuildThisFileDirectory)Bugzilla33612.cs" />
    <Compile Include="$(MSBuildThisFileDirectory)Bugzilla33714.cs" />
    <Compile Include="$(MSBuildThisFileDirectory)Bugzilla33890.cs" />
    <Compile Include="$(MSBuildThisFileDirectory)Bugzilla34072.cs" />
    <Compile Include="$(MSBuildThisFileDirectory)Bugzilla34007.cs" />
    <Compile Include="$(MSBuildThisFileDirectory)Bugzilla35078.cs" />
    <Compile Include="$(MSBuildThisFileDirectory)Bugzilla35127.cs" />
    <Compile Include="$(MSBuildThisFileDirectory)Bugzilla35132.cs" />
    <Compile Include="$(MSBuildThisFileDirectory)Bugzilla35157.cs" />
    <Compile Include="$(MSBuildThisFileDirectory)Bugzilla35294.cs" />
    <Compile Include="$(MSBuildThisFileDirectory)Bugzilla35472.cs" />
    <Compile Include="$(MSBuildThisFileDirectory)Bugzilla35477.cs" />
    <Compile Include="$(MSBuildThisFileDirectory)Bugzilla35490.cs" />
    <Compile Include="$(MSBuildThisFileDirectory)Bugzilla36014.cs" />
    <Compile Include="$(MSBuildThisFileDirectory)Bugzilla36649.cs" />
    <Compile Include="$(MSBuildThisFileDirectory)Bugzilla36559.cs" />
    <Compile Include="$(MSBuildThisFileDirectory)Bugzilla36171.cs" />
    <Compile Include="$(MSBuildThisFileDirectory)Bugzilla36780.cs" />
    <Compile Include="$(MSBuildThisFileDirectory)Bugzilla36651.cs" />
    <Compile Include="$(MSBuildThisFileDirectory)Bugzilla36703.cs" />
    <Compile Include="$(MSBuildThisFileDirectory)Bugzilla36846.cs" />
    <Compile Include="$(MSBuildThisFileDirectory)Bugzilla36955.cs" />
    <Compile Include="$(MSBuildThisFileDirectory)Bugzilla37285.cs" />
    <Compile Include="$(MSBuildThisFileDirectory)Bugzilla37462.cs" />
    <Compile Include="$(MSBuildThisFileDirectory)Bugzilla37841.cs" />
    <Compile Include="$(MSBuildThisFileDirectory)Bugzilla37863.cs" />
    <Compile Include="$(MSBuildThisFileDirectory)Bugzilla37601.cs" />
    <Compile Include="$(MSBuildThisFileDirectory)Bugzilla38105.cs" />
    <Compile Include="$(MSBuildThisFileDirectory)Issue3652.cs" />
    <Compile Include="$(MSBuildThisFileDirectory)Issue4891.cs" />
    <Compile Include="$(MSBuildThisFileDirectory)Bugzilla38723.cs" />
    <Compile Include="$(MSBuildThisFileDirectory)Bugzilla38770.cs" />
    <Compile Include="$(MSBuildThisFileDirectory)Bugzilla38827.xaml.cs">
      <DependentUpon>Bugzilla38827.xaml</DependentUpon>
      <SubType>Code</SubType>
    </Compile>
    <Compile Include="$(MSBuildThisFileDirectory)Bugzilla38989.cs" />
    <Compile Include="$(MSBuildThisFileDirectory)Bugzilla39395.cs" />
    <Compile Include="$(MSBuildThisFileDirectory)Bugzilla39461.cs" />
    <Compile Include="$(MSBuildThisFileDirectory)Bugzilla39483.xaml.cs">
      <DependentUpon>Bugzilla39483.xaml</DependentUpon>
      <SubType>Code</SubType>
    </Compile>
    <Compile Include="$(MSBuildThisFileDirectory)Bugzilla39530.cs" />
    <Compile Include="$(MSBuildThisFileDirectory)Bugzilla39624.cs" />
    <Compile Include="$(MSBuildThisFileDirectory)Bugzilla39463.xaml.cs">
      <DependentUpon>Bugzilla39463.xaml</DependentUpon>
      <SubType>Code</SubType>
    </Compile>
    <Compile Include="$(MSBuildThisFileDirectory)Bugzilla39636.xaml.cs">
      <DependentUpon>Bugzilla39636.xaml</DependentUpon>
      <SubType>Code</SubType>
    </Compile>
    <Compile Include="$(MSBuildThisFileDirectory)Bugzilla39702.cs" />
    <Compile Include="$(MSBuildThisFileDirectory)Bugzilla40005.cs" />
    <Compile Include="$(MSBuildThisFileDirectory)Bugzilla40073.cs" />
    <Compile Include="$(MSBuildThisFileDirectory)Bugzilla40139.cs" />
    <Compile Include="$(MSBuildThisFileDirectory)Bugzilla40173.cs" />
    <Compile Include="$(MSBuildThisFileDirectory)Bugzilla39821.cs" />
    <Compile Include="$(MSBuildThisFileDirectory)Bugzilla40185.cs" />
    <Compile Include="$(MSBuildThisFileDirectory)Bugzilla40251.cs" />
    <Compile Include="$(MSBuildThisFileDirectory)Bugzilla40333.cs" />
    <Compile Include="$(MSBuildThisFileDirectory)Bugzilla31806.cs" />
    <Compile Include="$(MSBuildThisFileDirectory)Bugzilla40408.cs" />
    <Compile Include="$(MSBuildThisFileDirectory)Bugzilla40858.cs" />
    <Compile Include="$(MSBuildThisFileDirectory)Bugzilla40824.cs" />
    <Compile Include="$(MSBuildThisFileDirectory)Bugzilla40911.cs" />
    <Compile Include="$(MSBuildThisFileDirectory)Bugzilla40955.cs" />
    <Compile Include="$(MSBuildThisFileDirectory)Bugzilla41054.cs" />
    <Compile Include="$(MSBuildThisFileDirectory)Bugzilla41078.cs" />
    <Compile Include="$(MSBuildThisFileDirectory)Bugzilla40998.cs" />
    <Compile Include="$(MSBuildThisFileDirectory)Bugzilla41205.cs" />
    <Compile Include="$(MSBuildThisFileDirectory)Bugzilla41415.cs" />
    <Compile Include="$(MSBuildThisFileDirectory)Bugzilla41418.cs" />
    <Compile Include="$(MSBuildThisFileDirectory)Bugzilla41424.cs" />
    <Compile Include="$(MSBuildThisFileDirectory)Bugzilla41778.cs" />
    <Compile Include="$(MSBuildThisFileDirectory)Bugzilla41600.cs" />
    <Compile Include="$(MSBuildThisFileDirectory)Bugzilla41619.cs" />
    <Compile Include="$(MSBuildThisFileDirectory)Bugzilla42000.cs" />
    <Compile Include="$(MSBuildThisFileDirectory)Bugzilla42069.cs" />
    <Compile Include="$(MSBuildThisFileDirectory)Bugzilla42069_Page.xaml.cs">
      <DependentUpon>Bugzilla42069_Page.xaml</DependentUpon>
      <SubType>Code</SubType>
    </Compile>
    <Compile Include="$(MSBuildThisFileDirectory)Bugzilla42074.cs" />
    <Compile Include="$(MSBuildThisFileDirectory)Bugzilla42075.cs" />
    <Compile Include="$(MSBuildThisFileDirectory)Bugzilla42329.cs" />
    <Compile Include="$(MSBuildThisFileDirectory)Bugzilla42364.cs" />
    <Compile Include="$(MSBuildThisFileDirectory)Bugzilla42519.cs" />
    <Compile Include="$(MSBuildThisFileDirectory)Bugzilla32871.cs" />
    <Compile Include="$(MSBuildThisFileDirectory)Bugzilla43313.cs" />
    <Compile Include="$(MSBuildThisFileDirectory)Bugzilla43469.cs" />
    <Compile Include="$(MSBuildThisFileDirectory)Bugzilla43516.cs" />
    <Compile Include="$(MSBuildThisFileDirectory)Bugzilla43519.cs" />
    <Compile Include="$(MSBuildThisFileDirectory)Bugzilla43527.cs" />
    <Compile Include="$(MSBuildThisFileDirectory)Bugzilla44047.cs" />
    <Compile Include="$(MSBuildThisFileDirectory)Bugzilla43941.cs" />
    <Compile Include="$(MSBuildThisFileDirectory)Bugzilla43663.cs" />
    <Compile Include="$(MSBuildThisFileDirectory)Bugzilla43867.cs" />
    <Compile Include="$(MSBuildThisFileDirectory)Bugzilla43735.cs" />
    <Compile Include="$(MSBuildThisFileDirectory)Bugzilla43783.cs" />
    <Compile Include="$(MSBuildThisFileDirectory)Bugzilla44096.cs" />
    <Compile Include="$(MSBuildThisFileDirectory)Bugzilla44176.cs" />
    <Compile Include="$(MSBuildThisFileDirectory)Bugzilla44453.cs" />
    <Compile Include="$(MSBuildThisFileDirectory)Bugzilla45215.cs" />
    <Compile Include="$(MSBuildThisFileDirectory)Bugzilla44500.cs" />
    <Compile Include="$(MSBuildThisFileDirectory)Bugzilla45722.cs" />
    <Compile Include="$(MSBuildThisFileDirectory)Bugzilla45722Xaml0.xaml.cs">
      <DependentUpon>Bugzilla45722Xaml0.xaml</DependentUpon>
      <SubType>Code</SubType>
    </Compile>
    <Compile Include="$(MSBuildThisFileDirectory)Bugzilla46363.cs" />
    <Compile Include="$(MSBuildThisFileDirectory)Bugzilla46363_2.cs" />
    <Compile Include="$(MSBuildThisFileDirectory)Bugzilla47548.cs" />
    <Compile Include="$(MSBuildThisFileDirectory)Bugzilla50787.cs" />
    <Compile Include="$(MSBuildThisFileDirectory)Bugzilla52299.cs" />
    <Compile Include="$(MSBuildThisFileDirectory)Bugzilla52419.cs" />
    <Compile Include="$(MSBuildThisFileDirectory)Bugzilla49304.cs" />
    <Compile Include="$(MSBuildThisFileDirectory)Bugzilla53834.cs" />
    <Compile Include="$(MSBuildThisFileDirectory)Bugzilla51536.cs" />
    <Compile Include="$(MSBuildThisFileDirectory)Bugzilla44940.cs" />
    <Compile Include="$(MSBuildThisFileDirectory)Bugzilla44944.cs" />
    <Compile Include="$(MSBuildThisFileDirectory)Bugzilla44166.cs" />
    <Compile Include="$(MSBuildThisFileDirectory)Bugzilla44461.cs" />
    <Compile Include="$(MSBuildThisFileDirectory)Bugzilla44584.cs" />
    <Compile Include="$(MSBuildThisFileDirectory)Bugzilla42832.cs" />
    <Compile Include="$(MSBuildThisFileDirectory)Bugzilla44044.cs" />
    <Compile Include="$(MSBuildThisFileDirectory)Bugzilla44338.cs" />
    <Compile Include="$(MSBuildThisFileDirectory)Bugzilla44980.cs" />
    <Compile Include="$(MSBuildThisFileDirectory)Bugzilla45067.cs" />
    <Compile Include="$(MSBuildThisFileDirectory)Bugzilla45723.cs" />
    <Compile Include="$(MSBuildThisFileDirectory)Bugzilla45027.cs" />
    <Compile Include="$(MSBuildThisFileDirectory)Bugzilla45330.cs" />
    <Compile Include="$(MSBuildThisFileDirectory)Bugzilla44955.cs" />
    <Compile Include="$(MSBuildThisFileDirectory)Bugzilla45277.cs" />
    <Compile Include="$(MSBuildThisFileDirectory)Bugzilla45743.cs" />
    <Compile Include="$(MSBuildThisFileDirectory)Bugzilla46458.cs" />
    <Compile Include="$(MSBuildThisFileDirectory)Bugzilla46494.cs" />
    <Compile Include="$(MSBuildThisFileDirectory)Bugzilla44476.cs" />
    <Compile Include="$(MSBuildThisFileDirectory)Bugzilla46630.cs" />
    <Compile Include="$(MSBuildThisFileDirectory)Bugzilla47923.cs" />
    <Compile Include="$(MSBuildThisFileDirectory)Bugzilla48236.cs" />
    <Compile Include="$(MSBuildThisFileDirectory)Bugzilla47971.cs" />
    <Compile Include="$(MSBuildThisFileDirectory)Bugzilla52318.cs" />
    <Compile Include="$(MSBuildThisFileDirectory)Bugzilla37290.cs" />
    <Compile Include="$(MSBuildThisFileDirectory)Bugzilla51553.cs" />
    <Compile Include="$(MSBuildThisFileDirectory)Bugzilla51802.cs" />
    <Compile Include="$(MSBuildThisFileDirectory)Bugzilla51236.cs" />
    <Compile Include="$(MSBuildThisFileDirectory)Bugzilla51238.cs" />
    <Compile Include="$(MSBuildThisFileDirectory)Bugzilla51642.xaml.cs">
      <DependentUpon>Bugzilla51642.xaml</DependentUpon>
      <SubType>Code</SubType>
    </Compile>
    <Compile Include="$(MSBuildThisFileDirectory)Bugzilla53445.cs" />
    <Compile Include="$(MSBuildThisFileDirectory)Bugzilla55714.cs" />
    <Compile Include="$(MSBuildThisFileDirectory)Bugzilla54649.cs" />
    <Compile Include="$(MSBuildThisFileDirectory)Bugzilla56609.cs" />
    <Compile Include="$(MSBuildThisFileDirectory)Bugzilla55674.cs" />
    <Compile Include="$(MSBuildThisFileDirectory)Bugzilla55912.cs" />
    <Compile Include="$(MSBuildThisFileDirectory)Bugzilla57317.cs" />
    <Compile Include="$(MSBuildThisFileDirectory)Bugzilla57114.cs" />
    <Compile Include="$(MSBuildThisFileDirectory)Bugzilla57515.cs" />
    <Compile Include="$(MSBuildThisFileDirectory)Bugzilla57674.cs" />
    <Compile Include="$(MSBuildThisFileDirectory)Bugzilla57758.cs" />
    <Compile Include="$(MSBuildThisFileDirectory)Bugzilla57910.cs" />
    <Compile Include="$(MSBuildThisFileDirectory)Bugzilla58406.cs" />
    <Compile Include="$(MSBuildThisFileDirectory)Bugzilla58833.cs" />
    <Compile Include="$(MSBuildThisFileDirectory)Bugzilla51427.cs" />
    <Compile Include="$(MSBuildThisFileDirectory)Bugzilla59248.cs" />
    <Compile Include="$(MSBuildThisFileDirectory)Bugzilla59457.cs" />
    <Compile Include="$(MSBuildThisFileDirectory)Bugzilla59580.cs" />
    <Compile Include="$(MSBuildThisFileDirectory)Issue1469.cs" />
    <Compile Include="$(MSBuildThisFileDirectory)Effects\AttachedStateEffect.cs" />
    <Compile Include="$(MSBuildThisFileDirectory)Effects\AttachedStateEffectLabel.cs" />
    <Compile Include="$(MSBuildThisFileDirectory)Effects\AttachedStateEffectList.cs" />
    <Compile Include="$(MSBuildThisFileDirectory)GitHub1648.cs" />
    <Compile Include="$(MSBuildThisFileDirectory)GitHub1702.cs" />
    <Compile Include="$(MSBuildThisFileDirectory)GitHub2642.cs" />
    <Compile Include="$(MSBuildThisFileDirectory)GitHub1700.cs" />
    <Compile Include="$(MSBuildThisFileDirectory)GitHub2598.cs" />
    <Compile Include="$(MSBuildThisFileDirectory)Issue1483.cs" />
    <Compile Include="$(MSBuildThisFileDirectory)Issue1556.cs" />
    <Compile Include="$(MSBuildThisFileDirectory)Issue1799.cs" />
    <Compile Include="$(MSBuildThisFileDirectory)Issue1931.cs" />
    <Compile Include="$(MSBuildThisFileDirectory)Issue1399.cs" />
    <Compile Include="$(MSBuildThisFileDirectory)Issue2187.cs" />
    <Compile Include="$(MSBuildThisFileDirectory)Issue3001.cs" />
    <Compile Include="$(MSBuildThisFileDirectory)Issue3271.cs" />
    <Compile Include="$(MSBuildThisFileDirectory)Issue3390.cs" />
    <Compile Include="$(MSBuildThisFileDirectory)Issue3000.cs" />
    <Compile Include="$(MSBuildThisFileDirectory)Issue3273.cs" />
    <Compile Include="$(MSBuildThisFileDirectory)Issue3053.cs" />
    <Compile Include="$(MSBuildThisFileDirectory)Issue2617.cs" />
    <Compile Include="$(MSBuildThisFileDirectory)Issue3139.cs" />
    <Compile Include="$(MSBuildThisFileDirectory)Issue3087.cs" />
    <Compile Include="$(MSBuildThisFileDirectory)Issue1760_1.cs" />
    <Compile Include="$(MSBuildThisFileDirectory)Issue1332.cs" />
    <Compile Include="$(MSBuildThisFileDirectory)Issue5184.cs" />
    <Compile Include="$(MSBuildThisFileDirectory)Issue3089.cs" />
    <Compile Include="$(MSBuildThisFileDirectory)Issue1342.cs" />
    <Compile Include="$(MSBuildThisFileDirectory)Issue2482.cs" />
    <Compile Include="$(MSBuildThisFileDirectory)Issue2680ScrollView.cs" />
    <Compile Include="$(MSBuildThisFileDirectory)Issue2767.cs" />
    <Compile Include="$(MSBuildThisFileDirectory)Issue2499.cs" />
    <Compile Include="$(MSBuildThisFileDirectory)GitHub1878.cs" />
    <Compile Include="$(MSBuildThisFileDirectory)Helpers\ISampleNativeControl.cs" />
    <Compile Include="$(MSBuildThisFileDirectory)Helpers\UITestHelper.cs" />
    <Compile Include="$(MSBuildThisFileDirectory)Helpers\ViewHelper.cs" />
    <Compile Include="$(MSBuildThisFileDirectory)Issue1544.cs" />
    <Compile Include="$(MSBuildThisFileDirectory)Issue1677.cs" />
    <Compile Include="$(MSBuildThisFileDirectory)Issue1704.cs" />
    <Compile Include="$(MSBuildThisFileDirectory)Issue1801.cs" />
    <Compile Include="$(MSBuildThisFileDirectory)Issue1734.cs" />
    <Compile Include="$(MSBuildThisFileDirectory)Issue1683.cs" />
    <Compile Include="$(MSBuildThisFileDirectory)Issue1705_2.cs" />
    <Compile Include="$(MSBuildThisFileDirectory)Issue1396.cs" />
    <Compile Include="$(MSBuildThisFileDirectory)Issue1415.cs" />
    <Compile Include="$(MSBuildThisFileDirectory)Issue2829.cs" />
    <Compile Include="$(MSBuildThisFileDirectory)Issue2653.cs" />
    <Compile Include="$(MSBuildThisFileDirectory)Issue1942.cs" />
    <Compile Include="$(MSBuildThisFileDirectory)Issue2763.cs" />
    <Compile Include="$(MSBuildThisFileDirectory)Issue2247.cs" />
    <Compile Include="$(MSBuildThisFileDirectory)GroupListViewHeaderIndexOutOfRange.cs" />
    <Compile Include="$(MSBuildThisFileDirectory)Issue1760.cs" />
    <Compile Include="$(MSBuildThisFileDirectory)Issue1975.cs" />
    <Compile Include="$(MSBuildThisFileDirectory)Issue1601.cs" />
    <Compile Include="$(MSBuildThisFileDirectory)Issue1717.cs" />
    <Compile Include="$(MSBuildThisFileDirectory)Bugzilla60001.cs" />
    <Compile Include="$(MSBuildThisFileDirectory)Issue1355.cs" />
    <Compile Include="$(MSBuildThisFileDirectory)Bugzilla60056.cs" />
    <Compile Include="$(MSBuildThisFileDirectory)Bugzilla60122.cs" />
    <Compile Include="$(MSBuildThisFileDirectory)Bugzilla59863_0.cs" />
    <Compile Include="$(MSBuildThisFileDirectory)Bugzilla59863_1.cs" />
    <Compile Include="$(MSBuildThisFileDirectory)Bugzilla59863_2.cs" />
    <Compile Include="$(MSBuildThisFileDirectory)Bugzilla60563.cs" />
    <Compile Include="$(MSBuildThisFileDirectory)Bugzilla60774.cs" />
    <Compile Include="$(MSBuildThisFileDirectory)Bugzilla60774_1.cs" />
    <Compile Include="$(MSBuildThisFileDirectory)Bugzilla60774_2.cs" />
    <Compile Include="$(MSBuildThisFileDirectory)ButtonBackgroundColorTest.cs" />
    <Compile Include="$(MSBuildThisFileDirectory)CarouselAsync.cs" />
    <Compile Include="$(MSBuildThisFileDirectory)Bugzilla34561.cs" />
    <Compile Include="$(MSBuildThisFileDirectory)Bugzilla34727.cs" />
    <Compile Include="$(MSBuildThisFileDirectory)ComplexListView.cs" />
    <Compile Include="$(MSBuildThisFileDirectory)CustomImageRendererErrorHandling.cs" />
    <Compile Include="$(MSBuildThisFileDirectory)DefaultColorToggleTest.cs" />
    <Compile Include="$(MSBuildThisFileDirectory)Bugzilla38416.xaml.cs">
      <DependentUpon>Bugzilla38416.xaml</DependentUpon>
    </Compile>
    <Compile Include="$(MSBuildThisFileDirectory)Effects.cs" />
    <Compile Include="$(MSBuildThisFileDirectory)GestureBubblingTests.cs" />
    <Compile Include="$(MSBuildThisFileDirectory)Github1461.cs" />
    <Compile Include="$(MSBuildThisFileDirectory)CascadeInputTransparent.cs" />
    <Compile Include="$(MSBuildThisFileDirectory)GitHub1331.xaml.cs">
      <DependentUpon>GitHub1331.xaml</DependentUpon>
    </Compile>
    <Compile Include="$(MSBuildThisFileDirectory)Issue1691_2.cs" />
    <Compile Include="$(MSBuildThisFileDirectory)Github1625.cs" />
    <Compile Include="$(MSBuildThisFileDirectory)InputTransparentTests.cs" />
    <Compile Include="$(MSBuildThisFileDirectory)Issue1614.cs" />
    <Compile Include="$(MSBuildThisFileDirectory)IsInvokeRequiredRaceCondition.cs" />
    <Compile Include="$(MSBuildThisFileDirectory)IsPasswordToggleTest.cs" />
    <Compile Include="$(MSBuildThisFileDirectory)Issue1023.cs" />
    <Compile Include="$(MSBuildThisFileDirectory)Issue1024.cs" />
    <Compile Include="$(MSBuildThisFileDirectory)Issue1025.cs" />
    <Compile Include="$(MSBuildThisFileDirectory)Issue1026.cs" />
    <Compile Include="$(MSBuildThisFileDirectory)Issue1347.cs" />
    <Compile Include="$(MSBuildThisFileDirectory)Issue1356.cs" />
    <Compile Include="$(MSBuildThisFileDirectory)Issue1439.cs" />
    <Compile Include="$(MSBuildThisFileDirectory)Issue1660.cs" />
    <Compile Include="$(MSBuildThisFileDirectory)Issue1691.cs" />
    <Compile Include="$(MSBuildThisFileDirectory)Issue1665.cs" />
    <Compile Include="$(MSBuildThisFileDirectory)Issue1707.cs" />
    <Compile Include="$(MSBuildThisFileDirectory)Issue1864.cs" />
    <Compile Include="$(MSBuildThisFileDirectory)Issue2104.cs" />
    <Compile Include="$(MSBuildThisFileDirectory)Issue1908.cs" />
    <Compile Include="$(MSBuildThisFileDirectory)Issue1672.cs" />
    <Compile Include="$(MSBuildThisFileDirectory)Issue2394.cs" />
    <Compile Include="$(MSBuildThisFileDirectory)Issue2595.cs" />
    <Compile Include="$(MSBuildThisFileDirectory)Issue2625.xaml.cs">
      <DependentUpon>Issue2625.xaml</DependentUpon>
      <SubType>Code</SubType>
    </Compile>
    <Compile Include="$(MSBuildThisFileDirectory)Issue2681.cs" />
    <Compile Include="$(MSBuildThisFileDirectory)Issue2858.xaml.cs">
      <DependentUpon>Issue2858.xaml</DependentUpon>
      <SubType>Code</SubType>
    </Compile>
    <Compile Include="$(MSBuildThisFileDirectory)Issue2929.cs" />
    <Compile Include="$(MSBuildThisFileDirectory)Issue2983.cs" />
    <Compile Include="$(MSBuildThisFileDirectory)Issue2963.cs" />
    <Compile Include="$(MSBuildThisFileDirectory)Issue2981.cs" />
    <Compile Include="$(MSBuildThisFileDirectory)Issue2964.cs" />
    <Compile Include="$(MSBuildThisFileDirectory)Bugzilla29017.cs" />
    <Compile Include="$(MSBuildThisFileDirectory)Issue2927.cs" />
    <Compile Include="$(MSBuildThisFileDirectory)IsShowingUserIssue.cs" />
    <Compile Include="$(MSBuildThisFileDirectory)Bugzilla25979.cs" />
    <Compile Include="$(MSBuildThisFileDirectory)Bugzilla30317.cs" />
    <Compile Include="$(MSBuildThisFileDirectory)Bugzilla29128.cs" />
    <Compile Include="$(MSBuildThisFileDirectory)Bugzilla31029.cs" />
    <Compile Include="$(MSBuildThisFileDirectory)Bugzilla24574.cs" />
    <Compile Include="$(MSBuildThisFileDirectory)Bugzilla26233.cs" />
    <Compile Include="$(MSBuildThisFileDirectory)Bugzilla27642.cs" />
    <Compile Include="$(MSBuildThisFileDirectory)Bugzilla36393.cs" />
    <Compile Include="$(MSBuildThisFileDirectory)Bugzilla33870.cs" />
    <Compile Include="$(MSBuildThisFileDirectory)Bugzilla32462.cs" />
    <Compile Include="$(MSBuildThisFileDirectory)Bugzilla36681.cs" />
    <Compile Include="$(MSBuildThisFileDirectory)Bugzilla36479.cs" />
    <Compile Include="$(MSBuildThisFileDirectory)Issue3008.cs" />
    <Compile Include="$(MSBuildThisFileDirectory)Issue3019.cs" />
    <Compile Include="$(MSBuildThisFileDirectory)Issue2993.cs" />
    <Compile Include="$(MSBuildThisFileDirectory)Issue3507.cs" />
    <Compile Include="$(MSBuildThisFileDirectory)Issue3367.cs" />
    <Compile Include="$(MSBuildThisFileDirectory)Issue3398.cs" />
    <Compile Include="$(MSBuildThisFileDirectory)Issue3558.cs" />
    <Compile Include="$(MSBuildThisFileDirectory)Issue3541.cs" />
    <Compile Include="$(MSBuildThisFileDirectory)Issue3840.cs" />
    <Compile Include="$(MSBuildThisFileDirectory)Issue4561.cs" />
    <Compile Include="$(MSBuildThisFileDirectory)Issue3913.cs" />
    <Compile Include="$(MSBuildThisFileDirectory)Issue3979.xaml.cs">
      <DependentUpon>Issue3979.xaml</DependentUpon>
      <SubType>Code</SubType>
    </Compile>
    <Compile Include="$(MSBuildThisFileDirectory)Issue7167.xaml.cs">
      <DependentUpon>Issue7167.xaml</DependentUpon>
      <SubType>Code</SubType>
    </Compile>
    <Compile Include="$(MSBuildThisFileDirectory)Issue4194.xaml.cs">
      <DependentUpon>Issue4194.xaml</DependentUpon>
      <SubType>Code</SubType>
    </Compile>
    <Compile Include="$(MSBuildThisFileDirectory)Issue4136.cs" />
    <Compile Include="$(MSBuildThisFileDirectory)Issue4262.cs" />
    <Compile Include="$(MSBuildThisFileDirectory)Issue4360.xaml.cs">
      <DependentUpon>Issue4360.xaml</DependentUpon>
      <SubType>Code</SubType>
    </Compile>
    <Compile Include="$(MSBuildThisFileDirectory)Issue4600.cs" />
    <Compile Include="$(MSBuildThisFileDirectory)Issue4973.cs" />
    <Compile Include="$(MSBuildThisFileDirectory)Issue5252.cs" />
    <Compile Include="$(MSBuildThisFileDirectory)Issue5057.xaml.cs">
      <DependentUpon>Issue5057.xaml</DependentUpon>
      <SubType>Code</SubType>
    </Compile>
    <Compile Include="$(MSBuildThisFileDirectory)Issue5003.xaml.cs">
      <DependentUpon>Issue5003.xaml</DependentUpon>
      <SubType>Code</SubType>
    </Compile>
    <Compile Include="$(MSBuildThisFileDirectory)Issue5801.xaml.cs">
      <DependentUpon>Issue5801.xaml</DependentUpon>
      <SubType>Code</SubType>
    </Compile>
    <Compile Include="$(MSBuildThisFileDirectory)Issue5695.cs" />
    <Compile Include="$(MSBuildThisFileDirectory)Issue5535.cs" />
    <Compile Include="$(MSBuildThisFileDirectory)Issue5949.cs" />
    <Compile Include="$(MSBuildThisFileDirectory)Issue5949_1.xaml.cs">
      <DependentUpon>Issue5949_1.xaml</DependentUpon>
      <SubType>Code</SubType>
    </Compile>
    <Compile Include="$(MSBuildThisFileDirectory)Issue5949_2.xaml.cs">
      <DependentUpon>Issue5949_2.xaml</DependentUpon>
      <SubType>Code</SubType>
    </Compile>
    <Compile Include="$(MSBuildThisFileDirectory)Issue5793.cs" />
    <Compile Include="$(MSBuildThisFileDirectory)Issue6957.cs" />
    <Compile Include="$(MSBuildThisFileDirectory)Issue6130.xaml.cs">
      <SubType>Code</SubType>
    </Compile>
    <Compile Include="$(MSBuildThisFileDirectory)Issue5268.xaml.cs">
      <DependentUpon>Issue5268.xaml</DependentUpon>
      <SubType>Code</SubType>
    </Compile>
    <Compile Include="$(MSBuildThisFileDirectory)Issue6713.cs" />
    <Compile Include="$(MSBuildThisFileDirectory)Issue6705.cs" />
    <Compile Include="$(MSBuildThisFileDirectory)LegacyComponents\NonAppCompatSwitch.cs" />
    <Compile Include="$(MSBuildThisFileDirectory)MapsModalCrash.cs" />
    <Compile Include="$(MSBuildThisFileDirectory)ModalActivityIndicatorTest.cs" />
    <Compile Include="$(MSBuildThisFileDirectory)Bugzilla37625.cs" />
    <Compile Include="$(MSBuildThisFileDirectory)Bugzilla38658.cs" />
    <Compile Include="$(MSBuildThisFileDirectory)DataTemplateGridImageTest.cs" />
    <Compile Include="$(MSBuildThisFileDirectory)Bugzilla39331.cs" />
    <Compile Include="$(MSBuildThisFileDirectory)Bugzilla36788.cs" />
    <Compile Include="$(MSBuildThisFileDirectory)Bugzilla38978.cs" />
    <Compile Include="$(MSBuildThisFileDirectory)Bugzilla38112.cs" />
    <Compile Include="$(MSBuildThisFileDirectory)Bugzilla39668.cs" />
    <Compile Include="$(MSBuildThisFileDirectory)Bugzilla21177.cs" />
    <Compile Include="$(MSBuildThisFileDirectory)Bugzilla39829.cs" />
    <Compile Include="$(MSBuildThisFileDirectory)Bugzilla39458.cs" />
    <Compile Include="$(MSBuildThisFileDirectory)Bugzilla39853.cs" />
    <Compile Include="$(MSBuildThisFileDirectory)MultipleClipToBounds.cs" />
    <Compile Include="$(MSBuildThisFileDirectory)Issue6994.cs" />
    <Compile Include="$(MSBuildThisFileDirectory)Issue7371.cs" />
    <Compile Include="$(MSBuildThisFileDirectory)Issue6698View2.xaml.cs">
      <DependentUpon>Issue6698View2.xaml</DependentUpon>
      <SubType>Code</SubType>
    </Compile>
    <Compile Include="$(MSBuildThisFileDirectory)ShellStoreTests.cs" />
    <Compile Include="$(MSBuildThisFileDirectory)ViewModel.cs" />
    <Compile Include="$(MSBuildThisFileDirectory)Issue8145.cs" />
    <Compile Include="$(MSBuildThisFileDirectory)Issue10222.cs" />
    <Compile Include="$(MSBuildThisFileDirectory)Issue4714.cs" />
    <Compile Include="$(MSBuildThisFileDirectory)Issue9827.xaml.cs">
      <SubType>Code</SubType>
      <DependentUpon>Issue9827.xaml</DependentUpon>
    </Compile>
    <Compile Include="$(MSBuildThisFileDirectory)Issue10699.cs" />
    <Compile Include="$(MSBuildThisFileDirectory)Issue11185.cs" />
    <Compile Include="$(MSBuildThisFileDirectory)Issue10307.cs" />
    <Compile Include="$(MSBuildThisFileDirectory)_TemplateMarkup.xaml.cs">
      <DependentUpon>_TemplateMarkup.xaml</DependentUpon>
      <SubType>Code</SubType>
    </Compile>
    <Compile Include="$(MSBuildThisFileDirectory)PerformanceGallery\PerformanceDataManager.cs" />
    <Compile Include="$(MSBuildThisFileDirectory)PerformanceGallery\PerformanceGallery.cs" />
    <Compile Include="$(MSBuildThisFileDirectory)PerformanceGallery\PerformanceScenario.cs" />
    <Compile Include="$(MSBuildThisFileDirectory)PerformanceGallery\PerformanceTracker.cs" />
    <Compile Include="$(MSBuildThisFileDirectory)PerformanceGallery\PerformanceTrackerTemplate.cs" />
    <Compile Include="$(MSBuildThisFileDirectory)PerformanceGallery\PerformanceTrackerWatcher.cs" />
    <Compile Include="$(MSBuildThisFileDirectory)PerformanceGallery\PerformanceViewModel.cs" />
    <Compile Include="$(MSBuildThisFileDirectory)PerformanceGallery\Scenarios\SearchBarScenarios.cs" />
    <Compile Include="$(MSBuildThisFileDirectory)PerformanceGallery\Scenarios\SliderScenarios.cs" />
    <Compile Include="$(MSBuildThisFileDirectory)PerformanceGallery\Scenarios\StepperScenarios.cs" />
    <Compile Include="$(MSBuildThisFileDirectory)PerformanceGallery\Scenarios\TableViewScenarios.cs" />
    <Compile Include="$(MSBuildThisFileDirectory)PerformanceGallery\Scenarios\TimePickerScenarios.cs" />
    <Compile Include="$(MSBuildThisFileDirectory)PerformanceGallery\Scenarios\WebViewScenarios.cs" />
    <Compile Include="$(MSBuildThisFileDirectory)PerformanceGallery\Scenarios\ProgressBarScenarios.cs" />
    <Compile Include="$(MSBuildThisFileDirectory)PerformanceGallery\Scenarios\PickerScenarios.cs" />
    <Compile Include="$(MSBuildThisFileDirectory)PerformanceGallery\Scenarios\MapScenarios.cs" />
    <Compile Include="$(MSBuildThisFileDirectory)PerformanceGallery\Scenarios\EntryScenarios.cs" />
    <Compile Include="$(MSBuildThisFileDirectory)PerformanceGallery\Scenarios\EditorScenarios.cs" />
    <Compile Include="$(MSBuildThisFileDirectory)PerformanceGallery\Scenarios\ActivityIndicatorScenarios.cs" />
    <Compile Include="$(MSBuildThisFileDirectory)PerformanceGallery\Scenarios\LabelScenarios.cs" />
    <Compile Include="$(MSBuildThisFileDirectory)PerformanceGallery\Scenarios\BoxViewScenarios.cs" />
    <Compile Include="$(MSBuildThisFileDirectory)PerformanceGallery\Scenarios\SwitchScenarios.cs" />
    <Compile Include="$(MSBuildThisFileDirectory)PerformanceGallery\Scenarios\DatePickerScenarios.cs" />
    <Compile Include="$(MSBuildThisFileDirectory)PerformanceGallery\Scenarios\ButtonScenarios.cs" />
    <Compile Include="$(MSBuildThisFileDirectory)PerformanceGallery\Scenarios\ImageScenarios.cs" />
    <Compile Include="$(MSBuildThisFileDirectory)PerformanceGallery\Scenarios\ListViewScenarios.cs" />
    <Compile Include="$(MSBuildThisFileDirectory)Bugzilla53179_2.cs" />
    <Compile Include="$(MSBuildThisFileDirectory)ScrollViewIsEnabled.cs" />
    <Compile Include="$(MSBuildThisFileDirectory)PlatformSpecifics_iOSTranslucentNavBarX.xaml.cs">
      <DependentUpon>PlatformSpecifics_iOSTranslucentNavBarX.xaml</DependentUpon>
      <SubType>Code</SubType>
    </Compile>
    <Compile Include="$(MSBuildThisFileDirectory)Bugzilla53179_1.cs" />
    <Compile Include="$(MSBuildThisFileDirectory)RestartAppTest.cs" />
    <Compile Include="$(MSBuildThisFileDirectory)BottomTabbedPageTests.cs" />
    <Compile Include="$(MSBuildThisFileDirectory)TestPages\QuickCollectNavigationPage.cs" />
    <Compile Include="$(MSBuildThisFileDirectory)TestPages\ScreenshotConditionalApp.cs" />
    <Compile Include="$(MSBuildThisFileDirectory)Bugzilla41842.cs" />
    <Compile Include="$(MSBuildThisFileDirectory)Bugzilla42277.cs" />
    <Compile Include="$(MSBuildThisFileDirectory)Bugzilla51173.cs" />
    <Compile Include="$(MSBuildThisFileDirectory)Bugzilla33561.cs" />
    <Compile Include="$(MSBuildThisFileDirectory)Bugzilla43214.cs" />
    <Compile Include="$(MSBuildThisFileDirectory)Bugzilla42602.cs" />
    <Compile Include="$(MSBuildThisFileDirectory)Bugzilla43161.cs" />
    <Compile Include="$(MSBuildThisFileDirectory)Bugzilla39768.cs" />
    <Compile Include="$(MSBuildThisFileDirectory)Bugzilla41271.cs" />
    <Compile Include="$(MSBuildThisFileDirectory)Bugzilla40722.cs" />
    <Compile Include="$(MSBuildThisFileDirectory)Bugzilla41153.cs" />
    <Compile Include="$(MSBuildThisFileDirectory)Bugzilla44129.cs" />
    <Compile Include="$(MSBuildThisFileDirectory)Bugzilla44525.cs" />
    <Compile Include="$(MSBuildThisFileDirectory)Bugzilla28650.cs" />
    <Compile Include="$(MSBuildThisFileDirectory)Bugzilla37431.cs" />
    <Compile Include="$(MSBuildThisFileDirectory)Bugzilla44777.cs" />
    <Compile Include="$(MSBuildThisFileDirectory)Bugzilla42599.cs" />
    <Compile Include="$(MSBuildThisFileDirectory)Bugzilla51503.cs" />
    <Compile Include="$(MSBuildThisFileDirectory)Bugzilla51505.cs" />
    <Compile Include="$(MSBuildThisFileDirectory)Bugzilla52533.cs" />
    <Compile Include="$(MSBuildThisFileDirectory)Bugzilla53362.cs" />
    <Compile Include="$(MSBuildThisFileDirectory)Bugzilla45874.cs" />
    <Compile Include="$(MSBuildThisFileDirectory)TransparentOverlayTests.cs" />
    <Compile Include="$(MSBuildThisFileDirectory)Unreported1.cs" />
    <Compile Include="$(MSBuildThisFileDirectory)Bugzilla53909.cs" />
    <Compile Include="$(MSBuildThisFileDirectory)ListViewNRE.cs" />
    <Compile Include="$(MSBuildThisFileDirectory)Bugzilla55745.cs" />
    <Compile Include="$(MSBuildThisFileDirectory)AndroidHelpText.cs" />
    <Compile Include="$(MSBuildThisFileDirectory)Bugzilla32830.cs" />
    <Compile Include="$(MSBuildThisFileDirectory)Bugzilla55365.cs" />
    <Compile Include="$(MSBuildThisFileDirectory)Bugzilla39802.cs" />
    <Compile Include="$(MSBuildThisFileDirectory)Bugzilla53179.cs" />
    <Compile Include="$(MSBuildThisFileDirectory)Bugzilla54036.cs" />
    <Compile Include="$(MSBuildThisFileDirectory)Bugzilla56896.cs" />
    <Compile Include="$(MSBuildThisFileDirectory)Bugzilla40161.cs" />
    <Compile Include="$(MSBuildThisFileDirectory)Bugzilla44886.cs" />
    <Compile Include="$(MSBuildThisFileDirectory)Bugzilla57749.cs" />
    <Compile Include="$(MSBuildThisFileDirectory)Bugzilla45125.cs" />
    <Compile Include="$(MSBuildThisFileDirectory)ScrollViewObjectDisposed.cs" />
    <Compile Include="$(MSBuildThisFileDirectory)Bugzilla58645.cs" />
    <Compile Include="$(MSBuildThisFileDirectory)Bugzilla27731.cs" />
    <Compile Include="$(MSBuildThisFileDirectory)Bugzilla59097.cs" />
    <Compile Include="$(MSBuildThisFileDirectory)Bugzilla58875.cs" />
    <Compile Include="$(MSBuildThisFileDirectory)Bugzilla45702.cs" />
    <Compile Include="$(MSBuildThisFileDirectory)Bugzilla59718.cs" />
    <Compile Include="$(MSBuildThisFileDirectory)Bugzilla59896.cs" />
    <Compile Include="$(MSBuildThisFileDirectory)Bugzilla56771.cs" />
    <Compile Include="$(MSBuildThisFileDirectory)Bugzilla60382.cs" />
    <Compile Include="$(MSBuildThisFileDirectory)Bugzilla60524.cs" />
    <Compile Include="$(MSBuildThisFileDirectory)Bugzilla59925.cs" />
    <Compile Include="$(MSBuildThisFileDirectory)Bugzilla60691.cs" />
    <Compile Include="$(MSBuildThisFileDirectory)Issue1326.cs" />
    <Compile Include="$(MSBuildThisFileDirectory)Issue1436.cs" />
    <Compile Include="$(MSBuildThisFileDirectory)GitHub1567.cs" />
    <Compile Include="$(MSBuildThisFileDirectory)Issue1909.cs" />
    <Compile Include="$(MSBuildThisFileDirectory)Bugzilla60699.cs" />
    <Compile Include="$(MSBuildThisFileDirectory)Issue2035.cs" />
    <Compile Include="$(MSBuildThisFileDirectory)Issue2299.cs" />
    <Compile Include="$(MSBuildThisFileDirectory)Issue1900.cs" />
    <Compile Include="$(MSBuildThisFileDirectory)Issue6417.cs" />
    <Compile Include="$(MSBuildThisFileDirectory)Issue2837.cs" />
    <Compile Include="$(MSBuildThisFileDirectory)Issue2740.cs" />
    <Compile Include="$(MSBuildThisFileDirectory)Issue1939.cs" />
    <Compile Include="$(MSBuildThisFileDirectory)Issue3385.cs" />
    <Compile Include="$(MSBuildThisFileDirectory)Issue3343.cs" />
    <Compile Include="$(MSBuildThisFileDirectory)Issue2842.cs" />
    <Compile Include="$(MSBuildThisFileDirectory)Issue1666.cs" />
    <Compile Include="$(MSBuildThisFileDirectory)Issue2838.cs" />
    <Compile Include="$(MSBuildThisFileDirectory)Issue3342.cs" />
    <Compile Include="$(MSBuildThisFileDirectory)Issue3415.cs" />
    <Compile Include="$(MSBuildThisFileDirectory)Issue3049.cs" />
    <Compile Include="$(MSBuildThisFileDirectory)Issue5030.cs" />
    <Compile Include="$(MSBuildThisFileDirectory)ViewClipBoundsShouldUpdate.cs" />
    <Compile Include="$(MSBuildThisFileDirectory)Issue3988.cs" />
    <Compile Include="$(MSBuildThisFileDirectory)Issue2580.cs" />
    <Compile Include="$(MSBuildThisFileDirectory)Issue4026.cs" />
    <Compile Include="$(MSBuildThisFileDirectory)Issue4748.cs" />
    <Compile Include="$(MSBuildThisFileDirectory)VisualControlsPage.xaml.cs">
      <SubType>Code</SubType>
      <DependentUpon>VisualControlsPage.xaml</DependentUpon>
    </Compile>
    <Compile Include="$(MSBuildThisFileDirectory)Issue5470.cs" />
    <Compile Include="$(MSBuildThisFileDirectory)Issue5724.cs" />
    <Compile Include="$(MSBuildThisFileDirectory)Issue6132.cs" />
    <Compile Include="$(MSBuildThisFileDirectory)Issue2577.cs" />
    <Compile Include="$(MSBuildThisFileDirectory)Issue6286.cs" />
    <Compile Include="$(MSBuildThisFileDirectory)_Template.cs" />
    <Compile Include="$(MSBuildThisFileDirectory)Bugzilla56298.cs" />
    <Compile Include="$(MSBuildThisFileDirectory)Bugzilla42620.cs" />
    <Compile Include="$(MSBuildThisFileDirectory)Issue1028.cs" />
    <Compile Include="$(MSBuildThisFileDirectory)Issue1075.cs" />
    <Compile Include="$(MSBuildThisFileDirectory)Issue1097.cs" />
    <Compile Include="$(MSBuildThisFileDirectory)Issue1146.cs" />
    <Compile Include="$(MSBuildThisFileDirectory)Issue1219.cs" />
    <Compile Include="$(MSBuildThisFileDirectory)Issue1228.cs" />
    <Compile Include="$(MSBuildThisFileDirectory)Issue1236.cs" />
    <Compile Include="$(MSBuildThisFileDirectory)Issue1259.cs" />
    <Compile Include="$(MSBuildThisFileDirectory)Issue1267.cs" />
    <Compile Include="$(MSBuildThisFileDirectory)Issue4187.cs" />
    <Compile Include="$(MSBuildThisFileDirectory)Issue1305.cs" />
    <Compile Include="$(MSBuildThisFileDirectory)Issue1329.cs" />
    <Compile Include="$(MSBuildThisFileDirectory)Issue1384.cs" />
    <Compile Include="$(MSBuildThisFileDirectory)Issue1400.cs" />
    <Compile Include="$(MSBuildThisFileDirectory)Issue1414.cs" />
    <Compile Include="$(MSBuildThisFileDirectory)Issue1461.cs" />
    <Compile Include="$(MSBuildThisFileDirectory)Issue1497.xaml.cs">
      <DependentUpon>Issue1497.xaml</DependentUpon>
    </Compile>
    <Compile Include="$(MSBuildThisFileDirectory)Issue1538.cs" />
    <Compile Include="$(MSBuildThisFileDirectory)Issue1545.xaml.cs">
      <DependentUpon>Issue1545.xaml</DependentUpon>
    </Compile>
    <Compile Include="$(MSBuildThisFileDirectory)Issue1546.cs" />
    <Compile Include="$(MSBuildThisFileDirectory)Issue1554.xaml.cs">
      <DependentUpon>Issue1554.xaml</DependentUpon>
    </Compile>
    <Compile Include="$(MSBuildThisFileDirectory)Issue1557.cs" />
    <Compile Include="$(MSBuildThisFileDirectory)Issue1566.cs" />
    <Compile Include="$(MSBuildThisFileDirectory)Issue1567.cs" />
    <Compile Include="$(MSBuildThisFileDirectory)Issue1568.xaml.cs">
      <DependentUpon>Issue1568.xaml</DependentUpon>
    </Compile>
    <Compile Include="$(MSBuildThisFileDirectory)Issue1583.cs" />
    <Compile Include="$(MSBuildThisFileDirectory)Issue1590.cs" />
    <Compile Include="$(MSBuildThisFileDirectory)Issue1593.cs" />
    <Compile Include="$(MSBuildThisFileDirectory)Issue1598.cs" />
    <Compile Include="$(MSBuildThisFileDirectory)Issue1613.cs" />
    <Compile Include="$(MSBuildThisFileDirectory)Issue1618.cs" />
    <Compile Include="$(MSBuildThisFileDirectory)Issue1641.xaml.cs">
      <DependentUpon>Issue1641.xaml</DependentUpon>
    </Compile>
    <Compile Include="$(MSBuildThisFileDirectory)Issue1644.cs" />
    <Compile Include="$(MSBuildThisFileDirectory)Issue1653.xaml.cs">
      <DependentUpon>Issue1653.xaml</DependentUpon>
    </Compile>
    <Compile Include="$(MSBuildThisFileDirectory)Issue1653v2.xaml.cs">
      <DependentUpon>Issue1653v2.xaml</DependentUpon>
    </Compile>
    <Compile Include="$(MSBuildThisFileDirectory)Issue1664.cs" />
    <Compile Include="$(MSBuildThisFileDirectory)Issue1680.cs" />
    <Compile Include="$(MSBuildThisFileDirectory)Issue3624.cs" />
    <Compile Include="$(MSBuildThisFileDirectory)Issue1682.cs" />
    <Compile Include="$(MSBuildThisFileDirectory)Issue1685.cs" />
    <Compile Include="$(MSBuildThisFileDirectory)Issue1698.cs" />
    <Compile Include="$(MSBuildThisFileDirectory)Issue1700.cs" />
    <Compile Include="$(MSBuildThisFileDirectory)Issue1703.cs" />
    <Compile Include="$(MSBuildThisFileDirectory)Issue1705.cs" />
    <Compile Include="$(MSBuildThisFileDirectory)Issue1712.xaml.cs">
      <DependentUpon>Issue1712.xaml</DependentUpon>
    </Compile>
    <Compile Include="$(MSBuildThisFileDirectory)Issue1722.cs" />
    <Compile Include="$(MSBuildThisFileDirectory)Issue1723.cs" />
    <Compile Include="$(MSBuildThisFileDirectory)Issue1741.xaml.cs">
      <DependentUpon>Issue1741.xaml</DependentUpon>
    </Compile>
    <Compile Include="$(MSBuildThisFileDirectory)Issue1742.cs" />
    <Compile Include="$(MSBuildThisFileDirectory)Issue1747.xaml.cs">
      <DependentUpon>Issue1747.xaml</DependentUpon>
    </Compile>
    <Compile Include="$(MSBuildThisFileDirectory)Issue1755.cs" />
    <Compile Include="$(MSBuildThisFileDirectory)Issue1758.cs" />
    <Compile Include="$(MSBuildThisFileDirectory)Issue1763.cs" />
    <Compile Include="$(MSBuildThisFileDirectory)Issue1766.xaml.cs">
      <DependentUpon>Issue1766.xaml</DependentUpon>
    </Compile>
    <Compile Include="$(MSBuildThisFileDirectory)Issue1769.cs" />
    <Compile Include="$(MSBuildThisFileDirectory)Issue1777.cs" />
    <Compile Include="$(MSBuildThisFileDirectory)Issue181.cs" />
    <Compile Include="$(MSBuildThisFileDirectory)Issue1851.cs" />
    <Compile Include="$(MSBuildThisFileDirectory)Issue1875.cs" />
    <Compile Include="$(MSBuildThisFileDirectory)Issue1888.cs" />
    <Compile Include="$(MSBuildThisFileDirectory)Issue1891.cs" />
    <Compile Include="$(MSBuildThisFileDirectory)Issue1895.cs" />
    <Compile Include="$(MSBuildThisFileDirectory)Issue1905.cs" />
    <Compile Include="$(MSBuildThisFileDirectory)Issue1914.cs" />
    <Compile Include="$(MSBuildThisFileDirectory)Issue194.cs" />
    <Compile Include="$(MSBuildThisFileDirectory)Issue198.cs" />
    <Compile Include="$(MSBuildThisFileDirectory)Issue206.cs" />
    <Compile Include="$(MSBuildThisFileDirectory)Issue214.cs" />
    <Compile Include="$(MSBuildThisFileDirectory)Issue2143.cs" />
    <Compile Include="$(MSBuildThisFileDirectory)Issue2222.cs" />
    <Compile Include="$(MSBuildThisFileDirectory)Issue22246_BZ.cs" />
    <Compile Include="$(MSBuildThisFileDirectory)Issue2241.cs" />
    <Compile Include="$(MSBuildThisFileDirectory)Issue2248.cs" />
    <Compile Include="$(MSBuildThisFileDirectory)Issue2259.cs" />
    <Compile Include="$(MSBuildThisFileDirectory)Issue2266.cs" />
    <Compile Include="$(MSBuildThisFileDirectory)Issue2270.cs" />
    <Compile Include="$(MSBuildThisFileDirectory)Issue2272.cs" />
    <Compile Include="$(MSBuildThisFileDirectory)Issue2282.xaml.cs">
      <DependentUpon>Issue2282.xaml</DependentUpon>
    </Compile>
    <Compile Include="$(MSBuildThisFileDirectory)Issue2288.xaml.cs">
      <DependentUpon>Issue2288.xaml</DependentUpon>
    </Compile>
    <Compile Include="$(MSBuildThisFileDirectory)Issue2289.xaml.cs">
      <DependentUpon>Issue2289.xaml</DependentUpon>
    </Compile>
    <Compile Include="$(MSBuildThisFileDirectory)Issue229.cs" />
    <Compile Include="$(MSBuildThisFileDirectory)Issue2291.cs" />
    <Compile Include="$(MSBuildThisFileDirectory)Issue2292.cs" />
    <Compile Include="$(MSBuildThisFileDirectory)Issue2294.cs" />
    <Compile Include="$(MSBuildThisFileDirectory)Issue2333.cs" />
    <Compile Include="$(MSBuildThisFileDirectory)Issue2339.cs" />
    <Compile Include="$(MSBuildThisFileDirectory)Issue2354.cs" />
    <Compile Include="$(MSBuildThisFileDirectory)Issue2357.xaml.cs">
      <DependentUpon>Issue2357.xaml</DependentUpon>
    </Compile>
    <Compile Include="$(MSBuildThisFileDirectory)Issue2411.cs" />
    <Compile Include="$(MSBuildThisFileDirectory)Issue2414.cs" />
    <Compile Include="$(MSBuildThisFileDirectory)Issue2470.xaml.cs">
      <DependentUpon>Issue2470.xaml</DependentUpon>
    </Compile>
    <Compile Include="$(MSBuildThisFileDirectory)Issue2563.cs" />
    <Compile Include="$(MSBuildThisFileDirectory)Issue2594.cs" />
    <Compile Include="$(MSBuildThisFileDirectory)Issue2597.cs" />
    <Compile Include="$(MSBuildThisFileDirectory)Issue260.cs" />
    <Compile Include="$(MSBuildThisFileDirectory)Issue2615.cs" />
    <Compile Include="$(MSBuildThisFileDirectory)Issue2628.cs" />
    <Compile Include="$(MSBuildThisFileDirectory)Issue2634.cs" />
    <Compile Include="$(MSBuildThisFileDirectory)Issue264.cs" />
    <Compile Include="$(MSBuildThisFileDirectory)Issue2659.xaml.cs">
      <DependentUpon>Issue2659.xaml</DependentUpon>
    </Compile>
    <Compile Include="$(MSBuildThisFileDirectory)Issue2783.cs" />
    <Compile Include="$(MSBuildThisFileDirectory)Issue2794.cs" />
    <Compile Include="$(MSBuildThisFileDirectory)Issue2809.cs" />
    <Compile Include="$(MSBuildThisFileDirectory)Issue2923.cs" />
    <Compile Include="$(MSBuildThisFileDirectory)Issue342.cs" />
    <Compile Include="$(MSBuildThisFileDirectory)Issue416.cs" />
    <Compile Include="$(MSBuildThisFileDirectory)Issue417.cs" />
    <Compile Include="$(MSBuildThisFileDirectory)Issue488.cs" />
    <Compile Include="$(MSBuildThisFileDirectory)Issue530.cs" />
    <Compile Include="$(MSBuildThisFileDirectory)Issue764.cs" />
    <Compile Include="$(MSBuildThisFileDirectory)Issue773.cs" />
    <Compile Include="$(MSBuildThisFileDirectory)Issue774.cs" />
    <Compile Include="$(MSBuildThisFileDirectory)Issue852.cs" />
    <Compile Include="$(MSBuildThisFileDirectory)Issue886.cs" />
    <Compile Include="$(MSBuildThisFileDirectory)Issue892.cs" />
    <Compile Include="$(MSBuildThisFileDirectory)Issue889.cs" />
    <Compile Include="$(MSBuildThisFileDirectory)Issue935.cs" />
    <Compile Include="$(MSBuildThisFileDirectory)Issue968.cs" />
    <Compile Include="$(MSBuildThisFileDirectory)Issue973.cs" />
    <Compile Include="$(MSBuildThisFileDirectory)Issue465.cs" />
    <Compile Include="$(MSBuildThisFileDirectory)ListViewViewCellBinding.cs" />
    <Compile Include="$(MSBuildThisFileDirectory)ModelContentPage.cs" />
    <Compile Include="$(MSBuildThisFileDirectory)NavigationStackTests.cs" />
    <Compile Include="$(MSBuildThisFileDirectory)NavPage.cs" />
    <Compile Include="$(MSBuildThisFileDirectory)ScrollViewOutOfBounds.cs" />
    <Compile Include="$(MSBuildThisFileDirectory)StackLayoutIssue.cs" />
    <Compile Include="$(MSBuildThisFileDirectory)SwipeBackNavCrash.cs" />
    <Compile Include="$(MSBuildThisFileDirectory)TabbedPageTests.cs" />
    <Compile Include="$(MSBuildThisFileDirectory)TabbedPageWithList.cs" />
    <Compile Include="$(MSBuildThisFileDirectory)TestPages\TestPages.cs" />
    <Compile Include="$(MSBuildThisFileDirectory)Issue2965.cs" />
    <Compile Include="$(MSBuildThisFileDirectory)Issue2775.cs" />
    <Compile Include="$(MSBuildThisFileDirectory)Issue2987.cs" />
    <Compile Include="$(MSBuildThisFileDirectory)Issue2976.cs" />
    <Compile Include="$(MSBuildThisFileDirectory)Issue2951.xaml.cs">
      <DependentUpon>Issue2951.xaml</DependentUpon>
    </Compile>
    <Compile Include="$(MSBuildThisFileDirectory)Issue2961.cs" />
    <Compile Include="$(MSBuildThisFileDirectory)Issue2948.cs" />
    <Compile Include="$(MSBuildThisFileDirectory)Issue2883.cs" />
    <Compile Include="$(MSBuildThisFileDirectory)Issue2953.cs" />
    <Compile Include="$(MSBuildThisFileDirectory)Issue2777.xaml.cs">
      <DependentUpon>Issue2777.xaml</DependentUpon>
    </Compile>
    <Compile Include="$(MSBuildThisFileDirectory)Issue2954.cs" />
    <Compile Include="$(MSBuildThisFileDirectory)Issue3086.xaml.cs">
      <DependentUpon>Issue3086.xaml</DependentUpon>
    </Compile>
    <Compile Include="$(MSBuildThisFileDirectory)Bugzilla27779.cs" />
    <Compile Include="$(MSBuildThisFileDirectory)Bugzilla27698.cs" />
    <Compile Include="$(MSBuildThisFileDirectory)Bugzilla29247.cs" />
    <Compile Include="$(MSBuildThisFileDirectory)Bugzilla27318.xaml.cs">
      <DependentUpon>Bugzilla27318.xaml</DependentUpon>
    </Compile>
    <Compile Include="$(MSBuildThisFileDirectory)Bugzilla29453.cs" />
    <Compile Include="$(MSBuildThisFileDirectory)Bugzilla28001.cs" />
    <Compile Include="$(MSBuildThisFileDirectory)Bugzilla30935.cs" />
    <Compile Include="$(MSBuildThisFileDirectory)Bugzilla26032.xaml.cs">
      <DependentUpon>Bugzilla26032.xaml</DependentUpon>
    </Compile>
    <Compile Include="$(MSBuildThisFileDirectory)Bugzilla30835.cs" />
    <Compile Include="$(MSBuildThisFileDirectory)Bugzilla27085.cs" />
    <Compile Include="$(MSBuildThisFileDirectory)Bugzilla31395.cs" />
    <Compile Include="$(MSBuildThisFileDirectory)Bugzilla30651.cs" />
    <Compile Include="$(MSBuildThisFileDirectory)Bugzilla26171.cs" />
    <Compile Include="$(MSBuildThisFileDirectory)Bugzilla31602.cs" />
    <Compile Include="$(MSBuildThisFileDirectory)Bugzilla30353.cs" />
    <Compile Include="$(MSBuildThisFileDirectory)Bugzilla28240.cs" />
    <Compile Include="$(MSBuildThisFileDirectory)Bugzilla30324.cs" />
    <Compile Include="$(MSBuildThisFileDirectory)Bugzilla31255.cs" />
    <Compile Include="$(MSBuildThisFileDirectory)Bugzilla28498.cs" />
    <Compile Include="$(MSBuildThisFileDirectory)Bugzilla32148.cs" />
    <Compile Include="$(MSBuildThisFileDirectory)Bugzilla31967.xaml.cs">
      <DependentUpon>Bugzilla31967.xaml</DependentUpon>
    </Compile>
    <Compile Include="$(MSBuildThisFileDirectory)Issue3276.cs" />
    <Compile Include="$(MSBuildThisFileDirectory)Bugzilla26993.cs" />
    <Compile Include="$(MSBuildThisFileDirectory)Issue3292.cs" />
    <Compile Include="$(MSBuildThisFileDirectory)Bugzilla32898.cs" />
    <Compile Include="$(MSBuildThisFileDirectory)Bugzilla31330.cs" />
    <Compile Include="$(MSBuildThisFileDirectory)Bugzilla31114.cs" />
    <Compile Include="$(MSBuildThisFileDirectory)Issue3319.xaml.cs">
      <DependentUpon>Issue3319.xaml</DependentUpon>
    </Compile>
    <Compile Include="$(MSBuildThisFileDirectory)Bugzilla32691.cs" />
    <Compile Include="$(MSBuildThisFileDirectory)Bugzilla32487.cs" />
    <Compile Include="$(MSBuildThisFileDirectory)Bugzilla34061.cs" />
    <Compile Include="$(MSBuildThisFileDirectory)Bugzilla34632.cs" />
    <Compile Include="$(MSBuildThisFileDirectory)Bugzilla32902.cs" />
    <Compile Include="$(MSBuildThisFileDirectory)Bugzilla32801.cs" />
    <Compile Include="$(MSBuildThisFileDirectory)Bugzilla32447.xaml.cs">
      <DependentUpon>Bugzilla32447.xaml</DependentUpon>
    </Compile>
    <Compile Include="$(MSBuildThisFileDirectory)Bugzilla29257.cs" />
    <Compile Include="$(MSBuildThisFileDirectory)Bugzilla32040.cs" />
    <Compile Include="$(MSBuildThisFileDirectory)Bugzilla33450.cs" />
    <Compile Include="$(MSBuildThisFileDirectory)Bugzilla34720.cs" />
    <Compile Include="$(MSBuildThisFileDirectory)Bugzilla35733.cs" />
    <Compile Include="$(MSBuildThisFileDirectory)Bugzilla36009.cs" />
    <Compile Include="$(MSBuildThisFileDirectory)Bugzilla34912.cs" />
    <Compile Include="$(MSBuildThisFileDirectory)Bugzilla32615.cs" />
    <Compile Include="$(MSBuildThisFileDirectory)Bugzilla27350.cs" />
    <Compile Include="$(MSBuildThisFileDirectory)Bugzilla28709.cs" />
    <Compile Include="$(MSBuildThisFileDirectory)Bugzilla33578.cs" />
    <Compile Include="$(MSBuildThisFileDirectory)Bugzilla39378.xaml.cs">
      <DependentUpon>Bugzilla39378.xaml</DependentUpon>
    </Compile>
    <Compile Include="$(MSBuildThisFileDirectory)Bugzilla39963.cs" />
    <Compile Include="$(MSBuildThisFileDirectory)Bugzilla39987.cs" />
    <Compile Include="$(MSBuildThisFileDirectory)Bugzilla40704.cs" />
    <Compile Include="$(MSBuildThisFileDirectory)Bugzilla41038.cs" />
    <Compile Include="$(MSBuildThisFileDirectory)Bugzilla38284.cs" />
    <Compile Include="$(MSBuildThisFileDirectory)Bugzilla39486.cs" />
    <Compile Include="$(MSBuildThisFileDirectory)Issue6323.cs" />
    <Compile Include="$(MSBuildThisFileDirectory)Issue55555.cs" />
    <Compile Include="$(MSBuildThisFileDirectory)Bugzilla41029.cs" />
    <Compile Include="$(MSBuildThisFileDirectory)Bugzilla39908.cs" />
    <Compile Include="$(MSBuildThisFileDirectory)Bugzilla39489.cs" />
    <Compile Include="$(MSBuildThisFileDirectory)Bugzilla36802.cs" />
    <Compile Include="$(MSBuildThisFileDirectory)Bugzilla35736.cs" />
    <Compile Include="$(MSBuildThisFileDirectory)Bugzilla48158.cs" />
    <Compile Include="$(MSBuildThisFileDirectory)Bugzilla45926.cs" />
    <Compile Include="$(MSBuildThisFileDirectory)Bugzilla45284.xaml.cs">
      <DependentUpon>Bugzilla45284.xaml</DependentUpon>
    </Compile>
    <Compile Include="$(MSBuildThisFileDirectory)Bugzilla54977.xaml.cs">
      <DependentUpon>Bugzilla54977.xaml</DependentUpon>
    </Compile>
    <Compile Include="$(MSBuildThisFileDirectory)Bugzilla49069.cs" />
    <Compile Include="$(MSBuildThisFileDirectory)Bugzilla42956.cs" />
    <Compile Include="$(MSBuildThisFileDirectory)Bugzilla38731.cs" />
    <Compile Include="$(MSBuildThisFileDirectory)Bugzilla56710.cs" />
    <Compile Include="$(MSBuildThisFileDirectory)Bugzilla52700.cs" />
    <Compile Include="$(MSBuildThisFileDirectory)Bugzilla39407.cs" />
    <Compile Include="$(MSBuildThisFileDirectory)ButtonFastRendererTest.cs" />
    <Compile Include="$(MSBuildThisFileDirectory)DesktopSupportTestPage.cs" />
    <Compile Include="$(MSBuildThisFileDirectory)Bugzilla58779.cs" />
    <Compile Include="$(MSBuildThisFileDirectory)Bugzilla51825.cs" />
    <Compile Include="$(MSBuildThisFileDirectory)Bugzilla31688.cs" />
    <Compile Include="$(MSBuildThisFileDirectory)Bugzilla40092.cs" />
    <Compile Include="$(MSBuildThisFileDirectory)Issue1426.cs" />
    <Compile Include="$(MSBuildThisFileDirectory)Issue1733.cs" />
    <Compile Include="$(MSBuildThisFileDirectory)Issue1898.cs" />
    <Compile Include="$(MSBuildThisFileDirectory)Issue1583_1.cs" />
    <Compile Include="$(MSBuildThisFileDirectory)Issue1323.cs" />
    <Compile Include="$(MSBuildThisFileDirectory)Issue2399.cs" />
    <Compile Include="$(MSBuildThisFileDirectory)Issue1729.cs" />
    <Compile Include="$(MSBuildThisFileDirectory)Issue2728.cs" />
    <Compile Include="$(MSBuildThisFileDirectory)Issue1667.cs" />
    <Compile Include="$(MSBuildThisFileDirectory)Issue3012.cs" />
    <Compile Include="$(MSBuildThisFileDirectory)Issue3872.cs" />
    <Compile Include="$(MSBuildThisFileDirectory)GitHub1650.cs" />
    <Compile Include="$(MSBuildThisFileDirectory)GitHub3216.cs" />
    <Compile Include="$(MSBuildThisFileDirectory)GitHub1776.cs" />
    <Compile Include="$(MSBuildThisFileDirectory)Issue3408.cs" />
    <Compile Include="$(MSBuildThisFileDirectory)Issue3413.cs" />
    <Compile Include="$(MSBuildThisFileDirectory)Issue3667.cs" />
    <Compile Include="$(MSBuildThisFileDirectory)Issue3525.cs" />
    <Compile Include="$(MSBuildThisFileDirectory)Issue3275.cs" />
    <Compile Include="$(MSBuildThisFileDirectory)Issue3884.cs" />
    <Compile Include="$(MSBuildThisFileDirectory)Issue2818.cs" />
    <Compile Include="$(MSBuildThisFileDirectory)Issue2831.cs" />
    <Compile Include="$(MSBuildThisFileDirectory)Issue4040.xaml.cs">
      <DependentUpon>Issue4040.xaml</DependentUpon>
    </Compile>
    <Compile Include="$(MSBuildThisFileDirectory)Issue4097.cs" />
    <Compile Include="$(MSBuildThisFileDirectory)Issue1480.cs" />
    <Compile Include="$(MSBuildThisFileDirectory)Issue2223.cs" />
    <Compile Include="$(MSBuildThisFileDirectory)Issue4001.cs" />
    <Compile Include="$(MSBuildThisFileDirectory)Issue4303.cs" />
    <Compile Include="$(MSBuildThisFileDirectory)Controls\GridExtension.cs" />
    <Compile Include="$(MSBuildThisFileDirectory)Controls\ViewModelBase.cs" />
    <Compile Include="$(MSBuildThisFileDirectory)Controls\DisposedSharedPages.cs" />
    <Compile Include="$(MSBuildThisFileDirectory)Controls\PerformanceProvider.cs" />
    <Compile Include="$(MSBuildThisFileDirectory)Controls\GenericValueConverter.cs" />
    <Compile Include="$(MSBuildThisFileDirectory)Controls\ContactsPage.cs" />
    <Compile Include="$(MSBuildThisFileDirectory)Controls\FailImageSource.cs" />
    <Compile Include="$(MSBuildThisFileDirectory)Controls\ICacheService.cs" />
    <Compile Include="$(MSBuildThisFileDirectory)Issue1386.cs" />
    <Compile Include="$(MSBuildThisFileDirectory)Issue3622.cs" />
    <Compile Include="$(MSBuildThisFileDirectory)Issue4138.cs" />
    <Compile Include="$(MSBuildThisFileDirectory)Issue4314.cs" />
    <Compile Include="$(MSBuildThisFileDirectory)Issue3318.cs" />
    <Compile Include="$(MSBuildThisFileDirectory)Issue4493.cs" />
    <Compile Include="$(MSBuildThisFileDirectory)Issue5172.cs" />
    <Compile Include="$(MSBuildThisFileDirectory)Issue5204.cs" />
    <Compile Include="$(MSBuildThisFileDirectory)Issue2204.cs" />
    <Compile Include="$(MSBuildThisFileDirectory)Issue4356.cs">
      <DependentUpon>Issue4356.xaml</DependentUpon>
    </Compile>
    <Compile Include="$(MSBuildThisFileDirectory)Issue4854.cs" />
    <Compile Include="$(MSBuildThisFileDirectory)Issue5951.cs" />
    <Compile Include="$(MSBuildThisFileDirectory)Github6021.cs" />
    <Compile Include="$(MSBuildThisFileDirectory)Issue5132.cs" />
    <Compile Include="$(MSBuildThisFileDirectory)Issue5888.cs" />
    <Compile Include="$(MSBuildThisFileDirectory)Issue6334.cs" />
    <Compile Include="$(MSBuildThisFileDirectory)Issue5728.cs" />
    <Compile Include="$(MSBuildThisFileDirectory)Issue6368.cs" />
    <Compile Include="$(MSBuildThisFileDirectory)Issue6077.cs" />
    <Compile Include="$(MSBuildThisFileDirectory)Issue3548.cs" />
    <Compile Include="$(MSBuildThisFileDirectory)Issue6472.cs" />
    <Compile Include="$(MSBuildThisFileDirectory)Issue6614.cs" />
    <Compile Include="$(MSBuildThisFileDirectory)Issue5239.cs" />
    <Compile Include="$(MSBuildThisFileDirectory)Issue6738.cs" />
    <Compile Include="$(MSBuildThisFileDirectory)GitHub6926.cs" />
    <Compile Include="$(MSBuildThisFileDirectory)Issue5503.cs" />
    <Compile Include="$(MSBuildThisFileDirectory)Issue5831.cs" />
    <Compile Include="$(MSBuildThisFileDirectory)LabelTextType.cs" />
    <Compile Include="$(MSBuildThisFileDirectory)ShellTitleView.cs" />
    <Compile Include="$(MSBuildThisFileDirectory)Issue5159.cs" />
    <Compile Include="$(MSBuildThisFileDirectory)Issue7311.cs" />
    <Compile Include="$(MSBuildThisFileDirectory)Issue7053.cs" />
    <Compile Include="$(MSBuildThisFileDirectory)Issue6894.cs" />
    <Compile Include="$(MSBuildThisFileDirectory)Issue6929.cs" />
    <Compile Include="$(MSBuildThisFileDirectory)Issue3798.xaml.cs">
      <DependentUpon>Issue3798.xaml</DependentUpon>
      <SubType>Code</SubType>
    </Compile>
    <Compile Include="$(MSBuildThisFileDirectory)Controls\ApiLabel.cs" />
    <Compile Include="$(MSBuildThisFileDirectory)Github6384.cs" />
    <Compile Include="$(MSBuildThisFileDirectory)Issue7035.xaml.cs">
      <DependentUpon>Issue7035.xaml</DependentUpon>
      <SubType>Code</SubType>
    </Compile>
    <Compile Include="$(MSBuildThisFileDirectory)Issue7525.xaml.cs">
      <DependentUpon>Issue7525.xaml</DependentUpon>
    </Compile>
    <Compile Include="$(MSBuildThisFileDirectory)Issue7395.cs" />
    <Compile Include="$(MSBuildThisFileDirectory)Issue7582.cs" />
    <Compile Include="$(MSBuildThisFileDirectory)Issue7563.cs" />
    <Compile Include="$(MSBuildThisFileDirectory)Issue7742.cs" />
    <Compile Include="$(MSBuildThisFileDirectory)Issue7678.cs" />
    <Compile Include="$(MSBuildThisFileDirectory)Issue6491.cs" />
    <Compile Include="$(MSBuildThisFileDirectory)Issue6127.cs" />
    <Compile Include="$(MSBuildThisFileDirectory)Issue7283.cs" />
    <Compile Include="$(MSBuildThisFileDirectory)Issue1658.cs" />
    <Compile Include="$(MSBuildThisFileDirectory)Issue5395.cs" />
    <Compile Include="$(MSBuildThisFileDirectory)Issue7878.cs" />
    <Compile Include="$(MSBuildThisFileDirectory)Issue6663.cs" />
    <Compile Include="$(MSBuildThisFileDirectory)Issue8004.cs" />
    <Compile Include="$(MSBuildThisFileDirectory)Issue7886.xaml.cs">
      <DependentUpon>Issue7886.xaml</DependentUpon>
    </Compile>
    <Compile Include="$(MSBuildThisFileDirectory)Issue7898.cs" />
    <Compile Include="$(MSBuildThisFileDirectory)Issue8198.cs" />
    <Compile Include="$(MSBuildThisFileDirectory)Issue7249.cs" />
    <Compile Include="$(MSBuildThisFileDirectory)Issue8200.cs" />
    <Compile Include="$(MSBuildThisFileDirectory)Issue6932.xaml.cs">
      <SubType>Code</SubType>
      <DependentUpon>Issue6932.xaml</DependentUpon>
    </Compile>
    <Compile Include="$(MSBuildThisFileDirectory)Issue6932_emptyviewtemplate.xaml.cs">
      <SubType>Code</SubType>
      <DependentUpon>Issue6932_emptyviewtemplate.xaml</DependentUpon>
    </Compile>
    <Compile Include="$(MSBuildThisFileDirectory)Issue6932_emptyviewstring.xaml.cs">
      <SubType>Code</SubType>
      <DependentUpon>Issue6932_emptyviewstring.xaml</DependentUpon>
    </Compile>
    <Compile Include="$(MSBuildThisFileDirectory)Issue8417.xaml.cs">
      <DependentUpon>Issue8417.xaml</DependentUpon>
    </Compile>
    <Compile Include="$(MSBuildThisFileDirectory)Issue8647.cs" />
    <Compile Include="$(MSBuildThisFileDirectory)Issue7510.cs" />
    <Compile Include="$(MSBuildThisFileDirectory)Issue8557.xaml.cs">
      <DependentUpon>Issue8557.xaml</DependentUpon>
    </Compile>
    <Compile Include="$(MSBuildThisFileDirectory)Issue8753.cs" />
    <Compile Include="$(MSBuildThisFileDirectory)Issue8693.cs" />
    <Compile Include="$(MSBuildThisFileDirectory)Issue7813.xaml.cs">
      <DependentUpon>Issue7813.xaml</DependentUpon>
    </Compile>
    <Compile Include="$(MSBuildThisFileDirectory)Issue8638.xaml.cs">
      <DependentUpon>Issue8638.xaml</DependentUpon>
    </Compile>
    <Compile Include="$(MSBuildThisFileDirectory)Issue8294.cs" />
    <Compile Include="$(MSBuildThisFileDirectory)Issue8392.cs" />
    <Compile Include="$(MSBuildThisFileDirectory)Issue8672.cs" />
    <Compile Include="$(MSBuildThisFileDirectory)Issue8779.xaml.cs">
      <DependentUpon>Issue8779.xaml</DependentUpon>
    </Compile>
    <Compile Include="$(MSBuildThisFileDirectory)Issue8806.cs" />
    <Compile Include="$(MSBuildThisFileDirectory)Issue8781.xaml.cs">
      <DependentUpon>Issue8781.xaml</DependentUpon>
    </Compile>
    <Compile Include="$(MSBuildThisFileDirectory)Issue8782.xaml.cs">
      <DependentUpon>Issue8782.xaml</DependentUpon>
    </Compile>
    <Compile Include="$(MSBuildThisFileDirectory)Issue8821.cs" />
    <Compile Include="$(MSBuildThisFileDirectory)Issue8326.xaml.cs">
      <DependentUpon>Issue8326.xaml</DependentUpon>
    </Compile>
    <Compile Include="$(MSBuildThisFileDirectory)Issue8449.xaml.cs">
      <DependentUpon>Issue8449.xaml</DependentUpon>
    </Compile>
    <Compile Include="$(MSBuildThisFileDirectory)Issue7875.cs" />
    <Compile Include="$(MSBuildThisFileDirectory)Issue8973.cs" />
    <Compile Include="$(MSBuildThisFileDirectory)Issue7924.xaml.cs">
      <DependentUpon>Issue7924.xaml</DependentUpon>
    </Compile>
    <Compile Include="$(MSBuildThisFileDirectory)Issue8461.cs" />
    <Compile Include="$(MSBuildThisFileDirectory)Issue8777.cs" />
    <Compile Include="$(MSBuildThisFileDirectory)Issue9143.cs" />
    <Compile Include="$(MSBuildThisFileDirectory)Issue9588.xaml.cs">
      <DependentUpon>Issue9588.xaml</DependentUpon>
    </Compile>
    <Compile Include="$(MSBuildThisFileDirectory)Issue9329.cs" />
    <Compile Include="$(MSBuildThisFileDirectory)Issue9734.xaml.cs">
      <DependentUpon>Issue9734.xaml</DependentUpon>
    </Compile>
    <Compile Include="$(MSBuildThisFileDirectory)Issue8767.xaml.cs">
      <DependentUpon>Issue8767.xaml</DependentUpon>
    </Compile>
    <Compile Include="$(MSBuildThisFileDirectory)Issue8778.xaml.cs">
      <DependentUpon>Issue8778.xaml</DependentUpon>
    </Compile>
    <Compile Include="$(MSBuildThisFileDirectory)Issue9646.xaml.cs">
      <DependentUpon>Issue9646.xaml</DependentUpon>
    </Compile>
    <Compile Include="$(MSBuildThisFileDirectory)Issue9735.xaml.cs">
      <DependentUpon>Issue9735.xaml</DependentUpon>
    </Compile>
    <Compile Include="$(MSBuildThisFileDirectory)Issue9305.xaml.cs">
      <DependentUpon>Issue9305.xaml</DependentUpon>
    </Compile>
    <Compile Include="$(MSBuildThisFileDirectory)Issue9767.cs" />
    <Compile Include="$(MSBuildThisFileDirectory)Issue7856.cs" />
    <Compile Include="$(MSBuildThisFileDirectory)Issue7856_1.xaml.cs">
      <DependentUpon>Issue7856_1.xaml</DependentUpon>
    </Compile>
    <Compile Include="$(MSBuildThisFileDirectory)Issue9054.cs" />
    <Compile Include="$(MSBuildThisFileDirectory)Issue9326.xaml.cs">
      <DependentUpon>Issue9326.xaml</DependentUpon>
    </Compile>
    <Compile Include="$(MSBuildThisFileDirectory)Issue8689.xaml.cs">
      <DependentUpon>Issue9279.xaml</DependentUpon>
    </Compile>
    <Compile Include="$(MSBuildThisFileDirectory)Issue9306.cs" />
    <Compile Include="$(MSBuildThisFileDirectory)Issue9417.xaml.cs">
      <DependentUpon>Issue9417.xaml</DependentUpon>
    </Compile>
    <Compile Include="$(MSBuildThisFileDirectory)Issue8272.cs" />
    <Compile Include="$(MSBuildThisFileDirectory)Issue8964.cs" />
    <Compile Include="$(MSBuildThisFileDirectory)Issue9951.cs" />
    <Compile Include="$(MSBuildThisFileDirectory)Issue9962.cs" />
    <Compile Include="$(MSBuildThisFileDirectory)Controls\INativeColorService.cs" />
    <Compile Include="$(MSBuildThisFileDirectory)Issue10337.cs" />
    <Compile Include="$(MSBuildThisFileDirectory)Issue9794.cs" />
    <Compile Include="$(MSBuildThisFileDirectory)Issue10134.cs" />
    <Compile Include="$(MSBuildThisFileDirectory)Issue10300.cs" />
    <Compile Include="$(MSBuildThisFileDirectory)Issue10438.cs" />
    <Compile Include="$(MSBuildThisFileDirectory)Issue10530.cs" />
    <Compile Include="$(MSBuildThisFileDirectory)Issue7780.cs" />
    <Compile Include="$(MSBuildThisFileDirectory)Issue8958.xaml.cs">
      <DependentUpon>Issue8958.xaml</DependentUpon>
    </Compile>
    <Compile Include="$(MSBuildThisFileDirectory)Issue10679.xaml.cs">
      <DependentUpon>Issue10679.xaml</DependentUpon>
    </Compile>
    <Compile Include="$(MSBuildThisFileDirectory)Issue10735.xaml.cs">
      <DependentUpon>Issue10735.xaml</DependentUpon>
    </Compile>
    <Compile Include="$(MSBuildThisFileDirectory)Issue10497.cs" />
    <Compile Include="$(MSBuildThisFileDirectory)Issue10477.xaml.cs">
      <DependentUpon>Issue10477.xaml</DependentUpon>
    </Compile>
    <Compile Include="$(MSBuildThisFileDirectory)Issue10875.xaml.cs">
      <DependentUpon>Issue10875.xaml</DependentUpon>
    </Compile>
    <Compile Include="$(MSBuildThisFileDirectory)Issue10708.cs" />
    <Compile Include="$(MSBuildThisFileDirectory)Issue9711.xaml.cs">
      <DependentUpon>Issue9711.xaml</DependentUpon>
      <SubType>Code</SubType>
    </Compile>
    <Compile Include="$(MSBuildThisFileDirectory)Issue10166.xaml.cs">
      <DependentUpon>Issue10166.xaml</DependentUpon>
      <SubType>Code</SubType>
    </Compile>
    <Compile Include="$(MSBuildThisFileDirectory)Issue10422.xaml.cs">
      <DependentUpon>Issue10422.xaml</DependentUpon>
    </Compile>
    <Compile Include="$(MSBuildThisFileDirectory)Issue9990.xaml.cs">
      <DependentUpon>Issue9990.xaml</DependentUpon>
    </Compile>
    <Compile Include="$(MSBuildThisFileDirectory)Issue9774.xaml.cs">
      <DependentUpon>Issue9774.xaml</DependentUpon>
      <SubType>Code</SubType>
    </Compile>
    <Compile Include="$(MSBuildThisFileDirectory)Issue10024.xaml.cs">
      <DependentUpon>Issue10024.xaml</DependentUpon>
      <SubType>Code</SubType>
    </Compile>
    <Compile Include="$(MSBuildThisFileDirectory)Issue10348.xaml.cs">
      <DependentUpon>Issue10348.xaml</DependentUpon>
    </Compile>
    <Compile Include="$(MSBuildThisFileDirectory)Issue10333.xaml.cs">
      <DependentUpon>Issue10333.xaml</DependentUpon>
    </Compile>
    <Compile Include="$(MSBuildThisFileDirectory)Issue9555.xaml.cs">
      <DependentUpon>Issue9555.xaml</DependentUpon>
    </Compile>
    <Compile Include="$(MSBuildThisFileDirectory)Issue11031.cs" />
    <Compile Include="$(MSBuildThisFileDirectory)Issue11018.cs" />
    <Compile Include="$(MSBuildThisFileDirectory)Issue10940.cs" />
    <Compile Include="$(MSBuildThisFileDirectory)Issue10865.xaml.cs" />
    <Compile Include="$(MSBuildThisFileDirectory)Issue11190.xaml.cs">
      <DependentUpon>Issue11190.xaml</DependentUpon>
    </Compile>
    <Compile Include="$(MSBuildThisFileDirectory)Issue11050.xaml.cs">
      <DependentUpon>Issue11050.xaml</DependentUpon>
    </Compile>
    <Compile Include="$(MSBuildThisFileDirectory)Issue9456.cs" />
    <Compile Include="$(MSBuildThisFileDirectory)Issue10908.xaml.cs">
      <DependentUpon>Issue10908.xaml</DependentUpon>
    </Compile>
    <Compile Include="$(MSBuildThisFileDirectory)Issue11132.cs" />
    <Compile Include="$(MSBuildThisFileDirectory)Issue11113.xaml.cs">
      <DependentUpon>Issue11113.xaml</DependentUpon>
    </Compile>
    <Compile Include="$(MSBuildThisFileDirectory)Issue10182.cs" />
    <Compile Include="$(MSBuildThisFileDirectory)Issue11107.cs" />
    <Compile Include="$(MSBuildThisFileDirectory)Issue11286.cs" />
    <Compile Include="$(MSBuildThisFileDirectory)RectTest.xaml.cs">
      <DependentUpon>RectTest.xaml</DependentUpon>
    </Compile>
    <Compile Include="$(MSBuildThisFileDirectory)Issue11224.xaml.cs">
      <DependentUpon>Issue11224.xaml</DependentUpon>
    </Compile>
    <Compile Include="$(MSBuildThisFileDirectory)Issue11262.xaml.cs">
      <DependentUpon>Issue11262.xaml</DependentUpon>
    </Compile>
    <Compile Include="$(MSBuildThisFileDirectory)Issue11120.xaml.cs">
      <DependentUpon>Issue11120.xaml</DependentUpon>
    </Compile>
    <Compile Include="$(MSBuildThisFileDirectory)Issue11291.cs" />
    <Compile Include="$(MSBuildThisFileDirectory)Issue11244.cs" />
    <Compile Include="$(MSBuildThisFileDirectory)Issue11272.cs" />
    <Compile Include="$(MSBuildThisFileDirectory)Issue11333.xaml.cs">
      <DependentUpon>Issue11333.xaml</DependentUpon>
    </Compile>
    <Compile Include="$(MSBuildThisFileDirectory)Issue11314.cs" />
    <Compile Include="$(MSBuildThisFileDirectory)Issue11413.xaml.cs">
      <DependentUpon>Issue11413.xaml</DependentUpon>
    </Compile>
    <Compile Include="$(MSBuildThisFileDirectory)Issue11563.cs" />
    <Compile Include="$(MSBuildThisFileDirectory)Issue11547.xaml.cs">
      <DependentUpon>Issue11547.xaml</DependentUpon>
    </Compile>
    <Compile Include="$(MSBuildThisFileDirectory)Issue9451.cs" />
    <Compile Include="$(MSBuildThisFileDirectory)Issue11374.xaml.cs">
      <DependentUpon>Issue11374.xaml</DependentUpon>
    </Compile>
    <Compile Include="$(MSBuildThisFileDirectory)Issue11430.cs" />
    <Compile Include="$(MSBuildThisFileDirectory)Issue11247.cs" />
    <Compile Include="$(MSBuildThisFileDirectory)Issue10608.cs" />
<<<<<<< HEAD
    <Compile Include="$(MSBuildThisFileDirectory)Issue11480.cs" />
=======
    <Compile Include="$(MSBuildThisFileDirectory)Issue11800.cs" />
    <Compile Include="$(MSBuildThisFileDirectory)Issue11572.xaml.cs" />
    <Compile Include="$(MSBuildThisFileDirectory)Issue11571.xaml.cs" />
    <Compile Include="$(MSBuildThisFileDirectory)Issue11715.xaml.cs" />
>>>>>>> ebd6ac35
    <Compile Include="$(MSBuildThisFileDirectory)Issue11875.xaml.cs">
      <DependentUpon>Issue11875.xaml</DependentUpon>
    </Compile>
    <Compile Include="$(MSBuildThisFileDirectory)Issue11737.xaml.cs">
      <DependentUpon>Issue11737.xaml</DependentUpon>
    </Compile>
    <Compile Include="$(MSBuildThisFileDirectory)Issue11764.xaml.cs">
      <DependentUpon>Issue11764.xaml</DependentUpon>
    </Compile>
    <Compile Include="$(MSBuildThisFileDirectory)Issue11573.xaml.cs">
      <DependentUpon>Issue11573.xaml</DependentUpon>
    </Compile>
    <Compile Include="$(MSBuildThisFileDirectory)Issue11858.cs" />
    <Compile Include="$(MSBuildThisFileDirectory)Issue9210.cs" />
    <Compile Include="$(MSBuildThisFileDirectory)Issue11865.cs" />
    <Compile Include="$(MSBuildThisFileDirectory)Issue11653.xaml.cs">
      <DependentUpon>Issue11653.xaml</DependentUpon>
    </Compile>
    <Compile Include="$(MSBuildThisFileDirectory)Issue11869.cs" />
    <Compile Include="$(MSBuildThisFileDirectory)Issue11723.cs" />
    <Compile Include="$(MSBuildThisFileDirectory)Issue11155.cs" />
    <Compile Include="$(MSBuildThisFileDirectory)Issue11643.xaml.cs" />
    <Compile Include="$(MSBuildThisFileDirectory)HeaderFooterShellFlyout.cs" />
    <Compile Include="$(MSBuildThisFileDirectory)Issue12134.cs" />
    <Compile Include="$(MSBuildThisFileDirectory)Issue11963.cs" />
    <Compile Include="$(MSBuildThisFileDirectory)Issue12126.cs" />
    <Compile Include="$(MSBuildThisFileDirectory)Issue11831.xaml.cs" />
    <Compile Include="$(MSBuildThisFileDirectory)Issue11938.xaml.cs">
      <DependentUpon>Issue11938.xaml</DependentUpon>
    </Compile>
    <Compile Include="$(MSBuildThisFileDirectory)Issue11496.xaml.cs">
      <DependentUpon>Issue11496.xaml</DependentUpon>
    </Compile>
    <Compile Include="$(MSBuildThisFileDirectory)Issue11209.xaml.cs">
      <DependentUpon>Issue11209.xaml</DependentUpon>
    </Compile>
    <Compile Include="$(MSBuildThisFileDirectory)Issue10454.cs" />
    <Compile Include="$(MSBuildThisFileDirectory)Issue11081.xaml.cs">
      <DependentUpon>Issue11081.xaml</DependentUpon>
    </Compile>
    <Compile Include="$(MSBuildThisFileDirectory)Issue12222.cs" />
    <Compile Include="$(MSBuildThisFileDirectory)Issue11911.xaml.cs" />
    <Compile Include="$(MSBuildThisFileDirectory)Issue11691.xaml.cs" />
  </ItemGroup>
  <ItemGroup>
    <EmbeddedResource Include="$(MSBuildThisFileDirectory)Bugzilla22229.xaml">
      <Generator>MSBuild:UpdateDesignTimeXaml</Generator>
    </EmbeddedResource>
    <EmbeddedResource Include="$(MSBuildThisFileDirectory)Issue10672.xaml">
      <Generator>MSBuild:UpdateDesignTimeXaml</Generator>
    </EmbeddedResource>
    <EmbeddedResource Include="$(MSBuildThisFileDirectory)Issue1497.xaml">
      <Generator>MSBuild:UpdateDesignTimeXaml</Generator>
    </EmbeddedResource>
    <EmbeddedResource Include="$(MSBuildThisFileDirectory)Issue1545.xaml">
      <Generator>MSBuild:UpdateDesignTimeXaml</Generator>
    </EmbeddedResource>
    <EmbeddedResource Include="$(MSBuildThisFileDirectory)Issue1554.xaml">
      <Generator>MSBuild:UpdateDesignTimeXaml</Generator>
    </EmbeddedResource>
    <EmbeddedResource Include="$(MSBuildThisFileDirectory)Issue1568.xaml">
      <Generator>MSBuild:UpdateDesignTimeXaml</Generator>
    </EmbeddedResource>
    <EmbeddedResource Include="$(MSBuildThisFileDirectory)Issue1641.xaml">
      <Generator>MSBuild:UpdateDesignTimeXaml</Generator>
    </EmbeddedResource>
    <EmbeddedResource Include="$(MSBuildThisFileDirectory)Issue1653.xaml">
      <Generator>MSBuild:UpdateDesignTimeXaml</Generator>
    </EmbeddedResource>
    <EmbeddedResource Include="$(MSBuildThisFileDirectory)Issue1653v2.xaml">
      <Generator>MSBuild:UpdateDesignTimeXaml</Generator>
    </EmbeddedResource>
    <EmbeddedResource Include="$(MSBuildThisFileDirectory)Issue1712.xaml">
      <Generator>MSBuild:UpdateDesignTimeXaml</Generator>
    </EmbeddedResource>
    <EmbeddedResource Include="$(MSBuildThisFileDirectory)Issue1741.xaml">
      <Generator>MSBuild:UpdateDesignTimeXaml</Generator>
    </EmbeddedResource>
    <EmbeddedResource Include="$(MSBuildThisFileDirectory)Issue1747.xaml">
      <Generator>MSBuild:UpdateDesignTimeXaml</Generator>
    </EmbeddedResource>
    <EmbeddedResource Include="$(MSBuildThisFileDirectory)Issue1766.xaml">
      <Generator>MSBuild:UpdateDesignTimeXaml</Generator>
    </EmbeddedResource>
    <EmbeddedResource Include="$(MSBuildThisFileDirectory)Issue2282.xaml">
      <Generator>MSBuild:UpdateDesignTimeXaml</Generator>
    </EmbeddedResource>
    <EmbeddedResource Include="$(MSBuildThisFileDirectory)Issue2288.xaml">
      <Generator>MSBuild:UpdateDesignTimeXaml</Generator>
    </EmbeddedResource>
    <EmbeddedResource Include="$(MSBuildThisFileDirectory)Issue2289.xaml">
      <Generator>MSBuild:UpdateDesignTimeXaml</Generator>
    </EmbeddedResource>
    <EmbeddedResource Include="$(MSBuildThisFileDirectory)Issue2357.xaml">
      <Generator>MSBuild:UpdateDesignTimeXaml</Generator>
    </EmbeddedResource>
    <EmbeddedResource Include="$(MSBuildThisFileDirectory)Issue2470.xaml">
      <Generator>MSBuild:UpdateDesignTimeXaml</Generator>
    </EmbeddedResource>
    <EmbeddedResource Include="$(MSBuildThisFileDirectory)Issue8207.xaml">
      <SubType>Designer</SubType>
      <Generator>MSBuild:UpdateDesignTimeXaml</Generator>
    </EmbeddedResource>
    <EmbeddedResource Include="$(MSBuildThisFileDirectory)Issue6282.xaml">
      <Generator>MSBuild:UpdateDesignTimeXaml</Generator>
    </EmbeddedResource>
    <EmbeddedResource Include="$(MSBuildThisFileDirectory)Issue2659.xaml">
      <Generator>MSBuild:UpdateDesignTimeXaml</Generator>
    </EmbeddedResource>
    <EmbeddedResource Include="$(MSBuildThisFileDirectory)Issue2951.xaml">
      <Generator>MSBuild:UpdateDesignTimeXaml</Generator>
    </EmbeddedResource>
    <EmbeddedResource Include="$(MSBuildThisFileDirectory)Issue2777.xaml">
      <Generator>MSBuild:UpdateDesignTimeXaml</Generator>
    </EmbeddedResource>
    <EmbeddedResource Include="$(MSBuildThisFileDirectory)Issue3086.xaml">
      <Generator>MSBuild:UpdateDesignTimeXaml</Generator>
    </EmbeddedResource>
    <EmbeddedResource Include="$(MSBuildThisFileDirectory)Bugzilla27318.xaml">
      <Generator>MSBuild:UpdateDesignTimeXaml</Generator>
    </EmbeddedResource>
    <EmbeddedResource Include="$(MSBuildThisFileDirectory)Bugzilla29107.xaml">
      <Generator>MSBuild:UpdateDesignTimeXaml</Generator>
    </EmbeddedResource>
    <EmbeddedResource Include="$(MSBuildThisFileDirectory)Bugzilla26032.xaml">
      <Generator>MSBuild:UpdateDesignTimeXaml</Generator>
    </EmbeddedResource>
    <EmbeddedResource Include="$(MSBuildThisFileDirectory)Bugzilla31967.xaml">
      <Generator>MSBuild:UpdateDesignTimeXaml</Generator>
    </EmbeddedResource>
    <EmbeddedResource Include="$(MSBuildThisFileDirectory)Issue3319.xaml">
      <Generator>MSBuild:UpdateDesignTimeXaml</Generator>
    </EmbeddedResource>
    <EmbeddedResource Include="$(MSBuildThisFileDirectory)Bugzilla32447.xaml">
      <Generator>MSBuild:UpdateDesignTimeXaml</Generator>
    </EmbeddedResource>
    <EmbeddedResource Include="$(MSBuildThisFileDirectory)Bugzilla38827.xaml">
      <SubType>Designer</SubType>
      <Generator>MSBuild:UpdateDesignTimeXaml</Generator>
    </EmbeddedResource>
    <EmbeddedResource Include="$(MSBuildThisFileDirectory)Bugzilla32842.xaml">
      <SubType>Designer</SubType>
      <Generator>MSBuild:UpdateDesignTimeXaml</Generator>
    </EmbeddedResource>
    <EmbeddedResource Include="$(MSBuildThisFileDirectory)Bugzilla39463.xaml">
      <SubType>Designer</SubType>
      <Generator>MSBuild:UpdateDesignTimeXaml</Generator>
    </EmbeddedResource>
    <EmbeddedResource Include="$(MSBuildThisFileDirectory)Bugzilla38416.xaml">
      <SubType>Designer</SubType>
      <Generator>MSBuild:UpdateDesignTimeXaml</Generator>
    </EmbeddedResource>
    <EmbeddedResource Include="$(MSBuildThisFileDirectory)Bugzilla39483.xaml">
      <SubType>Designer</SubType>
      <Generator>MSBuild:UpdateDesignTimeXaml</Generator>
    </EmbeddedResource>
    <EmbeddedResource Include="$(MSBuildThisFileDirectory)Bugzilla39378.xaml">
      <Generator>MSBuild:UpdateDesignTimeXaml</Generator>
    </EmbeddedResource>
    <EmbeddedResource Include="$(MSBuildThisFileDirectory)Bugzilla45284.xaml">
      <Generator>MSBuild:UpdateDesignTimeXaml</Generator>
    </EmbeddedResource>
    <EmbeddedResource Include="$(MSBuildThisFileDirectory)Bugzilla54977.xaml">
      <Generator>MSBuild:UpdateDesignTimeXaml</Generator>
    </EmbeddedResource>
    <EmbeddedResource Include="$(MSBuildThisFileDirectory)Issue4040.xaml">
      <Generator>MSBuild:UpdateDesignTimeXaml</Generator>
    </EmbeddedResource>
    <EmbeddedResource Include="$(MSBuildThisFileDirectory)Issue8787.xaml" />
    <EmbeddedResource Include="$(MSBuildThisFileDirectory)Issue9771.xaml">
      <SubType>Designer</SubType>
      <Generator>MSBuild:UpdateDesignTimeXaml</Generator>
    </EmbeddedResource>
    <EmbeddedResource Include="$(MSBuildThisFileDirectory)VisualControlsPage.xaml">
      <SubType>Designer</SubType>
      <Generator>MSBuild:UpdateDesignTimeXaml</Generator>
    </EmbeddedResource>
    <EmbeddedResource Include="$(MSBuildThisFileDirectory)Issue4356.xaml">
      <Generator>MSBuild:UpdateDesignTimeXaml</Generator>
    </EmbeddedResource>
    <EmbeddedResource Include="$(MSBuildThisFileDirectory)Issue7035.xaml">
      <SubType>Designer</SubType>
      <Generator>MSBuild:UpdateDesignTimeXaml</Generator>
    </EmbeddedResource>
    <EmbeddedResource Include="$(MSBuildThisFileDirectory)Issue7525.xaml">
      <Generator>UpdateDesignTimeXaml</Generator>
    </EmbeddedResource>
    <EmbeddedResource Include="$(MSBuildThisFileDirectory)Issue7886.xaml">
      <Generator>MSBuild:UpdateDesignTimeXaml</Generator>
    </EmbeddedResource>
    <EmbeddedResource Include="$(MSBuildThisFileDirectory)Issue6932.xaml" />
    <EmbeddedResource Include="$(MSBuildThisFileDirectory)Issue6932_emptyviewtemplate.xaml" />
    <EmbeddedResource Include="$(MSBuildThisFileDirectory)Issue6932_emptyviewstring.xaml" />
    <EmbeddedResource Include="$(MSBuildThisFileDirectory)Issue8417.xaml" />
    <EmbeddedResource Include="$(MSBuildThisFileDirectory)Issue8557.xaml" />
    <EmbeddedResource Include="$(MSBuildThisFileDirectory)Issue7813.xaml" />
    <EmbeddedResource Include="$(MSBuildThisFileDirectory)Issue8638.xaml" />
    <EmbeddedResource Include="$(MSBuildThisFileDirectory)Issue8779.xaml" />
    <EmbeddedResource Include="$(MSBuildThisFileDirectory)Issue8781.xaml" />
    <EmbeddedResource Include="$(MSBuildThisFileDirectory)Issue8782.xaml" />
    <EmbeddedResource Include="$(MSBuildThisFileDirectory)Issue8326.xaml" />
    <EmbeddedResource Include="$(MSBuildThisFileDirectory)Issue8449.xaml" />
    <EmbeddedResource Include="$(MSBuildThisFileDirectory)Issue7924.xaml" />
    <EmbeddedResource Include="$(MSBuildThisFileDirectory)Issue7856_1.xaml">
      <SubType>Designer</SubType>
      <Generator>MSBuild:UpdateDesignTimeXaml</Generator>
    </EmbeddedResource>
    <EmbeddedResource Include="$(MSBuildThisFileDirectory)Issue9734.xaml">
      <Generator>MSBuild:UpdateDesignTimeXaml</Generator>
    </EmbeddedResource>
    <EmbeddedResource Include="$(MSBuildThisFileDirectory)Issue8767.xaml">
      <Generator>MSBuild:UpdateDesignTimeXaml</Generator>
    </EmbeddedResource>
    <EmbeddedResource Include="$(MSBuildThisFileDirectory)Issue8778.xaml">
      <Generator>MSBuild:UpdateDesignTimeXaml</Generator>
    </EmbeddedResource>
    <EmbeddedResource Include="$(MSBuildThisFileDirectory)Issue9646.xaml">
      <Generator>MSBuild:UpdateDesignTimeXaml</Generator>
    </EmbeddedResource>
    <EmbeddedResource Include="$(MSBuildThisFileDirectory)Issue9735.xaml">
      <SubType>Designer</SubType>
      <Generator>MSBuild:UpdateDesignTimeXaml</Generator>
    </EmbeddedResource>
    <EmbeddedResource Include="$(MSBuildThisFileDirectory)Issue9305.xaml">
      <SubType>Designer</SubType>
      <Generator>MSBuild:UpdateDesignTimeXaml</Generator>
    </EmbeddedResource>
    <EmbeddedResource Include="$(MSBuildThisFileDirectory)Issue9588.xaml">
      <Generator>MSBuild:UpdateDesignTimeXaml</Generator>
    </EmbeddedResource>
    <EmbeddedResource Include="$(MSBuildThisFileDirectory)Issue9326.xaml">
      <Generator>MSBuild:UpdateDesignTimeXaml</Generator>
    </EmbeddedResource>
    <EmbeddedResource Include="$(MSBuildThisFileDirectory)Issue8689.xaml">
      <Generator>MSBuild:UpdateDesignTimeXaml</Generator>
    </EmbeddedResource>
    <EmbeddedResource Include="$(MSBuildThisFileDirectory)Issue9417.xaml">
      <Generator>MSBuild:UpdateDesignTimeXaml</Generator>
    </EmbeddedResource>
    <EmbeddedResource Include="$(MSBuildThisFileDirectory)Issue8958.xaml">
      <Generator>MSBuild:UpdateDesignTimeXaml</Generator>
    </EmbeddedResource>
    <EmbeddedResource Include="$(MSBuildThisFileDirectory)Issue10679.xaml">
      <SubType>Designer</SubType>
      <Generator>MSBuild:UpdateDesignTimeXaml</Generator>
    </EmbeddedResource>
    <EmbeddedResource Include="$(MSBuildThisFileDirectory)Issue10735.xaml">
      <Generator>MSBuild:UpdateDesignTimeXaml</Generator>
    </EmbeddedResource>
    <EmbeddedResource Include="$(MSBuildThisFileDirectory)Issue10477.xaml">
      <SubType>Designer</SubType>
      <Generator>MSBuild:UpdateDesignTimeXaml</Generator>
    </EmbeddedResource>
    <EmbeddedResource Include="$(MSBuildThisFileDirectory)Issue10875.xaml">
      <SubType>Designer</SubType>
      <Generator>MSBuild:UpdateDesignTimeXaml</Generator>
    </EmbeddedResource>
    <EmbeddedResource Include="$(MSBuildThisFileDirectory)Issue9827.xaml">
      <SubType>Designer</SubType>
      <Generator>MSBuild:UpdateDesignTimeXaml</Generator>
    </EmbeddedResource>
    <EmbeddedResource Include="$(MSBuildThisFileDirectory)Issue9711.xaml" />
    <EmbeddedResource Include="$(MSBuildThisFileDirectory)Issue10166.xaml">
      <SubType>Designer</SubType>
      <Generator>MSBuild:UpdateDesignTimeXaml</Generator>
    </EmbeddedResource>
    <EmbeddedResource Include="$(MSBuildThisFileDirectory)Issue10422.xaml">
      <Generator>MSBuild:UpdateDesignTimeXaml</Generator>
    </EmbeddedResource>
    <EmbeddedResource Include="$(MSBuildThisFileDirectory)Issue9990.xaml">
      <Generator>MSBuild:UpdateDesignTimeXaml</Generator>
    </EmbeddedResource>
    <EmbeddedResource Include="$(MSBuildThisFileDirectory)Issue9774.xaml">
      <SubType>Designer</SubType>
      <Generator>MSBuild:UpdateDesignTimeXaml</Generator>
    </EmbeddedResource>
    <EmbeddedResource Include="$(MSBuildThisFileDirectory)Issue10024.xaml">
      <SubType>Designer</SubType>
      <Generator>MSBuild:UpdateDesignTimeXaml</Generator>
    </EmbeddedResource>
    <EmbeddedResource Include="$(MSBuildThisFileDirectory)Issue10348.xaml">
      <Generator>MSBuild:UpdateDesignTimeXaml</Generator>
    </EmbeddedResource>
    <EmbeddedResource Include="$(MSBuildThisFileDirectory)Issue10333.xaml">
      <Generator>MSBuild:UpdateDesignTimeXaml</Generator>
    </EmbeddedResource>
    <EmbeddedResource Include="$(MSBuildThisFileDirectory)Issue9555.xaml">
      <Generator>MSBuild:UpdateDesignTimeXaml</Generator>
    </EmbeddedResource>
    <EmbeddedResource Include="$(MSBuildThisFileDirectory)Issue10865.xaml">
      <Generator>MSBuild:UpdateDesignTimeXaml</Generator>
    </EmbeddedResource>
    <EmbeddedResource Include="$(MSBuildThisFileDirectory)Issue11190.xaml">
      <Generator>MSBuild:UpdateDesignTimeXaml</Generator>
    </EmbeddedResource>
    <EmbeddedResource Include="$(MSBuildThisFileDirectory)RectTest.xaml">
      <Generator>MSBuild:UpdateDesignTimeXaml</Generator>
    </EmbeddedResource>
    <EmbeddedResource Include="$(MSBuildThisFileDirectory)Issue11050.xaml">
      <Generator>MSBuild:UpdateDesignTimeXaml</Generator>
    </EmbeddedResource>
    <EmbeddedResource Include="$(MSBuildThisFileDirectory)Issue10908.xaml">
      <Generator>MSBuild:UpdateDesignTimeXaml</Generator>
    </EmbeddedResource>
    <EmbeddedResource Include="$(MSBuildThisFileDirectory)Issue11113.xaml">
      <Generator>MSBuild:UpdateDesignTimeXaml</Generator>
    </EmbeddedResource>
    <EmbeddedResource Include="$(MSBuildThisFileDirectory)Issue11120.xaml">
      <Generator>MSBuild:UpdateDesignTimeXaml</Generator>
    </EmbeddedResource>
    <EmbeddedResource Include="$(MSBuildThisFileDirectory)Issue11333.xaml">
      <Generator>MSBuild:UpdateDesignTimeXaml</Generator>
    </EmbeddedResource>
    <EmbeddedResource Include="$(MSBuildThisFileDirectory)Issue11413.xaml">
      <Generator>MSBuild:UpdateDesignTimeXaml</Generator>
    </EmbeddedResource>
    <EmbeddedResource Include="$(MSBuildThisFileDirectory)Issue11224.xaml">
      <Generator>MSBuild:UpdateDesignTimeXaml</Generator>
    </EmbeddedResource>
    <EmbeddedResource Include="$(MSBuildThisFileDirectory)Issue11374.xaml">
      <Generator>MSBuild:UpdateDesignTimeXaml</Generator>
    </EmbeddedResource>
    <EmbeddedResource Include="$(MSBuildThisFileDirectory)Issue11262.xaml">
      <Generator>MSBuild:UpdateDesignTimeXaml</Generator>
    </EmbeddedResource>
    <EmbeddedResource Include="$(MSBuildThisFileDirectory)Issue11547.xaml">
      <Generator>MSBuild:UpdateDesignTimeXaml</Generator>
    </EmbeddedResource>
    <EmbeddedResource Include="$(MSBuildThisFileDirectory)Issue11572.xaml">
      <Generator>MSBuild:UpdateDesignTimeXaml</Generator>
    </EmbeddedResource>
    <EmbeddedResource Include="$(MSBuildThisFileDirectory)Issue11571.xaml">
      <Generator>MSBuild:UpdateDesignTimeXaml</Generator>
    </EmbeddedResource>
    <EmbeddedResource Include="$(MSBuildThisFileDirectory)Issue11715.xaml">
      <Generator>MSBuild:UpdateDesignTimeXaml</Generator>
    </EmbeddedResource>
    <EmbeddedResource Include="$(MSBuildThisFileDirectory)Issue11875.xaml">
      <Generator>MSBuild:UpdateDesignTimeXaml</Generator>
    </EmbeddedResource>
    <EmbeddedResource Include="$(MSBuildThisFileDirectory)Issue11653.xaml">
      <Generator>MSBuild:UpdateDesignTimeXaml</Generator>
    </EmbeddedResource>
    <EmbeddedResource Include="$(MSBuildThisFileDirectory)Issue11737.xaml">
      <Generator>MSBuild:UpdateDesignTimeXaml</Generator>
    </EmbeddedResource>
    <EmbeddedResource Include="$(MSBuildThisFileDirectory)Issue11764.xaml">
      <Generator>MSBuild:UpdateDesignTimeXaml</Generator>
    </EmbeddedResource>
    <EmbeddedResource Include="$(MSBuildThisFileDirectory)Issue11573.xaml">
      <Generator>MSBuild:UpdateDesignTimeXaml</Generator>
    </EmbeddedResource>
    <EmbeddedResource Include="$(MSBuildThisFileDirectory)Issue11496.xaml">
      <Generator>MSBuild:UpdateDesignTimeXaml</Generator>
    </EmbeddedResource>
    <EmbeddedResource Include="$(MSBuildThisFileDirectory)Issue11643.xaml">
      <Generator>MSBuild:UpdateDesignTimeXaml</Generator>
    </EmbeddedResource>
    <EmbeddedResource Include="$(MSBuildThisFileDirectory)Issue11938.xaml">
      <Generator>MSBuild:UpdateDesignTimeXaml</Generator>
    </EmbeddedResource>
    <EmbeddedResource Include="$(MSBuildThisFileDirectory)Issue11209.xaml">
      <Generator>MSBuild:UpdateDesignTimeXaml</Generator>
    </EmbeddedResource>
    <EmbeddedResource Include="$(MSBuildThisFileDirectory)Issue11831.xaml">
      <Generator>MSBuild:UpdateDesignTimeXaml</Generator>
    </EmbeddedResource>
    <EmbeddedResource Include="$(MSBuildThisFileDirectory)Issue11081.xaml">
      <Generator>MSBuild:UpdateDesignTimeXaml</Generator>
    </EmbeddedResource>
    <EmbeddedResource Include="$(MSBuildThisFileDirectory)Issue11911.xaml">
      <Generator>MSBuild:UpdateDesignTimeXaml</Generator>
    </EmbeddedResource>
    <EmbeddedResource Include="$(MSBuildThisFileDirectory)Issue11691.xaml">
      <Generator>MSBuild:UpdateDesignTimeXaml</Generator>
    </EmbeddedResource>
  </ItemGroup>
  <ItemGroup>
    <EmbeddedResource Include="$(MSBuildThisFileDirectory)Bugzilla27417Xaml.xaml">
      <SubType>Designer</SubType>
      <Generator>MSBuild:UpdateDesignTimeXaml</Generator>
    </EmbeddedResource>
  </ItemGroup>
  <ItemGroup>
    <EmbeddedResource Include="$(MSBuildThisFileDirectory)Bugzilla23942.xaml">
      <SubType>Designer</SubType>
      <Generator>MSBuild:UpdateDesignTimeXaml</Generator>
    </EmbeddedResource>
  </ItemGroup>
  <ItemGroup>
    <EmbeddedResource Include="$(MSBuildThisFileDirectory)Bugzilla39636.xaml">
      <SubType>Designer</SubType>
      <Generator>MSBuild:UpdateDesignTimeXaml</Generator>
    </EmbeddedResource>
  </ItemGroup>
  <ItemGroup>
    <EmbeddedResource Include="$(MSBuildThisFileDirectory)PlatformSpecifics_iOSTranslucentNavBarX.xaml">
      <SubType>Designer</SubType>
      <Generator>MSBuild:UpdateDesignTimeXaml</Generator>
    </EmbeddedResource>
  </ItemGroup>
  <ItemGroup>
    <EmbeddedResource Include="$(MSBuildThisFileDirectory)Bugzilla42069_Page.xaml">
      <SubType>Designer</SubType>
      <Generator>MSBuild:UpdateDesignTimeXaml</Generator>
    </EmbeddedResource>
  </ItemGroup>
  <ItemGroup>
    <EmbeddedResource Include="$(MSBuildThisFileDirectory)Bugzilla51642.xaml">
      <SubType>Designer</SubType>
      <Generator>MSBuild:UpdateDesignTimeXaml</Generator>
    </EmbeddedResource>
  </ItemGroup>
  <ItemGroup>
    <EmbeddedResource Include="$(MSBuildThisFileDirectory)Bugzilla45722Xaml0.xaml">
      <SubType>Designer</SubType>
      <Generator>MSBuild:UpdateDesignTimeXaml</Generator>
    </EmbeddedResource>
  </ItemGroup>
  <ItemGroup>
    <EmbeddedResource Include="$(MSBuildThisFileDirectory)GitHub1331.xaml">
      <SubType>Designer</SubType>
      <Generator>MSBuild:UpdateDesignTimeXaml</Generator>
    </EmbeddedResource>
  </ItemGroup>
  <ItemGroup>
    <EmbeddedResource Include="$(MSBuildThisFileDirectory)Bugzilla60045.xaml">
      <SubType>Designer</SubType>
      <Generator>MSBuild:UpdateDesignTimeXaml</Generator>
    </EmbeddedResource>
  </ItemGroup>
  <ItemGroup>
    <EmbeddedResource Include="$(MSBuildThisFileDirectory)Issue2625.xaml">
      <SubType>Designer</SubType>
      <Generator>MSBuild:UpdateDesignTimeXaml</Generator>
    </EmbeddedResource>
  </ItemGroup>
  <ItemGroup>
    <Folder Include="$(MSBuildThisFileDirectory)Controls\" />
    <EmbeddedResource Include="$(MSBuildThisFileDirectory)Issue2858.xaml">
      <SubType>Designer</SubType>
      <Generator>MSBuild:UpdateDesignTimeXaml</Generator>
    </EmbeddedResource>
  </ItemGroup>
  <ItemGroup>
    <EmbeddedResource Include="$(MSBuildThisFileDirectory)Issue1588.xaml">
      <SubType>Designer</SubType>
      <Generator>MSBuild:UpdateDesignTimeXaml</Generator>
    </EmbeddedResource>
  </ItemGroup>
  <ItemGroup>
    <EmbeddedResource Include="$(MSBuildThisFileDirectory)Bugzilla60787.xaml">
      <SubType>Designer</SubType>
      <Generator>MSBuild:UpdateDesignTimeXaml</Generator>
    </EmbeddedResource>
  </ItemGroup>
  <ItemGroup>
    <EmbeddedResource Include="$(MSBuildThisFileDirectory)Issue3979.xaml">
      <SubType>Designer</SubType>
      <Generator>MSBuild:UpdateDesignTimeXaml</Generator>
    </EmbeddedResource>
  </ItemGroup>
  <ItemGroup>
    <EmbeddedResource Include="$(MSBuildThisFileDirectory)Issue7167.xaml">
      <SubType>Designer</SubType>
      <Generator>MSBuild:UpdateDesignTimeXaml</Generator>
    </EmbeddedResource>
  </ItemGroup>
  <ItemGroup>
    <EmbeddedResource Include="$(MSBuildThisFileDirectory)Issue4194.xaml">
      <SubType>Designer</SubType>
      <Generator>MSBuild:UpdateDesignTimeXaml</Generator>
    </EmbeddedResource>
  </ItemGroup>
  <ItemGroup>
    <EmbeddedResource Include="$(MSBuildThisFileDirectory)Issue4360.xaml">
      <SubType>Designer</SubType>
      <Generator>MSBuild:UpdateDesignTimeXaml</Generator>
    </EmbeddedResource>
  </ItemGroup>
  <ItemGroup>
    <EmbeddedResource Include="$(MSBuildThisFileDirectory)Issue5057.xaml">
      <SubType>Designer</SubType>
      <Generator>MSBuild:UpdateDesignTimeXaml</Generator>
    </EmbeddedResource>
  </ItemGroup>
  <ItemGroup>
    <EmbeddedResource Include="$(MSBuildThisFileDirectory)Issue5003.xaml">
      <SubType>Designer</SubType>
      <Generator>MSBuild:UpdateDesignTimeXaml</Generator>
    </EmbeddedResource>
  </ItemGroup>
  <ItemGroup>
    <EmbeddedResource Include="$(MSBuildThisFileDirectory)CollectionViewBindingErrors.xaml">
      <SubType>Designer</SubType>
      <Generator>MSBuild:UpdateDesignTimeXaml</Generator>
    </EmbeddedResource>
  </ItemGroup>
  <ItemGroup>
    <EmbeddedResource Include="$(MSBuildThisFileDirectory)Github3847.xaml">
      <SubType>Designer</SubType>
      <Generator>MSBuild:UpdateDesignTimeXaml</Generator>
    </EmbeddedResource>
  </ItemGroup>
  <ItemGroup>
    <EmbeddedResource Include="$(MSBuildThisFileDirectory)Issue4684.xaml">
      <SubType>Designer</SubType>
      <Generator>MSBuild:UpdateDesignTimeXaml</Generator>
    </EmbeddedResource>
  </ItemGroup>
  <ItemGroup>
    <EmbeddedResource Include="$(MSBuildThisFileDirectory)_TemplateMarkup.xaml">
      <SubType>Designer</SubType>
      <Generator>MSBuild:UpdateDesignTimeXaml</Generator>
    </EmbeddedResource>
    <EmbeddedResource Include="$(MSBuildThisFileDirectory)Issue5801.xaml">
      <SubType>Designer</SubType>
      <Generator>MSBuild:UpdateDesignTimeXaml</Generator>
    </EmbeddedResource>
    <EmbeddedResource Include="$(MSBuildThisFileDirectory)A11yTabIndex.xaml">
      <SubType>Designer</SubType>
      <Generator>MSBuild:UpdateDesignTimeXaml</Generator>
    </EmbeddedResource>
  </ItemGroup>
  <ItemGroup>
    <EmbeddedResource Include="$(MSBuildThisFileDirectory)Issue4915.xaml">
      <SubType>Designer</SubType>
      <Generator>MSBuild:UpdateDesignTimeXaml</Generator>
    </EmbeddedResource>
  </ItemGroup>
  <ItemGroup>
    <EmbeddedResource Include="$(MSBuildThisFileDirectory)Issue5949_1.xaml">
      <SubType>Designer</SubType>
      <Generator>MSBuild:UpdateDesignTimeXaml</Generator>
    </EmbeddedResource>
  </ItemGroup>
  <ItemGroup>
    <EmbeddedResource Include="$(MSBuildThisFileDirectory)Issue5949_2.xaml">
      <SubType>Designer</SubType>
      <Generator>MSBuild:UpdateDesignTimeXaml</Generator>
    </EmbeddedResource>
  </ItemGroup>
  <ItemGroup>
    <EmbeddedResource Include="$(MSBuildThisFileDirectory)Issue4992.xaml">
      <SubType>Designer</SubType>
      <Generator>MSBuild:UpdateDesignTimeXaml</Generator>
    </EmbeddedResource>
  </ItemGroup>
  <ItemGroup>
    <EmbeddedResource Include="$(MSBuildThisFileDirectory)Issue6130.xaml">
      <SubType>Designer</SubType>
      <Generator>MSBuild:UpdateDesignTimeXaml</Generator>
    </EmbeddedResource>
  </ItemGroup>
  <ItemGroup>
    <Compile Update="$(MSBuildThisFileDirectory)Issue6130.xaml.cs">
      <DependentUpon>Issue6130.xaml</DependentUpon>
    </Compile>
    <Compile Update="$(MSBuildThisFileDirectory)Issue6644.xaml.cs">
      <DependentUpon>Issue6644.xaml</DependentUpon>
    </Compile>
    <Compile Update="$(MSBuildThisFileDirectory)Issue6254.xaml.cs">
      <DependentUpon>Issue6254.xaml</DependentUpon>
    </Compile>
    <Compile Update="$(MSBuildThisFileDirectory)Issue5749.xaml.cs">
      <DependentUpon>Issue5749.xaml</DependentUpon>
    </Compile>
    <Compile Update="$(MSBuildThisFileDirectory)Issue5108.xaml.cs">
      <DependentUpon>Issue5108.xaml</DependentUpon>
    </Compile>
    <Compile Update="$(MSBuildThisFileDirectory)Issue7357.xaml.cs">
      <DependentUpon>Issue7357.xaml</DependentUpon>
    </Compile>
    <Compile Update="$(MSBuildThisFileDirectory)Issue7792.xaml.cs">
      <DependentUpon>Issue7792.xaml</DependentUpon>
    </Compile>
    <Compile Update="$(MSBuildThisFileDirectory)Issue7789.xaml.cs">
      <DependentUpon>Issue7789.xaml</DependentUpon>
    </Compile>
    <Compile Update="$(MSBuildThisFileDirectory)Issue7519Xaml.xaml.cs">
      <DependentUpon>Issue7519Xaml.xaml</DependentUpon>
    </Compile>
    <Compile Update="$(MSBuildThisFileDirectory)Issue7817.xaml.cs">
      <DependentUpon>Issue7817.xaml</DependentUpon>
    </Compile>
    <Compile Update="$(MSBuildThisFileDirectory)Issue7519Xaml.xaml.cs">
      <DependentUpon>Issue7519Xaml.xaml</DependentUpon>
    </Compile>
    <Compile Update="$(MSBuildThisFileDirectory)Issue5354.xaml.cs">
      <DependentUpon>Issue5354.xaml</DependentUpon>
    </Compile>
    <Compile Update="$(MSBuildThisFileDirectory)Issue7621.xaml.cs">
      <DependentUpon>Issue7621.xaml</DependentUpon>
    </Compile>
    <Compile Update="$(MSBuildThisFileDirectory)Issue7512.xaml.cs">
      <DependentUpon>Issue7512.xaml</DependentUpon>
    </Compile>
    <Compile Update="$(MSBuildThisFileDirectory)Issue7593.xaml.cs">
      <DependentUpon>Issue7593.xaml</DependentUpon>
    </Compile>
    <Compile Update="$(MSBuildThisFileDirectory)Issue7758.xaml.cs">
      <DependentUpon>Issue7758.xaml</DependentUpon>
    </Compile>
    <Compile Update="$(MSBuildThisFileDirectory)Issue7943.xaml.cs">
      <DependentUpon>Issue7943.xaml</DependentUpon>
    </Compile>
    <Compile Update="$(MSBuildThisFileDirectory)Issue7993.xaml.cs">
      <DependentUpon>Issue7993.xaml</DependentUpon>
    </Compile>
    <Compile Update="$(MSBuildThisFileDirectory)Issue7865.xaml.cs">
      <DependentUpon>Issue7865.xaml</DependentUpon>
    </Compile>
    <Compile Update="$(MSBuildThisFileDirectory)Issue8263.xaml.cs">
      <DependentUpon>Issue8263.xaml</DependentUpon>
    </Compile>
    <Compile Update="$(MSBuildThisFileDirectory)Issue8508.xaml.cs">
      <DependentUpon>Issue8508.xaml</DependentUpon>
    </Compile>
  </ItemGroup>
  <ItemGroup>
    <EmbeddedResource Include="$(MSBuildThisFileDirectory)Issue1455.xaml">
      <SubType>Designer</SubType>
      <Generator>MSBuild:UpdateDesignTimeXaml</Generator>
    </EmbeddedResource>
    <EmbeddedResource Include="$(MSBuildThisFileDirectory)Issue5268.xaml">
      <SubType>Designer</SubType>
      <Generator>MSBuild:UpdateDesignTimeXaml</Generator>
    </EmbeddedResource>
  </ItemGroup>
  <ItemGroup>
    <EmbeddedResource Include="$(MSBuildThisFileDirectory)Issue5046.xaml">
      <SubType>Designer</SubType>
      <Generator>MSBuild:UpdateDesignTimeXaml</Generator>
    </EmbeddedResource>
  </ItemGroup>
  <ItemGroup>
    <EmbeddedResource Include="$(MSBuildThisFileDirectory)Issue6644.xaml">
    </EmbeddedResource>
    <EmbeddedResource Include="$(MSBuildThisFileDirectory)Github5623.xaml">
      <SubType>Designer</SubType>
      <Generator>MSBuild:UpdateDesignTimeXaml</Generator>
    </EmbeddedResource>
    <EmbeddedResource Include="$(MSBuildThisFileDirectory)Issue3798.xaml">
      <SubType>Designer</SubType>
      <Generator>MSBuild:UpdateDesignTimeXaml</Generator>
    </EmbeddedResource>
  </ItemGroup>
  <ItemGroup>
    <EmbeddedResource Include="$(MSBuildThisFileDirectory)Issue5749.xaml">
      <SubType>Designer</SubType>
      <Generator>MSBuild:UpdateDesignTimeXaml</Generator>
    </EmbeddedResource>
  </ItemGroup>
  <ItemGroup>
    <EmbeddedResource Include="$(MSBuildThisFileDirectory)Issue5108.xaml">
      <SubType>Designer</SubType>
      <Generator>MSBuild:UpdateDesignTimeXaml</Generator>
    </EmbeddedResource>
  </ItemGroup>
  <ItemGroup>
    <EmbeddedResource Include="$(MSBuildThisFileDirectory)Issue7357.xaml">
      <SubType>Designer</SubType>
      <Generator>MSBuild:UpdateDesignTimeXaml</Generator>
    </EmbeddedResource>
  </ItemGroup>
  <ItemGroup>
    <EmbeddedResource Include="$(MSBuildThisFileDirectory)Issue7519Xaml.xaml">
      <SubType>Designer</SubType>
      <Generator>MSBuild:UpdateDesignTimeXaml</Generator>
    </EmbeddedResource>
  </ItemGroup>
  <ItemGroup>
    <EmbeddedResource Include="$(MSBuildThisFileDirectory)Issue7621.xaml">
      <SubType>Designer</SubType>
      <Generator>MSBuild:UpdateDesignTimeXaml</Generator>
    </EmbeddedResource>
  </ItemGroup>
  <ItemGroup>
    <EmbeddedResource Include="$(MSBuildThisFileDirectory)Issue7512.xaml">
      <SubType>Designer</SubType>
      <Generator>MSBuild:UpdateDesignTimeXaml</Generator>
    </EmbeddedResource>
  </ItemGroup>
  <ItemGroup>
    <EmbeddedResource Include="$(MSBuildThisFileDirectory)Issue5354.xaml">
      <SubType>Designer</SubType>
      <Generator>MSBuild:UpdateDesignTimeXaml</Generator>
    </EmbeddedResource>
  </ItemGroup>
  <ItemGroup>
    <EmbeddedResource Include="$(MSBuildThisFileDirectory)Issue4459.xaml">
      <SubType>Designer</SubType>
      <Generator>MSBuild:UpdateDesignTimeXaml</Generator>
    </EmbeddedResource>
  </ItemGroup>
  <ItemGroup>
    <EmbeddedResource Include="$(MSBuildThisFileDirectory)Issue7593.xaml">
      <SubType>Designer</SubType>
      <Generator>MSBuild:UpdateDesignTimeXaml</Generator>
    </EmbeddedResource>
    <EmbeddedResource Include="$(MSBuildThisFileDirectory)Issue7789.xaml">
      <SubType>Designer</SubType>
      <Generator>MSBuild:UpdateDesignTimeXaml</Generator>
    </EmbeddedResource>
  </ItemGroup>
  <ItemGroup>
    <EmbeddedResource Include="$(MSBuildThisFileDirectory)Issue7865.xaml">
      <SubType>Designer</SubType>
      <Generator>MSBuild:UpdateDesignTimeXaml</Generator>
    </EmbeddedResource>
  </ItemGroup>
  <ItemGroup>
    <EmbeddedResource Include="$(MSBuildThisFileDirectory)Issue7792.xaml">
      <SubType>Designer</SubType>
      <Generator>MSBuild:UpdateDesignTimeXaml</Generator>
    </EmbeddedResource>
    <EmbeddedResource Include="$(MSBuildThisFileDirectory)Issue7758.xaml">
      <SubType>Designer</SubType>
      <Generator>MSBuild:UpdateDesignTimeXaml</Generator>
    </EmbeddedResource>
  </ItemGroup>
  <ItemGroup>
    <EmbeddedResource Include="$(MSBuildThisFileDirectory)Issue7817.xaml">
      <SubType>Designer</SubType>
      <Generator>MSBuild:UpdateDesignTimeXaml</Generator>
    </EmbeddedResource>
    <EmbeddedResource Include="$(MSBuildThisFileDirectory)Issue7943.xaml">
      <SubType>Designer</SubType>
      <Generator>MSBuild:UpdateDesignTimeXaml</Generator>
    </EmbeddedResource>
  </ItemGroup>
  <ItemGroup>
    <EmbeddedResource Include="$(MSBuildThisFileDirectory)Issue7993.xaml">
      <SubType>Designer</SubType>
      <Generator>MSBuild:UpdateDesignTimeXaml</Generator>
    </EmbeddedResource>
  </ItemGroup>
  <ItemGroup>
    <EmbeddedResource Include="$(MSBuildThisFileDirectory)Issue7803.xaml">
      <SubType>Designer</SubType>
      <Generator>MSBuild:UpdateDesignTimeXaml</Generator>
    </EmbeddedResource>
  </ItemGroup>
  <ItemGroup>
    <EmbeddedResource Include="$(MSBuildThisFileDirectory)Issue5577.xaml">
      <SubType>Designer</SubType>
      <Generator>MSBuild:UpdateDesignTimeXaml</Generator>
    </EmbeddedResource>
  </ItemGroup>
  <ItemGroup>
    <EmbeddedResource Include="$(MSBuildThisFileDirectory)Issue8263.xaml">
      <Generator>MSBuild:UpdateDesignTimeXaml</Generator>
    </EmbeddedResource>
  </ItemGroup>
  <ItemGroup>
    <EmbeddedResource Include="$(MSBuildThisFileDirectory)Issue7048.xaml">
      <SubType>Designer</SubType>
      <Generator>MSBuild:UpdateDesignTimeXaml</Generator>
    </EmbeddedResource>
  </ItemGroup>
  <ItemGroup>
    <EmbeddedResource Include="$(MSBuildThisFileDirectory)Issue8529_1.xaml">
      <Generator>MSBuild:UpdateDesignTimeXaml</Generator>
    </EmbeddedResource>
  </ItemGroup>
  <ItemGroup>
    <EmbeddedResource Include="$(MSBuildThisFileDirectory)Issue6693.xaml">
      <SubType>Designer</SubType>
      <Generator>MSBuild:UpdateDesignTimeXaml</Generator>
    </EmbeddedResource>
  </ItemGroup>
  <ItemGroup>
    <EmbeddedResource Include="$(MSBuildThisFileDirectory)Issue8508.xaml">
      <SubType>Designer</SubType>
      <Generator>MSBuild:UpdateDesignTimeXaml</Generator>
    </EmbeddedResource>
  </ItemGroup>
  <ItemGroup>
    <EmbeddedResource Include="$(MSBuildThisFileDirectory)Issue4744.xaml">
      <SubType>Designer</SubType>
      <Generator>MSBuild:UpdateDesignTimeXaml</Generator>
    </EmbeddedResource>
  </ItemGroup>
  <ItemGroup>
    <EmbeddedResource Include="$(MSBuildThisFileDirectory)Issue3228.xaml">
      <SubType>Designer</SubType>
      <Generator>MSBuild:UpdateDesignTimeXaml</Generator>
    </EmbeddedResource>
  </ItemGroup>
  <ItemGroup>
    <EmbeddedResource Include="$(MSBuildThisFileDirectory)Issue2172.xaml">
      <SubType>Designer</SubType>
      <Generator>MSBuild:UpdateDesignTimeXaml</Generator>
    </EmbeddedResource>
    <EmbeddedResource Include="$(MSBuildThisFileDirectory)Issue8902.xaml">
      <SubType>Designer</SubType>
      <Generator>MSBuild:UpdateDesignTimeXaml</Generator>
    </EmbeddedResource>
    <EmbeddedResource Include="$(MSBuildThisFileDirectory)Issue9682.xaml">
      <SubType>Designer</SubType>
      <Generator>MSBuild:UpdateDesignTimeXaml</Generator>
    </EmbeddedResource>
  </ItemGroup>
  <ItemGroup>
    <EmbeddedResource Include="$(MSBuildThisFileDirectory)Issue6403.xaml">
      <SubType>Designer</SubType>
      <Generator>MSBuild:UpdateDesignTimeXaml</Generator>
    </EmbeddedResource>
    <EmbeddedResource Include="$(MSBuildThisFileDirectory)Issue9196.xaml">
      <SubType>Designer</SubType>
      <Generator>MSBuild:UpdateDesignTimeXaml</Generator>
    </EmbeddedResource>
  </ItemGroup>
  <ItemGroup>
    <EmbeddedResource Include="$(MSBuildThisFileDirectory)Issue8715.xaml">
      <SubType>Designer</SubType>
      <Generator>MSBuild:UpdateDesignTimeXaml</Generator>
    </EmbeddedResource>
    <EmbeddedResource Include="$(MSBuildThisFileDirectory)Issue9783.xaml">
      <SubType>Designer</SubType>
      <Generator>MSBuild:UpdateDesignTimeXaml</Generator>
    </EmbeddedResource>
  </ItemGroup>
  <ItemGroup>
    <EmbeddedResource Include="$(MSBuildThisFileDirectory)Issue8308.xaml">
      <SubType>Designer</SubType>
      <Generator>MSBuild:UpdateDesignTimeXaml</Generator>
    </EmbeddedResource>
    <EmbeddedResource Include="$(MSBuildThisFileDirectory)Issue6698View2.xaml">
      <SubType>Designer</SubType>
      <Generator>MSBuild:UpdateDesignTimeXaml</Generator>
    </EmbeddedResource>
  </ItemGroup>
  <ItemGroup>
    <EmbeddedResource Include="$(MSBuildThisFileDirectory)Issue7242.xaml">
      <SubType>Designer</SubType>
      <Generator>MSBuild:UpdateDesignTimeXaml</Generator>
    </EmbeddedResource>
  </ItemGroup>
  <ItemGroup>
    <EmbeddedResource Include="$(MSBuildThisFileDirectory)Github9536.xaml">
      <SubType>Designer</SubType>
      <Generator>MSBuild:UpdateDesignTimeXaml</Generator>
    </EmbeddedResource>
    <EmbeddedResource Include="$(MSBuildThisFileDirectory)Issue10482.xaml">
      <SubType>Designer</SubType>
      <Generator>MSBuild:UpdateDesignTimeXaml</Generator>
    </EmbeddedResource>
    <EmbeddedResource Include="$(MSBuildThisFileDirectory)Issue9279.xaml">
      <SubType>Designer</SubType>
      <Generator>MSBuild:UpdateDesignTimeXaml</Generator>
    </EmbeddedResource>
  </ItemGroup>
  <ItemGroup>
    <EmbeddedResource Include="$(MSBuildThisFileDirectory)Issue11259.xaml">
      <SubType>Designer</SubType>
      <Generator>MSBuild:UpdateDesignTimeXaml</Generator>
    </EmbeddedResource>
  </ItemGroup>
  <ItemGroup>
    <EmbeddedResource Include="$(MSBuildThisFileDirectory)Issue11709.xaml">
      <SubType>Designer</SubType>
      <Generator>MSBuild:UpdateDesignTimeXaml</Generator>
    </EmbeddedResource>
    <EmbeddedResource Include="$(MSBuildThisFileDirectory)Issue11794.xaml">
      <SubType>Designer</SubType>
      <Generator>MSBuild:UpdateDesignTimeXaml</Generator>
    </EmbeddedResource>
  </ItemGroup>
  <ItemGroup>
    <EmbeddedResource Include="$(MSBuildThisFileDirectory)Issue10897.xaml">
      <SubType>Designer</SubType>
      <Generator>MSBuild:UpdateDesignTimeXaml</Generator>
    </EmbeddedResource>
    <EmbeddedResource Include="$(MSBuildThisFileDirectory)Issue12344.xaml">
      <SubType>Designer</SubType>
      <Generator>MSBuild:UpdateDesignTimeXaml</Generator>
    </EmbeddedResource>
  </ItemGroup>
</Project><|MERGE_RESOLUTION|>--- conflicted
+++ resolved
@@ -1580,14 +1580,11 @@
     <Compile Include="$(MSBuildThisFileDirectory)Issue11430.cs" />
     <Compile Include="$(MSBuildThisFileDirectory)Issue11247.cs" />
     <Compile Include="$(MSBuildThisFileDirectory)Issue10608.cs" />
-<<<<<<< HEAD
     <Compile Include="$(MSBuildThisFileDirectory)Issue11480.cs" />
-=======
     <Compile Include="$(MSBuildThisFileDirectory)Issue11800.cs" />
     <Compile Include="$(MSBuildThisFileDirectory)Issue11572.xaml.cs" />
     <Compile Include="$(MSBuildThisFileDirectory)Issue11571.xaml.cs" />
     <Compile Include="$(MSBuildThisFileDirectory)Issue11715.xaml.cs" />
->>>>>>> ebd6ac35
     <Compile Include="$(MSBuildThisFileDirectory)Issue11875.xaml.cs">
       <DependentUpon>Issue11875.xaml</DependentUpon>
     </Compile>
