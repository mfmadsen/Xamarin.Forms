<?xml version="1.0" encoding="utf-8"?>
<Project xmlns="http://schemas.microsoft.com/developer/msbuild/2003">
  <PropertyGroup>
    <MSBuildAllProjects>$(MSBuildAllProjects);$(MSBuildThisFileFullPath)</MSBuildAllProjects>
    <HasSharedItems>true</HasSharedItems>
    <SharedGUID>0f0db9cc-ea65-429c-9363-38624bf8f49c</SharedGUID>
  </PropertyGroup>
  <PropertyGroup Label="Configuration">
    <Import_RootNamespace>Xamarin.Forms.Controls.Issues</Import_RootNamespace>
  </PropertyGroup>
  <ItemGroup>
    <Compile Include="$(MSBuildThisFileDirectory)CollectionViewGroupTypeIssue.cs" />
    <Compile Include="$(MSBuildThisFileDirectory)Issue10897.xaml.cs">
      <DependentUpon>Issue10897.xaml</DependentUpon>
    </Compile>
    <Compile Include="$(MSBuildThisFileDirectory)Issue12193.cs" />
    <Compile Include="$(MSBuildThisFileDirectory)Issue12320.cs" />
    <Compile Include="$(MSBuildThisFileDirectory)Issue12153.cs" />
    <Compile Include="$(MSBuildThisFileDirectory)Issue10324.cs" />
    <Compile Include="$(MSBuildThisFileDirectory)Github9536.xaml.cs">
      <DependentUpon>Github9536.xaml</DependentUpon>
      <SubType>Code</SubType>
    </Compile>
    <Compile Include="$(MSBuildThisFileDirectory)Issue10482.xaml.cs">
      <DependentUpon>Issue10482.xaml</DependentUpon>
      <SubType>Code</SubType>
    </Compile>
    <Compile Include="$(MSBuildThisFileDirectory)Issue10110.cs" />
    <Compile Include="$(MSBuildThisFileDirectory)Issue10672.xaml.cs">
      <DependentUpon>Issue10672.xaml</DependentUpon>
      <SubType>Code</SubType>
    </Compile>
    <Compile Include="$(MSBuildThisFileDirectory)Issue11962.cs" />
    <Compile Include="$(MSBuildThisFileDirectory)Issue10744.cs" />
    <Compile Include="$(MSBuildThisFileDirectory)Issue11090.cs" />
    <Compile Include="$(MSBuildThisFileDirectory)Issue10909.cs" />
    <Compile Include="$(MSBuildThisFileDirectory)Issue11931.xaml.cs">
      <DependentUpon>Issue11931.xaml</DependentUpon>
    </Compile>
    <Compile Include="$(MSBuildThisFileDirectory)Issue11709.xaml.cs">
      <DependentUpon>Issue11709.xaml</DependentUpon>
    </Compile>
    <Compile Include="$(MSBuildThisFileDirectory)Issue11794.xaml.cs">
      <DependentUpon>Issue11794.xaml</DependentUpon>
    </Compile>
    <Compile Include="$(MSBuildThisFileDirectory)Issue11769.cs" />
    <Compile Include="$(MSBuildThisFileDirectory)Issue12060.cs" />
    <Compile Include="$(MSBuildThisFileDirectory)Issue12344.xaml.cs">
      <DependentUpon>Issue12344.xaml</DependentUpon>
    </Compile>
    <Compile Include="$(MSBuildThisFileDirectory)Issue12246.cs" />
    <Compile Include="$(MSBuildThisFileDirectory)Issue12652.cs" />
    <Compile Include="$(MSBuildThisFileDirectory)Issue12714.cs" />
    <Compile Include="$(MSBuildThisFileDirectory)Issue8613.cs" />
    <Compile Include="$(MSBuildThisFileDirectory)Issue9137.cs" />
    <Compile Include="$(MSBuildThisFileDirectory)Issue8691.cs" />
    <Compile Include="$(MSBuildThisFileDirectory)Issue7606.cs" />
    <Compile Include="$(MSBuildThisFileDirectory)Issue11137.cs" />
    <Compile Include="$(MSBuildThisFileDirectory)Issue11106.cs" />
    <Compile Include="$(MSBuildThisFileDirectory)Issue11251.cs" />
    <Compile Include="$(MSBuildThisFileDirectory)Issue11523.cs" />
    <Compile Include="$(MSBuildThisFileDirectory)Issue11259.cs" />
    <Compile Include="$(MSBuildThisFileDirectory)Issue11311.cs" />
    <Compile Include="$(MSBuildThisFileDirectory)Issue8291.cs" />
    <Compile Include="$(MSBuildThisFileDirectory)Issue2674.cs" />
    <Compile Include="$(MSBuildThisFileDirectory)Issue6484.cs" />
    <Compile Include="$(MSBuildThisFileDirectory)Issue6187.cs" />
    <Compile Include="$(MSBuildThisFileDirectory)Issue3228.xaml.cs">
      <DependentUpon>Issue3228.xaml</DependentUpon>
      <SubType>Code</SubType>
    </Compile>
    <Compile Include="$(MSBuildThisFileDirectory)Issue3262.cs" />
    <Compile Include="$(MSBuildThisFileDirectory)Issue8308.xaml.cs">
      <DependentUpon>Issue8308.xaml</DependentUpon>
    </Compile>
    <Compile Include="$(MSBuildThisFileDirectory)Issue6184.xaml.cs">
      <DependentUpon>Issue6184.xaml</DependentUpon>
      <SubType>Code</SubType>
    </Compile>
    <Compile Include="$(MSBuildThisFileDirectory)Issue8715.xaml.cs">
      <DependentUpon>Issue8715.xaml</DependentUpon>
      <SubType>Code</SubType>
    </Compile>
    <Compile Include="$(MSBuildThisFileDirectory)Issue8766.cs" />
    <Compile Include="$(MSBuildThisFileDirectory)Issue8797.cs" />
    <Compile Include="$(MSBuildThisFileDirectory)Issue8801.cs" />
    <Compile Include="$(MSBuildThisFileDirectory)Issue9279.xaml.cs">
      <DependentUpon>Issue9279.xaml</DependentUpon>
    </Compile>
    <Compile Include="$(MSBuildThisFileDirectory)Issue8870.cs" />
    <Compile Include="$(MSBuildThisFileDirectory)Issue9428.cs" />
    <Compile Include="$(MSBuildThisFileDirectory)Issue9419.cs" />
    <Compile Include="$(MSBuildThisFileDirectory)Issue8262.cs" />
    <Compile Include="$(MSBuildThisFileDirectory)Issue8787.cs" />
    <Compile Include="$(MSBuildThisFileDirectory)Issue8899.cs" />
    <Compile Include="$(MSBuildThisFileDirectory)Issue8551.cs" />
    <Compile Include="$(MSBuildThisFileDirectory)Issue8836.cs" />
    <Compile Include="$(MSBuildThisFileDirectory)Issue8902.xaml.cs">
      <DependentUpon>Issue8902.xaml</DependentUpon>
      <SubType>Code</SubType>
    </Compile>
    <Compile Include="$(MSBuildThisFileDirectory)Issue9580.cs" />
    <Compile Include="$(MSBuildThisFileDirectory)Issue9631.cs" />
    <Compile Include="$(MSBuildThisFileDirectory)Issue9682.xaml.cs">
      <DependentUpon>Issue9682.xaml</DependentUpon>
      <SubType>Code</SubType>
    </Compile>
    <Compile Include="$(MSBuildThisFileDirectory)Issue9006.cs" />
    <Compile Include="$(MSBuildThisFileDirectory)Issue8207.xaml.cs">
      <DependentUpon>Issue8207.xaml</DependentUpon>
    </Compile>
    <Compile Include="$(MSBuildThisFileDirectory)Issue6362.cs" />
    <Compile Include="$(MSBuildThisFileDirectory)Issue6698.cs" />
    <Compile Include="$(MSBuildThisFileDirectory)Issue7393.cs" />
    <Compile Include="$(MSBuildThisFileDirectory)Issue7505.cs" />
    <Compile Include="$(MSBuildThisFileDirectory)Issue4459.xaml.cs">
      <DependentUpon>Issue4459.xaml</DependentUpon>
      <SubType>Code</SubType>
    </Compile>
    <Compile Include="$(MSBuildThisFileDirectory)CollectionViewItemsSourceTypes.cs" />
    <Compile Include="$(MSBuildThisFileDirectory)Issue1455.xaml.cs">
      <DependentUpon>Issue1455.xaml</DependentUpon>
      <SubType>Code</SubType>
    </Compile>
    <Compile Include="$(MSBuildThisFileDirectory)CollectionViewHeaderFooterString.cs" />
    <Compile Include="$(MSBuildThisFileDirectory)CollectionViewHeaderFooterTemplate.cs" />
    <Compile Include="$(MSBuildThisFileDirectory)CollectionViewHeaderFooterView.cs" />
    <Compile Include="$(MSBuildThisFileDirectory)CollectionViewItemsUpdatingScrollMode.cs" />
    <Compile Include="$(MSBuildThisFileDirectory)Issue4606.cs" />
    <Compile Include="$(MSBuildThisFileDirectory)Issue8161.cs" />
    <Compile Include="$(MSBuildThisFileDirectory)Issue8644.cs" />
    <Compile Include="$(MSBuildThisFileDirectory)Issue7534.cs" />
    <Compile Include="$(MSBuildThisFileDirectory)Issue8177.cs" />
    <Compile Include="$(MSBuildThisFileDirectory)Issue4744.xaml.cs">
      <DependentUpon>Issue4744.xaml</DependentUpon>
    </Compile>
    <Compile Include="$(MSBuildThisFileDirectory)Issue7773.cs" />
    <Compile Include="$(MSBuildThisFileDirectory)Issue8186.cs" />
    <Compile Include="$(MSBuildThisFileDirectory)Issue2172.xaml.cs">
      <DependentUpon>Issue2172.xaml</DependentUpon>
      <SubType>Code</SubType>
    </Compile>
    <Compile Include="$(MSBuildThisFileDirectory)Issue3475.cs" />
    <Compile Include="$(MSBuildThisFileDirectory)Issue5168.cs" />
    <Compile Include="$(MSBuildThisFileDirectory)Issue5749.xaml.cs">
      <SubType>Code</SubType>
    </Compile>
    <Compile Include="$(MSBuildThisFileDirectory)Issue6556.cs" />
    <Compile Include="$(MSBuildThisFileDirectory)Issue5830.cs" />
    <Compile Include="$(MSBuildThisFileDirectory)Issue6476.cs" />
    <Compile Include="$(MSBuildThisFileDirectory)Issue6693.xaml.cs">
      <DependentUpon>Issue6693.xaml</DependentUpon>
      <SubType>Code</SubType>
    </Compile>
    <Compile Include="$(MSBuildThisFileDirectory)Issue7396.cs" />
    <Compile Include="$(MSBuildThisFileDirectory)Issue6403.xaml.cs">
      <DependentUpon>Issue6403.xaml</DependentUpon>
      <SubType>Code</SubType>
    </Compile>
    <Compile Include="$(MSBuildThisFileDirectory)Issue7825.cs" />
    <Compile Include="$(MSBuildThisFileDirectory)Issue2271.cs" />
    <Compile Include="$(MSBuildThisFileDirectory)Issue5354.xaml.cs">
      <DependentUpon>Issue5354.xaml</DependentUpon>
      <SubType>Code</SubType>
    </Compile>
    <Compile Include="$(MSBuildThisFileDirectory)Issue5868.cs" />
    <Compile Include="$(MSBuildThisFileDirectory)Issue6963.cs" />
    <Compile Include="$(MSBuildThisFileDirectory)Issue7048.xaml.cs">
      <DependentUpon>Issue7048.xaml</DependentUpon>
      <SubType>Code</SubType>
    </Compile>
    <Compile Include="$(MSBuildThisFileDirectory)Issue5577.xaml.cs">
      <DependentUpon>Issue5577.xaml</DependentUpon>
      <SubType>Code</SubType>
    </Compile>
    <Compile Include="$(MSBuildThisFileDirectory)Issue6804.cs" />
    <Compile Include="$(MSBuildThisFileDirectory)Issue7181.cs" />
    <Compile Include="$(MSBuildThisFileDirectory)Issue5367.cs" />
    <Compile Include="$(MSBuildThisFileDirectory)Issue6878.cs" />
    <Compile Include="$(MSBuildThisFileDirectory)Issue7253.cs" />
    <Compile Include="$(MSBuildThisFileDirectory)Issue7581.cs" />
    <Compile Include="$(MSBuildThisFileDirectory)Issue7361.cs" />
    <Compile Include="$(MSBuildThisFileDirectory)Issue7621.xaml.cs">
      <SubType>Code</SubType>
    </Compile>
    <Compile Include="$(MSBuildThisFileDirectory)Issue6889.cs" />
    <Compile Include="$(MSBuildThisFileDirectory)Issue6945.cs" />
    <Compile Include="$(MSBuildThisFileDirectory)Issue7313.cs" />
    <Compile Include="$(MSBuildThisFileDirectory)Issue5500.cs" />
    <Compile Include="$(MSBuildThisFileDirectory)Issue8148.cs" />
    <Compile Include="$(MSBuildThisFileDirectory)Issue8008.cs" />
    <Compile Include="$(MSBuildThisFileDirectory)Issue6640.cs" />
    <Compile Include="$(MSBuildThisFileDirectory)Issue7890.cs" />
    <Compile Include="$(MSBuildThisFileDirectory)Issue7556.cs" />
    <Compile Include="$(MSBuildThisFileDirectory)Issue5108.xaml.cs">
      <SubType>Code</SubType>
    </Compile>
    <Compile Include="$(MSBuildThisFileDirectory)Issue7329.cs" />
    <Compile Include="$(MSBuildThisFileDirectory)Issue7290.cs" />
    <Compile Include="$(MSBuildThisFileDirectory)Issue7240.cs" />
    <Compile Include="$(MSBuildThisFileDirectory)Issue5046.xaml.cs">
      <DependentUpon>Issue5046.xaml</DependentUpon>
      <SubType>Code</SubType>
    </Compile>
    <Compile Include="$(MSBuildThisFileDirectory)Issue6609.cs" />
    <Compile Include="$(MSBuildThisFileDirectory)Issue6802.cs" />
    <Compile Include="$(MSBuildThisFileDirectory)Issue6644.xaml.cs">
      <SubType>Code</SubType>
    </Compile>
    <Compile Include="$(MSBuildThisFileDirectory)Issue7049.cs" />
    <Compile Include="$(MSBuildThisFileDirectory)Issue7061.cs" />
    <Compile Include="$(MSBuildThisFileDirectory)Issue7385.cs" />
    <Compile Include="$(MSBuildThisFileDirectory)Issue7111.cs" />
    <Compile Include="$(MSBuildThisFileDirectory)Issue7357.xaml.cs">
      <SubType>Code</SubType>
    </Compile>
    <Compile Include="$(MSBuildThisFileDirectory)Issue7512.xaml.cs">
      <SubType>Code</SubType>
    </Compile>
    <Compile Include="$(MSBuildThisFileDirectory)Issue7519.cs" />
    <Compile Include="$(MSBuildThisFileDirectory)Issue7519Xaml.xaml.cs">
      <SubType>Code</SubType>
    </Compile>
    <Compile Include="$(MSBuildThisFileDirectory)Issue7700.cs" />
    <Compile Include="$(MSBuildThisFileDirectory)Issue7758.xaml.cs">
      <SubType>Code</SubType>
    </Compile>
    <Compile Include="$(MSBuildThisFileDirectory)Issue7593.xaml.cs">
      <SubType>Code</SubType>
    </Compile>
    <Compile Include="$(MSBuildThisFileDirectory)Issue7992.cs" />
    <Compile Include="$(MSBuildThisFileDirectory)Issue7792.xaml.cs">
      <SubType>Code</SubType>
    </Compile>
    <Compile Include="$(MSBuildThisFileDirectory)Issue7789.xaml.cs">
      <SubType>Code</SubType>
    </Compile>
    <Compile Include="$(MSBuildThisFileDirectory)Issue7817.xaml.cs">
      <SubType>Code</SubType>
    </Compile>
    <Compile Include="$(MSBuildThisFileDirectory)Issue7823.cs" />
    <Compile Include="$(MSBuildThisFileDirectory)Issue7943.xaml.cs">
      <SubType>Code</SubType>
    </Compile>
    <Compile Include="$(MSBuildThisFileDirectory)Issue7993.xaml.cs">
      <SubType>Code</SubType>
    </Compile>
    <Compile Include="$(MSBuildThisFileDirectory)Issue7865.xaml.cs">
      <SubType>Code</SubType>
    </Compile>
    <Compile Include="$(MSBuildThisFileDirectory)Issue7803.xaml.cs">
      <DependentUpon>Issue7803.xaml</DependentUpon>
    </Compile>
    <Compile Include="$(MSBuildThisFileDirectory)Issue8087.cs" />
    <Compile Include="$(MSBuildThisFileDirectory)Issue8203.cs" />
    <Compile Include="$(MSBuildThisFileDirectory)Issue8222.cs" />
    <Compile Include="$(MSBuildThisFileDirectory)Issue8167.cs" />
    <Compile Include="$(MSBuildThisFileDirectory)Issue8503.cs" />
    <Compile Include="$(MSBuildThisFileDirectory)Issue8263.xaml.cs">
      <DependentUpon>Issue8263.xaml</DependentUpon>
      <SubType>Code</SubType>
    </Compile>
    <Compile Include="$(MSBuildThisFileDirectory)Issue8345.cs" />
    <Compile Include="$(MSBuildThisFileDirectory)Issue8366.cs" />
    <Compile Include="$(MSBuildThisFileDirectory)Issue8526.cs" />
    <Compile Include="$(MSBuildThisFileDirectory)Issue8529.cs" />
    <Compile Include="$(MSBuildThisFileDirectory)Issue8529_1.xaml.cs">
      <DependentUpon>Issue8529_1.xaml</DependentUpon>
      <SubType>Code</SubType>
    </Compile>
    <Compile Include="$(MSBuildThisFileDirectory)Issue8508.xaml.cs">
      <SubType>Code</SubType>
    </Compile>
    <Compile Include="$(MSBuildThisFileDirectory)Issue7963.cs" />
    <Compile Include="$(MSBuildThisFileDirectory)Issue8741.cs" />
    <Compile Include="$(MSBuildThisFileDirectory)Issue8743.cs" />
    <Compile Include="$(MSBuildThisFileDirectory)Issue9092.cs" />
    <Compile Include="$(MSBuildThisFileDirectory)Issue9087.cs" />
    <Compile Include="$(MSBuildThisFileDirectory)Issue9196.xaml.cs">
      <DependentUpon>Issue9196.xaml</DependentUpon>
      <SubType>Code</SubType>
    </Compile>
    <Compile Include="$(MSBuildThisFileDirectory)Issue9355.cs" />
    <Compile Include="$(MSBuildThisFileDirectory)Issue8784.cs" />
    <Compile Include="$(MSBuildThisFileDirectory)Issue9360.cs" />
    <Compile Include="$(MSBuildThisFileDirectory)Issue9440.cs" />
    <Compile Include="$(MSBuildThisFileDirectory)Issue7242.xaml.cs">
      <DependentUpon>Issue7242.xaml</DependentUpon>
      <SubType>Code</SubType>
    </Compile>
    <Compile Include="$(MSBuildThisFileDirectory)Issue9783.xaml.cs">
      <DependentUpon>Issue9783.xaml</DependentUpon>
      <SubType>Code</SubType>
    </Compile>
    <Compile Include="$(MSBuildThisFileDirectory)Issue9686.cs" />
    <Compile Include="$(MSBuildThisFileDirectory)Issue9694.cs" />
    <Compile Include="$(MSBuildThisFileDirectory)Issue9771.xaml.cs">
      <SubType>Code</SubType>
      <DependentUpon>Issue9771.xaml</DependentUpon>
    </Compile>
    <Compile Include="$(MSBuildThisFileDirectory)Issue9833.cs" />
    <Compile Include="$(MSBuildThisFileDirectory)Issue9929.cs" />
    <Compile Include="$(MSBuildThisFileDirectory)Issue9088.cs" />
    <Compile Include="$(MSBuildThisFileDirectory)NavPageOverrideUWP.cs" />
    <Compile Include="$(MSBuildThisFileDirectory)RefreshViewTests.cs" />
    <Compile Include="$(MSBuildThisFileDirectory)Issue7338.cs" />
    <Compile Include="$(MSBuildThisFileDirectory)ScrollToGroup.cs" />
    <Compile Include="$(MSBuildThisFileDirectory)NestedCollectionViews.cs" />
    <Compile Include="$(MSBuildThisFileDirectory)Issue7339.cs" />
    <Compile Include="$(MSBuildThisFileDirectory)ShellAppearanceChange.cs" />
    <Compile Include="$(MSBuildThisFileDirectory)Issue10234.cs" />
    <Compile Include="$(MSBuildThisFileDirectory)ShellModal.cs" />
    <Compile Include="$(MSBuildThisFileDirectory)FlyoutBehaviorShell.cs" />
    <Compile Include="$(MSBuildThisFileDirectory)Issue7128.cs" />
    <Compile Include="$(MSBuildThisFileDirectory)ShellItemIsVisible.cs" />
    <Compile Include="$(MSBuildThisFileDirectory)ShellGestures.cs" />
    <Compile Include="$(MSBuildThisFileDirectory)ShellBackButtonBehavior.cs" />
    <Compile Include="$(MSBuildThisFileDirectory)Issue7102.cs" />
    <Compile Include="$(MSBuildThisFileDirectory)ShellInsets.cs" />
    <Compile Include="$(MSBuildThisFileDirectory)CollectionViewGrouping.cs" />
    <Compile Include="$(MSBuildThisFileDirectory)Issue5412.cs" />
    <Compile Include="$(MSBuildThisFileDirectory)Helpers\GarbageCollectionHelper.cs" />
    <Compile Include="$(MSBuildThisFileDirectory)Issue4879.cs" />
    <Compile Include="$(MSBuildThisFileDirectory)Issue5518.cs" />
    <Compile Include="$(MSBuildThisFileDirectory)Issue5555.cs" />
    <Compile Include="$(MSBuildThisFileDirectory)Issue6458.cs" />
    <Compile Include="$(MSBuildThisFileDirectory)Issue6258.cs" />
    <Compile Include="$(MSBuildThisFileDirectory)Issue3150.cs" />
    <Compile Include="$(MSBuildThisFileDirectory)Issue6262.cs" />
    <Compile Include="$(MSBuildThisFileDirectory)Github5623.xaml.cs">
      <DependentUpon>Github5623.xaml</DependentUpon>
      <SubType>Code</SubType>
    </Compile>
    <Compile Include="$(MSBuildThisFileDirectory)Bugzilla59172.cs" />
    <Compile Include="$(MSBuildThisFileDirectory)FlagTestHelpers.cs" />
    <Compile Include="$(MSBuildThisFileDirectory)Issue5886.cs" />
    <Compile Include="$(MSBuildThisFileDirectory)Issue6260.cs" />
    <Compile Include="$(MSBuildThisFileDirectory)Issue5766.cs" />
    <Compile Include="$(MSBuildThisFileDirectory)CollectionViewBoundMultiSelection.cs" />
    <Compile Include="$(MSBuildThisFileDirectory)CollectionViewBoundSingleSelection.cs" />
    <Compile Include="$(MSBuildThisFileDirectory)Issue5765.cs" />
    <Compile Include="$(MSBuildThisFileDirectory)Issue4684.xaml.cs">
      <DependentUpon>Issue4684.xaml</DependentUpon>
    </Compile>
    <Compile Include="$(MSBuildThisFileDirectory)Issue4992.xaml.cs">
      <DependentUpon>Issue4992.xaml</DependentUpon>
      <SubType>Code</SubType>
    </Compile>
    <Compile Include="$(MSBuildThisFileDirectory)Issue4915.xaml.cs">
      <SubType>Code</SubType>
    </Compile>
    <Compile Include="$(MSBuildThisFileDirectory)Issue5131.cs" />
    <Compile Include="$(MSBuildThisFileDirectory)Issue5376.cs" />
    <Compile Include="$(MSBuildThisFileDirectory)Bugzilla60787.xaml.cs">
      <DependentUpon>Bugzilla60787.xaml</DependentUpon>
      <SubType>Code</SubType>
    </Compile>
    <Compile Include="$(MSBuildThisFileDirectory)Issue4919.cs" />
    <Compile Include="$(MSBuildThisFileDirectory)Issue4756.cs" />
    <Compile Include="$(MSBuildThisFileDirectory)Issue5461.cs" />
    <Compile Include="$(MSBuildThisFileDirectory)CollectionViewBindingErrors.xaml.cs">
      <DependentUpon>CollectionViewBindingErrors.xaml</DependentUpon>
      <SubType>Code</SubType>
    </Compile>
    <Compile Include="$(MSBuildThisFileDirectory)Github3847.xaml.cs">
      <DependentUpon>Github3847.xaml</DependentUpon>
      <SubType>Code</SubType>
    </Compile>
    <Compile Include="$(MSBuildThisFileDirectory)Issue2102.cs" />
    <Compile Include="$(MSBuildThisFileDirectory)Issue1588.xaml.cs">
      <DependentUpon>Issue1588.xaml</DependentUpon>
      <SubType>Code</SubType>
    </Compile>
    <Compile Include="$(MSBuildThisFileDirectory)Issue4961.cs" />
    <Compile Include="$(MSBuildThisFileDirectory)Issue4629.cs" />
    <Compile Include="$(MSBuildThisFileDirectory)Issue4384.cs" />
    <Compile Include="$(MSBuildThisFileDirectory)Issue4782.cs" />
    <Compile Include="$(MSBuildThisFileDirectory)Issue4484.cs" />
    <Compile Include="$(MSBuildThisFileDirectory)Issue3509.cs" />
    <Compile Include="$(MSBuildThisFileDirectory)Issue4597.cs" />
    <Compile Include="$(MSBuildThisFileDirectory)A11yTabIndex.xaml.cs">
      <DependentUpon>A11yTabIndex.xaml</DependentUpon>
      <SubType>Code</SubType>
    </Compile>
    <Compile Include="$(MSBuildThisFileDirectory)Github3856.cs" />
    <Compile Include="$(MSBuildThisFileDirectory)Issue1937.cs" />
    <Compile Include="$(MSBuildThisFileDirectory)Issue3555.cs" />
    <Compile Include="$(MSBuildThisFileDirectory)Issue3843.cs" />
    <Compile Include="$(MSBuildThisFileDirectory)Issue4053.cs" />
    <Compile Include="$(MSBuildThisFileDirectory)Issue3809.cs" />
    <Compile Include="$(MSBuildThisFileDirectory)Issue2894.cs" />
    <Compile Include="$(MSBuildThisFileDirectory)Issue3306.cs" />
    <Compile Include="$(MSBuildThisFileDirectory)Issue3454.cs" />
    <Compile Include="$(MSBuildThisFileDirectory)Issue3308.cs" />
    <Compile Include="$(MSBuildThisFileDirectory)Issue3788.cs" />
    <Compile Include="$(MSBuildThisFileDirectory)Issue1724.cs" />
    <Compile Include="$(MSBuildThisFileDirectory)Issue3524.cs" />
    <Compile Include="$(MSBuildThisFileDirectory)Issue1678.cs" />
    <Compile Include="$(MSBuildThisFileDirectory)Issue7701.cs" />
    <Compile Include="$(MSBuildThisFileDirectory)Issue2004.cs" />
    <Compile Include="$(MSBuildThisFileDirectory)Issue3333.cs" />
    <Compile Include="$(MSBuildThisFileDirectory)Issue2338.cs" />
    <Compile Include="$(MSBuildThisFileDirectory)Bugzilla60045.xaml.cs">
      <DependentUpon>Bugzilla60045.xaml</DependentUpon>
    </Compile>
    <Compile Include="$(MSBuildThisFileDirectory)Issue6282.xaml.cs">
      <DependentUpon>Issue6282.xaml</DependentUpon>
      <SubType>Code</SubType>
    </Compile>
    <Compile Include="$(MSBuildThisFileDirectory)AddingMultipleItemsListView.cs" />
    <Compile Include="$(MSBuildThisFileDirectory)AndroidStatusBarColor.cs" />
    <Compile Include="$(MSBuildThisFileDirectory)AppBarIconColors.cs" />
    <Compile Include="$(MSBuildThisFileDirectory)Bugzilla21368.cs" />
    <Compile Include="$(MSBuildThisFileDirectory)Bugzilla21501.cs" />
    <Compile Include="$(MSBuildThisFileDirectory)Bugzilla21780.cs" />
    <Compile Include="$(MSBuildThisFileDirectory)Bugzilla22229.xaml.cs">
      <DependentUpon>Bugzilla22229.xaml</DependentUpon>
    </Compile>
    <Compile Include="$(MSBuildThisFileDirectory)Bugzilla22401.cs" />
    <Compile Include="$(MSBuildThisFileDirectory)Bugzilla23942.xaml.cs">
      <DependentUpon>Bugzilla23942.xaml</DependentUpon>
    </Compile>
    <Compile Include="$(MSBuildThisFileDirectory)Bugzilla24769.cs" />
    <Compile Include="$(MSBuildThisFileDirectory)Bugzilla25234.cs" />
    <Compile Include="$(MSBuildThisFileDirectory)Bugzilla25662.cs" />
    <Compile Include="$(MSBuildThisFileDirectory)Bugzilla25943.cs" />
    <Compile Include="$(MSBuildThisFileDirectory)Bugzilla26501.cs" />
    <Compile Include="$(MSBuildThisFileDirectory)Bugzilla26868.cs" />
    <Compile Include="$(MSBuildThisFileDirectory)Bugzilla27378.cs" />
    <Compile Include="$(MSBuildThisFileDirectory)Bugzilla27417.cs" />
    <Compile Include="$(MSBuildThisFileDirectory)Bugzilla27417Xaml.xaml.cs">
      <DependentUpon>Bugzilla27417Xaml.xaml</DependentUpon>
      <SubType>Code</SubType>
    </Compile>
    <Compile Include="$(MSBuildThisFileDirectory)Bugzilla27581.cs" />
    <Compile Include="$(MSBuildThisFileDirectory)Bugzilla28570.cs" />
    <Compile Include="$(MSBuildThisFileDirectory)Bugzilla28796.cs" />
    <Compile Include="$(MSBuildThisFileDirectory)Bugzilla28939.cs" />
    <Compile Include="$(MSBuildThisFileDirectory)Bugzilla28953.cs" />
    <Compile Include="$(MSBuildThisFileDirectory)Bugzilla29107.xaml.cs">
      <DependentUpon>Bugzilla29107.xaml</DependentUpon>
    </Compile>
    <Compile Include="$(MSBuildThisFileDirectory)Bugzilla29110.cs" />
    <Compile Include="$(MSBuildThisFileDirectory)Bugzilla29158.cs" />
    <Compile Include="$(MSBuildThisFileDirectory)Bugzilla29363.cs" />
    <Compile Include="$(MSBuildThisFileDirectory)Bugzilla29229.cs" />
    <Compile Include="$(MSBuildThisFileDirectory)Bugzilla30166.cs" />
    <Compile Include="$(MSBuildThisFileDirectory)Bugzilla31141.cs" />
    <Compile Include="$(MSBuildThisFileDirectory)Bugzilla31145.cs" />
    <Compile Include="$(MSBuildThisFileDirectory)Bugzilla31333.cs" />
    <Compile Include="$(MSBuildThisFileDirectory)Bugzilla31366.cs" />
    <Compile Include="$(MSBuildThisFileDirectory)Issue4653.cs" />
    <Compile Include="$(MSBuildThisFileDirectory)Bugzilla31964.cs" />
    <Compile Include="$(MSBuildThisFileDirectory)Bugzilla32033.cs" />
    <Compile Include="$(MSBuildThisFileDirectory)Bugzilla32034.cs" />
    <Compile Include="$(MSBuildThisFileDirectory)Bugzilla32206.cs" />
    <Compile Include="$(MSBuildThisFileDirectory)Bugzilla32776.cs" />
    <Compile Include="$(MSBuildThisFileDirectory)Bugzilla32842.xaml.cs">
      <DependentUpon>Bugzilla32842.xaml</DependentUpon>
      <SubType>Code</SubType>
    </Compile>
    <Compile Include="$(MSBuildThisFileDirectory)Bugzilla32847.cs" />
    <Compile Include="$(MSBuildThisFileDirectory)Bugzilla32865.cs" />
    <Compile Include="$(MSBuildThisFileDirectory)Bugzilla32956.cs" />
    <Compile Include="$(MSBuildThisFileDirectory)Bugzilla33248.cs" />
    <Compile Include="$(MSBuildThisFileDirectory)Bugzilla33268.cs" />
    <Compile Include="$(MSBuildThisFileDirectory)Bugzilla33612.cs" />
    <Compile Include="$(MSBuildThisFileDirectory)Bugzilla33714.cs" />
    <Compile Include="$(MSBuildThisFileDirectory)Bugzilla33890.cs" />
    <Compile Include="$(MSBuildThisFileDirectory)Bugzilla34072.cs" />
    <Compile Include="$(MSBuildThisFileDirectory)Bugzilla34007.cs" />
    <Compile Include="$(MSBuildThisFileDirectory)Bugzilla35078.cs" />
    <Compile Include="$(MSBuildThisFileDirectory)Bugzilla35127.cs" />
    <Compile Include="$(MSBuildThisFileDirectory)Bugzilla35132.cs" />
    <Compile Include="$(MSBuildThisFileDirectory)Bugzilla35157.cs" />
    <Compile Include="$(MSBuildThisFileDirectory)Bugzilla35294.cs" />
    <Compile Include="$(MSBuildThisFileDirectory)Bugzilla35472.cs" />
    <Compile Include="$(MSBuildThisFileDirectory)Bugzilla35477.cs" />
    <Compile Include="$(MSBuildThisFileDirectory)Bugzilla35490.cs" />
    <Compile Include="$(MSBuildThisFileDirectory)Bugzilla36014.cs" />
    <Compile Include="$(MSBuildThisFileDirectory)Bugzilla36649.cs" />
    <Compile Include="$(MSBuildThisFileDirectory)Bugzilla36559.cs" />
    <Compile Include="$(MSBuildThisFileDirectory)Bugzilla36171.cs" />
    <Compile Include="$(MSBuildThisFileDirectory)Bugzilla36780.cs" />
    <Compile Include="$(MSBuildThisFileDirectory)Bugzilla36651.cs" />
    <Compile Include="$(MSBuildThisFileDirectory)Bugzilla36703.cs" />
    <Compile Include="$(MSBuildThisFileDirectory)Bugzilla36846.cs" />
    <Compile Include="$(MSBuildThisFileDirectory)Bugzilla36955.cs" />
    <Compile Include="$(MSBuildThisFileDirectory)Bugzilla37285.cs" />
    <Compile Include="$(MSBuildThisFileDirectory)Bugzilla37462.cs" />
    <Compile Include="$(MSBuildThisFileDirectory)Bugzilla37841.cs" />
    <Compile Include="$(MSBuildThisFileDirectory)Bugzilla37863.cs" />
    <Compile Include="$(MSBuildThisFileDirectory)Bugzilla37601.cs" />
    <Compile Include="$(MSBuildThisFileDirectory)Bugzilla38105.cs" />
    <Compile Include="$(MSBuildThisFileDirectory)Issue3652.cs" />
    <Compile Include="$(MSBuildThisFileDirectory)Issue4891.cs" />
    <Compile Include="$(MSBuildThisFileDirectory)Bugzilla38723.cs" />
    <Compile Include="$(MSBuildThisFileDirectory)Bugzilla38770.cs" />
    <Compile Include="$(MSBuildThisFileDirectory)Bugzilla38827.xaml.cs">
      <DependentUpon>Bugzilla38827.xaml</DependentUpon>
      <SubType>Code</SubType>
    </Compile>
    <Compile Include="$(MSBuildThisFileDirectory)Bugzilla38989.cs" />
    <Compile Include="$(MSBuildThisFileDirectory)Bugzilla39395.cs" />
    <Compile Include="$(MSBuildThisFileDirectory)Bugzilla39461.cs" />
    <Compile Include="$(MSBuildThisFileDirectory)Bugzilla39483.xaml.cs">
      <DependentUpon>Bugzilla39483.xaml</DependentUpon>
      <SubType>Code</SubType>
    </Compile>
    <Compile Include="$(MSBuildThisFileDirectory)Bugzilla39530.cs" />
    <Compile Include="$(MSBuildThisFileDirectory)Bugzilla39624.cs" />
    <Compile Include="$(MSBuildThisFileDirectory)Bugzilla39463.xaml.cs">
      <DependentUpon>Bugzilla39463.xaml</DependentUpon>
      <SubType>Code</SubType>
    </Compile>
    <Compile Include="$(MSBuildThisFileDirectory)Bugzilla39636.xaml.cs">
      <DependentUpon>Bugzilla39636.xaml</DependentUpon>
      <SubType>Code</SubType>
    </Compile>
    <Compile Include="$(MSBuildThisFileDirectory)Bugzilla39702.cs" />
    <Compile Include="$(MSBuildThisFileDirectory)Bugzilla40005.cs" />
    <Compile Include="$(MSBuildThisFileDirectory)Bugzilla40073.cs" />
    <Compile Include="$(MSBuildThisFileDirectory)Bugzilla40139.cs" />
    <Compile Include="$(MSBuildThisFileDirectory)Bugzilla40173.cs" />
    <Compile Include="$(MSBuildThisFileDirectory)Bugzilla39821.cs" />
    <Compile Include="$(MSBuildThisFileDirectory)Bugzilla40185.cs" />
    <Compile Include="$(MSBuildThisFileDirectory)Bugzilla40251.cs" />
    <Compile Include="$(MSBuildThisFileDirectory)Bugzilla40333.cs" />
    <Compile Include="$(MSBuildThisFileDirectory)Bugzilla31806.cs" />
    <Compile Include="$(MSBuildThisFileDirectory)Bugzilla40408.cs" />
    <Compile Include="$(MSBuildThisFileDirectory)Bugzilla40858.cs" />
    <Compile Include="$(MSBuildThisFileDirectory)Bugzilla40824.cs" />
    <Compile Include="$(MSBuildThisFileDirectory)Bugzilla40911.cs" />
    <Compile Include="$(MSBuildThisFileDirectory)Bugzilla40955.cs" />
    <Compile Include="$(MSBuildThisFileDirectory)Bugzilla41054.cs" />
    <Compile Include="$(MSBuildThisFileDirectory)Bugzilla41078.cs" />
    <Compile Include="$(MSBuildThisFileDirectory)Bugzilla40998.cs" />
    <Compile Include="$(MSBuildThisFileDirectory)Bugzilla41205.cs" />
    <Compile Include="$(MSBuildThisFileDirectory)Bugzilla41415.cs" />
    <Compile Include="$(MSBuildThisFileDirectory)Bugzilla41418.cs" />
    <Compile Include="$(MSBuildThisFileDirectory)Bugzilla41424.cs" />
    <Compile Include="$(MSBuildThisFileDirectory)Bugzilla41778.cs" />
    <Compile Include="$(MSBuildThisFileDirectory)Bugzilla41600.cs" />
    <Compile Include="$(MSBuildThisFileDirectory)Bugzilla41619.cs" />
    <Compile Include="$(MSBuildThisFileDirectory)Bugzilla42000.cs" />
    <Compile Include="$(MSBuildThisFileDirectory)Bugzilla42069.cs" />
    <Compile Include="$(MSBuildThisFileDirectory)Bugzilla42069_Page.xaml.cs">
      <DependentUpon>Bugzilla42069_Page.xaml</DependentUpon>
      <SubType>Code</SubType>
    </Compile>
    <Compile Include="$(MSBuildThisFileDirectory)Bugzilla42074.cs" />
    <Compile Include="$(MSBuildThisFileDirectory)Bugzilla42075.cs" />
    <Compile Include="$(MSBuildThisFileDirectory)Bugzilla42329.cs" />
    <Compile Include="$(MSBuildThisFileDirectory)Bugzilla42364.cs" />
    <Compile Include="$(MSBuildThisFileDirectory)Bugzilla42519.cs" />
    <Compile Include="$(MSBuildThisFileDirectory)Bugzilla32871.cs" />
    <Compile Include="$(MSBuildThisFileDirectory)Bugzilla43313.cs" />
    <Compile Include="$(MSBuildThisFileDirectory)Bugzilla43469.cs" />
    <Compile Include="$(MSBuildThisFileDirectory)Bugzilla43516.cs" />
    <Compile Include="$(MSBuildThisFileDirectory)Bugzilla43519.cs" />
    <Compile Include="$(MSBuildThisFileDirectory)Bugzilla43527.cs" />
    <Compile Include="$(MSBuildThisFileDirectory)Bugzilla44047.cs" />
    <Compile Include="$(MSBuildThisFileDirectory)Bugzilla43941.cs" />
    <Compile Include="$(MSBuildThisFileDirectory)Bugzilla43663.cs" />
    <Compile Include="$(MSBuildThisFileDirectory)Bugzilla43867.cs" />
    <Compile Include="$(MSBuildThisFileDirectory)Bugzilla43735.cs" />
    <Compile Include="$(MSBuildThisFileDirectory)Bugzilla43783.cs" />
    <Compile Include="$(MSBuildThisFileDirectory)Bugzilla44096.cs" />
    <Compile Include="$(MSBuildThisFileDirectory)Bugzilla44176.cs" />
    <Compile Include="$(MSBuildThisFileDirectory)Bugzilla44453.cs" />
    <Compile Include="$(MSBuildThisFileDirectory)Bugzilla45215.cs" />
    <Compile Include="$(MSBuildThisFileDirectory)Bugzilla44500.cs" />
    <Compile Include="$(MSBuildThisFileDirectory)Bugzilla45722.cs" />
    <Compile Include="$(MSBuildThisFileDirectory)Bugzilla45722Xaml0.xaml.cs">
      <DependentUpon>Bugzilla45722Xaml0.xaml</DependentUpon>
      <SubType>Code</SubType>
    </Compile>
    <Compile Include="$(MSBuildThisFileDirectory)Bugzilla46363.cs" />
    <Compile Include="$(MSBuildThisFileDirectory)Bugzilla46363_2.cs" />
    <Compile Include="$(MSBuildThisFileDirectory)Bugzilla47548.cs" />
    <Compile Include="$(MSBuildThisFileDirectory)Bugzilla50787.cs" />
    <Compile Include="$(MSBuildThisFileDirectory)Bugzilla52299.cs" />
    <Compile Include="$(MSBuildThisFileDirectory)Bugzilla52419.cs" />
    <Compile Include="$(MSBuildThisFileDirectory)Bugzilla49304.cs" />
    <Compile Include="$(MSBuildThisFileDirectory)Bugzilla53834.cs" />
    <Compile Include="$(MSBuildThisFileDirectory)Bugzilla51536.cs" />
    <Compile Include="$(MSBuildThisFileDirectory)Bugzilla44940.cs" />
    <Compile Include="$(MSBuildThisFileDirectory)Bugzilla44944.cs" />
    <Compile Include="$(MSBuildThisFileDirectory)Bugzilla44166.cs" />
    <Compile Include="$(MSBuildThisFileDirectory)Bugzilla44461.cs" />
    <Compile Include="$(MSBuildThisFileDirectory)Bugzilla44584.cs" />
    <Compile Include="$(MSBuildThisFileDirectory)Bugzilla42832.cs" />
    <Compile Include="$(MSBuildThisFileDirectory)Bugzilla44044.cs" />
    <Compile Include="$(MSBuildThisFileDirectory)Bugzilla44338.cs" />
    <Compile Include="$(MSBuildThisFileDirectory)Bugzilla44980.cs" />
    <Compile Include="$(MSBuildThisFileDirectory)Bugzilla45067.cs" />
    <Compile Include="$(MSBuildThisFileDirectory)Bugzilla45723.cs" />
    <Compile Include="$(MSBuildThisFileDirectory)Bugzilla45027.cs" />
    <Compile Include="$(MSBuildThisFileDirectory)Bugzilla45330.cs" />
    <Compile Include="$(MSBuildThisFileDirectory)Bugzilla44955.cs" />
    <Compile Include="$(MSBuildThisFileDirectory)Bugzilla45277.cs" />
    <Compile Include="$(MSBuildThisFileDirectory)Bugzilla45743.cs" />
    <Compile Include="$(MSBuildThisFileDirectory)Bugzilla46458.cs" />
    <Compile Include="$(MSBuildThisFileDirectory)Bugzilla46494.cs" />
    <Compile Include="$(MSBuildThisFileDirectory)Bugzilla44476.cs" />
    <Compile Include="$(MSBuildThisFileDirectory)Bugzilla46630.cs" />
    <Compile Include="$(MSBuildThisFileDirectory)Bugzilla47923.cs" />
    <Compile Include="$(MSBuildThisFileDirectory)Bugzilla48236.cs" />
    <Compile Include="$(MSBuildThisFileDirectory)Bugzilla47971.cs" />
    <Compile Include="$(MSBuildThisFileDirectory)Bugzilla52318.cs" />
    <Compile Include="$(MSBuildThisFileDirectory)Bugzilla37290.cs" />
    <Compile Include="$(MSBuildThisFileDirectory)Bugzilla51553.cs" />
    <Compile Include="$(MSBuildThisFileDirectory)Bugzilla51802.cs" />
    <Compile Include="$(MSBuildThisFileDirectory)Bugzilla51236.cs" />
    <Compile Include="$(MSBuildThisFileDirectory)Bugzilla51238.cs" />
    <Compile Include="$(MSBuildThisFileDirectory)Bugzilla51642.xaml.cs">
      <DependentUpon>Bugzilla51642.xaml</DependentUpon>
      <SubType>Code</SubType>
    </Compile>
    <Compile Include="$(MSBuildThisFileDirectory)Bugzilla53445.cs" />
    <Compile Include="$(MSBuildThisFileDirectory)Bugzilla55714.cs" />
    <Compile Include="$(MSBuildThisFileDirectory)Bugzilla54649.cs" />
    <Compile Include="$(MSBuildThisFileDirectory)Bugzilla56609.cs" />
    <Compile Include="$(MSBuildThisFileDirectory)Bugzilla55674.cs" />
    <Compile Include="$(MSBuildThisFileDirectory)Bugzilla55912.cs" />
    <Compile Include="$(MSBuildThisFileDirectory)Bugzilla57317.cs" />
    <Compile Include="$(MSBuildThisFileDirectory)Bugzilla57114.cs" />
    <Compile Include="$(MSBuildThisFileDirectory)Bugzilla57515.cs" />
    <Compile Include="$(MSBuildThisFileDirectory)Bugzilla57674.cs" />
    <Compile Include="$(MSBuildThisFileDirectory)Bugzilla57758.cs" />
    <Compile Include="$(MSBuildThisFileDirectory)Bugzilla57910.cs" />
    <Compile Include="$(MSBuildThisFileDirectory)Bugzilla58406.cs" />
    <Compile Include="$(MSBuildThisFileDirectory)Bugzilla58833.cs" />
    <Compile Include="$(MSBuildThisFileDirectory)Bugzilla51427.cs" />
    <Compile Include="$(MSBuildThisFileDirectory)Bugzilla59248.cs" />
    <Compile Include="$(MSBuildThisFileDirectory)Bugzilla59457.cs" />
    <Compile Include="$(MSBuildThisFileDirectory)Bugzilla59580.cs" />
    <Compile Include="$(MSBuildThisFileDirectory)Issue1469.cs" />
    <Compile Include="$(MSBuildThisFileDirectory)Effects\AttachedStateEffect.cs" />
    <Compile Include="$(MSBuildThisFileDirectory)Effects\AttachedStateEffectLabel.cs" />
    <Compile Include="$(MSBuildThisFileDirectory)Effects\AttachedStateEffectList.cs" />
    <Compile Include="$(MSBuildThisFileDirectory)GitHub1648.cs" />
    <Compile Include="$(MSBuildThisFileDirectory)GitHub1702.cs" />
    <Compile Include="$(MSBuildThisFileDirectory)GitHub2642.cs" />
    <Compile Include="$(MSBuildThisFileDirectory)GitHub1700.cs" />
    <Compile Include="$(MSBuildThisFileDirectory)GitHub2598.cs" />
    <Compile Include="$(MSBuildThisFileDirectory)Issue1483.cs" />
    <Compile Include="$(MSBuildThisFileDirectory)Issue1556.cs" />
    <Compile Include="$(MSBuildThisFileDirectory)Issue1799.cs" />
    <Compile Include="$(MSBuildThisFileDirectory)Issue1931.cs" />
    <Compile Include="$(MSBuildThisFileDirectory)Issue1399.cs" />
    <Compile Include="$(MSBuildThisFileDirectory)Issue2187.cs" />
    <Compile Include="$(MSBuildThisFileDirectory)Issue3001.cs" />
    <Compile Include="$(MSBuildThisFileDirectory)Issue3271.cs" />
    <Compile Include="$(MSBuildThisFileDirectory)Issue3390.cs" />
    <Compile Include="$(MSBuildThisFileDirectory)Issue3000.cs" />
    <Compile Include="$(MSBuildThisFileDirectory)Issue3273.cs" />
    <Compile Include="$(MSBuildThisFileDirectory)Issue3053.cs" />
    <Compile Include="$(MSBuildThisFileDirectory)Issue2617.cs" />
    <Compile Include="$(MSBuildThisFileDirectory)Issue3139.cs" />
    <Compile Include="$(MSBuildThisFileDirectory)Issue3087.cs" />
    <Compile Include="$(MSBuildThisFileDirectory)Issue1760_1.cs" />
    <Compile Include="$(MSBuildThisFileDirectory)Issue1332.cs" />
    <Compile Include="$(MSBuildThisFileDirectory)Issue5184.cs" />
    <Compile Include="$(MSBuildThisFileDirectory)Issue3089.cs" />
    <Compile Include="$(MSBuildThisFileDirectory)Issue1342.cs" />
    <Compile Include="$(MSBuildThisFileDirectory)Issue2482.cs" />
    <Compile Include="$(MSBuildThisFileDirectory)Issue2680ScrollView.cs" />
    <Compile Include="$(MSBuildThisFileDirectory)Issue2767.cs" />
    <Compile Include="$(MSBuildThisFileDirectory)Issue2499.cs" />
    <Compile Include="$(MSBuildThisFileDirectory)GitHub1878.cs" />
    <Compile Include="$(MSBuildThisFileDirectory)Helpers\ISampleNativeControl.cs" />
    <Compile Include="$(MSBuildThisFileDirectory)Helpers\UITestHelper.cs" />
    <Compile Include="$(MSBuildThisFileDirectory)Helpers\ViewHelper.cs" />
    <Compile Include="$(MSBuildThisFileDirectory)Issue1544.cs" />
    <Compile Include="$(MSBuildThisFileDirectory)Issue1677.cs" />
    <Compile Include="$(MSBuildThisFileDirectory)Issue1704.cs" />
    <Compile Include="$(MSBuildThisFileDirectory)Issue1801.cs" />
    <Compile Include="$(MSBuildThisFileDirectory)Issue1734.cs" />
    <Compile Include="$(MSBuildThisFileDirectory)Issue1683.cs" />
    <Compile Include="$(MSBuildThisFileDirectory)Issue1705_2.cs" />
    <Compile Include="$(MSBuildThisFileDirectory)Issue1396.cs" />
    <Compile Include="$(MSBuildThisFileDirectory)Issue1415.cs" />
    <Compile Include="$(MSBuildThisFileDirectory)Issue2829.cs" />
    <Compile Include="$(MSBuildThisFileDirectory)Issue2653.cs" />
    <Compile Include="$(MSBuildThisFileDirectory)Issue1942.cs" />
    <Compile Include="$(MSBuildThisFileDirectory)Issue2763.cs" />
    <Compile Include="$(MSBuildThisFileDirectory)Issue2247.cs" />
    <Compile Include="$(MSBuildThisFileDirectory)GroupListViewHeaderIndexOutOfRange.cs" />
    <Compile Include="$(MSBuildThisFileDirectory)Issue1760.cs" />
    <Compile Include="$(MSBuildThisFileDirectory)Issue1975.cs" />
    <Compile Include="$(MSBuildThisFileDirectory)Issue1601.cs" />
    <Compile Include="$(MSBuildThisFileDirectory)Issue1717.cs" />
    <Compile Include="$(MSBuildThisFileDirectory)Bugzilla60001.cs" />
    <Compile Include="$(MSBuildThisFileDirectory)Issue1355.cs" />
    <Compile Include="$(MSBuildThisFileDirectory)Bugzilla60056.cs" />
    <Compile Include="$(MSBuildThisFileDirectory)Bugzilla60122.cs" />
    <Compile Include="$(MSBuildThisFileDirectory)Bugzilla59863_0.cs" />
    <Compile Include="$(MSBuildThisFileDirectory)Bugzilla59863_1.cs" />
    <Compile Include="$(MSBuildThisFileDirectory)Bugzilla59863_2.cs" />
    <Compile Include="$(MSBuildThisFileDirectory)Bugzilla60563.cs" />
    <Compile Include="$(MSBuildThisFileDirectory)Bugzilla60774.cs" />
    <Compile Include="$(MSBuildThisFileDirectory)Bugzilla60774_1.cs" />
    <Compile Include="$(MSBuildThisFileDirectory)Bugzilla60774_2.cs" />
    <Compile Include="$(MSBuildThisFileDirectory)ButtonBackgroundColorTest.cs" />
    <Compile Include="$(MSBuildThisFileDirectory)CarouselAsync.cs" />
    <Compile Include="$(MSBuildThisFileDirectory)Bugzilla34561.cs" />
    <Compile Include="$(MSBuildThisFileDirectory)Bugzilla34727.cs" />
    <Compile Include="$(MSBuildThisFileDirectory)ComplexListView.cs" />
    <Compile Include="$(MSBuildThisFileDirectory)CustomImageRendererErrorHandling.cs" />
    <Compile Include="$(MSBuildThisFileDirectory)DefaultColorToggleTest.cs" />
    <Compile Include="$(MSBuildThisFileDirectory)Bugzilla38416.xaml.cs">
      <DependentUpon>Bugzilla38416.xaml</DependentUpon>
    </Compile>
    <Compile Include="$(MSBuildThisFileDirectory)Effects.cs" />
    <Compile Include="$(MSBuildThisFileDirectory)GestureBubblingTests.cs" />
    <Compile Include="$(MSBuildThisFileDirectory)Github1461.cs" />
    <Compile Include="$(MSBuildThisFileDirectory)CascadeInputTransparent.cs" />
    <Compile Include="$(MSBuildThisFileDirectory)GitHub1331.xaml.cs">
      <DependentUpon>GitHub1331.xaml</DependentUpon>
    </Compile>
    <Compile Include="$(MSBuildThisFileDirectory)Issue1691_2.cs" />
    <Compile Include="$(MSBuildThisFileDirectory)Github1625.cs" />
    <Compile Include="$(MSBuildThisFileDirectory)InputTransparentTests.cs" />
    <Compile Include="$(MSBuildThisFileDirectory)Issue1614.cs" />
    <Compile Include="$(MSBuildThisFileDirectory)IsInvokeRequiredRaceCondition.cs" />
    <Compile Include="$(MSBuildThisFileDirectory)IsPasswordToggleTest.cs" />
    <Compile Include="$(MSBuildThisFileDirectory)Issue1023.cs" />
    <Compile Include="$(MSBuildThisFileDirectory)Issue1024.cs" />
    <Compile Include="$(MSBuildThisFileDirectory)Issue1025.cs" />
    <Compile Include="$(MSBuildThisFileDirectory)Issue1026.cs" />
    <Compile Include="$(MSBuildThisFileDirectory)Issue1347.cs" />
    <Compile Include="$(MSBuildThisFileDirectory)Issue1356.cs" />
    <Compile Include="$(MSBuildThisFileDirectory)Issue1439.cs" />
    <Compile Include="$(MSBuildThisFileDirectory)Issue1660.cs" />
    <Compile Include="$(MSBuildThisFileDirectory)Issue1691.cs" />
    <Compile Include="$(MSBuildThisFileDirectory)Issue1665.cs" />
    <Compile Include="$(MSBuildThisFileDirectory)Issue1707.cs" />
    <Compile Include="$(MSBuildThisFileDirectory)Issue1864.cs" />
    <Compile Include="$(MSBuildThisFileDirectory)Issue2104.cs" />
    <Compile Include="$(MSBuildThisFileDirectory)Issue1908.cs" />
    <Compile Include="$(MSBuildThisFileDirectory)Issue1672.cs" />
    <Compile Include="$(MSBuildThisFileDirectory)Issue2394.cs" />
    <Compile Include="$(MSBuildThisFileDirectory)Issue2595.cs" />
    <Compile Include="$(MSBuildThisFileDirectory)Issue2625.xaml.cs">
      <DependentUpon>Issue2625.xaml</DependentUpon>
      <SubType>Code</SubType>
    </Compile>
    <Compile Include="$(MSBuildThisFileDirectory)Issue2681.cs" />
    <Compile Include="$(MSBuildThisFileDirectory)Issue2858.xaml.cs">
      <DependentUpon>Issue2858.xaml</DependentUpon>
      <SubType>Code</SubType>
    </Compile>
    <Compile Include="$(MSBuildThisFileDirectory)Issue2929.cs" />
    <Compile Include="$(MSBuildThisFileDirectory)Issue2983.cs" />
    <Compile Include="$(MSBuildThisFileDirectory)Issue2963.cs" />
    <Compile Include="$(MSBuildThisFileDirectory)Issue2981.cs" />
    <Compile Include="$(MSBuildThisFileDirectory)Issue2964.cs" />
    <Compile Include="$(MSBuildThisFileDirectory)Bugzilla29017.cs" />
    <Compile Include="$(MSBuildThisFileDirectory)Issue2927.cs" />
    <Compile Include="$(MSBuildThisFileDirectory)IsShowingUserIssue.cs" />
    <Compile Include="$(MSBuildThisFileDirectory)Bugzilla25979.cs" />
    <Compile Include="$(MSBuildThisFileDirectory)Bugzilla30317.cs" />
    <Compile Include="$(MSBuildThisFileDirectory)Bugzilla29128.cs" />
    <Compile Include="$(MSBuildThisFileDirectory)Bugzilla31029.cs" />
    <Compile Include="$(MSBuildThisFileDirectory)Bugzilla24574.cs" />
    <Compile Include="$(MSBuildThisFileDirectory)Bugzilla26233.cs" />
    <Compile Include="$(MSBuildThisFileDirectory)Bugzilla27642.cs" />
    <Compile Include="$(MSBuildThisFileDirectory)Bugzilla36393.cs" />
    <Compile Include="$(MSBuildThisFileDirectory)Bugzilla33870.cs" />
    <Compile Include="$(MSBuildThisFileDirectory)Bugzilla32462.cs" />
    <Compile Include="$(MSBuildThisFileDirectory)Bugzilla36681.cs" />
    <Compile Include="$(MSBuildThisFileDirectory)Bugzilla36479.cs" />
    <Compile Include="$(MSBuildThisFileDirectory)Issue3008.cs" />
    <Compile Include="$(MSBuildThisFileDirectory)Issue3019.cs" />
    <Compile Include="$(MSBuildThisFileDirectory)Issue2993.cs" />
    <Compile Include="$(MSBuildThisFileDirectory)Issue3507.cs" />
    <Compile Include="$(MSBuildThisFileDirectory)Issue3367.cs" />
    <Compile Include="$(MSBuildThisFileDirectory)Issue3398.cs" />
    <Compile Include="$(MSBuildThisFileDirectory)Issue3558.cs" />
    <Compile Include="$(MSBuildThisFileDirectory)Issue3541.cs" />
    <Compile Include="$(MSBuildThisFileDirectory)Issue3840.cs" />
    <Compile Include="$(MSBuildThisFileDirectory)Issue4561.cs" />
    <Compile Include="$(MSBuildThisFileDirectory)Issue3913.cs" />
    <Compile Include="$(MSBuildThisFileDirectory)Issue3979.xaml.cs">
      <DependentUpon>Issue3979.xaml</DependentUpon>
      <SubType>Code</SubType>
    </Compile>
    <Compile Include="$(MSBuildThisFileDirectory)Issue7167.xaml.cs">
      <DependentUpon>Issue7167.xaml</DependentUpon>
      <SubType>Code</SubType>
    </Compile>
    <Compile Include="$(MSBuildThisFileDirectory)Issue4194.xaml.cs">
      <DependentUpon>Issue4194.xaml</DependentUpon>
      <SubType>Code</SubType>
    </Compile>
    <Compile Include="$(MSBuildThisFileDirectory)Issue4136.cs" />
    <Compile Include="$(MSBuildThisFileDirectory)Issue4262.cs" />
    <Compile Include="$(MSBuildThisFileDirectory)Issue4360.xaml.cs">
      <DependentUpon>Issue4360.xaml</DependentUpon>
      <SubType>Code</SubType>
    </Compile>
    <Compile Include="$(MSBuildThisFileDirectory)Issue4600.cs" />
    <Compile Include="$(MSBuildThisFileDirectory)Issue4973.cs" />
    <Compile Include="$(MSBuildThisFileDirectory)Issue5252.cs" />
    <Compile Include="$(MSBuildThisFileDirectory)Issue5057.xaml.cs">
      <DependentUpon>Issue5057.xaml</DependentUpon>
      <SubType>Code</SubType>
    </Compile>
    <Compile Include="$(MSBuildThisFileDirectory)Issue5003.xaml.cs">
      <DependentUpon>Issue5003.xaml</DependentUpon>
      <SubType>Code</SubType>
    </Compile>
    <Compile Include="$(MSBuildThisFileDirectory)Issue5801.xaml.cs">
      <DependentUpon>Issue5801.xaml</DependentUpon>
      <SubType>Code</SubType>
    </Compile>
    <Compile Include="$(MSBuildThisFileDirectory)Issue5695.cs" />
    <Compile Include="$(MSBuildThisFileDirectory)Issue5535.cs" />
    <Compile Include="$(MSBuildThisFileDirectory)Issue5949.cs" />
    <Compile Include="$(MSBuildThisFileDirectory)Issue5949_1.xaml.cs">
      <DependentUpon>Issue5949_1.xaml</DependentUpon>
      <SubType>Code</SubType>
    </Compile>
    <Compile Include="$(MSBuildThisFileDirectory)Issue5949_2.xaml.cs">
      <DependentUpon>Issue5949_2.xaml</DependentUpon>
      <SubType>Code</SubType>
    </Compile>
    <Compile Include="$(MSBuildThisFileDirectory)Issue5793.cs" />
    <Compile Include="$(MSBuildThisFileDirectory)Issue6957.cs" />
    <Compile Include="$(MSBuildThisFileDirectory)Issue6130.xaml.cs">
      <SubType>Code</SubType>
    </Compile>
    <Compile Include="$(MSBuildThisFileDirectory)Issue5268.xaml.cs">
      <DependentUpon>Issue5268.xaml</DependentUpon>
      <SubType>Code</SubType>
    </Compile>
    <Compile Include="$(MSBuildThisFileDirectory)Issue6713.cs" />
    <Compile Include="$(MSBuildThisFileDirectory)Issue6705.cs" />
    <Compile Include="$(MSBuildThisFileDirectory)LegacyComponents\NonAppCompatSwitch.cs" />
    <Compile Include="$(MSBuildThisFileDirectory)MapsModalCrash.cs" />
    <Compile Include="$(MSBuildThisFileDirectory)ModalActivityIndicatorTest.cs" />
    <Compile Include="$(MSBuildThisFileDirectory)Bugzilla37625.cs" />
    <Compile Include="$(MSBuildThisFileDirectory)Bugzilla38658.cs" />
    <Compile Include="$(MSBuildThisFileDirectory)DataTemplateGridImageTest.cs" />
    <Compile Include="$(MSBuildThisFileDirectory)Bugzilla39331.cs" />
    <Compile Include="$(MSBuildThisFileDirectory)Bugzilla36788.cs" />
    <Compile Include="$(MSBuildThisFileDirectory)Bugzilla38978.cs" />
    <Compile Include="$(MSBuildThisFileDirectory)Bugzilla38112.cs" />
    <Compile Include="$(MSBuildThisFileDirectory)Bugzilla39668.cs" />
    <Compile Include="$(MSBuildThisFileDirectory)Bugzilla21177.cs" />
    <Compile Include="$(MSBuildThisFileDirectory)Bugzilla39829.cs" />
    <Compile Include="$(MSBuildThisFileDirectory)Bugzilla39458.cs" />
    <Compile Include="$(MSBuildThisFileDirectory)Bugzilla39853.cs" />
    <Compile Include="$(MSBuildThisFileDirectory)MultipleClipToBounds.cs" />
    <Compile Include="$(MSBuildThisFileDirectory)Issue6994.cs" />
    <Compile Include="$(MSBuildThisFileDirectory)Issue7371.cs" />
    <Compile Include="$(MSBuildThisFileDirectory)Issue6698View2.xaml.cs">
      <DependentUpon>Issue6698View2.xaml</DependentUpon>
      <SubType>Code</SubType>
    </Compile>
    <Compile Include="$(MSBuildThisFileDirectory)ShellStoreTests.cs" />
    <Compile Include="$(MSBuildThisFileDirectory)ViewModel.cs" />
    <Compile Include="$(MSBuildThisFileDirectory)Issue8145.cs" />
    <Compile Include="$(MSBuildThisFileDirectory)Issue10222.cs" />
    <Compile Include="$(MSBuildThisFileDirectory)Issue4714.cs" />
    <Compile Include="$(MSBuildThisFileDirectory)Issue9827.xaml.cs">
      <SubType>Code</SubType>
      <DependentUpon>Issue9827.xaml</DependentUpon>
    </Compile>
    <Compile Include="$(MSBuildThisFileDirectory)Issue10699.cs" />
    <Compile Include="$(MSBuildThisFileDirectory)Issue11185.cs" />
    <Compile Include="$(MSBuildThisFileDirectory)Issue10307.cs" />
    <Compile Include="$(MSBuildThisFileDirectory)_TemplateMarkup.xaml.cs">
      <DependentUpon>_TemplateMarkup.xaml</DependentUpon>
      <SubType>Code</SubType>
    </Compile>
    <Compile Include="$(MSBuildThisFileDirectory)PerformanceGallery\PerformanceDataManager.cs" />
    <Compile Include="$(MSBuildThisFileDirectory)PerformanceGallery\PerformanceGallery.cs" />
    <Compile Include="$(MSBuildThisFileDirectory)PerformanceGallery\PerformanceScenario.cs" />
    <Compile Include="$(MSBuildThisFileDirectory)PerformanceGallery\PerformanceTracker.cs" />
    <Compile Include="$(MSBuildThisFileDirectory)PerformanceGallery\PerformanceTrackerTemplate.cs" />
    <Compile Include="$(MSBuildThisFileDirectory)PerformanceGallery\PerformanceTrackerWatcher.cs" />
    <Compile Include="$(MSBuildThisFileDirectory)PerformanceGallery\PerformanceViewModel.cs" />
    <Compile Include="$(MSBuildThisFileDirectory)PerformanceGallery\Scenarios\SearchBarScenarios.cs" />
    <Compile Include="$(MSBuildThisFileDirectory)PerformanceGallery\Scenarios\SliderScenarios.cs" />
    <Compile Include="$(MSBuildThisFileDirectory)PerformanceGallery\Scenarios\StepperScenarios.cs" />
    <Compile Include="$(MSBuildThisFileDirectory)PerformanceGallery\Scenarios\TableViewScenarios.cs" />
    <Compile Include="$(MSBuildThisFileDirectory)PerformanceGallery\Scenarios\TimePickerScenarios.cs" />
    <Compile Include="$(MSBuildThisFileDirectory)PerformanceGallery\Scenarios\WebViewScenarios.cs" />
    <Compile Include="$(MSBuildThisFileDirectory)PerformanceGallery\Scenarios\ProgressBarScenarios.cs" />
    <Compile Include="$(MSBuildThisFileDirectory)PerformanceGallery\Scenarios\PickerScenarios.cs" />
    <Compile Include="$(MSBuildThisFileDirectory)PerformanceGallery\Scenarios\MapScenarios.cs" />
    <Compile Include="$(MSBuildThisFileDirectory)PerformanceGallery\Scenarios\EntryScenarios.cs" />
    <Compile Include="$(MSBuildThisFileDirectory)PerformanceGallery\Scenarios\EditorScenarios.cs" />
    <Compile Include="$(MSBuildThisFileDirectory)PerformanceGallery\Scenarios\ActivityIndicatorScenarios.cs" />
    <Compile Include="$(MSBuildThisFileDirectory)PerformanceGallery\Scenarios\LabelScenarios.cs" />
    <Compile Include="$(MSBuildThisFileDirectory)PerformanceGallery\Scenarios\BoxViewScenarios.cs" />
    <Compile Include="$(MSBuildThisFileDirectory)PerformanceGallery\Scenarios\SwitchScenarios.cs" />
    <Compile Include="$(MSBuildThisFileDirectory)PerformanceGallery\Scenarios\DatePickerScenarios.cs" />
    <Compile Include="$(MSBuildThisFileDirectory)PerformanceGallery\Scenarios\ButtonScenarios.cs" />
    <Compile Include="$(MSBuildThisFileDirectory)PerformanceGallery\Scenarios\ImageScenarios.cs" />
    <Compile Include="$(MSBuildThisFileDirectory)PerformanceGallery\Scenarios\ListViewScenarios.cs" />
    <Compile Include="$(MSBuildThisFileDirectory)Bugzilla53179_2.cs" />
    <Compile Include="$(MSBuildThisFileDirectory)ScrollViewIsEnabled.cs" />
    <Compile Include="$(MSBuildThisFileDirectory)PlatformSpecifics_iOSTranslucentNavBarX.xaml.cs">
      <DependentUpon>PlatformSpecifics_iOSTranslucentNavBarX.xaml</DependentUpon>
      <SubType>Code</SubType>
    </Compile>
    <Compile Include="$(MSBuildThisFileDirectory)Bugzilla53179_1.cs" />
    <Compile Include="$(MSBuildThisFileDirectory)RestartAppTest.cs" />
    <Compile Include="$(MSBuildThisFileDirectory)BottomTabbedPageTests.cs" />
    <Compile Include="$(MSBuildThisFileDirectory)TestPages\QuickCollectNavigationPage.cs" />
    <Compile Include="$(MSBuildThisFileDirectory)TestPages\ScreenshotConditionalApp.cs" />
    <Compile Include="$(MSBuildThisFileDirectory)Bugzilla41842.cs" />
    <Compile Include="$(MSBuildThisFileDirectory)Bugzilla42277.cs" />
    <Compile Include="$(MSBuildThisFileDirectory)Bugzilla51173.cs" />
    <Compile Include="$(MSBuildThisFileDirectory)Bugzilla33561.cs" />
    <Compile Include="$(MSBuildThisFileDirectory)Bugzilla43214.cs" />
    <Compile Include="$(MSBuildThisFileDirectory)Bugzilla42602.cs" />
    <Compile Include="$(MSBuildThisFileDirectory)Bugzilla43161.cs" />
    <Compile Include="$(MSBuildThisFileDirectory)Bugzilla39768.cs" />
    <Compile Include="$(MSBuildThisFileDirectory)Bugzilla41271.cs" />
    <Compile Include="$(MSBuildThisFileDirectory)Bugzilla40722.cs" />
    <Compile Include="$(MSBuildThisFileDirectory)Bugzilla41153.cs" />
    <Compile Include="$(MSBuildThisFileDirectory)Bugzilla44129.cs" />
    <Compile Include="$(MSBuildThisFileDirectory)Bugzilla44525.cs" />
    <Compile Include="$(MSBuildThisFileDirectory)Bugzilla28650.cs" />
    <Compile Include="$(MSBuildThisFileDirectory)Bugzilla37431.cs" />
    <Compile Include="$(MSBuildThisFileDirectory)Bugzilla44777.cs" />
    <Compile Include="$(MSBuildThisFileDirectory)Bugzilla42599.cs" />
    <Compile Include="$(MSBuildThisFileDirectory)Bugzilla51503.cs" />
    <Compile Include="$(MSBuildThisFileDirectory)Bugzilla51505.cs" />
    <Compile Include="$(MSBuildThisFileDirectory)Bugzilla52533.cs" />
    <Compile Include="$(MSBuildThisFileDirectory)Bugzilla53362.cs" />
    <Compile Include="$(MSBuildThisFileDirectory)Bugzilla45874.cs" />
    <Compile Include="$(MSBuildThisFileDirectory)TransparentOverlayTests.cs" />
    <Compile Include="$(MSBuildThisFileDirectory)Unreported1.cs" />
    <Compile Include="$(MSBuildThisFileDirectory)Bugzilla53909.cs" />
    <Compile Include="$(MSBuildThisFileDirectory)ListViewNRE.cs" />
    <Compile Include="$(MSBuildThisFileDirectory)Bugzilla55745.cs" />
    <Compile Include="$(MSBuildThisFileDirectory)AndroidHelpText.cs" />
    <Compile Include="$(MSBuildThisFileDirectory)Bugzilla32830.cs" />
    <Compile Include="$(MSBuildThisFileDirectory)Bugzilla55365.cs" />
    <Compile Include="$(MSBuildThisFileDirectory)Bugzilla39802.cs" />
    <Compile Include="$(MSBuildThisFileDirectory)Bugzilla53179.cs" />
    <Compile Include="$(MSBuildThisFileDirectory)Bugzilla54036.cs" />
    <Compile Include="$(MSBuildThisFileDirectory)Bugzilla56896.cs" />
    <Compile Include="$(MSBuildThisFileDirectory)Bugzilla40161.cs" />
    <Compile Include="$(MSBuildThisFileDirectory)Bugzilla44886.cs" />
    <Compile Include="$(MSBuildThisFileDirectory)Bugzilla57749.cs" />
    <Compile Include="$(MSBuildThisFileDirectory)Bugzilla45125.cs" />
    <Compile Include="$(MSBuildThisFileDirectory)ScrollViewObjectDisposed.cs" />
    <Compile Include="$(MSBuildThisFileDirectory)Bugzilla58645.cs" />
    <Compile Include="$(MSBuildThisFileDirectory)Bugzilla27731.cs" />
    <Compile Include="$(MSBuildThisFileDirectory)Bugzilla59097.cs" />
    <Compile Include="$(MSBuildThisFileDirectory)Bugzilla58875.cs" />
    <Compile Include="$(MSBuildThisFileDirectory)Bugzilla45702.cs" />
    <Compile Include="$(MSBuildThisFileDirectory)Bugzilla59718.cs" />
    <Compile Include="$(MSBuildThisFileDirectory)Bugzilla59896.cs" />
    <Compile Include="$(MSBuildThisFileDirectory)Bugzilla56771.cs" />
    <Compile Include="$(MSBuildThisFileDirectory)Bugzilla60382.cs" />
    <Compile Include="$(MSBuildThisFileDirectory)Bugzilla60524.cs" />
    <Compile Include="$(MSBuildThisFileDirectory)Bugzilla59925.cs" />
    <Compile Include="$(MSBuildThisFileDirectory)Bugzilla60691.cs" />
    <Compile Include="$(MSBuildThisFileDirectory)Issue1326.cs" />
    <Compile Include="$(MSBuildThisFileDirectory)Issue1436.cs" />
    <Compile Include="$(MSBuildThisFileDirectory)GitHub1567.cs" />
    <Compile Include="$(MSBuildThisFileDirectory)Issue1909.cs" />
    <Compile Include="$(MSBuildThisFileDirectory)Bugzilla60699.cs" />
    <Compile Include="$(MSBuildThisFileDirectory)Issue2035.cs" />
    <Compile Include="$(MSBuildThisFileDirectory)Issue2299.cs" />
    <Compile Include="$(MSBuildThisFileDirectory)Issue1900.cs" />
    <Compile Include="$(MSBuildThisFileDirectory)Issue6417.cs" />
    <Compile Include="$(MSBuildThisFileDirectory)Issue2837.cs" />
    <Compile Include="$(MSBuildThisFileDirectory)Issue2740.cs" />
    <Compile Include="$(MSBuildThisFileDirectory)Issue1939.cs" />
    <Compile Include="$(MSBuildThisFileDirectory)Issue3385.cs" />
    <Compile Include="$(MSBuildThisFileDirectory)Issue3343.cs" />
    <Compile Include="$(MSBuildThisFileDirectory)Issue2842.cs" />
    <Compile Include="$(MSBuildThisFileDirectory)Issue1666.cs" />
    <Compile Include="$(MSBuildThisFileDirectory)Issue2838.cs" />
    <Compile Include="$(MSBuildThisFileDirectory)Issue3342.cs" />
    <Compile Include="$(MSBuildThisFileDirectory)Issue3415.cs" />
    <Compile Include="$(MSBuildThisFileDirectory)Issue3049.cs" />
    <Compile Include="$(MSBuildThisFileDirectory)Issue5030.cs" />
    <Compile Include="$(MSBuildThisFileDirectory)ViewClipBoundsShouldUpdate.cs" />
    <Compile Include="$(MSBuildThisFileDirectory)Issue3988.cs" />
    <Compile Include="$(MSBuildThisFileDirectory)Issue2580.cs" />
    <Compile Include="$(MSBuildThisFileDirectory)Issue4026.cs" />
    <Compile Include="$(MSBuildThisFileDirectory)Issue4748.cs" />
    <Compile Include="$(MSBuildThisFileDirectory)VisualControlsPage.xaml.cs">
      <SubType>Code</SubType>
      <DependentUpon>VisualControlsPage.xaml</DependentUpon>
    </Compile>
    <Compile Include="$(MSBuildThisFileDirectory)Issue5470.cs" />
    <Compile Include="$(MSBuildThisFileDirectory)Issue5724.cs" />
    <Compile Include="$(MSBuildThisFileDirectory)Issue6132.cs" />
    <Compile Include="$(MSBuildThisFileDirectory)Issue2577.cs" />
    <Compile Include="$(MSBuildThisFileDirectory)Issue6286.cs" />
    <Compile Include="$(MSBuildThisFileDirectory)_Template.cs" />
    <Compile Include="$(MSBuildThisFileDirectory)Bugzilla56298.cs" />
    <Compile Include="$(MSBuildThisFileDirectory)Bugzilla42620.cs" />
    <Compile Include="$(MSBuildThisFileDirectory)Issue1028.cs" />
    <Compile Include="$(MSBuildThisFileDirectory)Issue1075.cs" />
    <Compile Include="$(MSBuildThisFileDirectory)Issue1097.cs" />
    <Compile Include="$(MSBuildThisFileDirectory)Issue1146.cs" />
    <Compile Include="$(MSBuildThisFileDirectory)Issue1219.cs" />
    <Compile Include="$(MSBuildThisFileDirectory)Issue1228.cs" />
    <Compile Include="$(MSBuildThisFileDirectory)Issue1236.cs" />
    <Compile Include="$(MSBuildThisFileDirectory)Issue1259.cs" />
    <Compile Include="$(MSBuildThisFileDirectory)Issue1267.cs" />
    <Compile Include="$(MSBuildThisFileDirectory)Issue4187.cs" />
    <Compile Include="$(MSBuildThisFileDirectory)Issue1305.cs" />
    <Compile Include="$(MSBuildThisFileDirectory)Issue1329.cs" />
    <Compile Include="$(MSBuildThisFileDirectory)Issue1384.cs" />
    <Compile Include="$(MSBuildThisFileDirectory)Issue1400.cs" />
    <Compile Include="$(MSBuildThisFileDirectory)Issue1414.cs" />
    <Compile Include="$(MSBuildThisFileDirectory)Issue1461.cs" />
    <Compile Include="$(MSBuildThisFileDirectory)Issue1497.xaml.cs">
      <DependentUpon>Issue1497.xaml</DependentUpon>
    </Compile>
    <Compile Include="$(MSBuildThisFileDirectory)Issue1538.cs" />
    <Compile Include="$(MSBuildThisFileDirectory)Issue1545.xaml.cs">
      <DependentUpon>Issue1545.xaml</DependentUpon>
    </Compile>
    <Compile Include="$(MSBuildThisFileDirectory)Issue1546.cs" />
    <Compile Include="$(MSBuildThisFileDirectory)Issue1554.xaml.cs">
      <DependentUpon>Issue1554.xaml</DependentUpon>
    </Compile>
    <Compile Include="$(MSBuildThisFileDirectory)Issue1557.cs" />
    <Compile Include="$(MSBuildThisFileDirectory)Issue1566.cs" />
    <Compile Include="$(MSBuildThisFileDirectory)Issue1567.cs" />
    <Compile Include="$(MSBuildThisFileDirectory)Issue1568.xaml.cs">
      <DependentUpon>Issue1568.xaml</DependentUpon>
    </Compile>
    <Compile Include="$(MSBuildThisFileDirectory)Issue1583.cs" />
    <Compile Include="$(MSBuildThisFileDirectory)Issue1590.cs" />
    <Compile Include="$(MSBuildThisFileDirectory)Issue1593.cs" />
    <Compile Include="$(MSBuildThisFileDirectory)Issue1598.cs" />
    <Compile Include="$(MSBuildThisFileDirectory)Issue1613.cs" />
    <Compile Include="$(MSBuildThisFileDirectory)Issue1618.cs" />
    <Compile Include="$(MSBuildThisFileDirectory)Issue1641.xaml.cs">
      <DependentUpon>Issue1641.xaml</DependentUpon>
    </Compile>
    <Compile Include="$(MSBuildThisFileDirectory)Issue1644.cs" />
    <Compile Include="$(MSBuildThisFileDirectory)Issue1653.xaml.cs">
      <DependentUpon>Issue1653.xaml</DependentUpon>
    </Compile>
    <Compile Include="$(MSBuildThisFileDirectory)Issue1653v2.xaml.cs">
      <DependentUpon>Issue1653v2.xaml</DependentUpon>
    </Compile>
    <Compile Include="$(MSBuildThisFileDirectory)Issue1664.cs" />
    <Compile Include="$(MSBuildThisFileDirectory)Issue1680.cs" />
    <Compile Include="$(MSBuildThisFileDirectory)Issue3624.cs" />
    <Compile Include="$(MSBuildThisFileDirectory)Issue1682.cs" />
    <Compile Include="$(MSBuildThisFileDirectory)Issue1685.cs" />
    <Compile Include="$(MSBuildThisFileDirectory)Issue1698.cs" />
    <Compile Include="$(MSBuildThisFileDirectory)Issue1700.cs" />
    <Compile Include="$(MSBuildThisFileDirectory)Issue1703.cs" />
    <Compile Include="$(MSBuildThisFileDirectory)Issue1705.cs" />
    <Compile Include="$(MSBuildThisFileDirectory)Issue1712.xaml.cs">
      <DependentUpon>Issue1712.xaml</DependentUpon>
    </Compile>
    <Compile Include="$(MSBuildThisFileDirectory)Issue1722.cs" />
    <Compile Include="$(MSBuildThisFileDirectory)Issue1723.cs" />
    <Compile Include="$(MSBuildThisFileDirectory)Issue1741.xaml.cs">
      <DependentUpon>Issue1741.xaml</DependentUpon>
    </Compile>
    <Compile Include="$(MSBuildThisFileDirectory)Issue1742.cs" />
    <Compile Include="$(MSBuildThisFileDirectory)Issue1747.xaml.cs">
      <DependentUpon>Issue1747.xaml</DependentUpon>
    </Compile>
    <Compile Include="$(MSBuildThisFileDirectory)Issue1755.cs" />
    <Compile Include="$(MSBuildThisFileDirectory)Issue1758.cs" />
    <Compile Include="$(MSBuildThisFileDirectory)Issue1763.cs" />
    <Compile Include="$(MSBuildThisFileDirectory)Issue1766.xaml.cs">
      <DependentUpon>Issue1766.xaml</DependentUpon>
    </Compile>
    <Compile Include="$(MSBuildThisFileDirectory)Issue1769.cs" />
    <Compile Include="$(MSBuildThisFileDirectory)Issue1777.cs" />
    <Compile Include="$(MSBuildThisFileDirectory)Issue181.cs" />
    <Compile Include="$(MSBuildThisFileDirectory)Issue1851.cs" />
    <Compile Include="$(MSBuildThisFileDirectory)Issue1875.cs" />
    <Compile Include="$(MSBuildThisFileDirectory)Issue1888.cs" />
    <Compile Include="$(MSBuildThisFileDirectory)Issue1891.cs" />
    <Compile Include="$(MSBuildThisFileDirectory)Issue1895.cs" />
    <Compile Include="$(MSBuildThisFileDirectory)Issue1905.cs" />
    <Compile Include="$(MSBuildThisFileDirectory)Issue1914.cs" />
    <Compile Include="$(MSBuildThisFileDirectory)Issue194.cs" />
    <Compile Include="$(MSBuildThisFileDirectory)Issue198.cs" />
    <Compile Include="$(MSBuildThisFileDirectory)Issue206.cs" />
    <Compile Include="$(MSBuildThisFileDirectory)Issue214.cs" />
    <Compile Include="$(MSBuildThisFileDirectory)Issue2143.cs" />
    <Compile Include="$(MSBuildThisFileDirectory)Issue2222.cs" />
    <Compile Include="$(MSBuildThisFileDirectory)Issue22246_BZ.cs" />
    <Compile Include="$(MSBuildThisFileDirectory)Issue2241.cs" />
    <Compile Include="$(MSBuildThisFileDirectory)Issue2248.cs" />
    <Compile Include="$(MSBuildThisFileDirectory)Issue2259.cs" />
    <Compile Include="$(MSBuildThisFileDirectory)Issue2266.cs" />
    <Compile Include="$(MSBuildThisFileDirectory)Issue2270.cs" />
    <Compile Include="$(MSBuildThisFileDirectory)Issue2272.cs" />
    <Compile Include="$(MSBuildThisFileDirectory)Issue2282.xaml.cs">
      <DependentUpon>Issue2282.xaml</DependentUpon>
    </Compile>
    <Compile Include="$(MSBuildThisFileDirectory)Issue2288.xaml.cs">
      <DependentUpon>Issue2288.xaml</DependentUpon>
    </Compile>
    <Compile Include="$(MSBuildThisFileDirectory)Issue2289.xaml.cs">
      <DependentUpon>Issue2289.xaml</DependentUpon>
    </Compile>
    <Compile Include="$(MSBuildThisFileDirectory)Issue229.cs" />
    <Compile Include="$(MSBuildThisFileDirectory)Issue2291.cs" />
    <Compile Include="$(MSBuildThisFileDirectory)Issue2292.cs" />
    <Compile Include="$(MSBuildThisFileDirectory)Issue2294.cs" />
    <Compile Include="$(MSBuildThisFileDirectory)Issue2333.cs" />
    <Compile Include="$(MSBuildThisFileDirectory)Issue2339.cs" />
    <Compile Include="$(MSBuildThisFileDirectory)Issue2354.cs" />
    <Compile Include="$(MSBuildThisFileDirectory)Issue2357.xaml.cs">
      <DependentUpon>Issue2357.xaml</DependentUpon>
    </Compile>
    <Compile Include="$(MSBuildThisFileDirectory)Issue2411.cs" />
    <Compile Include="$(MSBuildThisFileDirectory)Issue2414.cs" />
    <Compile Include="$(MSBuildThisFileDirectory)Issue2470.xaml.cs">
      <DependentUpon>Issue2470.xaml</DependentUpon>
    </Compile>
    <Compile Include="$(MSBuildThisFileDirectory)Issue2563.cs" />
    <Compile Include="$(MSBuildThisFileDirectory)Issue2594.cs" />
    <Compile Include="$(MSBuildThisFileDirectory)Issue2597.cs" />
    <Compile Include="$(MSBuildThisFileDirectory)Issue260.cs" />
    <Compile Include="$(MSBuildThisFileDirectory)Issue2615.cs" />
    <Compile Include="$(MSBuildThisFileDirectory)Issue2628.cs" />
    <Compile Include="$(MSBuildThisFileDirectory)Issue2634.cs" />
    <Compile Include="$(MSBuildThisFileDirectory)Issue264.cs" />
    <Compile Include="$(MSBuildThisFileDirectory)Issue2659.xaml.cs">
      <DependentUpon>Issue2659.xaml</DependentUpon>
    </Compile>
    <Compile Include="$(MSBuildThisFileDirectory)Issue2783.cs" />
    <Compile Include="$(MSBuildThisFileDirectory)Issue2794.cs" />
    <Compile Include="$(MSBuildThisFileDirectory)Issue2809.cs" />
    <Compile Include="$(MSBuildThisFileDirectory)Issue2923.cs" />
    <Compile Include="$(MSBuildThisFileDirectory)Issue342.cs" />
    <Compile Include="$(MSBuildThisFileDirectory)Issue416.cs" />
    <Compile Include="$(MSBuildThisFileDirectory)Issue417.cs" />
    <Compile Include="$(MSBuildThisFileDirectory)Issue488.cs" />
    <Compile Include="$(MSBuildThisFileDirectory)Issue530.cs" />
    <Compile Include="$(MSBuildThisFileDirectory)Issue764.cs" />
    <Compile Include="$(MSBuildThisFileDirectory)Issue773.cs" />
    <Compile Include="$(MSBuildThisFileDirectory)Issue774.cs" />
    <Compile Include="$(MSBuildThisFileDirectory)Issue852.cs" />
    <Compile Include="$(MSBuildThisFileDirectory)Issue886.cs" />
    <Compile Include="$(MSBuildThisFileDirectory)Issue892.cs" />
    <Compile Include="$(MSBuildThisFileDirectory)Issue889.cs" />
    <Compile Include="$(MSBuildThisFileDirectory)Issue935.cs" />
    <Compile Include="$(MSBuildThisFileDirectory)Issue968.cs" />
    <Compile Include="$(MSBuildThisFileDirectory)Issue973.cs" />
    <Compile Include="$(MSBuildThisFileDirectory)Issue465.cs" />
    <Compile Include="$(MSBuildThisFileDirectory)ListViewViewCellBinding.cs" />
    <Compile Include="$(MSBuildThisFileDirectory)ModelContentPage.cs" />
    <Compile Include="$(MSBuildThisFileDirectory)NavigationStackTests.cs" />
    <Compile Include="$(MSBuildThisFileDirectory)NavPage.cs" />
    <Compile Include="$(MSBuildThisFileDirectory)ScrollViewOutOfBounds.cs" />
    <Compile Include="$(MSBuildThisFileDirectory)StackLayoutIssue.cs" />
    <Compile Include="$(MSBuildThisFileDirectory)SwipeBackNavCrash.cs" />
    <Compile Include="$(MSBuildThisFileDirectory)TabbedPageTests.cs" />
    <Compile Include="$(MSBuildThisFileDirectory)TabbedPageWithList.cs" />
    <Compile Include="$(MSBuildThisFileDirectory)TestPages\TestPages.cs" />
    <Compile Include="$(MSBuildThisFileDirectory)Issue2965.cs" />
    <Compile Include="$(MSBuildThisFileDirectory)Issue2775.cs" />
    <Compile Include="$(MSBuildThisFileDirectory)Issue2987.cs" />
    <Compile Include="$(MSBuildThisFileDirectory)Issue2976.cs" />
    <Compile Include="$(MSBuildThisFileDirectory)Issue2951.xaml.cs">
      <DependentUpon>Issue2951.xaml</DependentUpon>
    </Compile>
    <Compile Include="$(MSBuildThisFileDirectory)Issue2961.cs" />
    <Compile Include="$(MSBuildThisFileDirectory)Issue2948.cs" />
    <Compile Include="$(MSBuildThisFileDirectory)Issue2883.cs" />
    <Compile Include="$(MSBuildThisFileDirectory)Issue2953.cs" />
    <Compile Include="$(MSBuildThisFileDirectory)Issue2777.xaml.cs">
      <DependentUpon>Issue2777.xaml</DependentUpon>
    </Compile>
    <Compile Include="$(MSBuildThisFileDirectory)Issue2954.cs" />
    <Compile Include="$(MSBuildThisFileDirectory)Issue3086.xaml.cs">
      <DependentUpon>Issue3086.xaml</DependentUpon>
    </Compile>
    <Compile Include="$(MSBuildThisFileDirectory)Bugzilla27779.cs" />
    <Compile Include="$(MSBuildThisFileDirectory)Bugzilla27698.cs" />
    <Compile Include="$(MSBuildThisFileDirectory)Bugzilla29247.cs" />
    <Compile Include="$(MSBuildThisFileDirectory)Bugzilla27318.xaml.cs">
      <DependentUpon>Bugzilla27318.xaml</DependentUpon>
    </Compile>
    <Compile Include="$(MSBuildThisFileDirectory)Bugzilla29453.cs" />
    <Compile Include="$(MSBuildThisFileDirectory)Bugzilla28001.cs" />
    <Compile Include="$(MSBuildThisFileDirectory)Bugzilla30935.cs" />
    <Compile Include="$(MSBuildThisFileDirectory)Bugzilla26032.xaml.cs">
      <DependentUpon>Bugzilla26032.xaml</DependentUpon>
    </Compile>
    <Compile Include="$(MSBuildThisFileDirectory)Bugzilla30835.cs" />
    <Compile Include="$(MSBuildThisFileDirectory)Bugzilla27085.cs" />
    <Compile Include="$(MSBuildThisFileDirectory)Bugzilla31395.cs" />
    <Compile Include="$(MSBuildThisFileDirectory)Bugzilla30651.cs" />
    <Compile Include="$(MSBuildThisFileDirectory)Bugzilla26171.cs" />
    <Compile Include="$(MSBuildThisFileDirectory)Bugzilla31602.cs" />
    <Compile Include="$(MSBuildThisFileDirectory)Bugzilla30353.cs" />
    <Compile Include="$(MSBuildThisFileDirectory)Bugzilla28240.cs" />
    <Compile Include="$(MSBuildThisFileDirectory)Bugzilla30324.cs" />
    <Compile Include="$(MSBuildThisFileDirectory)Bugzilla31255.cs" />
    <Compile Include="$(MSBuildThisFileDirectory)Bugzilla28498.cs" />
    <Compile Include="$(MSBuildThisFileDirectory)Bugzilla32148.cs" />
    <Compile Include="$(MSBuildThisFileDirectory)Bugzilla31967.xaml.cs">
      <DependentUpon>Bugzilla31967.xaml</DependentUpon>
    </Compile>
    <Compile Include="$(MSBuildThisFileDirectory)Issue3276.cs" />
    <Compile Include="$(MSBuildThisFileDirectory)Bugzilla26993.cs" />
    <Compile Include="$(MSBuildThisFileDirectory)Issue3292.cs" />
    <Compile Include="$(MSBuildThisFileDirectory)Bugzilla32898.cs" />
    <Compile Include="$(MSBuildThisFileDirectory)Bugzilla31330.cs" />
    <Compile Include="$(MSBuildThisFileDirectory)Bugzilla31114.cs" />
    <Compile Include="$(MSBuildThisFileDirectory)Issue3319.xaml.cs">
      <DependentUpon>Issue3319.xaml</DependentUpon>
    </Compile>
    <Compile Include="$(MSBuildThisFileDirectory)Bugzilla32691.cs" />
    <Compile Include="$(MSBuildThisFileDirectory)Bugzilla32487.cs" />
    <Compile Include="$(MSBuildThisFileDirectory)Bugzilla34061.cs" />
    <Compile Include="$(MSBuildThisFileDirectory)Bugzilla34632.cs" />
    <Compile Include="$(MSBuildThisFileDirectory)Bugzilla32902.cs" />
    <Compile Include="$(MSBuildThisFileDirectory)Bugzilla32801.cs" />
    <Compile Include="$(MSBuildThisFileDirectory)Bugzilla32447.xaml.cs">
      <DependentUpon>Bugzilla32447.xaml</DependentUpon>
    </Compile>
    <Compile Include="$(MSBuildThisFileDirectory)Bugzilla29257.cs" />
    <Compile Include="$(MSBuildThisFileDirectory)Bugzilla32040.cs" />
    <Compile Include="$(MSBuildThisFileDirectory)Bugzilla33450.cs" />
    <Compile Include="$(MSBuildThisFileDirectory)Bugzilla34720.cs" />
    <Compile Include="$(MSBuildThisFileDirectory)Bugzilla35733.cs" />
    <Compile Include="$(MSBuildThisFileDirectory)Bugzilla36009.cs" />
    <Compile Include="$(MSBuildThisFileDirectory)Bugzilla34912.cs" />
    <Compile Include="$(MSBuildThisFileDirectory)Bugzilla32615.cs" />
    <Compile Include="$(MSBuildThisFileDirectory)Bugzilla27350.cs" />
    <Compile Include="$(MSBuildThisFileDirectory)Bugzilla28709.cs" />
    <Compile Include="$(MSBuildThisFileDirectory)Bugzilla33578.cs" />
    <Compile Include="$(MSBuildThisFileDirectory)Bugzilla39378.xaml.cs">
      <DependentUpon>Bugzilla39378.xaml</DependentUpon>
    </Compile>
    <Compile Include="$(MSBuildThisFileDirectory)Bugzilla39963.cs" />
    <Compile Include="$(MSBuildThisFileDirectory)Bugzilla39987.cs" />
    <Compile Include="$(MSBuildThisFileDirectory)Bugzilla40704.cs" />
    <Compile Include="$(MSBuildThisFileDirectory)Bugzilla41038.cs" />
    <Compile Include="$(MSBuildThisFileDirectory)Bugzilla38284.cs" />
    <Compile Include="$(MSBuildThisFileDirectory)Bugzilla39486.cs" />
    <Compile Include="$(MSBuildThisFileDirectory)Issue6323.cs" />
    <Compile Include="$(MSBuildThisFileDirectory)Issue55555.cs" />
    <Compile Include="$(MSBuildThisFileDirectory)Bugzilla41029.cs" />
    <Compile Include="$(MSBuildThisFileDirectory)Bugzilla39908.cs" />
    <Compile Include="$(MSBuildThisFileDirectory)Bugzilla39489.cs" />
    <Compile Include="$(MSBuildThisFileDirectory)Bugzilla36802.cs" />
    <Compile Include="$(MSBuildThisFileDirectory)Bugzilla35736.cs" />
    <Compile Include="$(MSBuildThisFileDirectory)Bugzilla48158.cs" />
    <Compile Include="$(MSBuildThisFileDirectory)Bugzilla45926.cs" />
    <Compile Include="$(MSBuildThisFileDirectory)Bugzilla45284.xaml.cs">
      <DependentUpon>Bugzilla45284.xaml</DependentUpon>
    </Compile>
    <Compile Include="$(MSBuildThisFileDirectory)Bugzilla54977.xaml.cs">
      <DependentUpon>Bugzilla54977.xaml</DependentUpon>
    </Compile>
    <Compile Include="$(MSBuildThisFileDirectory)Bugzilla49069.cs" />
    <Compile Include="$(MSBuildThisFileDirectory)Bugzilla42956.cs" />
    <Compile Include="$(MSBuildThisFileDirectory)Bugzilla38731.cs" />
    <Compile Include="$(MSBuildThisFileDirectory)Bugzilla56710.cs" />
    <Compile Include="$(MSBuildThisFileDirectory)Bugzilla52700.cs" />
    <Compile Include="$(MSBuildThisFileDirectory)Bugzilla39407.cs" />
    <Compile Include="$(MSBuildThisFileDirectory)ButtonFastRendererTest.cs" />
    <Compile Include="$(MSBuildThisFileDirectory)DesktopSupportTestPage.cs" />
    <Compile Include="$(MSBuildThisFileDirectory)Bugzilla58779.cs" />
    <Compile Include="$(MSBuildThisFileDirectory)Bugzilla51825.cs" />
    <Compile Include="$(MSBuildThisFileDirectory)Bugzilla31688.cs" />
    <Compile Include="$(MSBuildThisFileDirectory)Bugzilla40092.cs" />
    <Compile Include="$(MSBuildThisFileDirectory)Issue1426.cs" />
    <Compile Include="$(MSBuildThisFileDirectory)Issue1733.cs" />
    <Compile Include="$(MSBuildThisFileDirectory)Issue1898.cs" />
    <Compile Include="$(MSBuildThisFileDirectory)Issue1583_1.cs" />
    <Compile Include="$(MSBuildThisFileDirectory)Issue1323.cs" />
    <Compile Include="$(MSBuildThisFileDirectory)Issue2399.cs" />
    <Compile Include="$(MSBuildThisFileDirectory)Issue1729.cs" />
    <Compile Include="$(MSBuildThisFileDirectory)Issue2728.cs" />
    <Compile Include="$(MSBuildThisFileDirectory)Issue1667.cs" />
    <Compile Include="$(MSBuildThisFileDirectory)Issue3012.cs" />
    <Compile Include="$(MSBuildThisFileDirectory)Issue3872.cs" />
    <Compile Include="$(MSBuildThisFileDirectory)GitHub1650.cs" />
    <Compile Include="$(MSBuildThisFileDirectory)GitHub3216.cs" />
    <Compile Include="$(MSBuildThisFileDirectory)GitHub1776.cs" />
    <Compile Include="$(MSBuildThisFileDirectory)Issue3408.cs" />
    <Compile Include="$(MSBuildThisFileDirectory)Issue3413.cs" />
    <Compile Include="$(MSBuildThisFileDirectory)Issue3667.cs" />
    <Compile Include="$(MSBuildThisFileDirectory)Issue3525.cs" />
    <Compile Include="$(MSBuildThisFileDirectory)Issue3275.cs" />
    <Compile Include="$(MSBuildThisFileDirectory)Issue3884.cs" />
    <Compile Include="$(MSBuildThisFileDirectory)Issue2818.cs" />
    <Compile Include="$(MSBuildThisFileDirectory)Issue2831.cs" />
    <Compile Include="$(MSBuildThisFileDirectory)Issue4040.xaml.cs">
      <DependentUpon>Issue4040.xaml</DependentUpon>
    </Compile>
    <Compile Include="$(MSBuildThisFileDirectory)Issue4097.cs" />
    <Compile Include="$(MSBuildThisFileDirectory)Issue1480.cs" />
    <Compile Include="$(MSBuildThisFileDirectory)Issue2223.cs" />
    <Compile Include="$(MSBuildThisFileDirectory)Issue4001.cs" />
    <Compile Include="$(MSBuildThisFileDirectory)Issue4303.cs" />
    <Compile Include="$(MSBuildThisFileDirectory)Controls\GridExtension.cs" />
    <Compile Include="$(MSBuildThisFileDirectory)Controls\ViewModelBase.cs" />
    <Compile Include="$(MSBuildThisFileDirectory)Controls\DisposedSharedPages.cs" />
    <Compile Include="$(MSBuildThisFileDirectory)Controls\PerformanceProvider.cs" />
    <Compile Include="$(MSBuildThisFileDirectory)Controls\GenericValueConverter.cs" />
    <Compile Include="$(MSBuildThisFileDirectory)Controls\ContactsPage.cs" />
    <Compile Include="$(MSBuildThisFileDirectory)Controls\FailImageSource.cs" />
    <Compile Include="$(MSBuildThisFileDirectory)Controls\ICacheService.cs" />
    <Compile Include="$(MSBuildThisFileDirectory)Issue1386.cs" />
    <Compile Include="$(MSBuildThisFileDirectory)Issue3622.cs" />
    <Compile Include="$(MSBuildThisFileDirectory)Issue4138.cs" />
    <Compile Include="$(MSBuildThisFileDirectory)Issue4314.cs" />
    <Compile Include="$(MSBuildThisFileDirectory)Issue3318.cs" />
    <Compile Include="$(MSBuildThisFileDirectory)Issue4493.cs" />
    <Compile Include="$(MSBuildThisFileDirectory)Issue5172.cs" />
    <Compile Include="$(MSBuildThisFileDirectory)Issue5204.cs" />
    <Compile Include="$(MSBuildThisFileDirectory)Issue2204.cs" />
    <Compile Include="$(MSBuildThisFileDirectory)Issue4356.cs">
      <DependentUpon>Issue4356.xaml</DependentUpon>
    </Compile>
    <Compile Include="$(MSBuildThisFileDirectory)Issue4854.cs" />
    <Compile Include="$(MSBuildThisFileDirectory)Issue5951.cs" />
    <Compile Include="$(MSBuildThisFileDirectory)Github6021.cs" />
    <Compile Include="$(MSBuildThisFileDirectory)Issue5132.cs" />
    <Compile Include="$(MSBuildThisFileDirectory)Issue5888.cs" />
    <Compile Include="$(MSBuildThisFileDirectory)Issue6334.cs" />
    <Compile Include="$(MSBuildThisFileDirectory)Issue5728.cs" />
    <Compile Include="$(MSBuildThisFileDirectory)Issue6368.cs" />
    <Compile Include="$(MSBuildThisFileDirectory)Issue6077.cs" />
    <Compile Include="$(MSBuildThisFileDirectory)Issue3548.cs" />
    <Compile Include="$(MSBuildThisFileDirectory)Issue6472.cs" />
    <Compile Include="$(MSBuildThisFileDirectory)Issue6614.cs" />
    <Compile Include="$(MSBuildThisFileDirectory)Issue5239.cs" />
    <Compile Include="$(MSBuildThisFileDirectory)Issue6738.cs" />
    <Compile Include="$(MSBuildThisFileDirectory)GitHub6926.cs" />
    <Compile Include="$(MSBuildThisFileDirectory)Issue5503.cs" />
    <Compile Include="$(MSBuildThisFileDirectory)Issue5831.cs" />
    <Compile Include="$(MSBuildThisFileDirectory)LabelTextType.cs" />
    <Compile Include="$(MSBuildThisFileDirectory)ShellTitleView.cs" />
    <Compile Include="$(MSBuildThisFileDirectory)Issue5159.cs" />
    <Compile Include="$(MSBuildThisFileDirectory)Issue7311.cs" />
    <Compile Include="$(MSBuildThisFileDirectory)Issue7053.cs" />
    <Compile Include="$(MSBuildThisFileDirectory)Issue6894.cs" />
    <Compile Include="$(MSBuildThisFileDirectory)Issue6929.cs" />
    <Compile Include="$(MSBuildThisFileDirectory)Issue3798.xaml.cs">
      <DependentUpon>Issue3798.xaml</DependentUpon>
      <SubType>Code</SubType>
    </Compile>
    <Compile Include="$(MSBuildThisFileDirectory)Controls\ApiLabel.cs" />
    <Compile Include="$(MSBuildThisFileDirectory)Github6384.cs" />
    <Compile Include="$(MSBuildThisFileDirectory)Issue7035.xaml.cs">
      <DependentUpon>Issue7035.xaml</DependentUpon>
      <SubType>Code</SubType>
    </Compile>
    <Compile Include="$(MSBuildThisFileDirectory)Issue7525.xaml.cs">
      <DependentUpon>Issue7525.xaml</DependentUpon>
    </Compile>
    <Compile Include="$(MSBuildThisFileDirectory)Issue7395.cs" />
    <Compile Include="$(MSBuildThisFileDirectory)Issue7582.cs" />
    <Compile Include="$(MSBuildThisFileDirectory)Issue7563.cs" />
    <Compile Include="$(MSBuildThisFileDirectory)Issue7742.cs" />
    <Compile Include="$(MSBuildThisFileDirectory)Issue7678.cs" />
    <Compile Include="$(MSBuildThisFileDirectory)Issue6491.cs" />
    <Compile Include="$(MSBuildThisFileDirectory)Issue6127.cs" />
    <Compile Include="$(MSBuildThisFileDirectory)Issue7283.cs" />
    <Compile Include="$(MSBuildThisFileDirectory)Issue1658.cs" />
    <Compile Include="$(MSBuildThisFileDirectory)Issue5395.cs" />
    <Compile Include="$(MSBuildThisFileDirectory)Issue7878.cs" />
    <Compile Include="$(MSBuildThisFileDirectory)Issue6663.cs" />
    <Compile Include="$(MSBuildThisFileDirectory)Issue8004.cs" />
    <Compile Include="$(MSBuildThisFileDirectory)Issue7886.xaml.cs">
      <DependentUpon>Issue7886.xaml</DependentUpon>
    </Compile>
    <Compile Include="$(MSBuildThisFileDirectory)Issue7898.cs" />
    <Compile Include="$(MSBuildThisFileDirectory)Issue8198.cs" />
    <Compile Include="$(MSBuildThisFileDirectory)Issue7249.cs" />
    <Compile Include="$(MSBuildThisFileDirectory)Issue8200.cs" />
    <Compile Include="$(MSBuildThisFileDirectory)Issue6932.xaml.cs">
      <SubType>Code</SubType>
      <DependentUpon>Issue6932.xaml</DependentUpon>
    </Compile>
    <Compile Include="$(MSBuildThisFileDirectory)Issue6932_emptyviewtemplate.xaml.cs">
      <SubType>Code</SubType>
      <DependentUpon>Issue6932_emptyviewtemplate.xaml</DependentUpon>
    </Compile>
    <Compile Include="$(MSBuildThisFileDirectory)Issue6932_emptyviewstring.xaml.cs">
      <SubType>Code</SubType>
      <DependentUpon>Issue6932_emptyviewstring.xaml</DependentUpon>
    </Compile>
    <Compile Include="$(MSBuildThisFileDirectory)Issue8417.xaml.cs">
      <DependentUpon>Issue8417.xaml</DependentUpon>
    </Compile>
    <Compile Include="$(MSBuildThisFileDirectory)Issue8647.cs" />
    <Compile Include="$(MSBuildThisFileDirectory)Issue7510.cs" />
    <Compile Include="$(MSBuildThisFileDirectory)Issue8557.xaml.cs">
      <DependentUpon>Issue8557.xaml</DependentUpon>
    </Compile>
    <Compile Include="$(MSBuildThisFileDirectory)Issue8753.cs" />
    <Compile Include="$(MSBuildThisFileDirectory)Issue8693.cs" />
    <Compile Include="$(MSBuildThisFileDirectory)Issue7813.xaml.cs">
      <DependentUpon>Issue7813.xaml</DependentUpon>
    </Compile>
    <Compile Include="$(MSBuildThisFileDirectory)Issue8638.xaml.cs">
      <DependentUpon>Issue8638.xaml</DependentUpon>
    </Compile>
    <Compile Include="$(MSBuildThisFileDirectory)Issue8294.cs" />
    <Compile Include="$(MSBuildThisFileDirectory)Issue8392.cs" />
    <Compile Include="$(MSBuildThisFileDirectory)Issue8672.cs" />
    <Compile Include="$(MSBuildThisFileDirectory)Issue8779.xaml.cs">
      <DependentUpon>Issue8779.xaml</DependentUpon>
    </Compile>
    <Compile Include="$(MSBuildThisFileDirectory)Issue8806.cs" />
    <Compile Include="$(MSBuildThisFileDirectory)Issue8781.xaml.cs">
      <DependentUpon>Issue8781.xaml</DependentUpon>
    </Compile>
    <Compile Include="$(MSBuildThisFileDirectory)Issue8782.xaml.cs">
      <DependentUpon>Issue8782.xaml</DependentUpon>
    </Compile>
    <Compile Include="$(MSBuildThisFileDirectory)Issue8821.cs" />
    <Compile Include="$(MSBuildThisFileDirectory)Issue8326.xaml.cs">
      <DependentUpon>Issue8326.xaml</DependentUpon>
    </Compile>
    <Compile Include="$(MSBuildThisFileDirectory)Issue8449.xaml.cs">
      <DependentUpon>Issue8449.xaml</DependentUpon>
    </Compile>
    <Compile Include="$(MSBuildThisFileDirectory)Issue7875.cs" />
    <Compile Include="$(MSBuildThisFileDirectory)Issue8973.cs" />
    <Compile Include="$(MSBuildThisFileDirectory)Issue7924.xaml.cs">
      <DependentUpon>Issue7924.xaml</DependentUpon>
    </Compile>
    <Compile Include="$(MSBuildThisFileDirectory)Issue8461.cs" />
    <Compile Include="$(MSBuildThisFileDirectory)Issue8777.cs" />
    <Compile Include="$(MSBuildThisFileDirectory)Issue9143.cs" />
    <Compile Include="$(MSBuildThisFileDirectory)Issue9588.xaml.cs">
      <DependentUpon>Issue9588.xaml</DependentUpon>
    </Compile>
    <Compile Include="$(MSBuildThisFileDirectory)Issue9329.cs" />
    <Compile Include="$(MSBuildThisFileDirectory)Issue9734.xaml.cs">
      <DependentUpon>Issue9734.xaml</DependentUpon>
    </Compile>
    <Compile Include="$(MSBuildThisFileDirectory)Issue8767.xaml.cs">
      <DependentUpon>Issue8767.xaml</DependentUpon>
    </Compile>
    <Compile Include="$(MSBuildThisFileDirectory)Issue8778.xaml.cs">
      <DependentUpon>Issue8778.xaml</DependentUpon>
    </Compile>
    <Compile Include="$(MSBuildThisFileDirectory)Issue9646.xaml.cs">
      <DependentUpon>Issue9646.xaml</DependentUpon>
    </Compile>
    <Compile Include="$(MSBuildThisFileDirectory)Issue9735.xaml.cs">
      <DependentUpon>Issue9735.xaml</DependentUpon>
    </Compile>
    <Compile Include="$(MSBuildThisFileDirectory)Issue9305.xaml.cs">
      <DependentUpon>Issue9305.xaml</DependentUpon>
    </Compile>
    <Compile Include="$(MSBuildThisFileDirectory)Issue9767.cs" />
    <Compile Include="$(MSBuildThisFileDirectory)Issue7856.cs" />
    <Compile Include="$(MSBuildThisFileDirectory)Issue7856_1.xaml.cs">
      <DependentUpon>Issue7856_1.xaml</DependentUpon>
    </Compile>
    <Compile Include="$(MSBuildThisFileDirectory)Issue9054.cs" />
    <Compile Include="$(MSBuildThisFileDirectory)Issue9326.xaml.cs">
      <DependentUpon>Issue9326.xaml</DependentUpon>
    </Compile>
    <Compile Include="$(MSBuildThisFileDirectory)Issue8689.xaml.cs">
      <DependentUpon>Issue9279.xaml</DependentUpon>
    </Compile>
    <Compile Include="$(MSBuildThisFileDirectory)Issue9306.cs" />
    <Compile Include="$(MSBuildThisFileDirectory)Issue9417.xaml.cs">
      <DependentUpon>Issue9417.xaml</DependentUpon>
    </Compile>
    <Compile Include="$(MSBuildThisFileDirectory)Issue8272.cs" />
    <Compile Include="$(MSBuildThisFileDirectory)Issue8964.cs" />
    <Compile Include="$(MSBuildThisFileDirectory)Issue9951.cs" />
    <Compile Include="$(MSBuildThisFileDirectory)Issue9962.cs" />
    <Compile Include="$(MSBuildThisFileDirectory)Controls\INativeColorService.cs" />
    <Compile Include="$(MSBuildThisFileDirectory)Issue10337.cs" />
    <Compile Include="$(MSBuildThisFileDirectory)Issue9794.cs" />
    <Compile Include="$(MSBuildThisFileDirectory)Issue10134.cs" />
    <Compile Include="$(MSBuildThisFileDirectory)Issue10300.cs" />
    <Compile Include="$(MSBuildThisFileDirectory)Issue10438.cs" />
    <Compile Include="$(MSBuildThisFileDirectory)Issue10530.cs" />
    <Compile Include="$(MSBuildThisFileDirectory)Issue7780.cs" />
    <Compile Include="$(MSBuildThisFileDirectory)Issue8958.xaml.cs">
      <DependentUpon>Issue8958.xaml</DependentUpon>
    </Compile>
    <Compile Include="$(MSBuildThisFileDirectory)Issue10679.xaml.cs">
      <DependentUpon>Issue10679.xaml</DependentUpon>
    </Compile>
    <Compile Include="$(MSBuildThisFileDirectory)Issue10735.xaml.cs">
      <DependentUpon>Issue10735.xaml</DependentUpon>
    </Compile>
    <Compile Include="$(MSBuildThisFileDirectory)Issue10497.cs" />
    <Compile Include="$(MSBuildThisFileDirectory)Issue10477.xaml.cs">
      <DependentUpon>Issue10477.xaml</DependentUpon>
    </Compile>
    <Compile Include="$(MSBuildThisFileDirectory)Issue10875.xaml.cs">
      <DependentUpon>Issue10875.xaml</DependentUpon>
    </Compile>
    <Compile Include="$(MSBuildThisFileDirectory)Issue10708.cs" />
    <Compile Include="$(MSBuildThisFileDirectory)Issue9711.xaml.cs">
      <DependentUpon>Issue9711.xaml</DependentUpon>
      <SubType>Code</SubType>
    </Compile>
    <Compile Include="$(MSBuildThisFileDirectory)Issue10166.xaml.cs">
      <DependentUpon>Issue10166.xaml</DependentUpon>
      <SubType>Code</SubType>
    </Compile>
    <Compile Include="$(MSBuildThisFileDirectory)Issue10422.xaml.cs">
      <DependentUpon>Issue10422.xaml</DependentUpon>
    </Compile>
    <Compile Include="$(MSBuildThisFileDirectory)Issue9990.xaml.cs">
      <DependentUpon>Issue9990.xaml</DependentUpon>
    </Compile>
    <Compile Include="$(MSBuildThisFileDirectory)Issue9774.xaml.cs">
      <DependentUpon>Issue9774.xaml</DependentUpon>
      <SubType>Code</SubType>
    </Compile>
    <Compile Include="$(MSBuildThisFileDirectory)Issue10024.xaml.cs">
      <DependentUpon>Issue10024.xaml</DependentUpon>
      <SubType>Code</SubType>
    </Compile>
    <Compile Include="$(MSBuildThisFileDirectory)Issue10348.xaml.cs">
      <DependentUpon>Issue10348.xaml</DependentUpon>
    </Compile>
    <Compile Include="$(MSBuildThisFileDirectory)Issue10333.xaml.cs">
      <DependentUpon>Issue10333.xaml</DependentUpon>
    </Compile>
    <Compile Include="$(MSBuildThisFileDirectory)Issue9555.xaml.cs">
      <DependentUpon>Issue9555.xaml</DependentUpon>
    </Compile>
    <Compile Include="$(MSBuildThisFileDirectory)Issue11031.cs" />
    <Compile Include="$(MSBuildThisFileDirectory)Issue11018.cs" />
    <Compile Include="$(MSBuildThisFileDirectory)Issue10940.cs" />
    <Compile Include="$(MSBuildThisFileDirectory)Issue10865.xaml.cs" />
    <Compile Include="$(MSBuildThisFileDirectory)Issue11190.xaml.cs">
      <DependentUpon>Issue11190.xaml</DependentUpon>
    </Compile>
    <Compile Include="$(MSBuildThisFileDirectory)Issue11050.xaml.cs">
      <DependentUpon>Issue11050.xaml</DependentUpon>
    </Compile>
    <Compile Include="$(MSBuildThisFileDirectory)Issue9456.cs" />
    <Compile Include="$(MSBuildThisFileDirectory)Issue10908.xaml.cs">
      <DependentUpon>Issue10908.xaml</DependentUpon>
    </Compile>
    <Compile Include="$(MSBuildThisFileDirectory)Issue11132.cs" />
    <Compile Include="$(MSBuildThisFileDirectory)Issue11113.xaml.cs">
      <DependentUpon>Issue11113.xaml</DependentUpon>
    </Compile>
    <Compile Include="$(MSBuildThisFileDirectory)Issue10182.cs" />
    <Compile Include="$(MSBuildThisFileDirectory)Issue11107.cs" />
    <Compile Include="$(MSBuildThisFileDirectory)Issue11286.cs" />
    <Compile Include="$(MSBuildThisFileDirectory)RectTest.xaml.cs">
      <DependentUpon>RectTest.xaml</DependentUpon>
    </Compile>
    <Compile Include="$(MSBuildThisFileDirectory)Issue11224.xaml.cs">
      <DependentUpon>Issue11224.xaml</DependentUpon>
    </Compile>
    <Compile Include="$(MSBuildThisFileDirectory)Issue11262.xaml.cs">
      <DependentUpon>Issue11262.xaml</DependentUpon>
    </Compile>
    <Compile Include="$(MSBuildThisFileDirectory)Issue11120.xaml.cs">
      <DependentUpon>Issue11120.xaml</DependentUpon>
    </Compile>
    <Compile Include="$(MSBuildThisFileDirectory)Issue11291.cs" />
    <Compile Include="$(MSBuildThisFileDirectory)Issue11244.cs" />
    <Compile Include="$(MSBuildThisFileDirectory)Issue11272.cs" />
    <Compile Include="$(MSBuildThisFileDirectory)Issue11333.xaml.cs">
      <DependentUpon>Issue11333.xaml</DependentUpon>
    </Compile>
    <Compile Include="$(MSBuildThisFileDirectory)Issue11314.cs" />
    <Compile Include="$(MSBuildThisFileDirectory)Issue11413.xaml.cs">
      <DependentUpon>Issue11413.xaml</DependentUpon>
    </Compile>
    <Compile Include="$(MSBuildThisFileDirectory)Issue11563.cs" />
    <Compile Include="$(MSBuildThisFileDirectory)Issue11547.xaml.cs">
      <DependentUpon>Issue11547.xaml</DependentUpon>
    </Compile>
    <Compile Include="$(MSBuildThisFileDirectory)Issue9451.cs" />
    <Compile Include="$(MSBuildThisFileDirectory)Issue11374.xaml.cs">
      <DependentUpon>Issue11374.xaml</DependentUpon>
    </Compile>
    <Compile Include="$(MSBuildThisFileDirectory)Issue11430.cs" />
    <Compile Include="$(MSBuildThisFileDirectory)Issue11247.cs" />
    <Compile Include="$(MSBuildThisFileDirectory)Issue10608.cs" />
    <Compile Include="$(MSBuildThisFileDirectory)DateTimePickerLocalizationTests.cs" />
    <Compile Include="$(MSBuildThisFileDirectory)Issue11800.cs" />
    <Compile Include="$(MSBuildThisFileDirectory)Issue11572.xaml.cs" />
    <Compile Include="$(MSBuildThisFileDirectory)Issue11571.xaml.cs" />
    <Compile Include="$(MSBuildThisFileDirectory)Issue11715.xaml.cs" />
    <Compile Include="$(MSBuildThisFileDirectory)Issue11875.xaml.cs">
      <DependentUpon>Issue11875.xaml</DependentUpon>
    </Compile>
    <Compile Include="$(MSBuildThisFileDirectory)Issue11737.xaml.cs">
      <DependentUpon>Issue11737.xaml</DependentUpon>
    </Compile>
    <Compile Include="$(MSBuildThisFileDirectory)Issue11764.xaml.cs">
      <DependentUpon>Issue11764.xaml</DependentUpon>
    </Compile>
    <Compile Include="$(MSBuildThisFileDirectory)Issue11573.xaml.cs">
      <DependentUpon>Issue11573.xaml</DependentUpon>
    </Compile>
    <Compile Include="$(MSBuildThisFileDirectory)Issue11858.cs" />
    <Compile Include="$(MSBuildThisFileDirectory)Issue9210.cs" />
    <Compile Include="$(MSBuildThisFileDirectory)Issue11865.cs" />
    <Compile Include="$(MSBuildThisFileDirectory)Issue11653.xaml.cs">
      <DependentUpon>Issue11653.xaml</DependentUpon>
    </Compile>
    <Compile Include="$(MSBuildThisFileDirectory)Issue11869.cs" />
    <Compile Include="$(MSBuildThisFileDirectory)Issue11723.cs" />
    <Compile Include="$(MSBuildThisFileDirectory)Issue11155.cs" />
    <Compile Include="$(MSBuildThisFileDirectory)Issue11643.xaml.cs" />
    <Compile Include="$(MSBuildThisFileDirectory)HeaderFooterShellFlyout.cs" />
    <Compile Include="$(MSBuildThisFileDirectory)Issue12134.cs" />
    <Compile Include="$(MSBuildThisFileDirectory)Issue11963.cs" />
    <Compile Include="$(MSBuildThisFileDirectory)Issue12126.cs" />
    <Compile Include="$(MSBuildThisFileDirectory)Issue11831.xaml.cs" />
    <Compile Include="$(MSBuildThisFileDirectory)Issue11938.xaml.cs">
      <DependentUpon>Issue11938.xaml</DependentUpon>
    </Compile>
    <Compile Include="$(MSBuildThisFileDirectory)Issue11496.xaml.cs">
      <DependentUpon>Issue11496.xaml</DependentUpon>
    </Compile>
    <Compile Include="$(MSBuildThisFileDirectory)Issue11209.xaml.cs">
      <DependentUpon>Issue11209.xaml</DependentUpon>
    </Compile>
    <Compile Include="$(MSBuildThisFileDirectory)Issue10454.cs" />
    <Compile Include="$(MSBuildThisFileDirectory)Issue11081.xaml.cs">
      <DependentUpon>Issue11081.xaml</DependentUpon>
    </Compile>
    <Compile Include="$(MSBuildThisFileDirectory)Issue12374.xaml.cs" />
    <Compile Include="$(MSBuildThisFileDirectory)Issue12222.cs" />
    <Compile Include="$(MSBuildThisFileDirectory)Issue12574.cs" />
    <Compile Include="$(MSBuildThisFileDirectory)Issue12777.cs" />
    <Compile Include="$(MSBuildThisFileDirectory)Issue11911.xaml.cs" />
    <Compile Include="$(MSBuildThisFileDirectory)Issue11691.xaml.cs" />
<<<<<<< HEAD
    <Compile Include="$(MSBuildThisFileDirectory)Issue12912.xaml.cs" />
=======
    <Compile Include="$(MSBuildThisFileDirectory)Issue8988.cs" />
>>>>>>> 3c34d860
    <Compile Include="$(MSBuildThisFileDirectory)Issue12084.xaml.cs" />
    <Compile Include="$(MSBuildThisFileDirectory)Issue12512.cs" />
  </ItemGroup>
  <ItemGroup>
    <EmbeddedResource Include="$(MSBuildThisFileDirectory)Bugzilla22229.xaml">
      <Generator>MSBuild:UpdateDesignTimeXaml</Generator>
    </EmbeddedResource>
    <EmbeddedResource Include="$(MSBuildThisFileDirectory)Issue10672.xaml">
      <Generator>MSBuild:UpdateDesignTimeXaml</Generator>
    </EmbeddedResource>
    <EmbeddedResource Include="$(MSBuildThisFileDirectory)Issue11931.xaml">
      <Generator>MSBuild:UpdateDesignTimeXaml</Generator>
    </EmbeddedResource>
    <EmbeddedResource Include="$(MSBuildThisFileDirectory)Issue1497.xaml">
      <Generator>MSBuild:UpdateDesignTimeXaml</Generator>
    </EmbeddedResource>
    <EmbeddedResource Include="$(MSBuildThisFileDirectory)Issue1545.xaml">
      <Generator>MSBuild:UpdateDesignTimeXaml</Generator>
    </EmbeddedResource>
    <EmbeddedResource Include="$(MSBuildThisFileDirectory)Issue1554.xaml">
      <Generator>MSBuild:UpdateDesignTimeXaml</Generator>
    </EmbeddedResource>
    <EmbeddedResource Include="$(MSBuildThisFileDirectory)Issue1568.xaml">
      <Generator>MSBuild:UpdateDesignTimeXaml</Generator>
    </EmbeddedResource>
    <EmbeddedResource Include="$(MSBuildThisFileDirectory)Issue1641.xaml">
      <Generator>MSBuild:UpdateDesignTimeXaml</Generator>
    </EmbeddedResource>
    <EmbeddedResource Include="$(MSBuildThisFileDirectory)Issue1653.xaml">
      <Generator>MSBuild:UpdateDesignTimeXaml</Generator>
    </EmbeddedResource>
    <EmbeddedResource Include="$(MSBuildThisFileDirectory)Issue1653v2.xaml">
      <Generator>MSBuild:UpdateDesignTimeXaml</Generator>
    </EmbeddedResource>
    <EmbeddedResource Include="$(MSBuildThisFileDirectory)Issue1712.xaml">
      <Generator>MSBuild:UpdateDesignTimeXaml</Generator>
    </EmbeddedResource>
    <EmbeddedResource Include="$(MSBuildThisFileDirectory)Issue1741.xaml">
      <Generator>MSBuild:UpdateDesignTimeXaml</Generator>
    </EmbeddedResource>
    <EmbeddedResource Include="$(MSBuildThisFileDirectory)Issue1747.xaml">
      <Generator>MSBuild:UpdateDesignTimeXaml</Generator>
    </EmbeddedResource>
    <EmbeddedResource Include="$(MSBuildThisFileDirectory)Issue1766.xaml">
      <Generator>MSBuild:UpdateDesignTimeXaml</Generator>
    </EmbeddedResource>
    <EmbeddedResource Include="$(MSBuildThisFileDirectory)Issue2282.xaml">
      <Generator>MSBuild:UpdateDesignTimeXaml</Generator>
    </EmbeddedResource>
    <EmbeddedResource Include="$(MSBuildThisFileDirectory)Issue2288.xaml">
      <Generator>MSBuild:UpdateDesignTimeXaml</Generator>
    </EmbeddedResource>
    <EmbeddedResource Include="$(MSBuildThisFileDirectory)Issue2289.xaml">
      <Generator>MSBuild:UpdateDesignTimeXaml</Generator>
    </EmbeddedResource>
    <EmbeddedResource Include="$(MSBuildThisFileDirectory)Issue2357.xaml">
      <Generator>MSBuild:UpdateDesignTimeXaml</Generator>
    </EmbeddedResource>
    <EmbeddedResource Include="$(MSBuildThisFileDirectory)Issue2470.xaml">
      <Generator>MSBuild:UpdateDesignTimeXaml</Generator>
    </EmbeddedResource>
    <EmbeddedResource Include="$(MSBuildThisFileDirectory)Issue8207.xaml">
      <SubType>Designer</SubType>
      <Generator>MSBuild:UpdateDesignTimeXaml</Generator>
    </EmbeddedResource>
    <EmbeddedResource Include="$(MSBuildThisFileDirectory)Issue6282.xaml">
      <Generator>MSBuild:UpdateDesignTimeXaml</Generator>
    </EmbeddedResource>
    <EmbeddedResource Include="$(MSBuildThisFileDirectory)Issue2659.xaml">
      <Generator>MSBuild:UpdateDesignTimeXaml</Generator>
    </EmbeddedResource>
    <EmbeddedResource Include="$(MSBuildThisFileDirectory)Issue2951.xaml">
      <Generator>MSBuild:UpdateDesignTimeXaml</Generator>
    </EmbeddedResource>
    <EmbeddedResource Include="$(MSBuildThisFileDirectory)Issue2777.xaml">
      <Generator>MSBuild:UpdateDesignTimeXaml</Generator>
    </EmbeddedResource>
    <EmbeddedResource Include="$(MSBuildThisFileDirectory)Issue3086.xaml">
      <Generator>MSBuild:UpdateDesignTimeXaml</Generator>
    </EmbeddedResource>
    <EmbeddedResource Include="$(MSBuildThisFileDirectory)Bugzilla27318.xaml">
      <Generator>MSBuild:UpdateDesignTimeXaml</Generator>
    </EmbeddedResource>
    <EmbeddedResource Include="$(MSBuildThisFileDirectory)Bugzilla29107.xaml">
      <Generator>MSBuild:UpdateDesignTimeXaml</Generator>
    </EmbeddedResource>
    <EmbeddedResource Include="$(MSBuildThisFileDirectory)Bugzilla26032.xaml">
      <Generator>MSBuild:UpdateDesignTimeXaml</Generator>
    </EmbeddedResource>
    <EmbeddedResource Include="$(MSBuildThisFileDirectory)Bugzilla31967.xaml">
      <Generator>MSBuild:UpdateDesignTimeXaml</Generator>
    </EmbeddedResource>
    <EmbeddedResource Include="$(MSBuildThisFileDirectory)Issue3319.xaml">
      <Generator>MSBuild:UpdateDesignTimeXaml</Generator>
    </EmbeddedResource>
    <EmbeddedResource Include="$(MSBuildThisFileDirectory)Bugzilla32447.xaml">
      <Generator>MSBuild:UpdateDesignTimeXaml</Generator>
    </EmbeddedResource>
    <EmbeddedResource Include="$(MSBuildThisFileDirectory)Bugzilla38827.xaml">
      <SubType>Designer</SubType>
      <Generator>MSBuild:UpdateDesignTimeXaml</Generator>
    </EmbeddedResource>
    <EmbeddedResource Include="$(MSBuildThisFileDirectory)Bugzilla32842.xaml">
      <SubType>Designer</SubType>
      <Generator>MSBuild:UpdateDesignTimeXaml</Generator>
    </EmbeddedResource>
    <EmbeddedResource Include="$(MSBuildThisFileDirectory)Bugzilla39463.xaml">
      <SubType>Designer</SubType>
      <Generator>MSBuild:UpdateDesignTimeXaml</Generator>
    </EmbeddedResource>
    <EmbeddedResource Include="$(MSBuildThisFileDirectory)Bugzilla38416.xaml">
      <SubType>Designer</SubType>
      <Generator>MSBuild:UpdateDesignTimeXaml</Generator>
    </EmbeddedResource>
    <EmbeddedResource Include="$(MSBuildThisFileDirectory)Bugzilla39483.xaml">
      <SubType>Designer</SubType>
      <Generator>MSBuild:UpdateDesignTimeXaml</Generator>
    </EmbeddedResource>
    <EmbeddedResource Include="$(MSBuildThisFileDirectory)Bugzilla39378.xaml">
      <Generator>MSBuild:UpdateDesignTimeXaml</Generator>
    </EmbeddedResource>
    <EmbeddedResource Include="$(MSBuildThisFileDirectory)Bugzilla45284.xaml">
      <Generator>MSBuild:UpdateDesignTimeXaml</Generator>
    </EmbeddedResource>
    <EmbeddedResource Include="$(MSBuildThisFileDirectory)Bugzilla54977.xaml">
      <Generator>MSBuild:UpdateDesignTimeXaml</Generator>
    </EmbeddedResource>
    <EmbeddedResource Include="$(MSBuildThisFileDirectory)Issue4040.xaml">
      <Generator>MSBuild:UpdateDesignTimeXaml</Generator>
    </EmbeddedResource>
    <EmbeddedResource Include="$(MSBuildThisFileDirectory)Issue8787.xaml" />
    <EmbeddedResource Include="$(MSBuildThisFileDirectory)Issue9771.xaml">
      <SubType>Designer</SubType>
      <Generator>MSBuild:UpdateDesignTimeXaml</Generator>
    </EmbeddedResource>
    <EmbeddedResource Include="$(MSBuildThisFileDirectory)VisualControlsPage.xaml">
      <SubType>Designer</SubType>
      <Generator>MSBuild:UpdateDesignTimeXaml</Generator>
    </EmbeddedResource>
    <EmbeddedResource Include="$(MSBuildThisFileDirectory)Issue4356.xaml">
      <Generator>MSBuild:UpdateDesignTimeXaml</Generator>
    </EmbeddedResource>
    <EmbeddedResource Include="$(MSBuildThisFileDirectory)Issue7035.xaml">
      <SubType>Designer</SubType>
      <Generator>MSBuild:UpdateDesignTimeXaml</Generator>
    </EmbeddedResource>
    <EmbeddedResource Include="$(MSBuildThisFileDirectory)Issue7525.xaml">
      <Generator>UpdateDesignTimeXaml</Generator>
    </EmbeddedResource>
    <EmbeddedResource Include="$(MSBuildThisFileDirectory)Issue7886.xaml">
      <Generator>MSBuild:UpdateDesignTimeXaml</Generator>
    </EmbeddedResource>
    <EmbeddedResource Include="$(MSBuildThisFileDirectory)Issue6932.xaml" />
    <EmbeddedResource Include="$(MSBuildThisFileDirectory)Issue6932_emptyviewtemplate.xaml" />
    <EmbeddedResource Include="$(MSBuildThisFileDirectory)Issue6932_emptyviewstring.xaml" />
    <EmbeddedResource Include="$(MSBuildThisFileDirectory)Issue8417.xaml" />
    <EmbeddedResource Include="$(MSBuildThisFileDirectory)Issue8557.xaml" />
    <EmbeddedResource Include="$(MSBuildThisFileDirectory)Issue7813.xaml" />
    <EmbeddedResource Include="$(MSBuildThisFileDirectory)Issue8638.xaml" />
    <EmbeddedResource Include="$(MSBuildThisFileDirectory)Issue8779.xaml" />
    <EmbeddedResource Include="$(MSBuildThisFileDirectory)Issue8781.xaml" />
    <EmbeddedResource Include="$(MSBuildThisFileDirectory)Issue8782.xaml" />
    <EmbeddedResource Include="$(MSBuildThisFileDirectory)Issue8326.xaml" />
    <EmbeddedResource Include="$(MSBuildThisFileDirectory)Issue8449.xaml" />
    <EmbeddedResource Include="$(MSBuildThisFileDirectory)Issue7924.xaml" />
    <EmbeddedResource Include="$(MSBuildThisFileDirectory)Issue7856_1.xaml">
      <SubType>Designer</SubType>
      <Generator>MSBuild:UpdateDesignTimeXaml</Generator>
    </EmbeddedResource>
    <EmbeddedResource Include="$(MSBuildThisFileDirectory)Issue9734.xaml">
      <Generator>MSBuild:UpdateDesignTimeXaml</Generator>
    </EmbeddedResource>
    <EmbeddedResource Include="$(MSBuildThisFileDirectory)Issue8767.xaml">
      <Generator>MSBuild:UpdateDesignTimeXaml</Generator>
    </EmbeddedResource>
    <EmbeddedResource Include="$(MSBuildThisFileDirectory)Issue8778.xaml">
      <Generator>MSBuild:UpdateDesignTimeXaml</Generator>
    </EmbeddedResource>
    <EmbeddedResource Include="$(MSBuildThisFileDirectory)Issue9646.xaml">
      <Generator>MSBuild:UpdateDesignTimeXaml</Generator>
    </EmbeddedResource>
    <EmbeddedResource Include="$(MSBuildThisFileDirectory)Issue9735.xaml">
      <SubType>Designer</SubType>
      <Generator>MSBuild:UpdateDesignTimeXaml</Generator>
    </EmbeddedResource>
    <EmbeddedResource Include="$(MSBuildThisFileDirectory)Issue9305.xaml">
      <SubType>Designer</SubType>
      <Generator>MSBuild:UpdateDesignTimeXaml</Generator>
    </EmbeddedResource>
    <EmbeddedResource Include="$(MSBuildThisFileDirectory)Issue9588.xaml">
      <Generator>MSBuild:UpdateDesignTimeXaml</Generator>
    </EmbeddedResource>
    <EmbeddedResource Include="$(MSBuildThisFileDirectory)Issue9326.xaml">
      <Generator>MSBuild:UpdateDesignTimeXaml</Generator>
    </EmbeddedResource>
    <EmbeddedResource Include="$(MSBuildThisFileDirectory)Issue8689.xaml">
      <Generator>MSBuild:UpdateDesignTimeXaml</Generator>
    </EmbeddedResource>
    <EmbeddedResource Include="$(MSBuildThisFileDirectory)Issue9417.xaml">
      <Generator>MSBuild:UpdateDesignTimeXaml</Generator>
    </EmbeddedResource>
    <EmbeddedResource Include="$(MSBuildThisFileDirectory)Issue8958.xaml">
      <Generator>MSBuild:UpdateDesignTimeXaml</Generator>
    </EmbeddedResource>
    <EmbeddedResource Include="$(MSBuildThisFileDirectory)Issue10679.xaml">
      <SubType>Designer</SubType>
      <Generator>MSBuild:UpdateDesignTimeXaml</Generator>
    </EmbeddedResource>
    <EmbeddedResource Include="$(MSBuildThisFileDirectory)Issue10735.xaml">
      <Generator>MSBuild:UpdateDesignTimeXaml</Generator>
    </EmbeddedResource>
    <EmbeddedResource Include="$(MSBuildThisFileDirectory)Issue10477.xaml">
      <SubType>Designer</SubType>
      <Generator>MSBuild:UpdateDesignTimeXaml</Generator>
    </EmbeddedResource>
    <EmbeddedResource Include="$(MSBuildThisFileDirectory)Issue10875.xaml">
      <SubType>Designer</SubType>
      <Generator>MSBuild:UpdateDesignTimeXaml</Generator>
    </EmbeddedResource>
    <EmbeddedResource Include="$(MSBuildThisFileDirectory)Issue9827.xaml">
      <SubType>Designer</SubType>
      <Generator>MSBuild:UpdateDesignTimeXaml</Generator>
    </EmbeddedResource>
    <EmbeddedResource Include="$(MSBuildThisFileDirectory)Issue9711.xaml" />
    <EmbeddedResource Include="$(MSBuildThisFileDirectory)Issue10166.xaml">
      <SubType>Designer</SubType>
      <Generator>MSBuild:UpdateDesignTimeXaml</Generator>
    </EmbeddedResource>
    <EmbeddedResource Include="$(MSBuildThisFileDirectory)Issue10422.xaml">
      <Generator>MSBuild:UpdateDesignTimeXaml</Generator>
    </EmbeddedResource>
    <EmbeddedResource Include="$(MSBuildThisFileDirectory)Issue9990.xaml">
      <Generator>MSBuild:UpdateDesignTimeXaml</Generator>
    </EmbeddedResource>
    <EmbeddedResource Include="$(MSBuildThisFileDirectory)Issue9774.xaml">
      <SubType>Designer</SubType>
      <Generator>MSBuild:UpdateDesignTimeXaml</Generator>
    </EmbeddedResource>
    <EmbeddedResource Include="$(MSBuildThisFileDirectory)Issue10024.xaml">
      <SubType>Designer</SubType>
      <Generator>MSBuild:UpdateDesignTimeXaml</Generator>
    </EmbeddedResource>
    <EmbeddedResource Include="$(MSBuildThisFileDirectory)Issue10348.xaml">
      <Generator>MSBuild:UpdateDesignTimeXaml</Generator>
    </EmbeddedResource>
    <EmbeddedResource Include="$(MSBuildThisFileDirectory)Issue10333.xaml">
      <Generator>MSBuild:UpdateDesignTimeXaml</Generator>
    </EmbeddedResource>
    <EmbeddedResource Include="$(MSBuildThisFileDirectory)Issue9555.xaml">
      <Generator>MSBuild:UpdateDesignTimeXaml</Generator>
    </EmbeddedResource>
    <EmbeddedResource Include="$(MSBuildThisFileDirectory)Issue10865.xaml">
      <Generator>MSBuild:UpdateDesignTimeXaml</Generator>
    </EmbeddedResource>
    <EmbeddedResource Include="$(MSBuildThisFileDirectory)Issue11190.xaml">
      <Generator>MSBuild:UpdateDesignTimeXaml</Generator>
    </EmbeddedResource>
    <EmbeddedResource Include="$(MSBuildThisFileDirectory)RectTest.xaml">
      <Generator>MSBuild:UpdateDesignTimeXaml</Generator>
    </EmbeddedResource>
    <EmbeddedResource Include="$(MSBuildThisFileDirectory)Issue11050.xaml">
      <Generator>MSBuild:UpdateDesignTimeXaml</Generator>
    </EmbeddedResource>
    <EmbeddedResource Include="$(MSBuildThisFileDirectory)Issue10908.xaml">
      <Generator>MSBuild:UpdateDesignTimeXaml</Generator>
    </EmbeddedResource>
    <EmbeddedResource Include="$(MSBuildThisFileDirectory)Issue11113.xaml">
      <Generator>MSBuild:UpdateDesignTimeXaml</Generator>
    </EmbeddedResource>
    <EmbeddedResource Include="$(MSBuildThisFileDirectory)Issue11120.xaml">
      <Generator>MSBuild:UpdateDesignTimeXaml</Generator>
    </EmbeddedResource>
    <EmbeddedResource Include="$(MSBuildThisFileDirectory)Issue11333.xaml">
      <Generator>MSBuild:UpdateDesignTimeXaml</Generator>
    </EmbeddedResource>
    <EmbeddedResource Include="$(MSBuildThisFileDirectory)Issue11413.xaml">
      <Generator>MSBuild:UpdateDesignTimeXaml</Generator>
    </EmbeddedResource>
    <EmbeddedResource Include="$(MSBuildThisFileDirectory)Issue11224.xaml">
      <Generator>MSBuild:UpdateDesignTimeXaml</Generator>
    </EmbeddedResource>
    <EmbeddedResource Include="$(MSBuildThisFileDirectory)Issue11374.xaml">
      <Generator>MSBuild:UpdateDesignTimeXaml</Generator>
    </EmbeddedResource>
    <EmbeddedResource Include="$(MSBuildThisFileDirectory)Issue11262.xaml">
      <Generator>MSBuild:UpdateDesignTimeXaml</Generator>
    </EmbeddedResource>
    <EmbeddedResource Include="$(MSBuildThisFileDirectory)Issue11547.xaml">
      <Generator>MSBuild:UpdateDesignTimeXaml</Generator>
    </EmbeddedResource>
    <EmbeddedResource Include="$(MSBuildThisFileDirectory)Issue11572.xaml">
      <Generator>MSBuild:UpdateDesignTimeXaml</Generator>
    </EmbeddedResource>
    <EmbeddedResource Include="$(MSBuildThisFileDirectory)Issue11571.xaml">
      <Generator>MSBuild:UpdateDesignTimeXaml</Generator>
    </EmbeddedResource>
    <EmbeddedResource Include="$(MSBuildThisFileDirectory)Issue11715.xaml">
      <Generator>MSBuild:UpdateDesignTimeXaml</Generator>
    </EmbeddedResource>
    <EmbeddedResource Include="$(MSBuildThisFileDirectory)Issue11875.xaml">
      <Generator>MSBuild:UpdateDesignTimeXaml</Generator>
    </EmbeddedResource>
    <EmbeddedResource Include="$(MSBuildThisFileDirectory)Issue11653.xaml">
      <Generator>MSBuild:UpdateDesignTimeXaml</Generator>
    </EmbeddedResource>
    <EmbeddedResource Include="$(MSBuildThisFileDirectory)Issue11737.xaml">
      <Generator>MSBuild:UpdateDesignTimeXaml</Generator>
    </EmbeddedResource>
    <EmbeddedResource Include="$(MSBuildThisFileDirectory)Issue11764.xaml">
      <Generator>MSBuild:UpdateDesignTimeXaml</Generator>
    </EmbeddedResource>
    <EmbeddedResource Include="$(MSBuildThisFileDirectory)Issue11573.xaml">
      <Generator>MSBuild:UpdateDesignTimeXaml</Generator>
    </EmbeddedResource>
    <EmbeddedResource Include="$(MSBuildThisFileDirectory)Issue11496.xaml">
      <Generator>MSBuild:UpdateDesignTimeXaml</Generator>
    </EmbeddedResource>
    <EmbeddedResource Include="$(MSBuildThisFileDirectory)Issue11643.xaml">
      <Generator>MSBuild:UpdateDesignTimeXaml</Generator>
    </EmbeddedResource>
    <EmbeddedResource Include="$(MSBuildThisFileDirectory)Issue11938.xaml">
      <Generator>MSBuild:UpdateDesignTimeXaml</Generator>
    </EmbeddedResource>
    <EmbeddedResource Include="$(MSBuildThisFileDirectory)Issue11209.xaml">
      <Generator>MSBuild:UpdateDesignTimeXaml</Generator>
    </EmbeddedResource>
    <EmbeddedResource Include="$(MSBuildThisFileDirectory)Issue11831.xaml">
      <Generator>MSBuild:UpdateDesignTimeXaml</Generator>
    </EmbeddedResource>
    <EmbeddedResource Include="$(MSBuildThisFileDirectory)Issue11081.xaml">
      <Generator>MSBuild:UpdateDesignTimeXaml</Generator>
    </EmbeddedResource>
    <EmbeddedResource Include="$(MSBuildThisFileDirectory)Issue12374.xaml">
      <Generator>MSBuild:UpdateDesignTimeXaml</Generator>
    </EmbeddedResource>
    <EmbeddedResource Include="$(MSBuildThisFileDirectory)Issue11911.xaml">
      <Generator>MSBuild:UpdateDesignTimeXaml</Generator>
    </EmbeddedResource>
    <EmbeddedResource Include="$(MSBuildThisFileDirectory)Issue11691.xaml">
      <Generator>MSBuild:UpdateDesignTimeXaml</Generator>
    </EmbeddedResource>
    <EmbeddedResource Include="$(MSBuildThisFileDirectory)Issue12912.xaml">
      <Generator>MSBuild:UpdateDesignTimeXaml</Generator>
    </EmbeddedResource>
    <EmbeddedResource Include="$(MSBuildThisFileDirectory)Issue12084.xaml">
      <Generator>MSBuild:UpdateDesignTimeXaml</Generator>
    </EmbeddedResource>
  </ItemGroup>
  <ItemGroup>
    <EmbeddedResource Include="$(MSBuildThisFileDirectory)Bugzilla27417Xaml.xaml">
      <SubType>Designer</SubType>
      <Generator>MSBuild:UpdateDesignTimeXaml</Generator>
    </EmbeddedResource>
  </ItemGroup>
  <ItemGroup>
    <EmbeddedResource Include="$(MSBuildThisFileDirectory)Bugzilla23942.xaml">
      <SubType>Designer</SubType>
      <Generator>MSBuild:UpdateDesignTimeXaml</Generator>
    </EmbeddedResource>
  </ItemGroup>
  <ItemGroup>
    <EmbeddedResource Include="$(MSBuildThisFileDirectory)Bugzilla39636.xaml">
      <SubType>Designer</SubType>
      <Generator>MSBuild:UpdateDesignTimeXaml</Generator>
    </EmbeddedResource>
  </ItemGroup>
  <ItemGroup>
    <EmbeddedResource Include="$(MSBuildThisFileDirectory)PlatformSpecifics_iOSTranslucentNavBarX.xaml">
      <SubType>Designer</SubType>
      <Generator>MSBuild:UpdateDesignTimeXaml</Generator>
    </EmbeddedResource>
  </ItemGroup>
  <ItemGroup>
    <EmbeddedResource Include="$(MSBuildThisFileDirectory)Bugzilla42069_Page.xaml">
      <SubType>Designer</SubType>
      <Generator>MSBuild:UpdateDesignTimeXaml</Generator>
    </EmbeddedResource>
  </ItemGroup>
  <ItemGroup>
    <EmbeddedResource Include="$(MSBuildThisFileDirectory)Bugzilla51642.xaml">
      <SubType>Designer</SubType>
      <Generator>MSBuild:UpdateDesignTimeXaml</Generator>
    </EmbeddedResource>
  </ItemGroup>
  <ItemGroup>
    <EmbeddedResource Include="$(MSBuildThisFileDirectory)Bugzilla45722Xaml0.xaml">
      <SubType>Designer</SubType>
      <Generator>MSBuild:UpdateDesignTimeXaml</Generator>
    </EmbeddedResource>
  </ItemGroup>
  <ItemGroup>
    <EmbeddedResource Include="$(MSBuildThisFileDirectory)GitHub1331.xaml">
      <SubType>Designer</SubType>
      <Generator>MSBuild:UpdateDesignTimeXaml</Generator>
    </EmbeddedResource>
  </ItemGroup>
  <ItemGroup>
    <EmbeddedResource Include="$(MSBuildThisFileDirectory)Bugzilla60045.xaml">
      <SubType>Designer</SubType>
      <Generator>MSBuild:UpdateDesignTimeXaml</Generator>
    </EmbeddedResource>
  </ItemGroup>
  <ItemGroup>
    <EmbeddedResource Include="$(MSBuildThisFileDirectory)Issue2625.xaml">
      <SubType>Designer</SubType>
      <Generator>MSBuild:UpdateDesignTimeXaml</Generator>
    </EmbeddedResource>
  </ItemGroup>
  <ItemGroup>
    <Folder Include="$(MSBuildThisFileDirectory)Controls\" />
    <EmbeddedResource Include="$(MSBuildThisFileDirectory)Issue2858.xaml">
      <SubType>Designer</SubType>
      <Generator>MSBuild:UpdateDesignTimeXaml</Generator>
    </EmbeddedResource>
  </ItemGroup>
  <ItemGroup>
    <EmbeddedResource Include="$(MSBuildThisFileDirectory)Issue1588.xaml">
      <SubType>Designer</SubType>
      <Generator>MSBuild:UpdateDesignTimeXaml</Generator>
    </EmbeddedResource>
  </ItemGroup>
  <ItemGroup>
    <EmbeddedResource Include="$(MSBuildThisFileDirectory)Bugzilla60787.xaml">
      <SubType>Designer</SubType>
      <Generator>MSBuild:UpdateDesignTimeXaml</Generator>
    </EmbeddedResource>
  </ItemGroup>
  <ItemGroup>
    <EmbeddedResource Include="$(MSBuildThisFileDirectory)Issue3979.xaml">
      <SubType>Designer</SubType>
      <Generator>MSBuild:UpdateDesignTimeXaml</Generator>
    </EmbeddedResource>
  </ItemGroup>
  <ItemGroup>
    <EmbeddedResource Include="$(MSBuildThisFileDirectory)Issue7167.xaml">
      <SubType>Designer</SubType>
      <Generator>MSBuild:UpdateDesignTimeXaml</Generator>
    </EmbeddedResource>
  </ItemGroup>
  <ItemGroup>
    <EmbeddedResource Include="$(MSBuildThisFileDirectory)Issue4194.xaml">
      <SubType>Designer</SubType>
      <Generator>MSBuild:UpdateDesignTimeXaml</Generator>
    </EmbeddedResource>
  </ItemGroup>
  <ItemGroup>
    <EmbeddedResource Include="$(MSBuildThisFileDirectory)Issue4360.xaml">
      <SubType>Designer</SubType>
      <Generator>MSBuild:UpdateDesignTimeXaml</Generator>
    </EmbeddedResource>
  </ItemGroup>
  <ItemGroup>
    <EmbeddedResource Include="$(MSBuildThisFileDirectory)Issue5057.xaml">
      <SubType>Designer</SubType>
      <Generator>MSBuild:UpdateDesignTimeXaml</Generator>
    </EmbeddedResource>
  </ItemGroup>
  <ItemGroup>
    <EmbeddedResource Include="$(MSBuildThisFileDirectory)Issue5003.xaml">
      <SubType>Designer</SubType>
      <Generator>MSBuild:UpdateDesignTimeXaml</Generator>
    </EmbeddedResource>
  </ItemGroup>
  <ItemGroup>
    <EmbeddedResource Include="$(MSBuildThisFileDirectory)CollectionViewBindingErrors.xaml">
      <SubType>Designer</SubType>
      <Generator>MSBuild:UpdateDesignTimeXaml</Generator>
    </EmbeddedResource>
  </ItemGroup>
  <ItemGroup>
    <EmbeddedResource Include="$(MSBuildThisFileDirectory)Github3847.xaml">
      <SubType>Designer</SubType>
      <Generator>MSBuild:UpdateDesignTimeXaml</Generator>
    </EmbeddedResource>
  </ItemGroup>
  <ItemGroup>
    <EmbeddedResource Include="$(MSBuildThisFileDirectory)Issue4684.xaml">
      <SubType>Designer</SubType>
      <Generator>MSBuild:UpdateDesignTimeXaml</Generator>
    </EmbeddedResource>
  </ItemGroup>
  <ItemGroup>
    <EmbeddedResource Include="$(MSBuildThisFileDirectory)_TemplateMarkup.xaml">
      <SubType>Designer</SubType>
      <Generator>MSBuild:UpdateDesignTimeXaml</Generator>
    </EmbeddedResource>
    <EmbeddedResource Include="$(MSBuildThisFileDirectory)Issue5801.xaml">
      <SubType>Designer</SubType>
      <Generator>MSBuild:UpdateDesignTimeXaml</Generator>
    </EmbeddedResource>
    <EmbeddedResource Include="$(MSBuildThisFileDirectory)A11yTabIndex.xaml">
      <SubType>Designer</SubType>
      <Generator>MSBuild:UpdateDesignTimeXaml</Generator>
    </EmbeddedResource>
  </ItemGroup>
  <ItemGroup>
    <EmbeddedResource Include="$(MSBuildThisFileDirectory)Issue4915.xaml">
      <SubType>Designer</SubType>
      <Generator>MSBuild:UpdateDesignTimeXaml</Generator>
    </EmbeddedResource>
  </ItemGroup>
  <ItemGroup>
    <EmbeddedResource Include="$(MSBuildThisFileDirectory)Issue5949_1.xaml">
      <SubType>Designer</SubType>
      <Generator>MSBuild:UpdateDesignTimeXaml</Generator>
    </EmbeddedResource>
  </ItemGroup>
  <ItemGroup>
    <EmbeddedResource Include="$(MSBuildThisFileDirectory)Issue5949_2.xaml">
      <SubType>Designer</SubType>
      <Generator>MSBuild:UpdateDesignTimeXaml</Generator>
    </EmbeddedResource>
  </ItemGroup>
  <ItemGroup>
    <EmbeddedResource Include="$(MSBuildThisFileDirectory)Issue4992.xaml">
      <SubType>Designer</SubType>
      <Generator>MSBuild:UpdateDesignTimeXaml</Generator>
    </EmbeddedResource>
  </ItemGroup>
  <ItemGroup>
    <EmbeddedResource Include="$(MSBuildThisFileDirectory)Issue6130.xaml">
      <SubType>Designer</SubType>
      <Generator>MSBuild:UpdateDesignTimeXaml</Generator>
    </EmbeddedResource>
  </ItemGroup>
  <ItemGroup>
    <Compile Update="$(MSBuildThisFileDirectory)Issue6130.xaml.cs">
      <DependentUpon>Issue6130.xaml</DependentUpon>
    </Compile>
    <Compile Update="$(MSBuildThisFileDirectory)Issue6644.xaml.cs">
      <DependentUpon>Issue6644.xaml</DependentUpon>
    </Compile>
    <Compile Update="$(MSBuildThisFileDirectory)Issue6254.xaml.cs">
      <DependentUpon>Issue6254.xaml</DependentUpon>
    </Compile>
    <Compile Update="$(MSBuildThisFileDirectory)Issue5749.xaml.cs">
      <DependentUpon>Issue5749.xaml</DependentUpon>
    </Compile>
    <Compile Update="$(MSBuildThisFileDirectory)Issue5108.xaml.cs">
      <DependentUpon>Issue5108.xaml</DependentUpon>
    </Compile>
    <Compile Update="$(MSBuildThisFileDirectory)Issue7357.xaml.cs">
      <DependentUpon>Issue7357.xaml</DependentUpon>
    </Compile>
    <Compile Update="$(MSBuildThisFileDirectory)Issue7792.xaml.cs">
      <DependentUpon>Issue7792.xaml</DependentUpon>
    </Compile>
    <Compile Update="$(MSBuildThisFileDirectory)Issue7789.xaml.cs">
      <DependentUpon>Issue7789.xaml</DependentUpon>
    </Compile>
    <Compile Update="$(MSBuildThisFileDirectory)Issue7519Xaml.xaml.cs">
      <DependentUpon>Issue7519Xaml.xaml</DependentUpon>
    </Compile>
    <Compile Update="$(MSBuildThisFileDirectory)Issue7817.xaml.cs">
      <DependentUpon>Issue7817.xaml</DependentUpon>
    </Compile>
    <Compile Update="$(MSBuildThisFileDirectory)Issue7519Xaml.xaml.cs">
      <DependentUpon>Issue7519Xaml.xaml</DependentUpon>
    </Compile>
    <Compile Update="$(MSBuildThisFileDirectory)Issue5354.xaml.cs">
      <DependentUpon>Issue5354.xaml</DependentUpon>
    </Compile>
    <Compile Update="$(MSBuildThisFileDirectory)Issue7621.xaml.cs">
      <DependentUpon>Issue7621.xaml</DependentUpon>
    </Compile>
    <Compile Update="$(MSBuildThisFileDirectory)Issue7512.xaml.cs">
      <DependentUpon>Issue7512.xaml</DependentUpon>
    </Compile>
    <Compile Update="$(MSBuildThisFileDirectory)Issue7593.xaml.cs">
      <DependentUpon>Issue7593.xaml</DependentUpon>
    </Compile>
    <Compile Update="$(MSBuildThisFileDirectory)Issue7758.xaml.cs">
      <DependentUpon>Issue7758.xaml</DependentUpon>
    </Compile>
    <Compile Update="$(MSBuildThisFileDirectory)Issue7943.xaml.cs">
      <DependentUpon>Issue7943.xaml</DependentUpon>
    </Compile>
    <Compile Update="$(MSBuildThisFileDirectory)Issue7993.xaml.cs">
      <DependentUpon>Issue7993.xaml</DependentUpon>
    </Compile>
    <Compile Update="$(MSBuildThisFileDirectory)Issue7865.xaml.cs">
      <DependentUpon>Issue7865.xaml</DependentUpon>
    </Compile>
    <Compile Update="$(MSBuildThisFileDirectory)Issue8263.xaml.cs">
      <DependentUpon>Issue8263.xaml</DependentUpon>
    </Compile>
    <Compile Update="$(MSBuildThisFileDirectory)Issue8508.xaml.cs">
      <DependentUpon>Issue8508.xaml</DependentUpon>
    </Compile>
  </ItemGroup>
  <ItemGroup>
    <EmbeddedResource Include="$(MSBuildThisFileDirectory)Issue1455.xaml">
      <SubType>Designer</SubType>
      <Generator>MSBuild:UpdateDesignTimeXaml</Generator>
    </EmbeddedResource>
    <EmbeddedResource Include="$(MSBuildThisFileDirectory)Issue5268.xaml">
      <SubType>Designer</SubType>
      <Generator>MSBuild:UpdateDesignTimeXaml</Generator>
    </EmbeddedResource>
  </ItemGroup>
  <ItemGroup>
    <EmbeddedResource Include="$(MSBuildThisFileDirectory)Issue5046.xaml">
      <SubType>Designer</SubType>
      <Generator>MSBuild:UpdateDesignTimeXaml</Generator>
    </EmbeddedResource>
  </ItemGroup>
  <ItemGroup>
    <EmbeddedResource Include="$(MSBuildThisFileDirectory)Issue6644.xaml">
    </EmbeddedResource>
    <EmbeddedResource Include="$(MSBuildThisFileDirectory)Github5623.xaml">
      <SubType>Designer</SubType>
      <Generator>MSBuild:UpdateDesignTimeXaml</Generator>
    </EmbeddedResource>
    <EmbeddedResource Include="$(MSBuildThisFileDirectory)Issue3798.xaml">
      <SubType>Designer</SubType>
      <Generator>MSBuild:UpdateDesignTimeXaml</Generator>
    </EmbeddedResource>
  </ItemGroup>
  <ItemGroup>
    <EmbeddedResource Include="$(MSBuildThisFileDirectory)Issue5749.xaml">
      <SubType>Designer</SubType>
      <Generator>MSBuild:UpdateDesignTimeXaml</Generator>
    </EmbeddedResource>
  </ItemGroup>
  <ItemGroup>
    <EmbeddedResource Include="$(MSBuildThisFileDirectory)Issue5108.xaml">
      <SubType>Designer</SubType>
      <Generator>MSBuild:UpdateDesignTimeXaml</Generator>
    </EmbeddedResource>
  </ItemGroup>
  <ItemGroup>
    <EmbeddedResource Include="$(MSBuildThisFileDirectory)Issue7357.xaml">
      <SubType>Designer</SubType>
      <Generator>MSBuild:UpdateDesignTimeXaml</Generator>
    </EmbeddedResource>
  </ItemGroup>
  <ItemGroup>
    <EmbeddedResource Include="$(MSBuildThisFileDirectory)Issue7519Xaml.xaml">
      <SubType>Designer</SubType>
      <Generator>MSBuild:UpdateDesignTimeXaml</Generator>
    </EmbeddedResource>
  </ItemGroup>
  <ItemGroup>
    <EmbeddedResource Include="$(MSBuildThisFileDirectory)Issue7621.xaml">
      <SubType>Designer</SubType>
      <Generator>MSBuild:UpdateDesignTimeXaml</Generator>
    </EmbeddedResource>
  </ItemGroup>
  <ItemGroup>
    <EmbeddedResource Include="$(MSBuildThisFileDirectory)Issue7512.xaml">
      <SubType>Designer</SubType>
      <Generator>MSBuild:UpdateDesignTimeXaml</Generator>
    </EmbeddedResource>
  </ItemGroup>
  <ItemGroup>
    <EmbeddedResource Include="$(MSBuildThisFileDirectory)Issue5354.xaml">
      <SubType>Designer</SubType>
      <Generator>MSBuild:UpdateDesignTimeXaml</Generator>
    </EmbeddedResource>
  </ItemGroup>
  <ItemGroup>
    <EmbeddedResource Include="$(MSBuildThisFileDirectory)Issue4459.xaml">
      <SubType>Designer</SubType>
      <Generator>MSBuild:UpdateDesignTimeXaml</Generator>
    </EmbeddedResource>
  </ItemGroup>
  <ItemGroup>
    <EmbeddedResource Include="$(MSBuildThisFileDirectory)Issue7593.xaml">
      <SubType>Designer</SubType>
      <Generator>MSBuild:UpdateDesignTimeXaml</Generator>
    </EmbeddedResource>
    <EmbeddedResource Include="$(MSBuildThisFileDirectory)Issue7789.xaml">
      <SubType>Designer</SubType>
      <Generator>MSBuild:UpdateDesignTimeXaml</Generator>
    </EmbeddedResource>
  </ItemGroup>
  <ItemGroup>
    <EmbeddedResource Include="$(MSBuildThisFileDirectory)Issue7865.xaml">
      <SubType>Designer</SubType>
      <Generator>MSBuild:UpdateDesignTimeXaml</Generator>
    </EmbeddedResource>
  </ItemGroup>
  <ItemGroup>
    <EmbeddedResource Include="$(MSBuildThisFileDirectory)Issue7792.xaml">
      <SubType>Designer</SubType>
      <Generator>MSBuild:UpdateDesignTimeXaml</Generator>
    </EmbeddedResource>
    <EmbeddedResource Include="$(MSBuildThisFileDirectory)Issue7758.xaml">
      <SubType>Designer</SubType>
      <Generator>MSBuild:UpdateDesignTimeXaml</Generator>
    </EmbeddedResource>
  </ItemGroup>
  <ItemGroup>
    <EmbeddedResource Include="$(MSBuildThisFileDirectory)Issue7817.xaml">
      <SubType>Designer</SubType>
      <Generator>MSBuild:UpdateDesignTimeXaml</Generator>
    </EmbeddedResource>
    <EmbeddedResource Include="$(MSBuildThisFileDirectory)Issue7943.xaml">
      <SubType>Designer</SubType>
      <Generator>MSBuild:UpdateDesignTimeXaml</Generator>
    </EmbeddedResource>
  </ItemGroup>
  <ItemGroup>
    <EmbeddedResource Include="$(MSBuildThisFileDirectory)Issue7993.xaml">
      <SubType>Designer</SubType>
      <Generator>MSBuild:UpdateDesignTimeXaml</Generator>
    </EmbeddedResource>
  </ItemGroup>
  <ItemGroup>
    <EmbeddedResource Include="$(MSBuildThisFileDirectory)Issue7803.xaml">
      <SubType>Designer</SubType>
      <Generator>MSBuild:UpdateDesignTimeXaml</Generator>
    </EmbeddedResource>
  </ItemGroup>
  <ItemGroup>
    <EmbeddedResource Include="$(MSBuildThisFileDirectory)Issue5577.xaml">
      <SubType>Designer</SubType>
      <Generator>MSBuild:UpdateDesignTimeXaml</Generator>
    </EmbeddedResource>
  </ItemGroup>
  <ItemGroup>
    <EmbeddedResource Include="$(MSBuildThisFileDirectory)Issue8263.xaml">
      <Generator>MSBuild:UpdateDesignTimeXaml</Generator>
    </EmbeddedResource>
  </ItemGroup>
  <ItemGroup>
    <EmbeddedResource Include="$(MSBuildThisFileDirectory)Issue7048.xaml">
      <SubType>Designer</SubType>
      <Generator>MSBuild:UpdateDesignTimeXaml</Generator>
    </EmbeddedResource>
  </ItemGroup>
  <ItemGroup>
    <EmbeddedResource Include="$(MSBuildThisFileDirectory)Issue8529_1.xaml">
      <Generator>MSBuild:UpdateDesignTimeXaml</Generator>
    </EmbeddedResource>
  </ItemGroup>
  <ItemGroup>
    <EmbeddedResource Include="$(MSBuildThisFileDirectory)Issue6693.xaml">
      <SubType>Designer</SubType>
      <Generator>MSBuild:UpdateDesignTimeXaml</Generator>
    </EmbeddedResource>
  </ItemGroup>
  <ItemGroup>
    <EmbeddedResource Include="$(MSBuildThisFileDirectory)Issue8508.xaml">
      <SubType>Designer</SubType>
      <Generator>MSBuild:UpdateDesignTimeXaml</Generator>
    </EmbeddedResource>
  </ItemGroup>
  <ItemGroup>
    <EmbeddedResource Include="$(MSBuildThisFileDirectory)Issue4744.xaml">
      <SubType>Designer</SubType>
      <Generator>MSBuild:UpdateDesignTimeXaml</Generator>
    </EmbeddedResource>
  </ItemGroup>
  <ItemGroup>
    <EmbeddedResource Include="$(MSBuildThisFileDirectory)Issue3228.xaml">
      <SubType>Designer</SubType>
      <Generator>MSBuild:UpdateDesignTimeXaml</Generator>
    </EmbeddedResource>
  </ItemGroup>
  <ItemGroup>
    <EmbeddedResource Include="$(MSBuildThisFileDirectory)Issue2172.xaml">
      <SubType>Designer</SubType>
      <Generator>MSBuild:UpdateDesignTimeXaml</Generator>
    </EmbeddedResource>
    <EmbeddedResource Include="$(MSBuildThisFileDirectory)Issue8902.xaml">
      <SubType>Designer</SubType>
      <Generator>MSBuild:UpdateDesignTimeXaml</Generator>
    </EmbeddedResource>
    <EmbeddedResource Include="$(MSBuildThisFileDirectory)Issue9682.xaml">
      <SubType>Designer</SubType>
      <Generator>MSBuild:UpdateDesignTimeXaml</Generator>
    </EmbeddedResource>
  </ItemGroup>
  <ItemGroup>
    <EmbeddedResource Include="$(MSBuildThisFileDirectory)Issue6403.xaml">
      <SubType>Designer</SubType>
      <Generator>MSBuild:UpdateDesignTimeXaml</Generator>
    </EmbeddedResource>
    <EmbeddedResource Include="$(MSBuildThisFileDirectory)Issue9196.xaml">
      <SubType>Designer</SubType>
      <Generator>MSBuild:UpdateDesignTimeXaml</Generator>
    </EmbeddedResource>
  </ItemGroup>
  <ItemGroup>
    <EmbeddedResource Include="$(MSBuildThisFileDirectory)Issue6184.xaml">
      <SubType>Designer</SubType>
      <Generator>MSBuild:UpdateDesignTimeXaml</Generator>
    </EmbeddedResource>
  </ItemGroup>
  <ItemGroup>
    <EmbeddedResource Include="$(MSBuildThisFileDirectory)Issue8715.xaml">
      <SubType>Designer</SubType>
      <Generator>MSBuild:UpdateDesignTimeXaml</Generator>
    </EmbeddedResource>
    <EmbeddedResource Include="$(MSBuildThisFileDirectory)Issue9783.xaml">
      <SubType>Designer</SubType>
      <Generator>MSBuild:UpdateDesignTimeXaml</Generator>
    </EmbeddedResource>
  </ItemGroup>
  <ItemGroup>
    <EmbeddedResource Include="$(MSBuildThisFileDirectory)Issue8308.xaml">
      <SubType>Designer</SubType>
      <Generator>MSBuild:UpdateDesignTimeXaml</Generator>
    </EmbeddedResource>
    <EmbeddedResource Include="$(MSBuildThisFileDirectory)Issue6698View2.xaml">
      <SubType>Designer</SubType>
      <Generator>MSBuild:UpdateDesignTimeXaml</Generator>
    </EmbeddedResource>
  </ItemGroup>
  <ItemGroup>
    <EmbeddedResource Include="$(MSBuildThisFileDirectory)Issue7242.xaml">
      <SubType>Designer</SubType>
      <Generator>MSBuild:UpdateDesignTimeXaml</Generator>
    </EmbeddedResource>
  </ItemGroup>
  <ItemGroup>
    <EmbeddedResource Include="$(MSBuildThisFileDirectory)Github9536.xaml">
      <SubType>Designer</SubType>
      <Generator>MSBuild:UpdateDesignTimeXaml</Generator>
    </EmbeddedResource>
    <EmbeddedResource Include="$(MSBuildThisFileDirectory)Issue10482.xaml">
      <SubType>Designer</SubType>
      <Generator>MSBuild:UpdateDesignTimeXaml</Generator>
    </EmbeddedResource>
    <EmbeddedResource Include="$(MSBuildThisFileDirectory)Issue9279.xaml">
      <SubType>Designer</SubType>
      <Generator>MSBuild:UpdateDesignTimeXaml</Generator>
    </EmbeddedResource>
  </ItemGroup>
  <ItemGroup>
    <EmbeddedResource Include="$(MSBuildThisFileDirectory)Issue11259.xaml">
      <SubType>Designer</SubType>
      <Generator>MSBuild:UpdateDesignTimeXaml</Generator>
    </EmbeddedResource>
  </ItemGroup>
  <ItemGroup>
    <EmbeddedResource Include="$(MSBuildThisFileDirectory)Issue11709.xaml">
      <SubType>Designer</SubType>
      <Generator>MSBuild:UpdateDesignTimeXaml</Generator>
    </EmbeddedResource>
    <EmbeddedResource Include="$(MSBuildThisFileDirectory)Issue11794.xaml">
      <SubType>Designer</SubType>
      <Generator>MSBuild:UpdateDesignTimeXaml</Generator>
    </EmbeddedResource>
  </ItemGroup>
  <ItemGroup>
    <EmbeddedResource Include="$(MSBuildThisFileDirectory)Issue10897.xaml">
      <SubType>Designer</SubType>
      <Generator>MSBuild:UpdateDesignTimeXaml</Generator>
    </EmbeddedResource>
    <EmbeddedResource Include="$(MSBuildThisFileDirectory)Issue12344.xaml">
      <SubType>Designer</SubType>
      <Generator>MSBuild:UpdateDesignTimeXaml</Generator>
    </EmbeddedResource>
  </ItemGroup>
</Project><|MERGE_RESOLUTION|>--- conflicted
+++ resolved
@@ -1641,11 +1641,8 @@
     <Compile Include="$(MSBuildThisFileDirectory)Issue12777.cs" />
     <Compile Include="$(MSBuildThisFileDirectory)Issue11911.xaml.cs" />
     <Compile Include="$(MSBuildThisFileDirectory)Issue11691.xaml.cs" />
-<<<<<<< HEAD
     <Compile Include="$(MSBuildThisFileDirectory)Issue12912.xaml.cs" />
-=======
     <Compile Include="$(MSBuildThisFileDirectory)Issue8988.cs" />
->>>>>>> 3c34d860
     <Compile Include="$(MSBuildThisFileDirectory)Issue12084.xaml.cs" />
     <Compile Include="$(MSBuildThisFileDirectory)Issue12512.cs" />
   </ItemGroup>
