<?xml version="1.0" encoding="utf-8"?>
<Project xmlns="http://schemas.microsoft.com/developer/msbuild/2003">
  <PropertyGroup>
    <MSBuildAllProjects>$(MSBuildAllProjects);$(MSBuildThisFileFullPath)</MSBuildAllProjects>
    <HasSharedItems>true</HasSharedItems>
    <SharedGUID>0f0db9cc-ea65-429c-9363-38624bf8f49c</SharedGUID>
  </PropertyGroup>
  <PropertyGroup Label="Configuration">
    <Import_RootNamespace>Xamarin.Forms.Controls.Issues</Import_RootNamespace>
  </PropertyGroup>
  <ItemGroup>
<<<<<<< HEAD
    <Compile Include="$(MSBuildThisFileDirectory)Issue1588.xaml.cs">
      <DependentUpon>Issue1588.xaml</DependentUpon>
      <SubType>Code</SubType>
    </Compile>
    <Compile Include="$(MSBuildThisFileDirectory)Issue2894.cs" />
    <Compile Include="$(MSBuildThisFileDirectory)Issue3308.cs" />
=======
    <Compile Include="$(MSBuildThisFileDirectory)Issue3788.cs" />
    <Compile Include="$(MSBuildThisFileDirectory)Issue2894.cs" />
>>>>>>> bd663038
    <Compile Include="$(MSBuildThisFileDirectory)Issue3524.cs" />
    <Compile Include="$(MSBuildThisFileDirectory)Issue2004.cs" />
    <Compile Include="$(MSBuildThisFileDirectory)Issue3333.cs" />
    <Compile Include="$(MSBuildThisFileDirectory)Issue2338.cs" />
    <Compile Include="$(MSBuildThisFileDirectory)Bugzilla60045.xaml.cs">
      <DependentUpon>Bugzilla60045.xaml</DependentUpon>
    </Compile>
    <Compile Include="$(MSBuildThisFileDirectory)AddingMultipleItemsListView.cs" />
    <Compile Include="$(MSBuildThisFileDirectory)AndroidStatusBarColor.cs" />
    <Compile Include="$(MSBuildThisFileDirectory)AppBarIconColors.cs" />
    <Compile Include="$(MSBuildThisFileDirectory)Bugzilla21368.cs" />
    <Compile Include="$(MSBuildThisFileDirectory)Bugzilla21501.cs" />
    <Compile Include="$(MSBuildThisFileDirectory)Bugzilla21780.cs" />
    <Compile Include="$(MSBuildThisFileDirectory)Bugzilla22229.xaml.cs">
      <DependentUpon>Bugzilla22229.xaml</DependentUpon>
    </Compile>
    <Compile Include="$(MSBuildThisFileDirectory)Bugzilla22401.cs" />
    <Compile Include="$(MSBuildThisFileDirectory)Bugzilla23942.xaml.cs">
      <DependentUpon>Bugzilla23942.xaml</DependentUpon>
    </Compile>
    <Compile Include="$(MSBuildThisFileDirectory)Bugzilla24769.cs" />
    <Compile Include="$(MSBuildThisFileDirectory)Bugzilla25234.cs" />
    <Compile Include="$(MSBuildThisFileDirectory)Bugzilla25662.cs" />
    <Compile Include="$(MSBuildThisFileDirectory)Bugzilla25943.cs" />
    <Compile Include="$(MSBuildThisFileDirectory)Bugzilla26501.cs" />
    <Compile Include="$(MSBuildThisFileDirectory)Bugzilla26868.cs" />
    <Compile Include="$(MSBuildThisFileDirectory)Bugzilla27378.cs" />
    <Compile Include="$(MSBuildThisFileDirectory)Bugzilla27417.cs" />
    <Compile Include="$(MSBuildThisFileDirectory)Bugzilla27417Xaml.xaml.cs">
      <DependentUpon>Bugzilla27417Xaml.xaml</DependentUpon>
      <SubType>Code</SubType>
    </Compile>
    <Compile Include="$(MSBuildThisFileDirectory)Bugzilla27581.cs" />
    <Compile Include="$(MSBuildThisFileDirectory)Bugzilla28570.cs" />
    <Compile Include="$(MSBuildThisFileDirectory)Bugzilla28796.cs" />
    <Compile Include="$(MSBuildThisFileDirectory)Bugzilla28939.cs" />
    <Compile Include="$(MSBuildThisFileDirectory)Bugzilla28953.cs" />
    <Compile Include="$(MSBuildThisFileDirectory)Bugzilla29107.xaml.cs">
      <DependentUpon>Bugzilla29107.xaml</DependentUpon>
    </Compile>
    <Compile Include="$(MSBuildThisFileDirectory)Bugzilla29110.cs" />
    <Compile Include="$(MSBuildThisFileDirectory)Bugzilla29158.cs" />
    <Compile Include="$(MSBuildThisFileDirectory)Bugzilla29363.cs" />
    <Compile Include="$(MSBuildThisFileDirectory)Bugzilla29229.cs" />
    <Compile Include="$(MSBuildThisFileDirectory)Bugzilla30166.cs" />
    <Compile Include="$(MSBuildThisFileDirectory)Bugzilla31141.cs" />
    <Compile Include="$(MSBuildThisFileDirectory)Bugzilla31145.cs" />
    <Compile Include="$(MSBuildThisFileDirectory)Bugzilla31333.cs" />
    <Compile Include="$(MSBuildThisFileDirectory)Bugzilla31366.cs" />
    <Compile Include="$(MSBuildThisFileDirectory)Bugzilla31964.cs" />
    <Compile Include="$(MSBuildThisFileDirectory)Bugzilla32033.cs" />
    <Compile Include="$(MSBuildThisFileDirectory)Bugzilla32034.cs" />
    <Compile Include="$(MSBuildThisFileDirectory)Bugzilla32206.cs" />
    <Compile Include="$(MSBuildThisFileDirectory)Bugzilla32776.cs" />
    <Compile Include="$(MSBuildThisFileDirectory)Bugzilla32842.xaml.cs">
      <DependentUpon>Bugzilla32842.xaml</DependentUpon>
      <SubType>Code</SubType>
    </Compile>
    <Compile Include="$(MSBuildThisFileDirectory)Bugzilla32847.cs" />
    <Compile Include="$(MSBuildThisFileDirectory)Bugzilla32865.cs" />
    <Compile Include="$(MSBuildThisFileDirectory)Bugzilla32956.cs" />
    <Compile Include="$(MSBuildThisFileDirectory)Bugzilla33248.cs" />
    <Compile Include="$(MSBuildThisFileDirectory)Bugzilla33268.cs" />
    <Compile Include="$(MSBuildThisFileDirectory)Bugzilla33612.cs" />
    <Compile Include="$(MSBuildThisFileDirectory)Bugzilla33714.cs" />
    <Compile Include="$(MSBuildThisFileDirectory)Bugzilla33890.cs" />
    <Compile Include="$(MSBuildThisFileDirectory)Bugzilla34072.cs" />
    <Compile Include="$(MSBuildThisFileDirectory)Bugzilla34007.cs" />
    <Compile Include="$(MSBuildThisFileDirectory)Bugzilla35078.cs" />
    <Compile Include="$(MSBuildThisFileDirectory)Bugzilla35127.cs" />
    <Compile Include="$(MSBuildThisFileDirectory)Bugzilla35132.cs" />
    <Compile Include="$(MSBuildThisFileDirectory)Bugzilla35157.cs" />
    <Compile Include="$(MSBuildThisFileDirectory)Bugzilla35294.cs" />
    <Compile Include="$(MSBuildThisFileDirectory)Bugzilla35472.cs" />
    <Compile Include="$(MSBuildThisFileDirectory)Bugzilla35477.cs" />
    <Compile Include="$(MSBuildThisFileDirectory)Bugzilla35490.cs" />
    <Compile Include="$(MSBuildThisFileDirectory)Bugzilla35738.cs" />
    <Compile Include="$(MSBuildThisFileDirectory)Bugzilla36014.cs" />
    <Compile Include="$(MSBuildThisFileDirectory)Bugzilla36649.cs" />
    <Compile Include="$(MSBuildThisFileDirectory)Bugzilla36559.cs" />
    <Compile Include="$(MSBuildThisFileDirectory)Bugzilla36171.cs" />
    <Compile Include="$(MSBuildThisFileDirectory)Bugzilla36780.cs" />
    <Compile Include="$(MSBuildThisFileDirectory)Bugzilla36651.cs" />
    <Compile Include="$(MSBuildThisFileDirectory)Bugzilla36703.cs" />
    <Compile Include="$(MSBuildThisFileDirectory)Bugzilla36846.cs" />
    <Compile Include="$(MSBuildThisFileDirectory)Bugzilla36955.cs" />
    <Compile Include="$(MSBuildThisFileDirectory)Bugzilla37285.cs" />
    <Compile Include="$(MSBuildThisFileDirectory)Bugzilla37462.cs" />
    <Compile Include="$(MSBuildThisFileDirectory)Bugzilla37841.cs" />
    <Compile Include="$(MSBuildThisFileDirectory)Bugzilla37863.cs" />
    <Compile Include="$(MSBuildThisFileDirectory)Bugzilla37601.cs" />
    <Compile Include="$(MSBuildThisFileDirectory)Bugzilla38105.cs" />
    <Compile Include="$(MSBuildThisFileDirectory)Bugzilla38723.cs" />
    <Compile Include="$(MSBuildThisFileDirectory)Bugzilla38770.cs" />
    <Compile Include="$(MSBuildThisFileDirectory)Bugzilla38827.xaml.cs">
      <DependentUpon>Bugzilla38827.xaml</DependentUpon>
      <SubType>Code</SubType>
    </Compile>
    <Compile Include="$(MSBuildThisFileDirectory)Bugzilla38989.cs" />
    <Compile Include="$(MSBuildThisFileDirectory)Bugzilla39395.cs" />
    <Compile Include="$(MSBuildThisFileDirectory)Bugzilla39461.cs" />
    <Compile Include="$(MSBuildThisFileDirectory)Bugzilla39483.xaml.cs">
      <DependentUpon>Bugzilla39483.xaml</DependentUpon>
      <SubType>Code</SubType>
    </Compile>
    <Compile Include="$(MSBuildThisFileDirectory)Bugzilla39530.cs" />
    <Compile Include="$(MSBuildThisFileDirectory)Bugzilla39624.cs" />
    <Compile Include="$(MSBuildThisFileDirectory)Bugzilla39463.xaml.cs">
      <DependentUpon>Bugzilla39463.xaml</DependentUpon>
      <SubType>Code</SubType>
    </Compile>
    <Compile Include="$(MSBuildThisFileDirectory)Bugzilla39636.xaml.cs">
      <DependentUpon>Bugzilla39636.xaml</DependentUpon>
      <SubType>Code</SubType>
    </Compile>
    <Compile Include="$(MSBuildThisFileDirectory)Bugzilla39702.cs" />
    <Compile Include="$(MSBuildThisFileDirectory)Bugzilla40005.cs" />
    <Compile Include="$(MSBuildThisFileDirectory)Bugzilla40073.cs" />
    <Compile Include="$(MSBuildThisFileDirectory)Bugzilla40139.cs" />
    <Compile Include="$(MSBuildThisFileDirectory)Bugzilla40173.cs" />
    <Compile Include="$(MSBuildThisFileDirectory)Bugzilla39821.cs" />
    <Compile Include="$(MSBuildThisFileDirectory)Bugzilla40185.cs" />
    <Compile Include="$(MSBuildThisFileDirectory)Bugzilla40251.cs" />
    <Compile Include="$(MSBuildThisFileDirectory)Bugzilla40333.cs" />
    <Compile Include="$(MSBuildThisFileDirectory)Bugzilla31806.cs" />
    <Compile Include="$(MSBuildThisFileDirectory)Bugzilla40408.cs" />
    <Compile Include="$(MSBuildThisFileDirectory)Bugzilla40858.cs" />
    <Compile Include="$(MSBuildThisFileDirectory)Bugzilla40824.cs" />
    <Compile Include="$(MSBuildThisFileDirectory)Bugzilla40911.cs" />
    <Compile Include="$(MSBuildThisFileDirectory)Bugzilla40955.cs" />
    <Compile Include="$(MSBuildThisFileDirectory)Bugzilla41054.cs" />
    <Compile Include="$(MSBuildThisFileDirectory)Bugzilla41078.cs" />
    <Compile Include="$(MSBuildThisFileDirectory)Bugzilla40998.cs" />
    <Compile Include="$(MSBuildThisFileDirectory)Bugzilla41205.cs" />
    <Compile Include="$(MSBuildThisFileDirectory)Bugzilla41415.cs" />
    <Compile Include="$(MSBuildThisFileDirectory)Bugzilla41418.cs" />
    <Compile Include="$(MSBuildThisFileDirectory)Bugzilla41424.cs" />
    <Compile Include="$(MSBuildThisFileDirectory)Bugzilla41778.cs" />
    <Compile Include="$(MSBuildThisFileDirectory)Bugzilla41600.cs" />
    <Compile Include="$(MSBuildThisFileDirectory)Bugzilla41619.cs" />
    <Compile Include="$(MSBuildThisFileDirectory)Bugzilla42000.cs" />
    <Compile Include="$(MSBuildThisFileDirectory)Bugzilla42069.cs" />
    <Compile Include="$(MSBuildThisFileDirectory)Bugzilla42069_Page.xaml.cs">
      <DependentUpon>Bugzilla42069_Page.xaml</DependentUpon>
      <SubType>Code</SubType>
    </Compile>
    <Compile Include="$(MSBuildThisFileDirectory)Bugzilla42074.cs" />
    <Compile Include="$(MSBuildThisFileDirectory)Bugzilla42075.cs" />
    <Compile Include="$(MSBuildThisFileDirectory)Bugzilla42329.cs" />
    <Compile Include="$(MSBuildThisFileDirectory)Bugzilla42364.cs" />
    <Compile Include="$(MSBuildThisFileDirectory)Bugzilla42519.cs" />
    <Compile Include="$(MSBuildThisFileDirectory)Bugzilla32871.cs" />
    <Compile Include="$(MSBuildThisFileDirectory)Bugzilla43313.cs" />
    <Compile Include="$(MSBuildThisFileDirectory)Bugzilla43469.cs" />
    <Compile Include="$(MSBuildThisFileDirectory)Bugzilla43516.cs" />
    <Compile Include="$(MSBuildThisFileDirectory)Bugzilla43519.cs" />
    <Compile Include="$(MSBuildThisFileDirectory)Bugzilla43527.cs" />
    <Compile Include="$(MSBuildThisFileDirectory)Bugzilla44047.cs" />
    <Compile Include="$(MSBuildThisFileDirectory)Bugzilla43941.cs" />
    <Compile Include="$(MSBuildThisFileDirectory)Bugzilla43663.cs" />
    <Compile Include="$(MSBuildThisFileDirectory)Bugzilla43867.cs" />
    <Compile Include="$(MSBuildThisFileDirectory)Bugzilla43735.cs" />
    <Compile Include="$(MSBuildThisFileDirectory)Bugzilla43783.cs" />
    <Compile Include="$(MSBuildThisFileDirectory)Bugzilla44096.cs" />
    <Compile Include="$(MSBuildThisFileDirectory)Bugzilla44176.cs" />
    <Compile Include="$(MSBuildThisFileDirectory)Bugzilla44453.cs" />
    <Compile Include="$(MSBuildThisFileDirectory)Bugzilla45215.cs" />
    <Compile Include="$(MSBuildThisFileDirectory)Bugzilla44500.cs" />
    <Compile Include="$(MSBuildThisFileDirectory)Bugzilla45722.cs" />
    <Compile Include="$(MSBuildThisFileDirectory)Bugzilla45722Xaml0.xaml.cs">
      <DependentUpon>Bugzilla45722Xaml0.xaml</DependentUpon>
      <SubType>Code</SubType>
    </Compile>
    <Compile Include="$(MSBuildThisFileDirectory)Bugzilla46363.cs" />
    <Compile Include="$(MSBuildThisFileDirectory)Bugzilla46363_2.cs" />
    <Compile Include="$(MSBuildThisFileDirectory)Bugzilla47548.cs" />
    <Compile Include="$(MSBuildThisFileDirectory)Bugzilla50787.cs" />
    <Compile Include="$(MSBuildThisFileDirectory)Bugzilla52299.cs" />
    <Compile Include="$(MSBuildThisFileDirectory)Bugzilla52419.cs" />
    <Compile Include="$(MSBuildThisFileDirectory)Bugzilla49304.cs" />
    <Compile Include="$(MSBuildThisFileDirectory)Bugzilla53834.cs" />
    <Compile Include="$(MSBuildThisFileDirectory)Bugzilla51536.cs" />
    <Compile Include="$(MSBuildThisFileDirectory)Bugzilla44940.cs" />
    <Compile Include="$(MSBuildThisFileDirectory)Bugzilla44944.cs" />
    <Compile Include="$(MSBuildThisFileDirectory)Bugzilla44166.cs" />
    <Compile Include="$(MSBuildThisFileDirectory)Bugzilla44461.cs" />
    <Compile Include="$(MSBuildThisFileDirectory)Bugzilla44584.cs" />
    <Compile Include="$(MSBuildThisFileDirectory)Bugzilla42832.cs" />
    <Compile Include="$(MSBuildThisFileDirectory)Bugzilla44044.cs" />
    <Compile Include="$(MSBuildThisFileDirectory)Bugzilla44338.cs" />
    <Compile Include="$(MSBuildThisFileDirectory)Bugzilla44980.cs" />
    <Compile Include="$(MSBuildThisFileDirectory)Bugzilla45067.cs" />
    <Compile Include="$(MSBuildThisFileDirectory)Bugzilla45027.cs" />
    <Compile Include="$(MSBuildThisFileDirectory)Bugzilla45330.cs" />
    <Compile Include="$(MSBuildThisFileDirectory)Bugzilla44955.cs" />
    <Compile Include="$(MSBuildThisFileDirectory)Bugzilla45277.cs" />
    <Compile Include="$(MSBuildThisFileDirectory)Bugzilla45743.cs" />
    <Compile Include="$(MSBuildThisFileDirectory)Bugzilla46458.cs" />
    <Compile Include="$(MSBuildThisFileDirectory)Bugzilla46494.cs" />
    <Compile Include="$(MSBuildThisFileDirectory)Bugzilla44476.cs" />
    <Compile Include="$(MSBuildThisFileDirectory)Bugzilla46630.cs" />
    <Compile Include="$(MSBuildThisFileDirectory)Bugzilla47923.cs" />
    <Compile Include="$(MSBuildThisFileDirectory)Bugzilla48236.cs" />
    <Compile Include="$(MSBuildThisFileDirectory)Bugzilla47971.cs" />
    <Compile Include="$(MSBuildThisFileDirectory)Bugzilla52318.cs" />
    <Compile Include="$(MSBuildThisFileDirectory)Bugzilla37290.cs" />
    <Compile Include="$(MSBuildThisFileDirectory)Bugzilla51553.cs" />
    <Compile Include="$(MSBuildThisFileDirectory)Bugzilla51802.cs" />
    <Compile Include="$(MSBuildThisFileDirectory)Bugzilla51236.cs" />
    <Compile Include="$(MSBuildThisFileDirectory)Bugzilla51238.cs" />
    <Compile Include="$(MSBuildThisFileDirectory)Bugzilla51642.xaml.cs">
      <DependentUpon>Bugzilla51642.xaml</DependentUpon>
      <SubType>Code</SubType>
    </Compile>
    <Compile Include="$(MSBuildThisFileDirectory)Bugzilla53445.cs" />
    <Compile Include="$(MSBuildThisFileDirectory)Bugzilla55714.cs" />
    <Compile Include="$(MSBuildThisFileDirectory)Bugzilla54649.cs" />
    <Compile Include="$(MSBuildThisFileDirectory)Bugzilla56609.cs" />
    <Compile Include="$(MSBuildThisFileDirectory)Bugzilla55674.cs" />
    <Compile Include="$(MSBuildThisFileDirectory)Bugzilla55912.cs" />
    <Compile Include="$(MSBuildThisFileDirectory)Bugzilla57317.cs" />
    <Compile Include="$(MSBuildThisFileDirectory)Bugzilla57114.cs" />
    <Compile Include="$(MSBuildThisFileDirectory)Bugzilla57515.cs" />
    <Compile Include="$(MSBuildThisFileDirectory)Bugzilla57674.cs" />
    <Compile Include="$(MSBuildThisFileDirectory)Bugzilla57758.cs" />
    <Compile Include="$(MSBuildThisFileDirectory)Bugzilla57910.cs" />
    <Compile Include="$(MSBuildThisFileDirectory)Bugzilla58406.cs" />
    <Compile Include="$(MSBuildThisFileDirectory)Bugzilla58833.cs" />
    <Compile Include="$(MSBuildThisFileDirectory)Bugzilla51427.cs" />
    <Compile Include="$(MSBuildThisFileDirectory)Bugzilla59248.cs" />
    <Compile Include="$(MSBuildThisFileDirectory)Bugzilla59457.cs" />
    <Compile Include="$(MSBuildThisFileDirectory)Bugzilla59580.cs" />
    <Compile Include="$(MSBuildThisFileDirectory)Issue1469.cs" />
    <Compile Include="$(MSBuildThisFileDirectory)Effects\AttachedStateEffect.cs" />
    <Compile Include="$(MSBuildThisFileDirectory)Effects\AttachedStateEffectLabel.cs" />
    <Compile Include="$(MSBuildThisFileDirectory)Effects\AttachedStateEffectList.cs" />
    <Compile Include="$(MSBuildThisFileDirectory)GitHub1648.cs" />
    <Compile Include="$(MSBuildThisFileDirectory)GitHub1702.cs" />
    <Compile Include="$(MSBuildThisFileDirectory)GitHub1700.cs" />
    <Compile Include="$(MSBuildThisFileDirectory)GitHub2598.cs" />
    <Compile Include="$(MSBuildThisFileDirectory)Issue1483.cs" />
    <Compile Include="$(MSBuildThisFileDirectory)Issue1556.cs" />
    <Compile Include="$(MSBuildThisFileDirectory)Issue1799.cs" />
    <Compile Include="$(MSBuildThisFileDirectory)Issue1931.cs" />
    <Compile Include="$(MSBuildThisFileDirectory)Issue2187.cs" />
    <Compile Include="$(MSBuildThisFileDirectory)Issue3001.cs" />
    <Compile Include="$(MSBuildThisFileDirectory)Issue3271.cs" />
    <Compile Include="$(MSBuildThisFileDirectory)Issue3390.cs" />
    <Compile Include="$(MSBuildThisFileDirectory)Issue3000.cs" />
    <Compile Include="$(MSBuildThisFileDirectory)Issue3273.cs" />
    <Compile Include="$(MSBuildThisFileDirectory)Issue3053.cs" />
    <Compile Include="$(MSBuildThisFileDirectory)Issue2617.cs" />
    <Compile Include="$(MSBuildThisFileDirectory)Issue3087.cs" />
    <Compile Include="$(MSBuildThisFileDirectory)Issue3089.cs" />
    <Compile Include="$(MSBuildThisFileDirectory)Issue1342.cs" />
    <Compile Include="$(MSBuildThisFileDirectory)Issue2482.cs" />
    <Compile Include="$(MSBuildThisFileDirectory)Issue2767.cs" />
    <Compile Include="$(MSBuildThisFileDirectory)Issue2499.cs" />
    <Compile Include="$(MSBuildThisFileDirectory)GitHub1878.cs" />
    <Compile Include="$(MSBuildThisFileDirectory)Helpers\ISampleNativeControl.cs" />
    <Compile Include="$(MSBuildThisFileDirectory)Helpers\UITestHelper.cs" />
    <Compile Include="$(MSBuildThisFileDirectory)Helpers\ViewHelper.cs" />
    <Compile Include="$(MSBuildThisFileDirectory)Issue1677.cs" />
    <Compile Include="$(MSBuildThisFileDirectory)Issue1801.cs" />
    <Compile Include="$(MSBuildThisFileDirectory)Issue1734.cs" />
    <Compile Include="$(MSBuildThisFileDirectory)Issue1683.cs" />
    <Compile Include="$(MSBuildThisFileDirectory)Issue1705_2.cs" />
    <Compile Include="$(MSBuildThisFileDirectory)Issue1396.cs" />
    <Compile Include="$(MSBuildThisFileDirectory)Issue1415.cs" />
    <Compile Include="$(MSBuildThisFileDirectory)Issue2829.cs" />
    <Compile Include="$(MSBuildThisFileDirectory)Issue2653.cs" />
    <Compile Include="$(MSBuildThisFileDirectory)Issue1942.cs" />
    <Compile Include="$(MSBuildThisFileDirectory)Issue2763.cs" />
    <Compile Include="$(MSBuildThisFileDirectory)Issue2247.cs" />
    <Compile Include="$(MSBuildThisFileDirectory)GroupListViewHeaderIndexOutOfRange.cs" />
    <Compile Include="$(MSBuildThisFileDirectory)Issue1760.cs" />
    <Compile Include="$(MSBuildThisFileDirectory)Issue1975.cs" />
    <Compile Include="$(MSBuildThisFileDirectory)Issue1601.cs" />
    <Compile Include="$(MSBuildThisFileDirectory)Issue1717.cs" />
    <Compile Include="$(MSBuildThisFileDirectory)Bugzilla60001.cs" />
    <Compile Include="$(MSBuildThisFileDirectory)Issue1355.cs" />
    <Compile Include="$(MSBuildThisFileDirectory)Bugzilla60056.cs" />
    <Compile Include="$(MSBuildThisFileDirectory)Bugzilla60122.cs" />
    <Compile Include="$(MSBuildThisFileDirectory)Bugzilla59863_0.cs" />
    <Compile Include="$(MSBuildThisFileDirectory)Bugzilla59863_1.cs" />
    <Compile Include="$(MSBuildThisFileDirectory)Bugzilla59863_2.cs" />
    <Compile Include="$(MSBuildThisFileDirectory)Bugzilla60563.cs" />
    <Compile Include="$(MSBuildThisFileDirectory)Bugzilla60774.cs" />
    <Compile Include="$(MSBuildThisFileDirectory)Bugzilla60774_1.cs" />
    <Compile Include="$(MSBuildThisFileDirectory)Bugzilla60774_2.cs" />
    <Compile Include="$(MSBuildThisFileDirectory)ButtonBackgroundColorTest.cs" />
    <Compile Include="$(MSBuildThisFileDirectory)CarouselAsync.cs" />
    <Compile Include="$(MSBuildThisFileDirectory)Bugzilla34561.cs" />
    <Compile Include="$(MSBuildThisFileDirectory)Bugzilla34727.cs" />
    <Compile Include="$(MSBuildThisFileDirectory)ComplexListView.cs" />
    <Compile Include="$(MSBuildThisFileDirectory)CustomImageRendererErrorHandling.cs" />
    <Compile Include="$(MSBuildThisFileDirectory)DefaultColorToggleTest.cs" />
    <Compile Include="$(MSBuildThisFileDirectory)Bugzilla38416.xaml.cs">
      <DependentUpon>Bugzilla38416.xaml</DependentUpon>
    </Compile>
    <Compile Include="$(MSBuildThisFileDirectory)Effects.cs" />
    <Compile Include="$(MSBuildThisFileDirectory)FailImageSource.cs" />
    <Compile Include="$(MSBuildThisFileDirectory)GestureBubblingTests.cs" />
    <Compile Include="$(MSBuildThisFileDirectory)Github1461.cs" />
    <Compile Include="$(MSBuildThisFileDirectory)CascadeInputTransparent.cs" />
    <Compile Include="$(MSBuildThisFileDirectory)GitHub1331.xaml.cs">
      <DependentUpon>GitHub1331.xaml</DependentUpon>
    </Compile>
    <Compile Include="$(MSBuildThisFileDirectory)Issue1691_2.cs" />
    <Compile Include="$(MSBuildThisFileDirectory)Github1625.cs" />
    <Compile Include="$(MSBuildThisFileDirectory)InputTransparentTests.cs" />
    <Compile Include="$(MSBuildThisFileDirectory)Issue1614.cs" />
    <Compile Include="$(MSBuildThisFileDirectory)IsInvokeRequiredRaceCondition.cs" />
    <Compile Include="$(MSBuildThisFileDirectory)IsPasswordToggleTest.cs" />
    <Compile Include="$(MSBuildThisFileDirectory)Issue1023.cs" />
    <Compile Include="$(MSBuildThisFileDirectory)Issue1024.cs" />
    <Compile Include="$(MSBuildThisFileDirectory)Issue1025.cs" />
    <Compile Include="$(MSBuildThisFileDirectory)Issue1026.cs" />
    <Compile Include="$(MSBuildThisFileDirectory)Issue1347.cs" />
    <Compile Include="$(MSBuildThisFileDirectory)Issue1356.cs" />
    <Compile Include="$(MSBuildThisFileDirectory)Issue1439.cs" />
    <Compile Include="$(MSBuildThisFileDirectory)Issue1660.cs" />
    <Compile Include="$(MSBuildThisFileDirectory)Issue1691.cs" />
    <Compile Include="$(MSBuildThisFileDirectory)Issue1665.cs" />
    <Compile Include="$(MSBuildThisFileDirectory)Issue1707.cs" />
    <Compile Include="$(MSBuildThisFileDirectory)Issue1864.cs" />
    <Compile Include="$(MSBuildThisFileDirectory)Issue2104.cs" />
    <Compile Include="$(MSBuildThisFileDirectory)Issue1908.cs" />
    <Compile Include="$(MSBuildThisFileDirectory)Issue1672.cs" />
    <Compile Include="$(MSBuildThisFileDirectory)Issue2394.cs" />
    <Compile Include="$(MSBuildThisFileDirectory)Issue2595.cs" />
    <Compile Include="$(MSBuildThisFileDirectory)Issue2625.xaml.cs">
      <DependentUpon>Issue2625.xaml</DependentUpon>
      <SubType>Code</SubType>
    </Compile>
    <Compile Include="$(MSBuildThisFileDirectory)Issue2681.cs" />
    <Compile Include="$(MSBuildThisFileDirectory)Issue2858.xaml.cs">
      <DependentUpon>Issue2858.xaml</DependentUpon>
      <SubType>Code</SubType>
    </Compile>
    <Compile Include="$(MSBuildThisFileDirectory)Issue2929.cs" />
    <Compile Include="$(MSBuildThisFileDirectory)Issue2983.cs" />
    <Compile Include="$(MSBuildThisFileDirectory)Issue2963.cs" />
    <Compile Include="$(MSBuildThisFileDirectory)Issue2981.cs" />
    <Compile Include="$(MSBuildThisFileDirectory)Issue2964.cs" />
    <Compile Include="$(MSBuildThisFileDirectory)Bugzilla29017.cs" />
    <Compile Include="$(MSBuildThisFileDirectory)Issue2927.cs" />
    <Compile Include="$(MSBuildThisFileDirectory)IsShowingUserIssue.cs" />
    <Compile Include="$(MSBuildThisFileDirectory)Bugzilla25979.cs" />
    <Compile Include="$(MSBuildThisFileDirectory)Bugzilla30317.cs" />
    <Compile Include="$(MSBuildThisFileDirectory)Bugzilla29128.cs" />
    <Compile Include="$(MSBuildThisFileDirectory)Bugzilla31029.cs" />
    <Compile Include="$(MSBuildThisFileDirectory)Bugzilla24574.cs" />
    <Compile Include="$(MSBuildThisFileDirectory)Bugzilla26233.cs" />
    <Compile Include="$(MSBuildThisFileDirectory)Bugzilla27642.cs" />
    <Compile Include="$(MSBuildThisFileDirectory)Bugzilla36393.cs" />
    <Compile Include="$(MSBuildThisFileDirectory)Bugzilla33870.cs" />
    <Compile Include="$(MSBuildThisFileDirectory)Bugzilla32462.cs" />
    <Compile Include="$(MSBuildThisFileDirectory)Bugzilla36681.cs" />
    <Compile Include="$(MSBuildThisFileDirectory)Bugzilla36479.cs" />
    <Compile Include="$(MSBuildThisFileDirectory)Issue3008.cs" />
    <Compile Include="$(MSBuildThisFileDirectory)Issue3019.cs" />
    <Compile Include="$(MSBuildThisFileDirectory)Issue2993.cs" />
    <Compile Include="$(MSBuildThisFileDirectory)Issue3507.cs" />
    <Compile Include="$(MSBuildThisFileDirectory)Issue3367.cs" />
    <Compile Include="$(MSBuildThisFileDirectory)Issue3398.cs" />
<<<<<<< HEAD
    <Compile Include="$(MSBuildThisFileDirectory)Issue3558.cs" />
=======
    <Compile Include="$(MSBuildThisFileDirectory)Issue3541.cs" />
>>>>>>> bd663038
    <Compile Include="$(MSBuildThisFileDirectory)LegacyComponents\NonAppCompatSwitch.cs" />
    <Compile Include="$(MSBuildThisFileDirectory)MapsModalCrash.cs" />
    <Compile Include="$(MSBuildThisFileDirectory)ModalActivityIndicatorTest.cs" />
    <Compile Include="$(MSBuildThisFileDirectory)Bugzilla37625.cs" />
    <Compile Include="$(MSBuildThisFileDirectory)Bugzilla38658.cs" />
    <Compile Include="$(MSBuildThisFileDirectory)DataTemplateGridImageTest.cs" />
    <Compile Include="$(MSBuildThisFileDirectory)Bugzilla39331.cs" />
    <Compile Include="$(MSBuildThisFileDirectory)Bugzilla36788.cs" />
    <Compile Include="$(MSBuildThisFileDirectory)Bugzilla38978.cs" />
    <Compile Include="$(MSBuildThisFileDirectory)Bugzilla38112.cs" />
    <Compile Include="$(MSBuildThisFileDirectory)Bugzilla39668.cs" />
    <Compile Include="$(MSBuildThisFileDirectory)Bugzilla21177.cs" />
    <Compile Include="$(MSBuildThisFileDirectory)Bugzilla39829.cs" />
    <Compile Include="$(MSBuildThisFileDirectory)Bugzilla39458.cs" />
    <Compile Include="$(MSBuildThisFileDirectory)Bugzilla39853.cs" />
    <Compile Include="$(MSBuildThisFileDirectory)MultipleClipToBounds.cs" />
    <Compile Include="$(MSBuildThisFileDirectory)PerformanceGallery\PerformanceDataManager.cs" />
    <Compile Include="$(MSBuildThisFileDirectory)PerformanceGallery\PerformanceGallery.cs" />
    <Compile Include="$(MSBuildThisFileDirectory)PerformanceGallery\PerformanceScenario.cs" />
    <Compile Include="$(MSBuildThisFileDirectory)PerformanceGallery\PerformanceTracker.cs" />
    <Compile Include="$(MSBuildThisFileDirectory)PerformanceGallery\PerformanceTrackerTemplate.cs" />
    <Compile Include="$(MSBuildThisFileDirectory)PerformanceGallery\PerformanceTrackerWatcher.cs" />
    <Compile Include="$(MSBuildThisFileDirectory)PerformanceGallery\PerformanceViewModel.cs" />
    <Compile Include="$(MSBuildThisFileDirectory)PerformanceGallery\Scenarios\SearchBarScenarios.cs" />
    <Compile Include="$(MSBuildThisFileDirectory)PerformanceGallery\Scenarios\SliderScenarios.cs" />
    <Compile Include="$(MSBuildThisFileDirectory)PerformanceGallery\Scenarios\StepperScenarios.cs" />
    <Compile Include="$(MSBuildThisFileDirectory)PerformanceGallery\Scenarios\TableViewScenarios.cs" />
    <Compile Include="$(MSBuildThisFileDirectory)PerformanceGallery\Scenarios\TimePickerScenarios.cs" />
    <Compile Include="$(MSBuildThisFileDirectory)PerformanceGallery\Scenarios\WebViewScenarios.cs" />
    <Compile Include="$(MSBuildThisFileDirectory)PerformanceGallery\Scenarios\ProgressBarScenarios.cs" />
    <Compile Include="$(MSBuildThisFileDirectory)PerformanceGallery\Scenarios\PickerScenarios.cs" />
    <Compile Include="$(MSBuildThisFileDirectory)PerformanceGallery\Scenarios\MapScenarios.cs" />
    <Compile Include="$(MSBuildThisFileDirectory)PerformanceGallery\Scenarios\EntryScenarios.cs" />
    <Compile Include="$(MSBuildThisFileDirectory)PerformanceGallery\Scenarios\EditorScenarios.cs" />
    <Compile Include="$(MSBuildThisFileDirectory)PerformanceGallery\Scenarios\ActivityIndicatorScenarios.cs" />
    <Compile Include="$(MSBuildThisFileDirectory)PerformanceGallery\Scenarios\LabelScenarios.cs" />
    <Compile Include="$(MSBuildThisFileDirectory)PerformanceGallery\Scenarios\BoxViewScenarios.cs" />
    <Compile Include="$(MSBuildThisFileDirectory)PerformanceGallery\Scenarios\SwitchScenarios.cs" />
    <Compile Include="$(MSBuildThisFileDirectory)PerformanceGallery\Scenarios\DatePickerScenarios.cs" />
    <Compile Include="$(MSBuildThisFileDirectory)PerformanceGallery\Scenarios\ButtonScenarios.cs" />
    <Compile Include="$(MSBuildThisFileDirectory)PerformanceGallery\Scenarios\ImageScenarios.cs" />
    <Compile Include="$(MSBuildThisFileDirectory)PerformanceGallery\Scenarios\ListViewScenarios.cs" />
    <Compile Include="$(MSBuildThisFileDirectory)PerformanceProvider.cs" />
    <Compile Include="$(MSBuildThisFileDirectory)Bugzilla53179_2.cs" />
    <Compile Include="$(MSBuildThisFileDirectory)ScrollViewIsEnabled.cs" />
    <Compile Include="$(MSBuildThisFileDirectory)PlatformSpecifics_iOSTranslucentNavBarX.xaml.cs">
      <DependentUpon>PlatformSpecifics_iOSTranslucentNavBarX.xaml</DependentUpon>
      <SubType>Code</SubType>
    </Compile>
    <Compile Include="$(MSBuildThisFileDirectory)Bugzilla53179_1.cs" />
    <Compile Include="$(MSBuildThisFileDirectory)RestartAppTest.cs" />
    <Compile Include="$(MSBuildThisFileDirectory)BottomTabbedPageTests.cs" />
    <Compile Include="$(MSBuildThisFileDirectory)TestPages\QuickCollectNavigationPage.cs" />
    <Compile Include="$(MSBuildThisFileDirectory)TestPages\ScreenshotConditionalApp.cs" />
    <Compile Include="$(MSBuildThisFileDirectory)Bugzilla41842.cs" />
    <Compile Include="$(MSBuildThisFileDirectory)Bugzilla42277.cs" />
    <Compile Include="$(MSBuildThisFileDirectory)Bugzilla51173.cs" />
    <Compile Include="$(MSBuildThisFileDirectory)Bugzilla33561.cs" />
    <Compile Include="$(MSBuildThisFileDirectory)Bugzilla43214.cs" />
    <Compile Include="$(MSBuildThisFileDirectory)Bugzilla42602.cs" />
    <Compile Include="$(MSBuildThisFileDirectory)Bugzilla43161.cs" />
    <Compile Include="$(MSBuildThisFileDirectory)Bugzilla39768.cs" />
    <Compile Include="$(MSBuildThisFileDirectory)Bugzilla41271.cs" />
    <Compile Include="$(MSBuildThisFileDirectory)Bugzilla40722.cs" />
    <Compile Include="$(MSBuildThisFileDirectory)Bugzilla41153.cs" />
    <Compile Include="$(MSBuildThisFileDirectory)Bugzilla44129.cs" />
    <Compile Include="$(MSBuildThisFileDirectory)Bugzilla44525.cs" />
    <Compile Include="$(MSBuildThisFileDirectory)Bugzilla28650.cs" />
    <Compile Include="$(MSBuildThisFileDirectory)Bugzilla37431.cs" />
    <Compile Include="$(MSBuildThisFileDirectory)Bugzilla44777.cs" />
    <Compile Include="$(MSBuildThisFileDirectory)Bugzilla42599.cs" />
    <Compile Include="$(MSBuildThisFileDirectory)Bugzilla51503.cs" />
    <Compile Include="$(MSBuildThisFileDirectory)Bugzilla51505.cs" />
    <Compile Include="$(MSBuildThisFileDirectory)Bugzilla52533.cs" />
    <Compile Include="$(MSBuildThisFileDirectory)Bugzilla53362.cs" />
    <Compile Include="$(MSBuildThisFileDirectory)Bugzilla45874.cs" />
    <Compile Include="$(MSBuildThisFileDirectory)TransparentOverlayTests.cs" />
    <Compile Include="$(MSBuildThisFileDirectory)Unreported1.cs" />
    <Compile Include="$(MSBuildThisFileDirectory)Bugzilla53909.cs" />
    <Compile Include="$(MSBuildThisFileDirectory)ListViewNRE.cs" />
    <Compile Include="$(MSBuildThisFileDirectory)Bugzilla55745.cs" />
    <Compile Include="$(MSBuildThisFileDirectory)AndroidHelpText.cs" />
    <Compile Include="$(MSBuildThisFileDirectory)Bugzilla32830.cs" />
    <Compile Include="$(MSBuildThisFileDirectory)Bugzilla55365.cs" />
    <Compile Include="$(MSBuildThisFileDirectory)Bugzilla39802.cs" />
    <Compile Include="$(MSBuildThisFileDirectory)Bugzilla53179.cs" />
    <Compile Include="$(MSBuildThisFileDirectory)Bugzilla54036.cs" />
    <Compile Include="$(MSBuildThisFileDirectory)Bugzilla56896.cs" />
    <Compile Include="$(MSBuildThisFileDirectory)Bugzilla40161.cs" />
    <Compile Include="$(MSBuildThisFileDirectory)Bugzilla44886.cs" />
    <Compile Include="$(MSBuildThisFileDirectory)Bugzila57749.cs" />
    <Compile Include="$(MSBuildThisFileDirectory)Bugzilla45125.cs" />
    <Compile Include="$(MSBuildThisFileDirectory)ScrollViewObjectDisposed.cs" />
    <Compile Include="$(MSBuildThisFileDirectory)Bugzilla58645.cs" />
    <Compile Include="$(MSBuildThisFileDirectory)Bugzilla27731.cs" />
    <Compile Include="$(MSBuildThisFileDirectory)Bugzilla59097.cs" />
    <Compile Include="$(MSBuildThisFileDirectory)Bugzilla58875.cs" />
    <Compile Include="$(MSBuildThisFileDirectory)Bugzilla45702.cs" />
    <Compile Include="$(MSBuildThisFileDirectory)Bugzilla59718.cs" />
    <Compile Include="$(MSBuildThisFileDirectory)Bugzilla59896.cs" />
    <Compile Include="$(MSBuildThisFileDirectory)Bugzilla56771.cs" />
    <Compile Include="$(MSBuildThisFileDirectory)Bugzilla60382.cs" />
    <Compile Include="$(MSBuildThisFileDirectory)Bugzilla60524.cs" />
    <Compile Include="$(MSBuildThisFileDirectory)Bugzilla59925.cs" />
    <Compile Include="$(MSBuildThisFileDirectory)Bugzilla60691.cs" />
    <Compile Include="$(MSBuildThisFileDirectory)Issue1326.cs" />
    <Compile Include="$(MSBuildThisFileDirectory)Issue1436.cs" />
    <Compile Include="$(MSBuildThisFileDirectory)GitHub1567.cs" />
    <Compile Include="$(MSBuildThisFileDirectory)Issue1909.cs" />
    <Compile Include="$(MSBuildThisFileDirectory)Bugzilla60699.cs" />
    <Compile Include="$(MSBuildThisFileDirectory)Issue2035.cs" />
    <Compile Include="$(MSBuildThisFileDirectory)Issue2299.cs" />
    <Compile Include="$(MSBuildThisFileDirectory)Issue1900.cs" />
    <Compile Include="$(MSBuildThisFileDirectory)Issue2837.cs" />
    <Compile Include="$(MSBuildThisFileDirectory)Issue2740.cs" />
    <Compile Include="$(MSBuildThisFileDirectory)Issue1939.cs" />
    <Compile Include="$(MSBuildThisFileDirectory)Issue3343.cs" />
    <Compile Include="$(MSBuildThisFileDirectory)Issue2842.cs" />
    <Compile Include="$(MSBuildThisFileDirectory)Issue1666.cs" />
    <Compile Include="$(MSBuildThisFileDirectory)Issue2838.cs" />
    <Compile Include="$(MSBuildThisFileDirectory)Issue3342.cs" />
    <Compile Include="$(MSBuildThisFileDirectory)Issue3415.cs" />
    <Compile Include="$(MSBuildThisFileDirectory)Issue3049.cs" />
    <Compile Include="$(MSBuildThisFileDirectory)_Template.cs" />
    <Compile Include="$(MSBuildThisFileDirectory)Bugzilla56298.cs" />
    <Compile Include="$(MSBuildThisFileDirectory)Bugzilla42620.cs" />
    <Compile Include="$(MSBuildThisFileDirectory)Issue1028.cs" />
    <Compile Include="$(MSBuildThisFileDirectory)Issue1075.cs" />
    <Compile Include="$(MSBuildThisFileDirectory)Issue1097.cs" />
    <Compile Include="$(MSBuildThisFileDirectory)Issue1146.cs" />
    <Compile Include="$(MSBuildThisFileDirectory)Issue1219.cs" />
    <Compile Include="$(MSBuildThisFileDirectory)Issue1228.cs" />
    <Compile Include="$(MSBuildThisFileDirectory)Issue1236.cs" />
    <Compile Include="$(MSBuildThisFileDirectory)Issue1259.cs" />
    <Compile Include="$(MSBuildThisFileDirectory)Issue1267.cs" />
    <Compile Include="$(MSBuildThisFileDirectory)Issue1305.cs" />
    <Compile Include="$(MSBuildThisFileDirectory)Issue1329.cs" />
    <Compile Include="$(MSBuildThisFileDirectory)Issue1384.cs" />
    <Compile Include="$(MSBuildThisFileDirectory)Issue1400.cs" />
    <Compile Include="$(MSBuildThisFileDirectory)Issue1414.cs" />
    <Compile Include="$(MSBuildThisFileDirectory)Issue1461.cs" />
    <Compile Include="$(MSBuildThisFileDirectory)Issue1497.xaml.cs">
      <DependentUpon>Issue1497.xaml</DependentUpon>
    </Compile>
    <Compile Include="$(MSBuildThisFileDirectory)Issue1538.cs" />
    <Compile Include="$(MSBuildThisFileDirectory)Issue1545.xaml.cs">
      <DependentUpon>Issue1545.xaml</DependentUpon>
    </Compile>
    <Compile Include="$(MSBuildThisFileDirectory)Issue1546.cs" />
    <Compile Include="$(MSBuildThisFileDirectory)Issue1554.xaml.cs">
      <DependentUpon>Issue1554.xaml</DependentUpon>
    </Compile>
    <Compile Include="$(MSBuildThisFileDirectory)Issue1557.cs" />
    <Compile Include="$(MSBuildThisFileDirectory)Issue1566.cs" />
    <Compile Include="$(MSBuildThisFileDirectory)Issue1567.cs" />
    <Compile Include="$(MSBuildThisFileDirectory)Issue1568.xaml.cs">
      <DependentUpon>Issue1568.xaml</DependentUpon>
    </Compile>
    <Compile Include="$(MSBuildThisFileDirectory)Issue1583.cs" />
    <Compile Include="$(MSBuildThisFileDirectory)Issue1590.cs" />
    <Compile Include="$(MSBuildThisFileDirectory)Issue1593.cs" />
    <Compile Include="$(MSBuildThisFileDirectory)Issue1598.cs" />
    <Compile Include="$(MSBuildThisFileDirectory)Issue1613.cs" />
    <Compile Include="$(MSBuildThisFileDirectory)Issue1618.cs" />
    <Compile Include="$(MSBuildThisFileDirectory)Issue1641.xaml.cs">
      <DependentUpon>Issue1641.xaml</DependentUpon>
    </Compile>
    <Compile Include="$(MSBuildThisFileDirectory)Issue1644.cs" />
    <Compile Include="$(MSBuildThisFileDirectory)Issue1653.xaml.cs">
      <DependentUpon>Issue1653.xaml</DependentUpon>
    </Compile>
    <Compile Include="$(MSBuildThisFileDirectory)Issue1653v2.xaml.cs">
      <DependentUpon>Issue1653v2.xaml</DependentUpon>
    </Compile>
    <Compile Include="$(MSBuildThisFileDirectory)Issue1664.cs" />
    <Compile Include="$(MSBuildThisFileDirectory)Issue1680.cs" />
    <Compile Include="$(MSBuildThisFileDirectory)Issue3624.cs" />
    <Compile Include="$(MSBuildThisFileDirectory)Issue1682.cs" />
    <Compile Include="$(MSBuildThisFileDirectory)Issue1685.cs" />
    <Compile Include="$(MSBuildThisFileDirectory)Issue1698.cs" />
    <Compile Include="$(MSBuildThisFileDirectory)Issue1700.cs" />
    <Compile Include="$(MSBuildThisFileDirectory)Issue1703.cs" />
    <Compile Include="$(MSBuildThisFileDirectory)Issue1705.cs" />
    <Compile Include="$(MSBuildThisFileDirectory)Issue1712.xaml.cs">
      <DependentUpon>Issue1712.xaml</DependentUpon>
    </Compile>
    <Compile Include="$(MSBuildThisFileDirectory)Issue1722.cs" />
    <Compile Include="$(MSBuildThisFileDirectory)Issue1723.cs" />
    <Compile Include="$(MSBuildThisFileDirectory)Issue1741.xaml.cs">
      <DependentUpon>Issue1741.xaml</DependentUpon>
    </Compile>
    <Compile Include="$(MSBuildThisFileDirectory)Issue1742.cs" />
    <Compile Include="$(MSBuildThisFileDirectory)Issue1747.xaml.cs">
      <DependentUpon>Issue1747.xaml</DependentUpon>
    </Compile>
    <Compile Include="$(MSBuildThisFileDirectory)Issue1755.cs" />
    <Compile Include="$(MSBuildThisFileDirectory)Issue1758.cs" />
    <Compile Include="$(MSBuildThisFileDirectory)Issue1763.cs" />
    <Compile Include="$(MSBuildThisFileDirectory)Issue1766.xaml.cs">
      <DependentUpon>Issue1766.xaml</DependentUpon>
    </Compile>
    <Compile Include="$(MSBuildThisFileDirectory)Issue1769.cs" />
    <Compile Include="$(MSBuildThisFileDirectory)Issue1777.cs" />
    <Compile Include="$(MSBuildThisFileDirectory)Issue181.cs" />
    <Compile Include="$(MSBuildThisFileDirectory)Issue1851.cs" />
    <Compile Include="$(MSBuildThisFileDirectory)Issue1875.cs" />
    <Compile Include="$(MSBuildThisFileDirectory)Issue1888.cs" />
    <Compile Include="$(MSBuildThisFileDirectory)Issue1891.cs" />
    <Compile Include="$(MSBuildThisFileDirectory)Issue1895.cs" />
    <Compile Include="$(MSBuildThisFileDirectory)Issue1905.cs" />
    <Compile Include="$(MSBuildThisFileDirectory)Issue1914.cs" />
    <Compile Include="$(MSBuildThisFileDirectory)Issue194.cs" />
    <Compile Include="$(MSBuildThisFileDirectory)Issue198.cs" />
    <Compile Include="$(MSBuildThisFileDirectory)Issue206.cs" />
    <Compile Include="$(MSBuildThisFileDirectory)Issue214.cs" />
    <Compile Include="$(MSBuildThisFileDirectory)Issue2143.cs" />
    <Compile Include="$(MSBuildThisFileDirectory)Issue2222.cs" />
    <Compile Include="$(MSBuildThisFileDirectory)Issue22246_BZ.cs" />
    <Compile Include="$(MSBuildThisFileDirectory)Issue2241.cs" />
    <Compile Include="$(MSBuildThisFileDirectory)Issue2248.cs" />
    <Compile Include="$(MSBuildThisFileDirectory)Issue2259.cs" />
    <Compile Include="$(MSBuildThisFileDirectory)Issue2266.cs" />
    <Compile Include="$(MSBuildThisFileDirectory)Issue2270.cs" />
    <Compile Include="$(MSBuildThisFileDirectory)Issue2272.cs" />
    <Compile Include="$(MSBuildThisFileDirectory)Issue2282.xaml.cs">
      <DependentUpon>Issue2282.xaml</DependentUpon>
    </Compile>
    <Compile Include="$(MSBuildThisFileDirectory)Issue2288.xaml.cs">
      <DependentUpon>Issue2288.xaml</DependentUpon>
    </Compile>
    <Compile Include="$(MSBuildThisFileDirectory)Issue2289.xaml.cs">
      <DependentUpon>Issue2289.xaml</DependentUpon>
    </Compile>
    <Compile Include="$(MSBuildThisFileDirectory)Issue229.cs" />
    <Compile Include="$(MSBuildThisFileDirectory)Issue2291.cs" />
    <Compile Include="$(MSBuildThisFileDirectory)Issue2292.cs" />
    <Compile Include="$(MSBuildThisFileDirectory)Issue2294.cs" />
    <Compile Include="$(MSBuildThisFileDirectory)Issue2333.cs" />
    <Compile Include="$(MSBuildThisFileDirectory)Issue2339.cs" />
    <Compile Include="$(MSBuildThisFileDirectory)Issue2354.cs" />
    <Compile Include="$(MSBuildThisFileDirectory)Issue2357.xaml.cs">
      <DependentUpon>Issue2357.xaml</DependentUpon>
    </Compile>
    <Compile Include="$(MSBuildThisFileDirectory)Issue2411.cs" />
    <Compile Include="$(MSBuildThisFileDirectory)Issue2414.cs" />
    <Compile Include="$(MSBuildThisFileDirectory)Issue2470.xaml.cs">
      <DependentUpon>Issue2470.xaml</DependentUpon>
    </Compile>
    <Compile Include="$(MSBuildThisFileDirectory)Issue2563.cs" />
    <Compile Include="$(MSBuildThisFileDirectory)Issue2594.cs" />
    <Compile Include="$(MSBuildThisFileDirectory)Issue2597.cs" />
    <Compile Include="$(MSBuildThisFileDirectory)Issue260.cs" />
    <Compile Include="$(MSBuildThisFileDirectory)Issue2615.cs" />
    <Compile Include="$(MSBuildThisFileDirectory)Issue2628.cs" />
    <Compile Include="$(MSBuildThisFileDirectory)Issue2634.cs" />
    <Compile Include="$(MSBuildThisFileDirectory)Issue264.cs" />
    <Compile Include="$(MSBuildThisFileDirectory)Issue2659.xaml.cs">
      <DependentUpon>Issue2659.xaml</DependentUpon>
    </Compile>
    <Compile Include="$(MSBuildThisFileDirectory)Issue2783.cs" />
    <Compile Include="$(MSBuildThisFileDirectory)Issue2794.cs" />
    <Compile Include="$(MSBuildThisFileDirectory)Issue2809.cs" />
    <Compile Include="$(MSBuildThisFileDirectory)Issue2923.cs" />
    <Compile Include="$(MSBuildThisFileDirectory)Issue342.cs" />
    <Compile Include="$(MSBuildThisFileDirectory)Issue416.cs" />
    <Compile Include="$(MSBuildThisFileDirectory)Issue417.cs" />
    <Compile Include="$(MSBuildThisFileDirectory)Issue488.cs" />
    <Compile Include="$(MSBuildThisFileDirectory)Issue530.cs" />
    <Compile Include="$(MSBuildThisFileDirectory)Issue764.cs" />
    <Compile Include="$(MSBuildThisFileDirectory)Issue773.cs" />
    <Compile Include="$(MSBuildThisFileDirectory)Issue774.cs" />
    <Compile Include="$(MSBuildThisFileDirectory)Issue852.cs" />
    <Compile Include="$(MSBuildThisFileDirectory)Issue886.cs" />
    <Compile Include="$(MSBuildThisFileDirectory)Issue892.cs" />
    <Compile Include="$(MSBuildThisFileDirectory)Issue889.cs" />
    <Compile Include="$(MSBuildThisFileDirectory)Issue935.cs" />
    <Compile Include="$(MSBuildThisFileDirectory)Issue968.cs" />
    <Compile Include="$(MSBuildThisFileDirectory)Issue973.cs" />
    <Compile Include="$(MSBuildThisFileDirectory)Issue465.cs" />
    <Compile Include="$(MSBuildThisFileDirectory)ListViewViewCellBinding.cs" />
    <Compile Include="$(MSBuildThisFileDirectory)ModelContentPage.cs" />
    <Compile Include="$(MSBuildThisFileDirectory)NavigationStackTests.cs" />
    <Compile Include="$(MSBuildThisFileDirectory)NavPage.cs" />
    <Compile Include="$(MSBuildThisFileDirectory)ScrollViewOutOfBounds.cs" />
    <Compile Include="$(MSBuildThisFileDirectory)StackLayoutIssue.cs" />
    <Compile Include="$(MSBuildThisFileDirectory)SwipeBackNavCrash.cs" />
    <Compile Include="$(MSBuildThisFileDirectory)TabbedPageTests.cs" />
    <Compile Include="$(MSBuildThisFileDirectory)TabbedPageWithList.cs" />
    <Compile Include="$(MSBuildThisFileDirectory)TestPages\TestPages.cs" />
    <Compile Include="$(MSBuildThisFileDirectory)Issue2965.cs" />
    <Compile Include="$(MSBuildThisFileDirectory)Issue2775.cs" />
    <Compile Include="$(MSBuildThisFileDirectory)Issue2987.cs" />
    <Compile Include="$(MSBuildThisFileDirectory)Issue2976.cs" />
    <Compile Include="$(MSBuildThisFileDirectory)Issue2951.xaml.cs">
      <DependentUpon>Issue2951.xaml</DependentUpon>
    </Compile>
    <Compile Include="$(MSBuildThisFileDirectory)Issue2961.cs" />
    <Compile Include="$(MSBuildThisFileDirectory)Issue2948.cs" />
    <Compile Include="$(MSBuildThisFileDirectory)Issue2883.cs" />
    <Compile Include="$(MSBuildThisFileDirectory)Issue2953.cs" />
    <Compile Include="$(MSBuildThisFileDirectory)Issue2777.xaml.cs">
      <DependentUpon>Issue2777.xaml</DependentUpon>
    </Compile>
    <Compile Include="$(MSBuildThisFileDirectory)Issue2954.cs" />
    <Compile Include="$(MSBuildThisFileDirectory)Issue3086.xaml.cs">
      <DependentUpon>Issue3086.xaml</DependentUpon>
    </Compile>
    <Compile Include="$(MSBuildThisFileDirectory)Bugzilla27779.cs" />
    <Compile Include="$(MSBuildThisFileDirectory)Bugzilla27698.cs" />
    <Compile Include="$(MSBuildThisFileDirectory)Bugzilla29247.cs" />
    <Compile Include="$(MSBuildThisFileDirectory)Bugzilla27318.xaml.cs">
      <DependentUpon>Bugzilla27318.xaml</DependentUpon>
    </Compile>
    <Compile Include="$(MSBuildThisFileDirectory)Bugzilla29453.cs" />
    <Compile Include="$(MSBuildThisFileDirectory)Bugzilla28001.cs" />
    <Compile Include="$(MSBuildThisFileDirectory)DisposedSharedPages.cs" />
    <Compile Include="$(MSBuildThisFileDirectory)Bugzilla28575.cs" />
    <Compile Include="$(MSBuildThisFileDirectory)Bugzilla30935.cs" />
    <Compile Include="$(MSBuildThisFileDirectory)Bugzilla26032.xaml.cs">
      <DependentUpon>Bugzilla26032.xaml</DependentUpon>
    </Compile>
    <Compile Include="$(MSBuildThisFileDirectory)Bugzilla30835.cs" />
    <Compile Include="$(MSBuildThisFileDirectory)Bugzilla27085.cs" />
    <Compile Include="$(MSBuildThisFileDirectory)Bugzilla31395.cs" />
    <Compile Include="$(MSBuildThisFileDirectory)Bugzilla30651.cs" />
    <Compile Include="$(MSBuildThisFileDirectory)Bugzilla26171.cs" />
    <Compile Include="$(MSBuildThisFileDirectory)Bugzilla31602.cs" />
    <Compile Include="$(MSBuildThisFileDirectory)Bugzilla30353.cs" />
    <Compile Include="$(MSBuildThisFileDirectory)Bugzilla28240.cs" />
    <Compile Include="$(MSBuildThisFileDirectory)Bugzilla30324.cs" />
    <Compile Include="$(MSBuildThisFileDirectory)Bugzilla31255.cs" />
    <Compile Include="$(MSBuildThisFileDirectory)Bugzilla28498.cs" />
    <Compile Include="$(MSBuildThisFileDirectory)Bugzilla32148.cs" />
    <Compile Include="$(MSBuildThisFileDirectory)Bugzilla31967.xaml.cs">
      <DependentUpon>Bugzilla31967.xaml</DependentUpon>
    </Compile>
    <Compile Include="$(MSBuildThisFileDirectory)Issue3276.cs" />
    <Compile Include="$(MSBuildThisFileDirectory)Bugzilla26993.cs" />
    <Compile Include="$(MSBuildThisFileDirectory)Issue3292.cs" />
    <Compile Include="$(MSBuildThisFileDirectory)Bugzilla32230.cs" />
    <Compile Include="$(MSBuildThisFileDirectory)Bugzilla32898.cs" />
    <Compile Include="$(MSBuildThisFileDirectory)Bugzilla31330.cs" />
    <Compile Include="$(MSBuildThisFileDirectory)Bugzilla31114.cs" />
    <Compile Include="$(MSBuildThisFileDirectory)Issue3319.xaml.cs">
      <DependentUpon>Issue3319.xaml</DependentUpon>
    </Compile>
    <Compile Include="$(MSBuildThisFileDirectory)Bugzilla32691.cs" />
    <Compile Include="$(MSBuildThisFileDirectory)Bugzilla32487.cs" />
    <Compile Include="$(MSBuildThisFileDirectory)Bugzilla34061.cs" />
    <Compile Include="$(MSBuildThisFileDirectory)Bugzilla34632.cs" />
    <Compile Include="$(MSBuildThisFileDirectory)Bugzilla32902.cs" />
    <Compile Include="$(MSBuildThisFileDirectory)Bugzilla32801.cs" />
    <Compile Include="$(MSBuildThisFileDirectory)Bugzilla32447.xaml.cs">
      <DependentUpon>Bugzilla32447.xaml</DependentUpon>
    </Compile>
    <Compile Include="$(MSBuildThisFileDirectory)Bugzilla29257.cs" />
    <Compile Include="$(MSBuildThisFileDirectory)Bugzilla32040.cs" />
    <Compile Include="$(MSBuildThisFileDirectory)Bugzilla33450.cs" />
    <Compile Include="$(MSBuildThisFileDirectory)Bugzilla34720.cs" />
    <Compile Include="$(MSBuildThisFileDirectory)Bugzilla35733.cs" />
    <Compile Include="$(MSBuildThisFileDirectory)Bugzilla36009.cs" />
    <Compile Include="$(MSBuildThisFileDirectory)Bugzilla34912.cs" />
    <Compile Include="$(MSBuildThisFileDirectory)Bugzilla32615.cs" />
    <Compile Include="$(MSBuildThisFileDirectory)Bugzilla27350.cs" />
    <Compile Include="$(MSBuildThisFileDirectory)Bugzilla28709.cs" />
    <Compile Include="$(MSBuildThisFileDirectory)Bugzilla33578.cs" />
    <Compile Include="$(MSBuildThisFileDirectory)Bugzilla39378.xaml.cs">
      <DependentUpon>Bugzilla39378.xaml</DependentUpon>
    </Compile>
    <Compile Include="$(MSBuildThisFileDirectory)Bugzilla39963.cs" />
    <Compile Include="$(MSBuildThisFileDirectory)Bugzilla39987.cs" />
    <Compile Include="$(MSBuildThisFileDirectory)Bugzilla40704.cs" />
    <Compile Include="$(MSBuildThisFileDirectory)Bugzilla41038.cs" />
    <Compile Include="$(MSBuildThisFileDirectory)Bugzilla38284.cs" />
    <Compile Include="$(MSBuildThisFileDirectory)Bugzilla39486.cs" />
    <Compile Include="$(MSBuildThisFileDirectory)Issue55555.cs" />
    <Compile Include="$(MSBuildThisFileDirectory)Bugzilla41029.cs" />
    <Compile Include="$(MSBuildThisFileDirectory)Bugzilla39908.cs" />
    <Compile Include="$(MSBuildThisFileDirectory)Bugzilla39489.cs" />
    <Compile Include="$(MSBuildThisFileDirectory)Bugzilla36802.cs" />
    <Compile Include="$(MSBuildThisFileDirectory)Bugzilla35736.cs" />
    <Compile Include="$(MSBuildThisFileDirectory)Bugzilla48158.cs" />
    <Compile Include="$(MSBuildThisFileDirectory)Bugzilla45926.cs" />
    <Compile Include="$(MSBuildThisFileDirectory)Bugzilla45284.xaml.cs">
      <DependentUpon>Bugzilla45284.xaml</DependentUpon>
    </Compile>
    <Compile Include="$(MSBuildThisFileDirectory)Bugzilla54977.xaml.cs">
      <DependentUpon>Bugzilla54977.xaml</DependentUpon>
    </Compile>
    <Compile Include="$(MSBuildThisFileDirectory)Bugzilla49069.cs" />
    <Compile Include="$(MSBuildThisFileDirectory)Bugzilla42956.cs" />
    <Compile Include="$(MSBuildThisFileDirectory)Bugzilla38731.cs" />
    <Compile Include="$(MSBuildThisFileDirectory)Bugzilla56710.cs" />
    <Compile Include="$(MSBuildThisFileDirectory)Bugzilla52700.cs" />
    <Compile Include="$(MSBuildThisFileDirectory)Bugzilla39407.cs" />
    <Compile Include="$(MSBuildThisFileDirectory)ButtonFastRendererTest.cs" />
    <Compile Include="$(MSBuildThisFileDirectory)DesktopSupportTestPage.cs" />
    <Compile Include="$(MSBuildThisFileDirectory)Bugzilla58779.cs" />
    <Compile Include="$(MSBuildThisFileDirectory)Bugzilla51825.cs" />
    <Compile Include="$(MSBuildThisFileDirectory)Bugzilla31688.cs" />
    <Compile Include="$(MSBuildThisFileDirectory)Bugzilla40092.cs" />
    <Compile Include="$(MSBuildThisFileDirectory)Issue1426.cs" />
    <Compile Include="$(MSBuildThisFileDirectory)Issue1733.cs" />
    <Compile Include="$(MSBuildThisFileDirectory)Issue1898.cs" />
    <Compile Include="$(MSBuildThisFileDirectory)Issue1583_1.cs" />
    <Compile Include="$(MSBuildThisFileDirectory)Issue1323.cs" />
    <Compile Include="$(MSBuildThisFileDirectory)Issue2399.cs" />
    <Compile Include="$(MSBuildThisFileDirectory)Issue1729.cs" />
    <Compile Include="$(MSBuildThisFileDirectory)Issue2728.cs" />
    <Compile Include="$(MSBuildThisFileDirectory)Issue1667.cs" />
    <Compile Include="$(MSBuildThisFileDirectory)Issue3012.cs" />
    <Compile Include="$(MSBuildThisFileDirectory)GitHub1650.cs" />
    <Compile Include="$(MSBuildThisFileDirectory)GitHub3216.cs" />
    <Compile Include="$(MSBuildThisFileDirectory)GitHub1776.cs" />
    <Compile Include="$(MSBuildThisFileDirectory)Issue3408.cs" />
    <Compile Include="$(MSBuildThisFileDirectory)Issue3413.cs" />
    <Compile Include="$(MSBuildThisFileDirectory)Issue3525.cs" />
    <Compile Include="$(MSBuildThisFileDirectory)Issue3275.cs" />
  </ItemGroup>
  <ItemGroup>
    <EmbeddedResource Include="$(MSBuildThisFileDirectory)Bugzilla22229.xaml">
      <Generator>MSBuild:UpdateDesignTimeXaml</Generator>
    </EmbeddedResource>
    <EmbeddedResource Include="$(MSBuildThisFileDirectory)Issue1497.xaml">
      <Generator>MSBuild:UpdateDesignTimeXaml</Generator>
    </EmbeddedResource>
    <EmbeddedResource Include="$(MSBuildThisFileDirectory)Issue1545.xaml">
      <Generator>MSBuild:UpdateDesignTimeXaml</Generator>
    </EmbeddedResource>
    <EmbeddedResource Include="$(MSBuildThisFileDirectory)Issue1554.xaml">
      <Generator>MSBuild:UpdateDesignTimeXaml</Generator>
    </EmbeddedResource>
    <EmbeddedResource Include="$(MSBuildThisFileDirectory)Issue1568.xaml">
      <Generator>MSBuild:UpdateDesignTimeXaml</Generator>
    </EmbeddedResource>
    <EmbeddedResource Include="$(MSBuildThisFileDirectory)Issue1641.xaml">
      <Generator>MSBuild:UpdateDesignTimeXaml</Generator>
    </EmbeddedResource>
    <EmbeddedResource Include="$(MSBuildThisFileDirectory)Issue1653.xaml">
      <Generator>MSBuild:UpdateDesignTimeXaml</Generator>
    </EmbeddedResource>
    <EmbeddedResource Include="$(MSBuildThisFileDirectory)Issue1653v2.xaml">
      <Generator>MSBuild:UpdateDesignTimeXaml</Generator>
    </EmbeddedResource>
    <EmbeddedResource Include="$(MSBuildThisFileDirectory)Issue1712.xaml">
      <Generator>MSBuild:UpdateDesignTimeXaml</Generator>
    </EmbeddedResource>
    <EmbeddedResource Include="$(MSBuildThisFileDirectory)Issue1741.xaml">
      <Generator>MSBuild:UpdateDesignTimeXaml</Generator>
    </EmbeddedResource>
    <EmbeddedResource Include="$(MSBuildThisFileDirectory)Issue1747.xaml">
      <Generator>MSBuild:UpdateDesignTimeXaml</Generator>
    </EmbeddedResource>
    <EmbeddedResource Include="$(MSBuildThisFileDirectory)Issue1766.xaml">
      <Generator>MSBuild:UpdateDesignTimeXaml</Generator>
    </EmbeddedResource>
    <EmbeddedResource Include="$(MSBuildThisFileDirectory)Issue2282.xaml">
      <Generator>MSBuild:UpdateDesignTimeXaml</Generator>
    </EmbeddedResource>
    <EmbeddedResource Include="$(MSBuildThisFileDirectory)Issue2288.xaml">
      <Generator>MSBuild:UpdateDesignTimeXaml</Generator>
    </EmbeddedResource>
    <EmbeddedResource Include="$(MSBuildThisFileDirectory)Issue2289.xaml">
      <Generator>MSBuild:UpdateDesignTimeXaml</Generator>
    </EmbeddedResource>
    <EmbeddedResource Include="$(MSBuildThisFileDirectory)Issue2357.xaml">
      <Generator>MSBuild:UpdateDesignTimeXaml</Generator>
    </EmbeddedResource>
    <EmbeddedResource Include="$(MSBuildThisFileDirectory)Issue2470.xaml">
      <Generator>MSBuild:UpdateDesignTimeXaml</Generator>
    </EmbeddedResource>
    <EmbeddedResource Include="$(MSBuildThisFileDirectory)Issue2659.xaml">
      <Generator>MSBuild:UpdateDesignTimeXaml</Generator>
    </EmbeddedResource>
    <EmbeddedResource Include="$(MSBuildThisFileDirectory)Issue2951.xaml">
      <Generator>MSBuild:UpdateDesignTimeXaml</Generator>
    </EmbeddedResource>
    <EmbeddedResource Include="$(MSBuildThisFileDirectory)Issue2777.xaml">
      <Generator>MSBuild:UpdateDesignTimeXaml</Generator>
    </EmbeddedResource>
    <EmbeddedResource Include="$(MSBuildThisFileDirectory)Issue3086.xaml">
      <Generator>MSBuild:UpdateDesignTimeXaml</Generator>
    </EmbeddedResource>
    <EmbeddedResource Include="$(MSBuildThisFileDirectory)Bugzilla27318.xaml">
      <Generator>MSBuild:UpdateDesignTimeXaml</Generator>
    </EmbeddedResource>
    <EmbeddedResource Include="$(MSBuildThisFileDirectory)Bugzilla29107.xaml">
      <Generator>MSBuild:UpdateDesignTimeXaml</Generator>
    </EmbeddedResource>
    <EmbeddedResource Include="$(MSBuildThisFileDirectory)Bugzilla26032.xaml">
      <Generator>MSBuild:UpdateDesignTimeXaml</Generator>
    </EmbeddedResource>
    <EmbeddedResource Include="$(MSBuildThisFileDirectory)Bugzilla31967.xaml">
      <Generator>MSBuild:UpdateDesignTimeXaml</Generator>
    </EmbeddedResource>
    <EmbeddedResource Include="$(MSBuildThisFileDirectory)Issue3319.xaml">
      <Generator>MSBuild:UpdateDesignTimeXaml</Generator>
    </EmbeddedResource>
    <EmbeddedResource Include="$(MSBuildThisFileDirectory)Bugzilla32447.xaml">
      <Generator>MSBuild:UpdateDesignTimeXaml</Generator>
    </EmbeddedResource>
    <EmbeddedResource Include="$(MSBuildThisFileDirectory)Bugzilla38827.xaml">
      <SubType>Designer</SubType>
      <Generator>MSBuild:UpdateDesignTimeXaml</Generator>
    </EmbeddedResource>
    <EmbeddedResource Include="$(MSBuildThisFileDirectory)Bugzilla32842.xaml">
      <SubType>Designer</SubType>
      <Generator>MSBuild:UpdateDesignTimeXaml</Generator>
    </EmbeddedResource>
    <EmbeddedResource Include="$(MSBuildThisFileDirectory)Bugzilla39463.xaml">
      <SubType>Designer</SubType>
      <Generator>MSBuild:UpdateDesignTimeXaml</Generator>
    </EmbeddedResource>
    <EmbeddedResource Include="$(MSBuildThisFileDirectory)Bugzilla38416.xaml">
      <SubType>Designer</SubType>
      <Generator>MSBuild:UpdateDesignTimeXaml</Generator>
    </EmbeddedResource>
    <EmbeddedResource Include="$(MSBuildThisFileDirectory)Bugzilla39483.xaml">
      <SubType>Designer</SubType>
      <Generator>MSBuild:UpdateDesignTimeXaml</Generator>
    </EmbeddedResource>
    <EmbeddedResource Include="$(MSBuildThisFileDirectory)Bugzilla39378.xaml">
      <Generator>MSBuild:UpdateDesignTimeXaml</Generator>
    </EmbeddedResource>
    <EmbeddedResource Include="$(MSBuildThisFileDirectory)Bugzilla45284.xaml">
      <Generator>MSBuild:UpdateDesignTimeXaml</Generator>
    </EmbeddedResource>
    <EmbeddedResource Include="$(MSBuildThisFileDirectory)Bugzilla54977.xaml">
      <Generator>MSBuild:UpdateDesignTimeXaml</Generator>
    </EmbeddedResource>
  </ItemGroup>
  <ItemGroup>
    <EmbeddedResource Include="$(MSBuildThisFileDirectory)Bugzilla27417Xaml.xaml">
      <SubType>Designer</SubType>
      <Generator>MSBuild:UpdateDesignTimeXaml</Generator>
    </EmbeddedResource>
  </ItemGroup>
  <ItemGroup>
    <EmbeddedResource Include="$(MSBuildThisFileDirectory)Bugzilla23942.xaml">
      <SubType>Designer</SubType>
      <Generator>MSBuild:UpdateDesignTimeXaml</Generator>
    </EmbeddedResource>
  </ItemGroup>
  <ItemGroup>
    <EmbeddedResource Include="$(MSBuildThisFileDirectory)Bugzilla39636.xaml">
      <SubType>Designer</SubType>
      <Generator>MSBuild:UpdateDesignTimeXaml</Generator>
    </EmbeddedResource>
  </ItemGroup>
  <ItemGroup>
    <EmbeddedResource Include="$(MSBuildThisFileDirectory)PlatformSpecifics_iOSTranslucentNavBarX.xaml">
      <SubType>Designer</SubType>
      <Generator>MSBuild:UpdateDesignTimeXaml</Generator>
    </EmbeddedResource>
  </ItemGroup>
  <ItemGroup>
    <EmbeddedResource Include="$(MSBuildThisFileDirectory)Bugzilla42069_Page.xaml">
      <SubType>Designer</SubType>
      <Generator>MSBuild:UpdateDesignTimeXaml</Generator>
    </EmbeddedResource>
  </ItemGroup>
  <ItemGroup>
    <EmbeddedResource Include="$(MSBuildThisFileDirectory)Bugzilla51642.xaml">
      <SubType>Designer</SubType>
      <Generator>MSBuild:UpdateDesignTimeXaml</Generator>
    </EmbeddedResource>
  </ItemGroup>
  <ItemGroup>
    <EmbeddedResource Include="$(MSBuildThisFileDirectory)Bugzilla45722Xaml0.xaml">
      <SubType>Designer</SubType>
      <Generator>MSBuild:UpdateDesignTimeXaml</Generator>
    </EmbeddedResource>
  </ItemGroup>
  <ItemGroup>
    <EmbeddedResource Include="$(MSBuildThisFileDirectory)GitHub1331.xaml">
      <SubType>Designer</SubType>
      <Generator>MSBuild:UpdateDesignTimeXaml</Generator>
    </EmbeddedResource>
  </ItemGroup>
  <ItemGroup>
    <EmbeddedResource Include="$(MSBuildThisFileDirectory)Bugzilla60045.xaml">
      <SubType>Designer</SubType>
      <Generator>MSBuild:UpdateDesignTimeXaml</Generator>
    </EmbeddedResource>
  </ItemGroup>
  <ItemGroup>
    <EmbeddedResource Include="$(MSBuildThisFileDirectory)Issue2625.xaml">
      <SubType>Designer</SubType>
      <Generator>MSBuild:UpdateDesignTimeXaml</Generator>
    </EmbeddedResource>
  </ItemGroup>
  <ItemGroup>
    <EmbeddedResource Include="$(MSBuildThisFileDirectory)Issue2858.xaml">
      <SubType>Designer</SubType>
      <Generator>MSBuild:UpdateDesignTimeXaml</Generator>
    </EmbeddedResource>
  </ItemGroup>
  <ItemGroup>
    <EmbeddedResource Include="$(MSBuildThisFileDirectory)Issue1588.xaml">
      <SubType>Designer</SubType>
      <Generator>MSBuild:Compile</Generator>
    </EmbeddedResource>
  </ItemGroup>
</Project><|MERGE_RESOLUTION|>--- conflicted
+++ resolved
@@ -9,17 +9,14 @@
     <Import_RootNamespace>Xamarin.Forms.Controls.Issues</Import_RootNamespace>
   </PropertyGroup>
   <ItemGroup>
-<<<<<<< HEAD
     <Compile Include="$(MSBuildThisFileDirectory)Issue1588.xaml.cs">
       <DependentUpon>Issue1588.xaml</DependentUpon>
       <SubType>Code</SubType>
     </Compile>
     <Compile Include="$(MSBuildThisFileDirectory)Issue2894.cs" />
     <Compile Include="$(MSBuildThisFileDirectory)Issue3308.cs" />
-=======
     <Compile Include="$(MSBuildThisFileDirectory)Issue3788.cs" />
     <Compile Include="$(MSBuildThisFileDirectory)Issue2894.cs" />
->>>>>>> bd663038
     <Compile Include="$(MSBuildThisFileDirectory)Issue3524.cs" />
     <Compile Include="$(MSBuildThisFileDirectory)Issue2004.cs" />
     <Compile Include="$(MSBuildThisFileDirectory)Issue3333.cs" />
@@ -386,11 +383,8 @@
     <Compile Include="$(MSBuildThisFileDirectory)Issue3507.cs" />
     <Compile Include="$(MSBuildThisFileDirectory)Issue3367.cs" />
     <Compile Include="$(MSBuildThisFileDirectory)Issue3398.cs" />
-<<<<<<< HEAD
     <Compile Include="$(MSBuildThisFileDirectory)Issue3558.cs" />
-=======
     <Compile Include="$(MSBuildThisFileDirectory)Issue3541.cs" />
->>>>>>> bd663038
     <Compile Include="$(MSBuildThisFileDirectory)LegacyComponents\NonAppCompatSwitch.cs" />
     <Compile Include="$(MSBuildThisFileDirectory)MapsModalCrash.cs" />
     <Compile Include="$(MSBuildThisFileDirectory)ModalActivityIndicatorTest.cs" />
