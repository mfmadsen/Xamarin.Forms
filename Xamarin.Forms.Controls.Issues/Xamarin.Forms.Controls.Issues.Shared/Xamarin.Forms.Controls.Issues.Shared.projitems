<?xml version="1.0" encoding="utf-8"?>
<Project xmlns="http://schemas.microsoft.com/developer/msbuild/2003">
  <PropertyGroup>
    <MSBuildAllProjects>$(MSBuildAllProjects);$(MSBuildThisFileFullPath)</MSBuildAllProjects>
    <HasSharedItems>true</HasSharedItems>
    <SharedGUID>0f0db9cc-ea65-429c-9363-38624bf8f49c</SharedGUID>
  </PropertyGroup>
  <PropertyGroup Label="Configuration">
    <Import_RootNamespace>Xamarin.Forms.Controls.Issues</Import_RootNamespace>
  </PropertyGroup>
  <ItemGroup>
    <Compile Include="$(MSBuildThisFileDirectory)CollectionViewGroupTypeIssue.cs" />
    <Compile Include="$(MSBuildThisFileDirectory)Issue12320.cs" />
    <Compile Include="$(MSBuildThisFileDirectory)Issue12153.cs" />
    <Compile Include="$(MSBuildThisFileDirectory)Issue10324.cs" />
    <Compile Include="$(MSBuildThisFileDirectory)Github9536.xaml.cs">
      <DependentUpon>Github9536.xaml</DependentUpon>
      <SubType>Code</SubType>
    </Compile>
    <Compile Include="$(MSBuildThisFileDirectory)Issue10482.xaml.cs">
      <DependentUpon>Issue10482.xaml</DependentUpon>
      <SubType>Code</SubType>
    </Compile>
    <Compile Include="$(MSBuildThisFileDirectory)Issue10110.cs" />
    <Compile Include="$(MSBuildThisFileDirectory)Issue10672.xaml.cs">
      <DependentUpon>Issue10672.xaml</DependentUpon>
      <SubType>Code</SubType>
    </Compile>
    <Compile Include="$(MSBuildThisFileDirectory)Issue11962.cs" />
    <Compile Include="$(MSBuildThisFileDirectory)Issue10744.cs" />
    <Compile Include="$(MSBuildThisFileDirectory)Issue10909.cs" />
    <Compile Include="$(MSBuildThisFileDirectory)Issue11709.xaml.cs">
      <DependentUpon>Issue11709.xaml</DependentUpon>
    </Compile>
    <Compile Include="$(MSBuildThisFileDirectory)Issue11794.xaml.cs">
      <DependentUpon>Issue11794.xaml</DependentUpon>
    </Compile>
    <Compile Include="$(MSBuildThisFileDirectory)Issue11769.cs" />
    <Compile Include="$(MSBuildThisFileDirectory)Issue12246.cs" />
    <Compile Include="$(MSBuildThisFileDirectory)Issue8613.cs" />
    <Compile Include="$(MSBuildThisFileDirectory)Issue9137.cs" />
    <Compile Include="$(MSBuildThisFileDirectory)Issue8691.cs" />
    <Compile Include="$(MSBuildThisFileDirectory)Issue7606.cs" />
    <Compile Include="$(MSBuildThisFileDirectory)Issue11137.cs" />
    <Compile Include="$(MSBuildThisFileDirectory)Issue11106.cs" />
    <Compile Include="$(MSBuildThisFileDirectory)Issue11251.cs" />
    <Compile Include="$(MSBuildThisFileDirectory)Issue11523.cs" />
    <Compile Include="$(MSBuildThisFileDirectory)Issue11259.cs" />
    <Compile Include="$(MSBuildThisFileDirectory)Issue11311.cs" />
    <Compile Include="$(MSBuildThisFileDirectory)Issue8291.cs" />
    <Compile Include="$(MSBuildThisFileDirectory)Issue2674.cs" />
    <Compile Include="$(MSBuildThisFileDirectory)Issue6484.cs" />
    <Compile Include="$(MSBuildThisFileDirectory)Issue6187.cs" />
    <Compile Include="$(MSBuildThisFileDirectory)Issue3228.xaml.cs">
      <DependentUpon>Issue3228.xaml</DependentUpon>
      <SubType>Code</SubType>
    </Compile>
    <Compile Include="$(MSBuildThisFileDirectory)Issue3262.cs" />
    <Compile Include="$(MSBuildThisFileDirectory)Issue8308.xaml.cs">
      <DependentUpon>Issue8308.xaml</DependentUpon>
      <SubType>Code</SubType>
    </Compile>
    <Compile Include="$(MSBuildThisFileDirectory)Issue8715.xaml.cs">
      <DependentUpon>Issue8715.xaml</DependentUpon>
      <SubType>Code</SubType>
    </Compile>
    <Compile Include="$(MSBuildThisFileDirectory)Issue8766.cs" />
    <Compile Include="$(MSBuildThisFileDirectory)Issue8797.cs" />
    <Compile Include="$(MSBuildThisFileDirectory)Issue8801.cs" />
    <Compile Include="$(MSBuildThisFileDirectory)Issue9279.xaml.cs">
      <DependentUpon>Issue9279.xaml</DependentUpon>
    </Compile>
    <Compile Include="$(MSBuildThisFileDirectory)Issue8870.cs" />
    <Compile Include="$(MSBuildThisFileDirectory)Issue9428.cs" />
    <Compile Include="$(MSBuildThisFileDirectory)Issue9419.cs" />
    <Compile Include="$(MSBuildThisFileDirectory)Issue8262.cs" />
    <Compile Include="$(MSBuildThisFileDirectory)Issue8787.cs" />
    <Compile Include="$(MSBuildThisFileDirectory)Issue8899.cs" />
    <Compile Include="$(MSBuildThisFileDirectory)Issue8551.cs" />
    <Compile Include="$(MSBuildThisFileDirectory)Issue8836.cs" />
    <Compile Include="$(MSBuildThisFileDirectory)Issue8902.xaml.cs">
      <DependentUpon>Issue8902.xaml</DependentUpon>
      <SubType>Code</SubType>
    </Compile>
    <Compile Include="$(MSBuildThisFileDirectory)Issue9580.cs" />
    <Compile Include="$(MSBuildThisFileDirectory)Issue9631.cs" />
    <Compile Include="$(MSBuildThisFileDirectory)Issue9682.xaml.cs">
      <DependentUpon>Issue9682.xaml</DependentUpon>
      <SubType>Code</SubType>
    </Compile>
    <Compile Include="$(MSBuildThisFileDirectory)Issue9006.cs" />
    <Compile Include="$(MSBuildThisFileDirectory)Issue8207.xaml.cs">
      <DependentUpon>Issue8207.xaml</DependentUpon>
    </Compile>
    <Compile Include="$(MSBuildThisFileDirectory)Issue6362.cs" />
    <Compile Include="$(MSBuildThisFileDirectory)Issue6698.cs" />
    <Compile Include="$(MSBuildThisFileDirectory)Issue7393.cs" />
    <Compile Include="$(MSBuildThisFileDirectory)Issue7505.cs" />
    <Compile Include="$(MSBuildThisFileDirectory)Issue4459.xaml.cs">
      <DependentUpon>Issue4459.xaml</DependentUpon>
      <SubType>Code</SubType>
    </Compile>
    <Compile Include="$(MSBuildThisFileDirectory)CollectionViewItemsSourceTypes.cs" />
    <Compile Include="$(MSBuildThisFileDirectory)Issue1455.xaml.cs">
      <DependentUpon>Issue1455.xaml</DependentUpon>
      <SubType>Code</SubType>
    </Compile>
    <Compile Include="$(MSBuildThisFileDirectory)CollectionViewHeaderFooterString.cs" />
    <Compile Include="$(MSBuildThisFileDirectory)CollectionViewHeaderFooterTemplate.cs" />
    <Compile Include="$(MSBuildThisFileDirectory)CollectionViewHeaderFooterView.cs" />
    <Compile Include="$(MSBuildThisFileDirectory)CollectionViewItemsUpdatingScrollMode.cs" />
    <Compile Include="$(MSBuildThisFileDirectory)Issue4606.cs" />
    <Compile Include="$(MSBuildThisFileDirectory)Issue8161.cs" />
    <Compile Include="$(MSBuildThisFileDirectory)Issue8644.cs" />
    <Compile Include="$(MSBuildThisFileDirectory)Issue7534.cs" />
    <Compile Include="$(MSBuildThisFileDirectory)Issue8177.cs" />
    <Compile Include="$(MSBuildThisFileDirectory)Issue4744.xaml.cs">
      <DependentUpon>Issue4744.xaml</DependentUpon>
    </Compile>
    <Compile Include="$(MSBuildThisFileDirectory)Issue7773.cs" />
    <Compile Include="$(MSBuildThisFileDirectory)Issue8186.cs" />
    <Compile Include="$(MSBuildThisFileDirectory)Issue2172.xaml.cs">
      <DependentUpon>Issue2172.xaml</DependentUpon>
      <SubType>Code</SubType>
    </Compile>
    <Compile Include="$(MSBuildThisFileDirectory)Issue3475.cs" />
    <Compile Include="$(MSBuildThisFileDirectory)Issue5168.cs" />
    <Compile Include="$(MSBuildThisFileDirectory)Issue5749.xaml.cs">
      <SubType>Code</SubType>
    </Compile>
    <Compile Include="$(MSBuildThisFileDirectory)Issue6556.cs" />
    <Compile Include="$(MSBuildThisFileDirectory)Issue5830.cs" />
    <Compile Include="$(MSBuildThisFileDirectory)Issue6476.cs" />
    <Compile Include="$(MSBuildThisFileDirectory)Issue6693.xaml.cs">
      <DependentUpon>Issue6693.xaml</DependentUpon>
      <SubType>Code</SubType>
    </Compile>
    <Compile Include="$(MSBuildThisFileDirectory)Issue7396.cs" />
    <Compile Include="$(MSBuildThisFileDirectory)Issue6403.xaml.cs">
      <DependentUpon>Issue6403.xaml</DependentUpon>
      <SubType>Code</SubType>
    </Compile>
    <Compile Include="$(MSBuildThisFileDirectory)Issue7825.cs" />
    <Compile Include="$(MSBuildThisFileDirectory)Issue2271.cs" />
    <Compile Include="$(MSBuildThisFileDirectory)Issue5354.xaml.cs">
      <DependentUpon>Issue5354.xaml</DependentUpon>
      <SubType>Code</SubType>
    </Compile>
    <Compile Include="$(MSBuildThisFileDirectory)Issue5868.cs" />
    <Compile Include="$(MSBuildThisFileDirectory)Issue6963.cs" />
    <Compile Include="$(MSBuildThisFileDirectory)Issue7048.xaml.cs">
      <DependentUpon>Issue7048.xaml</DependentUpon>
      <SubType>Code</SubType>
    </Compile>
    <Compile Include="$(MSBuildThisFileDirectory)Issue5577.xaml.cs">
      <DependentUpon>Issue5577.xaml</DependentUpon>
      <SubType>Code</SubType>
    </Compile>
    <Compile Include="$(MSBuildThisFileDirectory)Issue6804.cs" />
    <Compile Include="$(MSBuildThisFileDirectory)Issue7181.cs" />
    <Compile Include="$(MSBuildThisFileDirectory)Issue5367.cs" />
    <Compile Include="$(MSBuildThisFileDirectory)Issue6878.cs" />
    <Compile Include="$(MSBuildThisFileDirectory)Issue7253.cs" />
    <Compile Include="$(MSBuildThisFileDirectory)Issue7581.cs" />
    <Compile Include="$(MSBuildThisFileDirectory)Issue7361.cs" />
    <Compile Include="$(MSBuildThisFileDirectory)Issue7621.xaml.cs">
      <SubType>Code</SubType>
    </Compile>
    <Compile Include="$(MSBuildThisFileDirectory)Issue6889.cs" />
    <Compile Include="$(MSBuildThisFileDirectory)Issue6945.cs" />
    <Compile Include="$(MSBuildThisFileDirectory)Issue7313.cs" />
    <Compile Include="$(MSBuildThisFileDirectory)Issue5500.cs" />
    <Compile Include="$(MSBuildThisFileDirectory)Issue8148.cs" />
    <Compile Include="$(MSBuildThisFileDirectory)Issue8008.cs" />
    <Compile Include="$(MSBuildThisFileDirectory)Issue6640.cs" />
    <Compile Include="$(MSBuildThisFileDirectory)Issue7890.cs" />
    <Compile Include="$(MSBuildThisFileDirectory)Issue7556.cs" />
    <Compile Include="$(MSBuildThisFileDirectory)Issue5108.xaml.cs">
      <SubType>Code</SubType>
    </Compile>
    <Compile Include="$(MSBuildThisFileDirectory)Issue7329.cs" />
    <Compile Include="$(MSBuildThisFileDirectory)Issue7290.cs" />
    <Compile Include="$(MSBuildThisFileDirectory)Issue7240.cs" />
    <Compile Include="$(MSBuildThisFileDirectory)Issue5046.xaml.cs">
      <DependentUpon>Issue5046.xaml</DependentUpon>
      <SubType>Code</SubType>
    </Compile>
    <Compile Include="$(MSBuildThisFileDirectory)Issue6609.cs" />
    <Compile Include="$(MSBuildThisFileDirectory)Issue6802.cs" />
    <Compile Include="$(MSBuildThisFileDirectory)Issue6644.xaml.cs">
      <SubType>Code</SubType>
    </Compile>
    <Compile Include="$(MSBuildThisFileDirectory)Issue7049.cs" />
    <Compile Include="$(MSBuildThisFileDirectory)Issue7061.cs" />
    <Compile Include="$(MSBuildThisFileDirectory)Issue7385.cs" />
    <Compile Include="$(MSBuildThisFileDirectory)Issue7111.cs" />
    <Compile Include="$(MSBuildThisFileDirectory)Issue7357.xaml.cs">
      <SubType>Code</SubType>
    </Compile>
    <Compile Include="$(MSBuildThisFileDirectory)Issue7512.xaml.cs">
      <SubType>Code</SubType>
    </Compile>
    <Compile Include="$(MSBuildThisFileDirectory)Issue7519.cs" />
    <Compile Include="$(MSBuildThisFileDirectory)Issue7519Xaml.xaml.cs">
      <SubType>Code</SubType>
    </Compile>
    <Compile Include="$(MSBuildThisFileDirectory)Issue7700.cs" />
    <Compile Include="$(MSBuildThisFileDirectory)Issue7758.xaml.cs">
      <SubType>Code</SubType>
    </Compile>
    <Compile Include="$(MSBuildThisFileDirectory)Issue7593.xaml.cs">
      <SubType>Code</SubType>
    </Compile>
    <Compile Include="$(MSBuildThisFileDirectory)Issue7992.cs" />
    <Compile Include="$(MSBuildThisFileDirectory)Issue7792.xaml.cs">
      <SubType>Code</SubType>
    </Compile>
    <Compile Include="$(MSBuildThisFileDirectory)Issue7789.xaml.cs">
      <SubType>Code</SubType>
    </Compile>
    <Compile Include="$(MSBuildThisFileDirectory)Issue7817.xaml.cs">
      <SubType>Code</SubType>
    </Compile>
    <Compile Include="$(MSBuildThisFileDirectory)Issue7823.cs" />
    <Compile Include="$(MSBuildThisFileDirectory)Issue7943.xaml.cs">
      <SubType>Code</SubType>
    </Compile>
    <Compile Include="$(MSBuildThisFileDirectory)Issue7993.xaml.cs">
      <SubType>Code</SubType>
    </Compile>
    <Compile Include="$(MSBuildThisFileDirectory)Issue7865.xaml.cs">
      <SubType>Code</SubType>
    </Compile>
    <Compile Include="$(MSBuildThisFileDirectory)Issue7803.xaml.cs">
      <DependentUpon>Issue7803.xaml</DependentUpon>
    </Compile>
    <Compile Include="$(MSBuildThisFileDirectory)Issue8087.cs" />
    <Compile Include="$(MSBuildThisFileDirectory)Issue8203.cs" />
    <Compile Include="$(MSBuildThisFileDirectory)Issue8222.cs" />
    <Compile Include="$(MSBuildThisFileDirectory)Issue8167.cs" />
    <Compile Include="$(MSBuildThisFileDirectory)Issue8503.cs" />
    <Compile Include="$(MSBuildThisFileDirectory)Issue8263.xaml.cs">
      <DependentUpon>Issue8263.xaml</DependentUpon>
      <SubType>Code</SubType>
    </Compile>
    <Compile Include="$(MSBuildThisFileDirectory)Issue8345.cs" />
    <Compile Include="$(MSBuildThisFileDirectory)Issue8366.cs" />
    <Compile Include="$(MSBuildThisFileDirectory)Issue8526.cs" />
    <Compile Include="$(MSBuildThisFileDirectory)Issue8529.cs" />
    <Compile Include="$(MSBuildThisFileDirectory)Issue8529_1.xaml.cs">
      <DependentUpon>Issue8529_1.xaml</DependentUpon>
      <SubType>Code</SubType>
    </Compile>
    <Compile Include="$(MSBuildThisFileDirectory)Issue8508.xaml.cs">
      <SubType>Code</SubType>
    </Compile>
    <Compile Include="$(MSBuildThisFileDirectory)Issue7963.cs" />
    <Compile Include="$(MSBuildThisFileDirectory)Issue8741.cs" />
    <Compile Include="$(MSBuildThisFileDirectory)Issue8743.cs" />
    <Compile Include="$(MSBuildThisFileDirectory)Issue9092.cs" />
    <Compile Include="$(MSBuildThisFileDirectory)Issue9087.cs" />
    <Compile Include="$(MSBuildThisFileDirectory)Issue9196.xaml.cs">
      <DependentUpon>Issue9196.xaml</DependentUpon>
      <SubType>Code</SubType>
    </Compile>
    <Compile Include="$(MSBuildThisFileDirectory)Issue9355.cs" />
    <Compile Include="$(MSBuildThisFileDirectory)Issue8784.cs" />
    <Compile Include="$(MSBuildThisFileDirectory)Issue9360.cs" />
    <Compile Include="$(MSBuildThisFileDirectory)Issue9440.cs" />
    <Compile Include="$(MSBuildThisFileDirectory)Issue7242.xaml.cs">
      <DependentUpon>Issue7242.xaml</DependentUpon>
      <SubType>Code</SubType>
    </Compile>
    <Compile Include="$(MSBuildThisFileDirectory)Issue9783.xaml.cs">
      <DependentUpon>Issue9783.xaml</DependentUpon>
      <SubType>Code</SubType>
    </Compile>
    <Compile Include="$(MSBuildThisFileDirectory)Issue9686.cs" />
    <Compile Include="$(MSBuildThisFileDirectory)Issue9694.cs" />
    <Compile Include="$(MSBuildThisFileDirectory)Issue9771.xaml.cs">
      <SubType>Code</SubType>
      <DependentUpon>Issue9771.xaml</DependentUpon>
    </Compile>
    <Compile Include="$(MSBuildThisFileDirectory)Issue9833.cs" />
    <Compile Include="$(MSBuildThisFileDirectory)Issue9929.cs" />
    <Compile Include="$(MSBuildThisFileDirectory)Issue9088.cs" />
    <Compile Include="$(MSBuildThisFileDirectory)RefreshViewTests.cs" />
    <Compile Include="$(MSBuildThisFileDirectory)Issue7338.cs" />
    <Compile Include="$(MSBuildThisFileDirectory)ScrollToGroup.cs" />
    <Compile Include="$(MSBuildThisFileDirectory)NestedCollectionViews.cs" />
    <Compile Include="$(MSBuildThisFileDirectory)Issue7339.cs" />
    <Compile Include="$(MSBuildThisFileDirectory)ShellAppearanceChange.cs" />
    <Compile Include="$(MSBuildThisFileDirectory)Issue10234.cs" />
    <Compile Include="$(MSBuildThisFileDirectory)ShellModal.cs" />
    <Compile Include="$(MSBuildThisFileDirectory)FlyoutBehaviorShell.cs" />
    <Compile Include="$(MSBuildThisFileDirectory)Issue7128.cs" />
    <Compile Include="$(MSBuildThisFileDirectory)ShellItemIsVisible.cs" />
    <Compile Include="$(MSBuildThisFileDirectory)ShellGestures.cs" />
    <Compile Include="$(MSBuildThisFileDirectory)ShellBackButtonBehavior.cs" />
    <Compile Include="$(MSBuildThisFileDirectory)Issue7102.cs" />
    <Compile Include="$(MSBuildThisFileDirectory)ShellInsets.cs" />
    <Compile Include="$(MSBuildThisFileDirectory)CollectionViewGrouping.cs" />
    <Compile Include="$(MSBuildThisFileDirectory)Issue5412.cs" />
    <Compile Include="$(MSBuildThisFileDirectory)Helpers\GarbageCollectionHelper.cs" />
    <Compile Include="$(MSBuildThisFileDirectory)Issue4879.cs" />
    <Compile Include="$(MSBuildThisFileDirectory)Issue5518.cs" />
    <Compile Include="$(MSBuildThisFileDirectory)Issue5555.cs" />
    <Compile Include="$(MSBuildThisFileDirectory)Issue6458.cs" />
    <Compile Include="$(MSBuildThisFileDirectory)Issue6258.cs" />
    <Compile Include="$(MSBuildThisFileDirectory)Issue3150.cs" />
    <Compile Include="$(MSBuildThisFileDirectory)Issue6262.cs" />
    <Compile Include="$(MSBuildThisFileDirectory)Github5623.xaml.cs">
      <DependentUpon>Github5623.xaml</DependentUpon>
      <SubType>Code</SubType>
    </Compile>
    <Compile Include="$(MSBuildThisFileDirectory)Bugzilla59172.cs" />
    <Compile Include="$(MSBuildThisFileDirectory)FlagTestHelpers.cs" />
    <Compile Include="$(MSBuildThisFileDirectory)Issue5886.cs" />
    <Compile Include="$(MSBuildThisFileDirectory)Issue6260.cs" />
    <Compile Include="$(MSBuildThisFileDirectory)Issue5766.cs" />
    <Compile Include="$(MSBuildThisFileDirectory)CollectionViewBoundMultiSelection.cs" />
    <Compile Include="$(MSBuildThisFileDirectory)CollectionViewBoundSingleSelection.cs" />
    <Compile Include="$(MSBuildThisFileDirectory)Issue5765.cs" />
    <Compile Include="$(MSBuildThisFileDirectory)Issue4684.xaml.cs">
      <DependentUpon>Issue4684.xaml</DependentUpon>
    </Compile>
    <Compile Include="$(MSBuildThisFileDirectory)Issue4992.xaml.cs">
      <DependentUpon>Issue4992.xaml</DependentUpon>
      <SubType>Code</SubType>
    </Compile>
    <Compile Include="$(MSBuildThisFileDirectory)Issue4915.xaml.cs">
      <SubType>Code</SubType>
    </Compile>
    <Compile Include="$(MSBuildThisFileDirectory)Issue5131.cs" />
    <Compile Include="$(MSBuildThisFileDirectory)Issue5376.cs" />
    <Compile Include="$(MSBuildThisFileDirectory)Bugzilla60787.xaml.cs">
      <DependentUpon>Bugzilla60787.xaml</DependentUpon>
      <SubType>Code</SubType>
    </Compile>
    <Compile Include="$(MSBuildThisFileDirectory)Issue4919.cs" />
    <Compile Include="$(MSBuildThisFileDirectory)Issue4756.cs" />
    <Compile Include="$(MSBuildThisFileDirectory)Issue5461.cs" />
    <Compile Include="$(MSBuildThisFileDirectory)CollectionViewBindingErrors.xaml.cs">
      <DependentUpon>CollectionViewBindingErrors.xaml</DependentUpon>
      <SubType>Code</SubType>
    </Compile>
    <Compile Include="$(MSBuildThisFileDirectory)Github3847.xaml.cs">
      <DependentUpon>Github3847.xaml</DependentUpon>
      <SubType>Code</SubType>
    </Compile>
    <Compile Include="$(MSBuildThisFileDirectory)Issue2102.cs" />
    <Compile Include="$(MSBuildThisFileDirectory)Issue1588.xaml.cs">
      <DependentUpon>Issue1588.xaml</DependentUpon>
      <SubType>Code</SubType>
    </Compile>
    <Compile Include="$(MSBuildThisFileDirectory)Issue4961.cs" />
    <Compile Include="$(MSBuildThisFileDirectory)Issue4629.cs" />
    <Compile Include="$(MSBuildThisFileDirectory)Issue4384.cs" />
    <Compile Include="$(MSBuildThisFileDirectory)Issue4782.cs" />
    <Compile Include="$(MSBuildThisFileDirectory)Issue4484.cs" />
    <Compile Include="$(MSBuildThisFileDirectory)Issue3509.cs" />
    <Compile Include="$(MSBuildThisFileDirectory)Issue4597.cs" />
    <Compile Include="$(MSBuildThisFileDirectory)A11yTabIndex.xaml.cs">
      <DependentUpon>A11yTabIndex.xaml</DependentUpon>
      <SubType>Code</SubType>
    </Compile>
    <Compile Include="$(MSBuildThisFileDirectory)Github3856.cs" />
    <Compile Include="$(MSBuildThisFileDirectory)Issue1937.cs" />
    <Compile Include="$(MSBuildThisFileDirectory)Issue3555.cs" />
    <Compile Include="$(MSBuildThisFileDirectory)Issue3843.cs" />
    <Compile Include="$(MSBuildThisFileDirectory)Issue4053.cs" />
    <Compile Include="$(MSBuildThisFileDirectory)Issue3809.cs" />
    <Compile Include="$(MSBuildThisFileDirectory)Issue2894.cs" />
    <Compile Include="$(MSBuildThisFileDirectory)Issue3306.cs" />
    <Compile Include="$(MSBuildThisFileDirectory)Issue3454.cs" />
    <Compile Include="$(MSBuildThisFileDirectory)Issue3308.cs" />
    <Compile Include="$(MSBuildThisFileDirectory)Issue3788.cs" />
    <Compile Include="$(MSBuildThisFileDirectory)Issue1724.cs" />
    <Compile Include="$(MSBuildThisFileDirectory)Issue3524.cs" />
    <Compile Include="$(MSBuildThisFileDirectory)Issue1678.cs" />
    <Compile Include="$(MSBuildThisFileDirectory)Issue7701.cs" />
    <Compile Include="$(MSBuildThisFileDirectory)Issue2004.cs" />
    <Compile Include="$(MSBuildThisFileDirectory)Issue3333.cs" />
    <Compile Include="$(MSBuildThisFileDirectory)Issue2338.cs" />
    <Compile Include="$(MSBuildThisFileDirectory)Bugzilla60045.xaml.cs">
      <DependentUpon>Bugzilla60045.xaml</DependentUpon>
    </Compile>
    <Compile Include="$(MSBuildThisFileDirectory)Issue6282.xaml.cs">
      <DependentUpon>Issue6282.xaml</DependentUpon>
      <SubType>Code</SubType>
    </Compile>
    <Compile Include="$(MSBuildThisFileDirectory)AddingMultipleItemsListView.cs" />
    <Compile Include="$(MSBuildThisFileDirectory)AndroidStatusBarColor.cs" />
    <Compile Include="$(MSBuildThisFileDirectory)AppBarIconColors.cs" />
    <Compile Include="$(MSBuildThisFileDirectory)Bugzilla21368.cs" />
    <Compile Include="$(MSBuildThisFileDirectory)Bugzilla21501.cs" />
    <Compile Include="$(MSBuildThisFileDirectory)Bugzilla21780.cs" />
    <Compile Include="$(MSBuildThisFileDirectory)Bugzilla22229.xaml.cs">
      <DependentUpon>Bugzilla22229.xaml</DependentUpon>
    </Compile>
    <Compile Include="$(MSBuildThisFileDirectory)Bugzilla22401.cs" />
    <Compile Include="$(MSBuildThisFileDirectory)Bugzilla23942.xaml.cs">
      <DependentUpon>Bugzilla23942.xaml</DependentUpon>
    </Compile>
    <Compile Include="$(MSBuildThisFileDirectory)Bugzilla24769.cs" />
    <Compile Include="$(MSBuildThisFileDirectory)Bugzilla25234.cs" />
    <Compile Include="$(MSBuildThisFileDirectory)Bugzilla25662.cs" />
    <Compile Include="$(MSBuildThisFileDirectory)Bugzilla25943.cs" />
    <Compile Include="$(MSBuildThisFileDirectory)Bugzilla26501.cs" />
    <Compile Include="$(MSBuildThisFileDirectory)Bugzilla26868.cs" />
    <Compile Include="$(MSBuildThisFileDirectory)Bugzilla27378.cs" />
    <Compile Include="$(MSBuildThisFileDirectory)Bugzilla27417.cs" />
    <Compile Include="$(MSBuildThisFileDirectory)Bugzilla27417Xaml.xaml.cs">
      <DependentUpon>Bugzilla27417Xaml.xaml</DependentUpon>
      <SubType>Code</SubType>
    </Compile>
    <Compile Include="$(MSBuildThisFileDirectory)Bugzilla27581.cs" />
    <Compile Include="$(MSBuildThisFileDirectory)Bugzilla28570.cs" />
    <Compile Include="$(MSBuildThisFileDirectory)Bugzilla28796.cs" />
    <Compile Include="$(MSBuildThisFileDirectory)Bugzilla28939.cs" />
    <Compile Include="$(MSBuildThisFileDirectory)Bugzilla28953.cs" />
    <Compile Include="$(MSBuildThisFileDirectory)Bugzilla29107.xaml.cs">
      <DependentUpon>Bugzilla29107.xaml</DependentUpon>
    </Compile>
    <Compile Include="$(MSBuildThisFileDirectory)Bugzilla29110.cs" />
    <Compile Include="$(MSBuildThisFileDirectory)Bugzilla29158.cs" />
    <Compile Include="$(MSBuildThisFileDirectory)Bugzilla29363.cs" />
    <Compile Include="$(MSBuildThisFileDirectory)Bugzilla29229.cs" />
    <Compile Include="$(MSBuildThisFileDirectory)Bugzilla30166.cs" />
    <Compile Include="$(MSBuildThisFileDirectory)Bugzilla31141.cs" />
    <Compile Include="$(MSBuildThisFileDirectory)Bugzilla31145.cs" />
    <Compile Include="$(MSBuildThisFileDirectory)Bugzilla31333.cs" />
    <Compile Include="$(MSBuildThisFileDirectory)Bugzilla31366.cs" />
    <Compile Include="$(MSBuildThisFileDirectory)Issue4653.cs" />
    <Compile Include="$(MSBuildThisFileDirectory)Bugzilla31964.cs" />
    <Compile Include="$(MSBuildThisFileDirectory)Bugzilla32033.cs" />
    <Compile Include="$(MSBuildThisFileDirectory)Bugzilla32034.cs" />
    <Compile Include="$(MSBuildThisFileDirectory)Bugzilla32206.cs" />
    <Compile Include="$(MSBuildThisFileDirectory)Bugzilla32776.cs" />
    <Compile Include="$(MSBuildThisFileDirectory)Bugzilla32842.xaml.cs">
      <DependentUpon>Bugzilla32842.xaml</DependentUpon>
      <SubType>Code</SubType>
    </Compile>
    <Compile Include="$(MSBuildThisFileDirectory)Bugzilla32847.cs" />
    <Compile Include="$(MSBuildThisFileDirectory)Bugzilla32865.cs" />
    <Compile Include="$(MSBuildThisFileDirectory)Bugzilla32956.cs" />
    <Compile Include="$(MSBuildThisFileDirectory)Bugzilla33248.cs" />
    <Compile Include="$(MSBuildThisFileDirectory)Bugzilla33268.cs" />
    <Compile Include="$(MSBuildThisFileDirectory)Bugzilla33612.cs" />
    <Compile Include="$(MSBuildThisFileDirectory)Bugzilla33714.cs" />
    <Compile Include="$(MSBuildThisFileDirectory)Bugzilla33890.cs" />
    <Compile Include="$(MSBuildThisFileDirectory)Bugzilla34072.cs" />
    <Compile Include="$(MSBuildThisFileDirectory)Bugzilla34007.cs" />
    <Compile Include="$(MSBuildThisFileDirectory)Bugzilla35078.cs" />
    <Compile Include="$(MSBuildThisFileDirectory)Bugzilla35127.cs" />
    <Compile Include="$(MSBuildThisFileDirectory)Bugzilla35132.cs" />
    <Compile Include="$(MSBuildThisFileDirectory)Bugzilla35157.cs" />
    <Compile Include="$(MSBuildThisFileDirectory)Bugzilla35294.cs" />
    <Compile Include="$(MSBuildThisFileDirectory)Bugzilla35472.cs" />
    <Compile Include="$(MSBuildThisFileDirectory)Bugzilla35477.cs" />
    <Compile Include="$(MSBuildThisFileDirectory)Bugzilla35490.cs" />
    <Compile Include="$(MSBuildThisFileDirectory)Bugzilla36014.cs" />
    <Compile Include="$(MSBuildThisFileDirectory)Bugzilla36649.cs" />
    <Compile Include="$(MSBuildThisFileDirectory)Bugzilla36559.cs" />
    <Compile Include="$(MSBuildThisFileDirectory)Bugzilla36171.cs" />
    <Compile Include="$(MSBuildThisFileDirectory)Bugzilla36780.cs" />
    <Compile Include="$(MSBuildThisFileDirectory)Bugzilla36651.cs" />
    <Compile Include="$(MSBuildThisFileDirectory)Bugzilla36703.cs" />
    <Compile Include="$(MSBuildThisFileDirectory)Bugzilla36846.cs" />
    <Compile Include="$(MSBuildThisFileDirectory)Bugzilla36955.cs" />
    <Compile Include="$(MSBuildThisFileDirectory)Bugzilla37285.cs" />
    <Compile Include="$(MSBuildThisFileDirectory)Bugzilla37462.cs" />
    <Compile Include="$(MSBuildThisFileDirectory)Bugzilla37841.cs" />
    <Compile Include="$(MSBuildThisFileDirectory)Bugzilla37863.cs" />
    <Compile Include="$(MSBuildThisFileDirectory)Bugzilla37601.cs" />
    <Compile Include="$(MSBuildThisFileDirectory)Bugzilla38105.cs" />
    <Compile Include="$(MSBuildThisFileDirectory)Issue3652.cs" />
    <Compile Include="$(MSBuildThisFileDirectory)Issue4891.cs" />
    <Compile Include="$(MSBuildThisFileDirectory)Bugzilla38723.cs" />
    <Compile Include="$(MSBuildThisFileDirectory)Bugzilla38770.cs" />
    <Compile Include="$(MSBuildThisFileDirectory)Bugzilla38827.xaml.cs">
      <DependentUpon>Bugzilla38827.xaml</DependentUpon>
      <SubType>Code</SubType>
    </Compile>
    <Compile Include="$(MSBuildThisFileDirectory)Bugzilla38989.cs" />
    <Compile Include="$(MSBuildThisFileDirectory)Bugzilla39395.cs" />
    <Compile Include="$(MSBuildThisFileDirectory)Bugzilla39461.cs" />
    <Compile Include="$(MSBuildThisFileDirectory)Bugzilla39483.xaml.cs">
      <DependentUpon>Bugzilla39483.xaml</DependentUpon>
      <SubType>Code</SubType>
    </Compile>
    <Compile Include="$(MSBuildThisFileDirectory)Bugzilla39530.cs" />
    <Compile Include="$(MSBuildThisFileDirectory)Bugzilla39624.cs" />
    <Compile Include="$(MSBuildThisFileDirectory)Bugzilla39463.xaml.cs">
      <DependentUpon>Bugzilla39463.xaml</DependentUpon>
      <SubType>Code</SubType>
    </Compile>
    <Compile Include="$(MSBuildThisFileDirectory)Bugzilla39636.xaml.cs">
      <DependentUpon>Bugzilla39636.xaml</DependentUpon>
      <SubType>Code</SubType>
    </Compile>
    <Compile Include="$(MSBuildThisFileDirectory)Bugzilla39702.cs" />
    <Compile Include="$(MSBuildThisFileDirectory)Bugzilla40005.cs" />
    <Compile Include="$(MSBuildThisFileDirectory)Bugzilla40073.cs" />
    <Compile Include="$(MSBuildThisFileDirectory)Bugzilla40139.cs" />
    <Compile Include="$(MSBuildThisFileDirectory)Bugzilla40173.cs" />
    <Compile Include="$(MSBuildThisFileDirectory)Bugzilla39821.cs" />
    <Compile Include="$(MSBuildThisFileDirectory)Bugzilla40185.cs" />
    <Compile Include="$(MSBuildThisFileDirectory)Bugzilla40251.cs" />
    <Compile Include="$(MSBuildThisFileDirectory)Bugzilla40333.cs" />
    <Compile Include="$(MSBuildThisFileDirectory)Bugzilla31806.cs" />
    <Compile Include="$(MSBuildThisFileDirectory)Bugzilla40408.cs" />
    <Compile Include="$(MSBuildThisFileDirectory)Bugzilla40858.cs" />
    <Compile Include="$(MSBuildThisFileDirectory)Bugzilla40824.cs" />
    <Compile Include="$(MSBuildThisFileDirectory)Bugzilla40911.cs" />
    <Compile Include="$(MSBuildThisFileDirectory)Bugzilla40955.cs" />
    <Compile Include="$(MSBuildThisFileDirectory)Bugzilla41054.cs" />
    <Compile Include="$(MSBuildThisFileDirectory)Bugzilla41078.cs" />
    <Compile Include="$(MSBuildThisFileDirectory)Bugzilla40998.cs" />
    <Compile Include="$(MSBuildThisFileDirectory)Bugzilla41205.cs" />
    <Compile Include="$(MSBuildThisFileDirectory)Bugzilla41415.cs" />
    <Compile Include="$(MSBuildThisFileDirectory)Bugzilla41418.cs" />
    <Compile Include="$(MSBuildThisFileDirectory)Bugzilla41424.cs" />
    <Compile Include="$(MSBuildThisFileDirectory)Bugzilla41778.cs" />
    <Compile Include="$(MSBuildThisFileDirectory)Bugzilla41600.cs" />
    <Compile Include="$(MSBuildThisFileDirectory)Bugzilla41619.cs" />
    <Compile Include="$(MSBuildThisFileDirectory)Bugzilla42000.cs" />
    <Compile Include="$(MSBuildThisFileDirectory)Bugzilla42069.cs" />
    <Compile Include="$(MSBuildThisFileDirectory)Bugzilla42069_Page.xaml.cs">
      <DependentUpon>Bugzilla42069_Page.xaml</DependentUpon>
      <SubType>Code</SubType>
    </Compile>
    <Compile Include="$(MSBuildThisFileDirectory)Bugzilla42074.cs" />
    <Compile Include="$(MSBuildThisFileDirectory)Bugzilla42075.cs" />
    <Compile Include="$(MSBuildThisFileDirectory)Bugzilla42329.cs" />
    <Compile Include="$(MSBuildThisFileDirectory)Bugzilla42364.cs" />
    <Compile Include="$(MSBuildThisFileDirectory)Bugzilla42519.cs" />
    <Compile Include="$(MSBuildThisFileDirectory)Bugzilla32871.cs" />
    <Compile Include="$(MSBuildThisFileDirectory)Bugzilla43313.cs" />
    <Compile Include="$(MSBuildThisFileDirectory)Bugzilla43469.cs" />
    <Compile Include="$(MSBuildThisFileDirectory)Bugzilla43516.cs" />
    <Compile Include="$(MSBuildThisFileDirectory)Bugzilla43519.cs" />
    <Compile Include="$(MSBuildThisFileDirectory)Bugzilla43527.cs" />
    <Compile Include="$(MSBuildThisFileDirectory)Bugzilla44047.cs" />
    <Compile Include="$(MSBuildThisFileDirectory)Bugzilla43941.cs" />
    <Compile Include="$(MSBuildThisFileDirectory)Bugzilla43663.cs" />
    <Compile Include="$(MSBuildThisFileDirectory)Bugzilla43867.cs" />
    <Compile Include="$(MSBuildThisFileDirectory)Bugzilla43735.cs" />
    <Compile Include="$(MSBuildThisFileDirectory)Bugzilla43783.cs" />
    <Compile Include="$(MSBuildThisFileDirectory)Bugzilla44096.cs" />
    <Compile Include="$(MSBuildThisFileDirectory)Bugzilla44176.cs" />
    <Compile Include="$(MSBuildThisFileDirectory)Bugzilla44453.cs" />
    <Compile Include="$(MSBuildThisFileDirectory)Bugzilla45215.cs" />
    <Compile Include="$(MSBuildThisFileDirectory)Bugzilla44500.cs" />
    <Compile Include="$(MSBuildThisFileDirectory)Bugzilla45722.cs" />
    <Compile Include="$(MSBuildThisFileDirectory)Bugzilla45722Xaml0.xaml.cs">
      <DependentUpon>Bugzilla45722Xaml0.xaml</DependentUpon>
      <SubType>Code</SubType>
    </Compile>
    <Compile Include="$(MSBuildThisFileDirectory)Bugzilla46363.cs" />
    <Compile Include="$(MSBuildThisFileDirectory)Bugzilla46363_2.cs" />
    <Compile Include="$(MSBuildThisFileDirectory)Bugzilla47548.cs" />
    <Compile Include="$(MSBuildThisFileDirectory)Bugzilla50787.cs" />
    <Compile Include="$(MSBuildThisFileDirectory)Bugzilla52299.cs" />
    <Compile Include="$(MSBuildThisFileDirectory)Bugzilla52419.cs" />
    <Compile Include="$(MSBuildThisFileDirectory)Bugzilla49304.cs" />
    <Compile Include="$(MSBuildThisFileDirectory)Bugzilla53834.cs" />
    <Compile Include="$(MSBuildThisFileDirectory)Bugzilla51536.cs" />
    <Compile Include="$(MSBuildThisFileDirectory)Bugzilla44940.cs" />
    <Compile Include="$(MSBuildThisFileDirectory)Bugzilla44944.cs" />
    <Compile Include="$(MSBuildThisFileDirectory)Bugzilla44166.cs" />
    <Compile Include="$(MSBuildThisFileDirectory)Bugzilla44461.cs" />
    <Compile Include="$(MSBuildThisFileDirectory)Bugzilla44584.cs" />
    <Compile Include="$(MSBuildThisFileDirectory)Bugzilla42832.cs" />
    <Compile Include="$(MSBuildThisFileDirectory)Bugzilla44044.cs" />
    <Compile Include="$(MSBuildThisFileDirectory)Bugzilla44338.cs" />
    <Compile Include="$(MSBuildThisFileDirectory)Bugzilla44980.cs" />
    <Compile Include="$(MSBuildThisFileDirectory)Bugzilla45067.cs" />
    <Compile Include="$(MSBuildThisFileDirectory)Bugzilla45723.cs" />
    <Compile Include="$(MSBuildThisFileDirectory)Bugzilla45027.cs" />
    <Compile Include="$(MSBuildThisFileDirectory)Bugzilla45330.cs" />
    <Compile Include="$(MSBuildThisFileDirectory)Bugzilla44955.cs" />
    <Compile Include="$(MSBuildThisFileDirectory)Bugzilla45277.cs" />
    <Compile Include="$(MSBuildThisFileDirectory)Bugzilla45743.cs" />
    <Compile Include="$(MSBuildThisFileDirectory)Bugzilla46458.cs" />
    <Compile Include="$(MSBuildThisFileDirectory)Bugzilla46494.cs" />
    <Compile Include="$(MSBuildThisFileDirectory)Bugzilla44476.cs" />
    <Compile Include="$(MSBuildThisFileDirectory)Bugzilla46630.cs" />
    <Compile Include="$(MSBuildThisFileDirectory)Bugzilla47923.cs" />
    <Compile Include="$(MSBuildThisFileDirectory)Bugzilla48236.cs" />
    <Compile Include="$(MSBuildThisFileDirectory)Bugzilla47971.cs" />
    <Compile Include="$(MSBuildThisFileDirectory)Bugzilla52318.cs" />
    <Compile Include="$(MSBuildThisFileDirectory)Bugzilla37290.cs" />
    <Compile Include="$(MSBuildThisFileDirectory)Bugzilla51553.cs" />
    <Compile Include="$(MSBuildThisFileDirectory)Bugzilla51802.cs" />
    <Compile Include="$(MSBuildThisFileDirectory)Bugzilla51236.cs" />
    <Compile Include="$(MSBuildThisFileDirectory)Bugzilla51238.cs" />
    <Compile Include="$(MSBuildThisFileDirectory)Bugzilla51642.xaml.cs">
      <DependentUpon>Bugzilla51642.xaml</DependentUpon>
      <SubType>Code</SubType>
    </Compile>
    <Compile Include="$(MSBuildThisFileDirectory)Bugzilla53445.cs" />
    <Compile Include="$(MSBuildThisFileDirectory)Bugzilla55714.cs" />
    <Compile Include="$(MSBuildThisFileDirectory)Bugzilla54649.cs" />
    <Compile Include="$(MSBuildThisFileDirectory)Bugzilla56609.cs" />
    <Compile Include="$(MSBuildThisFileDirectory)Bugzilla55674.cs" />
    <Compile Include="$(MSBuildThisFileDirectory)Bugzilla55912.cs" />
    <Compile Include="$(MSBuildThisFileDirectory)Bugzilla57317.cs" />
    <Compile Include="$(MSBuildThisFileDirectory)Bugzilla57114.cs" />
    <Compile Include="$(MSBuildThisFileDirectory)Bugzilla57515.cs" />
    <Compile Include="$(MSBuildThisFileDirectory)Bugzilla57674.cs" />
    <Compile Include="$(MSBuildThisFileDirectory)Bugzilla57758.cs" />
    <Compile Include="$(MSBuildThisFileDirectory)Bugzilla57910.cs" />
    <Compile Include="$(MSBuildThisFileDirectory)Bugzilla58406.cs" />
    <Compile Include="$(MSBuildThisFileDirectory)Bugzilla58833.cs" />
    <Compile Include="$(MSBuildThisFileDirectory)Bugzilla51427.cs" />
    <Compile Include="$(MSBuildThisFileDirectory)Bugzilla59248.cs" />
    <Compile Include="$(MSBuildThisFileDirectory)Bugzilla59457.cs" />
    <Compile Include="$(MSBuildThisFileDirectory)Bugzilla59580.cs" />
    <Compile Include="$(MSBuildThisFileDirectory)Issue1469.cs" />
    <Compile Include="$(MSBuildThisFileDirectory)Effects\AttachedStateEffect.cs" />
    <Compile Include="$(MSBuildThisFileDirectory)Effects\AttachedStateEffectLabel.cs" />
    <Compile Include="$(MSBuildThisFileDirectory)Effects\AttachedStateEffectList.cs" />
    <Compile Include="$(MSBuildThisFileDirectory)GitHub1648.cs" />
    <Compile Include="$(MSBuildThisFileDirectory)GitHub1702.cs" />
    <Compile Include="$(MSBuildThisFileDirectory)GitHub2642.cs" />
    <Compile Include="$(MSBuildThisFileDirectory)GitHub1700.cs" />
    <Compile Include="$(MSBuildThisFileDirectory)GitHub2598.cs" />
    <Compile Include="$(MSBuildThisFileDirectory)Issue1483.cs" />
    <Compile Include="$(MSBuildThisFileDirectory)Issue1556.cs" />
    <Compile Include="$(MSBuildThisFileDirectory)Issue1799.cs" />
    <Compile Include="$(MSBuildThisFileDirectory)Issue1931.cs" />
    <Compile Include="$(MSBuildThisFileDirectory)Issue1399.cs" />
    <Compile Include="$(MSBuildThisFileDirectory)Issue2187.cs" />
    <Compile Include="$(MSBuildThisFileDirectory)Issue3001.cs" />
    <Compile Include="$(MSBuildThisFileDirectory)Issue3271.cs" />
    <Compile Include="$(MSBuildThisFileDirectory)Issue3390.cs" />
    <Compile Include="$(MSBuildThisFileDirectory)Issue3000.cs" />
    <Compile Include="$(MSBuildThisFileDirectory)Issue3273.cs" />
    <Compile Include="$(MSBuildThisFileDirectory)Issue3053.cs" />
    <Compile Include="$(MSBuildThisFileDirectory)Issue2617.cs" />
    <Compile Include="$(MSBuildThisFileDirectory)Issue3139.cs" />
    <Compile Include="$(MSBuildThisFileDirectory)Issue3087.cs" />
    <Compile Include="$(MSBuildThisFileDirectory)Issue1760_1.cs" />
    <Compile Include="$(MSBuildThisFileDirectory)Issue1332.cs" />
    <Compile Include="$(MSBuildThisFileDirectory)Issue5184.cs" />
    <Compile Include="$(MSBuildThisFileDirectory)Issue3089.cs" />
    <Compile Include="$(MSBuildThisFileDirectory)Issue1342.cs" />
    <Compile Include="$(MSBuildThisFileDirectory)Issue2482.cs" />
    <Compile Include="$(MSBuildThisFileDirectory)Issue2680ScrollView.cs" />
    <Compile Include="$(MSBuildThisFileDirectory)Issue2767.cs" />
    <Compile Include="$(MSBuildThisFileDirectory)Issue2499.cs" />
    <Compile Include="$(MSBuildThisFileDirectory)GitHub1878.cs" />
    <Compile Include="$(MSBuildThisFileDirectory)Helpers\ISampleNativeControl.cs" />
    <Compile Include="$(MSBuildThisFileDirectory)Helpers\UITestHelper.cs" />
    <Compile Include="$(MSBuildThisFileDirectory)Helpers\ViewHelper.cs" />
    <Compile Include="$(MSBuildThisFileDirectory)Issue1544.cs" />
    <Compile Include="$(MSBuildThisFileDirectory)Issue1677.cs" />
    <Compile Include="$(MSBuildThisFileDirectory)Issue1704.cs" />
    <Compile Include="$(MSBuildThisFileDirectory)Issue1801.cs" />
    <Compile Include="$(MSBuildThisFileDirectory)Issue1734.cs" />
    <Compile Include="$(MSBuildThisFileDirectory)Issue1683.cs" />
    <Compile Include="$(MSBuildThisFileDirectory)Issue1705_2.cs" />
    <Compile Include="$(MSBuildThisFileDirectory)Issue1396.cs" />
    <Compile Include="$(MSBuildThisFileDirectory)Issue1415.cs" />
    <Compile Include="$(MSBuildThisFileDirectory)Issue2829.cs" />
    <Compile Include="$(MSBuildThisFileDirectory)Issue2653.cs" />
    <Compile Include="$(MSBuildThisFileDirectory)Issue1942.cs" />
    <Compile Include="$(MSBuildThisFileDirectory)Issue2763.cs" />
    <Compile Include="$(MSBuildThisFileDirectory)Issue2247.cs" />
    <Compile Include="$(MSBuildThisFileDirectory)GroupListViewHeaderIndexOutOfRange.cs" />
    <Compile Include="$(MSBuildThisFileDirectory)Issue1760.cs" />
    <Compile Include="$(MSBuildThisFileDirectory)Issue1975.cs" />
    <Compile Include="$(MSBuildThisFileDirectory)Issue1601.cs" />
    <Compile Include="$(MSBuildThisFileDirectory)Issue1717.cs" />
    <Compile Include="$(MSBuildThisFileDirectory)Bugzilla60001.cs" />
    <Compile Include="$(MSBuildThisFileDirectory)Issue1355.cs" />
    <Compile Include="$(MSBuildThisFileDirectory)Bugzilla60056.cs" />
    <Compile Include="$(MSBuildThisFileDirectory)Bugzilla60122.cs" />
    <Compile Include="$(MSBuildThisFileDirectory)Bugzilla59863_0.cs" />
    <Compile Include="$(MSBuildThisFileDirectory)Bugzilla59863_1.cs" />
    <Compile Include="$(MSBuildThisFileDirectory)Bugzilla59863_2.cs" />
    <Compile Include="$(MSBuildThisFileDirectory)Bugzilla60563.cs" />
    <Compile Include="$(MSBuildThisFileDirectory)Bugzilla60774.cs" />
    <Compile Include="$(MSBuildThisFileDirectory)Bugzilla60774_1.cs" />
    <Compile Include="$(MSBuildThisFileDirectory)Bugzilla60774_2.cs" />
    <Compile Include="$(MSBuildThisFileDirectory)ButtonBackgroundColorTest.cs" />
    <Compile Include="$(MSBuildThisFileDirectory)CarouselAsync.cs" />
    <Compile Include="$(MSBuildThisFileDirectory)Bugzilla34561.cs" />
    <Compile Include="$(MSBuildThisFileDirectory)Bugzilla34727.cs" />
    <Compile Include="$(MSBuildThisFileDirectory)ComplexListView.cs" />
    <Compile Include="$(MSBuildThisFileDirectory)CustomImageRendererErrorHandling.cs" />
    <Compile Include="$(MSBuildThisFileDirectory)DefaultColorToggleTest.cs" />
    <Compile Include="$(MSBuildThisFileDirectory)Bugzilla38416.xaml.cs">
      <DependentUpon>Bugzilla38416.xaml</DependentUpon>
    </Compile>
    <Compile Include="$(MSBuildThisFileDirectory)Effects.cs" />
    <Compile Include="$(MSBuildThisFileDirectory)GestureBubblingTests.cs" />
    <Compile Include="$(MSBuildThisFileDirectory)Github1461.cs" />
    <Compile Include="$(MSBuildThisFileDirectory)CascadeInputTransparent.cs" />
    <Compile Include="$(MSBuildThisFileDirectory)GitHub1331.xaml.cs">
      <DependentUpon>GitHub1331.xaml</DependentUpon>
    </Compile>
    <Compile Include="$(MSBuildThisFileDirectory)Issue1691_2.cs" />
    <Compile Include="$(MSBuildThisFileDirectory)Github1625.cs" />
    <Compile Include="$(MSBuildThisFileDirectory)InputTransparentTests.cs" />
    <Compile Include="$(MSBuildThisFileDirectory)Issue1614.cs" />
    <Compile Include="$(MSBuildThisFileDirectory)IsInvokeRequiredRaceCondition.cs" />
    <Compile Include="$(MSBuildThisFileDirectory)IsPasswordToggleTest.cs" />
    <Compile Include="$(MSBuildThisFileDirectory)Issue1023.cs" />
    <Compile Include="$(MSBuildThisFileDirectory)Issue1024.cs" />
    <Compile Include="$(MSBuildThisFileDirectory)Issue1025.cs" />
    <Compile Include="$(MSBuildThisFileDirectory)Issue1026.cs" />
    <Compile Include="$(MSBuildThisFileDirectory)Issue1347.cs" />
    <Compile Include="$(MSBuildThisFileDirectory)Issue1356.cs" />
    <Compile Include="$(MSBuildThisFileDirectory)Issue1439.cs" />
    <Compile Include="$(MSBuildThisFileDirectory)Issue1660.cs" />
    <Compile Include="$(MSBuildThisFileDirectory)Issue1691.cs" />
    <Compile Include="$(MSBuildThisFileDirectory)Issue1665.cs" />
    <Compile Include="$(MSBuildThisFileDirectory)Issue1707.cs" />
    <Compile Include="$(MSBuildThisFileDirectory)Issue1864.cs" />
    <Compile Include="$(MSBuildThisFileDirectory)Issue2104.cs" />
    <Compile Include="$(MSBuildThisFileDirectory)Issue1908.cs" />
    <Compile Include="$(MSBuildThisFileDirectory)Issue1672.cs" />
    <Compile Include="$(MSBuildThisFileDirectory)Issue2394.cs" />
    <Compile Include="$(MSBuildThisFileDirectory)Issue2595.cs" />
    <Compile Include="$(MSBuildThisFileDirectory)Issue2625.xaml.cs">
      <DependentUpon>Issue2625.xaml</DependentUpon>
      <SubType>Code</SubType>
    </Compile>
    <Compile Include="$(MSBuildThisFileDirectory)Issue2681.cs" />
    <Compile Include="$(MSBuildThisFileDirectory)Issue2858.xaml.cs">
      <DependentUpon>Issue2858.xaml</DependentUpon>
      <SubType>Code</SubType>
    </Compile>
    <Compile Include="$(MSBuildThisFileDirectory)Issue2929.cs" />
    <Compile Include="$(MSBuildThisFileDirectory)Issue2983.cs" />
    <Compile Include="$(MSBuildThisFileDirectory)Issue2963.cs" />
    <Compile Include="$(MSBuildThisFileDirectory)Issue2981.cs" />
    <Compile Include="$(MSBuildThisFileDirectory)Issue2964.cs" />
    <Compile Include="$(MSBuildThisFileDirectory)Bugzilla29017.cs" />
    <Compile Include="$(MSBuildThisFileDirectory)Issue2927.cs" />
    <Compile Include="$(MSBuildThisFileDirectory)IsShowingUserIssue.cs" />
    <Compile Include="$(MSBuildThisFileDirectory)Bugzilla25979.cs" />
    <Compile Include="$(MSBuildThisFileDirectory)Bugzilla30317.cs" />
    <Compile Include="$(MSBuildThisFileDirectory)Bugzilla29128.cs" />
    <Compile Include="$(MSBuildThisFileDirectory)Bugzilla31029.cs" />
    <Compile Include="$(MSBuildThisFileDirectory)Bugzilla24574.cs" />
    <Compile Include="$(MSBuildThisFileDirectory)Bugzilla26233.cs" />
    <Compile Include="$(MSBuildThisFileDirectory)Bugzilla27642.cs" />
    <Compile Include="$(MSBuildThisFileDirectory)Bugzilla36393.cs" />
    <Compile Include="$(MSBuildThisFileDirectory)Bugzilla33870.cs" />
    <Compile Include="$(MSBuildThisFileDirectory)Bugzilla32462.cs" />
    <Compile Include="$(MSBuildThisFileDirectory)Bugzilla36681.cs" />
    <Compile Include="$(MSBuildThisFileDirectory)Bugzilla36479.cs" />
    <Compile Include="$(MSBuildThisFileDirectory)Issue3008.cs" />
    <Compile Include="$(MSBuildThisFileDirectory)Issue3019.cs" />
    <Compile Include="$(MSBuildThisFileDirectory)Issue2993.cs" />
    <Compile Include="$(MSBuildThisFileDirectory)Issue3507.cs" />
    <Compile Include="$(MSBuildThisFileDirectory)Issue3367.cs" />
    <Compile Include="$(MSBuildThisFileDirectory)Issue3398.cs" />
    <Compile Include="$(MSBuildThisFileDirectory)Issue3558.cs" />
    <Compile Include="$(MSBuildThisFileDirectory)Issue3541.cs" />
    <Compile Include="$(MSBuildThisFileDirectory)Issue3840.cs" />
    <Compile Include="$(MSBuildThisFileDirectory)Issue4561.cs" />
    <Compile Include="$(MSBuildThisFileDirectory)Issue3913.cs" />
    <Compile Include="$(MSBuildThisFileDirectory)Issue3979.xaml.cs">
      <DependentUpon>Issue3979.xaml</DependentUpon>
      <SubType>Code</SubType>
    </Compile>
    <Compile Include="$(MSBuildThisFileDirectory)Issue7167.xaml.cs">
      <DependentUpon>Issue7167.xaml</DependentUpon>
      <SubType>Code</SubType>
    </Compile>
    <Compile Include="$(MSBuildThisFileDirectory)Issue4194.xaml.cs">
      <DependentUpon>Issue4194.xaml</DependentUpon>
      <SubType>Code</SubType>
    </Compile>
    <Compile Include="$(MSBuildThisFileDirectory)Issue4136.cs" />
    <Compile Include="$(MSBuildThisFileDirectory)Issue4262.cs" />
    <Compile Include="$(MSBuildThisFileDirectory)Issue4360.xaml.cs">
      <DependentUpon>Issue4360.xaml</DependentUpon>
      <SubType>Code</SubType>
    </Compile>
    <Compile Include="$(MSBuildThisFileDirectory)Issue4600.cs" />
    <Compile Include="$(MSBuildThisFileDirectory)Issue4973.cs" />
    <Compile Include="$(MSBuildThisFileDirectory)Issue5252.cs" />
    <Compile Include="$(MSBuildThisFileDirectory)Issue5057.xaml.cs">
      <DependentUpon>Issue5057.xaml</DependentUpon>
      <SubType>Code</SubType>
    </Compile>
    <Compile Include="$(MSBuildThisFileDirectory)Issue5003.xaml.cs">
      <DependentUpon>Issue5003.xaml</DependentUpon>
      <SubType>Code</SubType>
    </Compile>
    <Compile Include="$(MSBuildThisFileDirectory)Issue5801.xaml.cs">
      <DependentUpon>Issue5801.xaml</DependentUpon>
      <SubType>Code</SubType>
    </Compile>
    <Compile Include="$(MSBuildThisFileDirectory)Issue5695.cs" />
    <Compile Include="$(MSBuildThisFileDirectory)Issue5535.cs" />
    <Compile Include="$(MSBuildThisFileDirectory)Issue5949.cs" />
    <Compile Include="$(MSBuildThisFileDirectory)Issue5949_1.xaml.cs">
      <DependentUpon>Issue5949_1.xaml</DependentUpon>
      <SubType>Code</SubType>
    </Compile>
    <Compile Include="$(MSBuildThisFileDirectory)Issue5949_2.xaml.cs">
      <DependentUpon>Issue5949_2.xaml</DependentUpon>
      <SubType>Code</SubType>
    </Compile>
    <Compile Include="$(MSBuildThisFileDirectory)Issue5793.cs" />
    <Compile Include="$(MSBuildThisFileDirectory)Issue6957.cs" />
    <Compile Include="$(MSBuildThisFileDirectory)Issue6130.xaml.cs">
      <SubType>Code</SubType>
    </Compile>
    <Compile Include="$(MSBuildThisFileDirectory)Issue5268.xaml.cs">
      <DependentUpon>Issue5268.xaml</DependentUpon>
      <SubType>Code</SubType>
    </Compile>
    <Compile Include="$(MSBuildThisFileDirectory)Issue6713.cs" />
    <Compile Include="$(MSBuildThisFileDirectory)Issue6705.cs" />
    <Compile Include="$(MSBuildThisFileDirectory)LegacyComponents\NonAppCompatSwitch.cs" />
    <Compile Include="$(MSBuildThisFileDirectory)MapsModalCrash.cs" />
    <Compile Include="$(MSBuildThisFileDirectory)ModalActivityIndicatorTest.cs" />
    <Compile Include="$(MSBuildThisFileDirectory)Bugzilla37625.cs" />
    <Compile Include="$(MSBuildThisFileDirectory)Bugzilla38658.cs" />
    <Compile Include="$(MSBuildThisFileDirectory)DataTemplateGridImageTest.cs" />
    <Compile Include="$(MSBuildThisFileDirectory)Bugzilla39331.cs" />
    <Compile Include="$(MSBuildThisFileDirectory)Bugzilla36788.cs" />
    <Compile Include="$(MSBuildThisFileDirectory)Bugzilla38978.cs" />
    <Compile Include="$(MSBuildThisFileDirectory)Bugzilla38112.cs" />
    <Compile Include="$(MSBuildThisFileDirectory)Bugzilla39668.cs" />
    <Compile Include="$(MSBuildThisFileDirectory)Bugzilla21177.cs" />
    <Compile Include="$(MSBuildThisFileDirectory)Bugzilla39829.cs" />
    <Compile Include="$(MSBuildThisFileDirectory)Bugzilla39458.cs" />
    <Compile Include="$(MSBuildThisFileDirectory)Bugzilla39853.cs" />
    <Compile Include="$(MSBuildThisFileDirectory)MultipleClipToBounds.cs" />
    <Compile Include="$(MSBuildThisFileDirectory)Issue6994.cs" />
    <Compile Include="$(MSBuildThisFileDirectory)Issue7371.cs" />
    <Compile Include="$(MSBuildThisFileDirectory)Issue6698View2.xaml.cs">
      <DependentUpon>Issue6698View2.xaml</DependentUpon>
      <SubType>Code</SubType>
    </Compile>
    <Compile Include="$(MSBuildThisFileDirectory)ShellStoreTests.cs" />
    <Compile Include="$(MSBuildThisFileDirectory)ViewModel.cs" />
    <Compile Include="$(MSBuildThisFileDirectory)Issue8145.cs" />
    <Compile Include="$(MSBuildThisFileDirectory)Issue10222.cs" />
    <Compile Include="$(MSBuildThisFileDirectory)Issue4714.cs" />
    <Compile Include="$(MSBuildThisFileDirectory)Issue9827.xaml.cs">
      <SubType>Code</SubType>
      <DependentUpon>Issue9827.xaml</DependentUpon>
    </Compile>
    <Compile Include="$(MSBuildThisFileDirectory)Issue10699.cs" />
    <Compile Include="$(MSBuildThisFileDirectory)Issue11185.cs" />
    <Compile Include="$(MSBuildThisFileDirectory)Issue10307.cs" />
    <Compile Include="$(MSBuildThisFileDirectory)_TemplateMarkup.xaml.cs">
      <DependentUpon>_TemplateMarkup.xaml</DependentUpon>
      <SubType>Code</SubType>
    </Compile>
    <Compile Include="$(MSBuildThisFileDirectory)PerformanceGallery\PerformanceDataManager.cs" />
    <Compile Include="$(MSBuildThisFileDirectory)PerformanceGallery\PerformanceGallery.cs" />
    <Compile Include="$(MSBuildThisFileDirectory)PerformanceGallery\PerformanceScenario.cs" />
    <Compile Include="$(MSBuildThisFileDirectory)PerformanceGallery\PerformanceTracker.cs" />
    <Compile Include="$(MSBuildThisFileDirectory)PerformanceGallery\PerformanceTrackerTemplate.cs" />
    <Compile Include="$(MSBuildThisFileDirectory)PerformanceGallery\PerformanceTrackerWatcher.cs" />
    <Compile Include="$(MSBuildThisFileDirectory)PerformanceGallery\PerformanceViewModel.cs" />
    <Compile Include="$(MSBuildThisFileDirectory)PerformanceGallery\Scenarios\SearchBarScenarios.cs" />
    <Compile Include="$(MSBuildThisFileDirectory)PerformanceGallery\Scenarios\SliderScenarios.cs" />
    <Compile Include="$(MSBuildThisFileDirectory)PerformanceGallery\Scenarios\StepperScenarios.cs" />
    <Compile Include="$(MSBuildThisFileDirectory)PerformanceGallery\Scenarios\TableViewScenarios.cs" />
    <Compile Include="$(MSBuildThisFileDirectory)PerformanceGallery\Scenarios\TimePickerScenarios.cs" />
    <Compile Include="$(MSBuildThisFileDirectory)PerformanceGallery\Scenarios\WebViewScenarios.cs" />
    <Compile Include="$(MSBuildThisFileDirectory)PerformanceGallery\Scenarios\ProgressBarScenarios.cs" />
    <Compile Include="$(MSBuildThisFileDirectory)PerformanceGallery\Scenarios\PickerScenarios.cs" />
    <Compile Include="$(MSBuildThisFileDirectory)PerformanceGallery\Scenarios\MapScenarios.cs" />
    <Compile Include="$(MSBuildThisFileDirectory)PerformanceGallery\Scenarios\EntryScenarios.cs" />
    <Compile Include="$(MSBuildThisFileDirectory)PerformanceGallery\Scenarios\EditorScenarios.cs" />
    <Compile Include="$(MSBuildThisFileDirectory)PerformanceGallery\Scenarios\ActivityIndicatorScenarios.cs" />
    <Compile Include="$(MSBuildThisFileDirectory)PerformanceGallery\Scenarios\LabelScenarios.cs" />
    <Compile Include="$(MSBuildThisFileDirectory)PerformanceGallery\Scenarios\BoxViewScenarios.cs" />
    <Compile Include="$(MSBuildThisFileDirectory)PerformanceGallery\Scenarios\SwitchScenarios.cs" />
    <Compile Include="$(MSBuildThisFileDirectory)PerformanceGallery\Scenarios\DatePickerScenarios.cs" />
    <Compile Include="$(MSBuildThisFileDirectory)PerformanceGallery\Scenarios\ButtonScenarios.cs" />
    <Compile Include="$(MSBuildThisFileDirectory)PerformanceGallery\Scenarios\ImageScenarios.cs" />
    <Compile Include="$(MSBuildThisFileDirectory)PerformanceGallery\Scenarios\ListViewScenarios.cs" />
    <Compile Include="$(MSBuildThisFileDirectory)Bugzilla53179_2.cs" />
    <Compile Include="$(MSBuildThisFileDirectory)ScrollViewIsEnabled.cs" />
    <Compile Include="$(MSBuildThisFileDirectory)PlatformSpecifics_iOSTranslucentNavBarX.xaml.cs">
      <DependentUpon>PlatformSpecifics_iOSTranslucentNavBarX.xaml</DependentUpon>
      <SubType>Code</SubType>
    </Compile>
    <Compile Include="$(MSBuildThisFileDirectory)Bugzilla53179_1.cs" />
    <Compile Include="$(MSBuildThisFileDirectory)RestartAppTest.cs" />
    <Compile Include="$(MSBuildThisFileDirectory)BottomTabbedPageTests.cs" />
    <Compile Include="$(MSBuildThisFileDirectory)TestPages\QuickCollectNavigationPage.cs" />
    <Compile Include="$(MSBuildThisFileDirectory)TestPages\ScreenshotConditionalApp.cs" />
    <Compile Include="$(MSBuildThisFileDirectory)Bugzilla41842.cs" />
    <Compile Include="$(MSBuildThisFileDirectory)Bugzilla42277.cs" />
    <Compile Include="$(MSBuildThisFileDirectory)Bugzilla51173.cs" />
    <Compile Include="$(MSBuildThisFileDirectory)Bugzilla33561.cs" />
    <Compile Include="$(MSBuildThisFileDirectory)Bugzilla43214.cs" />
    <Compile Include="$(MSBuildThisFileDirectory)Bugzilla42602.cs" />
    <Compile Include="$(MSBuildThisFileDirectory)Bugzilla43161.cs" />
    <Compile Include="$(MSBuildThisFileDirectory)Bugzilla39768.cs" />
    <Compile Include="$(MSBuildThisFileDirectory)Bugzilla41271.cs" />
    <Compile Include="$(MSBuildThisFileDirectory)Bugzilla40722.cs" />
    <Compile Include="$(MSBuildThisFileDirectory)Bugzilla41153.cs" />
    <Compile Include="$(MSBuildThisFileDirectory)Bugzilla44129.cs" />
    <Compile Include="$(MSBuildThisFileDirectory)Bugzilla44525.cs" />
    <Compile Include="$(MSBuildThisFileDirectory)Bugzilla28650.cs" />
    <Compile Include="$(MSBuildThisFileDirectory)Bugzilla37431.cs" />
    <Compile Include="$(MSBuildThisFileDirectory)Bugzilla44777.cs" />
    <Compile Include="$(MSBuildThisFileDirectory)Bugzilla42599.cs" />
    <Compile Include="$(MSBuildThisFileDirectory)Bugzilla51503.cs" />
    <Compile Include="$(MSBuildThisFileDirectory)Bugzilla51505.cs" />
    <Compile Include="$(MSBuildThisFileDirectory)Bugzilla52533.cs" />
    <Compile Include="$(MSBuildThisFileDirectory)Bugzilla53362.cs" />
    <Compile Include="$(MSBuildThisFileDirectory)Bugzilla45874.cs" />
    <Compile Include="$(MSBuildThisFileDirectory)TransparentOverlayTests.cs" />
    <Compile Include="$(MSBuildThisFileDirectory)Unreported1.cs" />
    <Compile Include="$(MSBuildThisFileDirectory)Bugzilla53909.cs" />
    <Compile Include="$(MSBuildThisFileDirectory)ListViewNRE.cs" />
    <Compile Include="$(MSBuildThisFileDirectory)Bugzilla55745.cs" />
    <Compile Include="$(MSBuildThisFileDirectory)AndroidHelpText.cs" />
    <Compile Include="$(MSBuildThisFileDirectory)Bugzilla32830.cs" />
    <Compile Include="$(MSBuildThisFileDirectory)Bugzilla55365.cs" />
    <Compile Include="$(MSBuildThisFileDirectory)Bugzilla39802.cs" />
    <Compile Include="$(MSBuildThisFileDirectory)Bugzilla53179.cs" />
    <Compile Include="$(MSBuildThisFileDirectory)Bugzilla54036.cs" />
    <Compile Include="$(MSBuildThisFileDirectory)Bugzilla56896.cs" />
    <Compile Include="$(MSBuildThisFileDirectory)Bugzilla40161.cs" />
    <Compile Include="$(MSBuildThisFileDirectory)Bugzilla44886.cs" />
    <Compile Include="$(MSBuildThisFileDirectory)Bugzilla57749.cs" />
    <Compile Include="$(MSBuildThisFileDirectory)Bugzilla45125.cs" />
    <Compile Include="$(MSBuildThisFileDirectory)ScrollViewObjectDisposed.cs" />
    <Compile Include="$(MSBuildThisFileDirectory)Bugzilla58645.cs" />
    <Compile Include="$(MSBuildThisFileDirectory)Bugzilla27731.cs" />
    <Compile Include="$(MSBuildThisFileDirectory)Bugzilla59097.cs" />
    <Compile Include="$(MSBuildThisFileDirectory)Bugzilla58875.cs" />
    <Compile Include="$(MSBuildThisFileDirectory)Bugzilla45702.cs" />
    <Compile Include="$(MSBuildThisFileDirectory)Bugzilla59718.cs" />
    <Compile Include="$(MSBuildThisFileDirectory)Bugzilla59896.cs" />
    <Compile Include="$(MSBuildThisFileDirectory)Bugzilla56771.cs" />
    <Compile Include="$(MSBuildThisFileDirectory)Bugzilla60382.cs" />
    <Compile Include="$(MSBuildThisFileDirectory)Bugzilla60524.cs" />
    <Compile Include="$(MSBuildThisFileDirectory)Bugzilla59925.cs" />
    <Compile Include="$(MSBuildThisFileDirectory)Bugzilla60691.cs" />
    <Compile Include="$(MSBuildThisFileDirectory)Issue1326.cs" />
    <Compile Include="$(MSBuildThisFileDirectory)Issue1436.cs" />
    <Compile Include="$(MSBuildThisFileDirectory)GitHub1567.cs" />
    <Compile Include="$(MSBuildThisFileDirectory)Issue1909.cs" />
    <Compile Include="$(MSBuildThisFileDirectory)Bugzilla60699.cs" />
    <Compile Include="$(MSBuildThisFileDirectory)Issue2035.cs" />
    <Compile Include="$(MSBuildThisFileDirectory)Issue2299.cs" />
    <Compile Include="$(MSBuildThisFileDirectory)Issue1900.cs" />
    <Compile Include="$(MSBuildThisFileDirectory)Issue6417.cs" />
    <Compile Include="$(MSBuildThisFileDirectory)Issue2837.cs" />
    <Compile Include="$(MSBuildThisFileDirectory)Issue2740.cs" />
    <Compile Include="$(MSBuildThisFileDirectory)Issue1939.cs" />
    <Compile Include="$(MSBuildThisFileDirectory)Issue3385.cs" />
    <Compile Include="$(MSBuildThisFileDirectory)Issue3343.cs" />
    <Compile Include="$(MSBuildThisFileDirectory)Issue2842.cs" />
    <Compile Include="$(MSBuildThisFileDirectory)Issue1666.cs" />
    <Compile Include="$(MSBuildThisFileDirectory)Issue2838.cs" />
    <Compile Include="$(MSBuildThisFileDirectory)Issue3342.cs" />
    <Compile Include="$(MSBuildThisFileDirectory)Issue3415.cs" />
    <Compile Include="$(MSBuildThisFileDirectory)Issue3049.cs" />
    <Compile Include="$(MSBuildThisFileDirectory)Issue5030.cs" />
    <Compile Include="$(MSBuildThisFileDirectory)ViewClipBoundsShouldUpdate.cs" />
    <Compile Include="$(MSBuildThisFileDirectory)Issue3988.cs" />
    <Compile Include="$(MSBuildThisFileDirectory)Issue2580.cs" />
    <Compile Include="$(MSBuildThisFileDirectory)Issue4026.cs" />
    <Compile Include="$(MSBuildThisFileDirectory)Issue4748.cs" />
    <Compile Include="$(MSBuildThisFileDirectory)VisualControlsPage.xaml.cs">
      <SubType>Code</SubType>
      <DependentUpon>VisualControlsPage.xaml</DependentUpon>
    </Compile>
    <Compile Include="$(MSBuildThisFileDirectory)Issue5470.cs" />
    <Compile Include="$(MSBuildThisFileDirectory)Issue5724.cs" />
    <Compile Include="$(MSBuildThisFileDirectory)Issue6132.cs" />
    <Compile Include="$(MSBuildThisFileDirectory)Issue2577.cs" />
    <Compile Include="$(MSBuildThisFileDirectory)Issue6286.cs" />
    <Compile Include="$(MSBuildThisFileDirectory)_Template.cs" />
    <Compile Include="$(MSBuildThisFileDirectory)Bugzilla56298.cs" />
    <Compile Include="$(MSBuildThisFileDirectory)Bugzilla42620.cs" />
    <Compile Include="$(MSBuildThisFileDirectory)Issue1028.cs" />
    <Compile Include="$(MSBuildThisFileDirectory)Issue1075.cs" />
    <Compile Include="$(MSBuildThisFileDirectory)Issue1097.cs" />
    <Compile Include="$(MSBuildThisFileDirectory)Issue1146.cs" />
    <Compile Include="$(MSBuildThisFileDirectory)Issue1219.cs" />
    <Compile Include="$(MSBuildThisFileDirectory)Issue1228.cs" />
    <Compile Include="$(MSBuildThisFileDirectory)Issue1236.cs" />
    <Compile Include="$(MSBuildThisFileDirectory)Issue1259.cs" />
    <Compile Include="$(MSBuildThisFileDirectory)Issue1267.cs" />
    <Compile Include="$(MSBuildThisFileDirectory)Issue4187.cs" />
    <Compile Include="$(MSBuildThisFileDirectory)Issue1305.cs" />
    <Compile Include="$(MSBuildThisFileDirectory)Issue1329.cs" />
    <Compile Include="$(MSBuildThisFileDirectory)Issue1384.cs" />
    <Compile Include="$(MSBuildThisFileDirectory)Issue1400.cs" />
    <Compile Include="$(MSBuildThisFileDirectory)Issue1414.cs" />
    <Compile Include="$(MSBuildThisFileDirectory)Issue1461.cs" />
    <Compile Include="$(MSBuildThisFileDirectory)Issue1497.xaml.cs">
      <DependentUpon>Issue1497.xaml</DependentUpon>
    </Compile>
    <Compile Include="$(MSBuildThisFileDirectory)Issue1538.cs" />
    <Compile Include="$(MSBuildThisFileDirectory)Issue1545.xaml.cs">
      <DependentUpon>Issue1545.xaml</DependentUpon>
    </Compile>
    <Compile Include="$(MSBuildThisFileDirectory)Issue1546.cs" />
    <Compile Include="$(MSBuildThisFileDirectory)Issue1554.xaml.cs">
      <DependentUpon>Issue1554.xaml</DependentUpon>
    </Compile>
    <Compile Include="$(MSBuildThisFileDirectory)Issue1557.cs" />
    <Compile Include="$(MSBuildThisFileDirectory)Issue1566.cs" />
    <Compile Include="$(MSBuildThisFileDirectory)Issue1567.cs" />
    <Compile Include="$(MSBuildThisFileDirectory)Issue1568.xaml.cs">
      <DependentUpon>Issue1568.xaml</DependentUpon>
    </Compile>
    <Compile Include="$(MSBuildThisFileDirectory)Issue1583.cs" />
    <Compile Include="$(MSBuildThisFileDirectory)Issue1590.cs" />
    <Compile Include="$(MSBuildThisFileDirectory)Issue1593.cs" />
    <Compile Include="$(MSBuildThisFileDirectory)Issue1598.cs" />
    <Compile Include="$(MSBuildThisFileDirectory)Issue1613.cs" />
    <Compile Include="$(MSBuildThisFileDirectory)Issue1618.cs" />
    <Compile Include="$(MSBuildThisFileDirectory)Issue1641.xaml.cs">
      <DependentUpon>Issue1641.xaml</DependentUpon>
    </Compile>
    <Compile Include="$(MSBuildThisFileDirectory)Issue1644.cs" />
    <Compile Include="$(MSBuildThisFileDirectory)Issue1653.xaml.cs">
      <DependentUpon>Issue1653.xaml</DependentUpon>
    </Compile>
    <Compile Include="$(MSBuildThisFileDirectory)Issue1653v2.xaml.cs">
      <DependentUpon>Issue1653v2.xaml</DependentUpon>
    </Compile>
    <Compile Include="$(MSBuildThisFileDirectory)Issue1664.cs" />
    <Compile Include="$(MSBuildThisFileDirectory)Issue1680.cs" />
    <Compile Include="$(MSBuildThisFileDirectory)Issue3624.cs" />
    <Compile Include="$(MSBuildThisFileDirectory)Issue1682.cs" />
    <Compile Include="$(MSBuildThisFileDirectory)Issue1685.cs" />
    <Compile Include="$(MSBuildThisFileDirectory)Issue1698.cs" />
    <Compile Include="$(MSBuildThisFileDirectory)Issue1700.cs" />
    <Compile Include="$(MSBuildThisFileDirectory)Issue1703.cs" />
    <Compile Include="$(MSBuildThisFileDirectory)Issue1705.cs" />
    <Compile Include="$(MSBuildThisFileDirectory)Issue1712.xaml.cs">
      <DependentUpon>Issue1712.xaml</DependentUpon>
    </Compile>
    <Compile Include="$(MSBuildThisFileDirectory)Issue1722.cs" />
    <Compile Include="$(MSBuildThisFileDirectory)Issue1723.cs" />
    <Compile Include="$(MSBuildThisFileDirectory)Issue1741.xaml.cs">
      <DependentUpon>Issue1741.xaml</DependentUpon>
    </Compile>
    <Compile Include="$(MSBuildThisFileDirectory)Issue1742.cs" />
    <Compile Include="$(MSBuildThisFileDirectory)Issue1747.xaml.cs">
      <DependentUpon>Issue1747.xaml</DependentUpon>
    </Compile>
    <Compile Include="$(MSBuildThisFileDirectory)Issue1755.cs" />
    <Compile Include="$(MSBuildThisFileDirectory)Issue1758.cs" />
    <Compile Include="$(MSBuildThisFileDirectory)Issue1763.cs" />
    <Compile Include="$(MSBuildThisFileDirectory)Issue1766.xaml.cs">
      <DependentUpon>Issue1766.xaml</DependentUpon>
    </Compile>
    <Compile Include="$(MSBuildThisFileDirectory)Issue1769.cs" />
    <Compile Include="$(MSBuildThisFileDirectory)Issue1777.cs" />
    <Compile Include="$(MSBuildThisFileDirectory)Issue181.cs" />
    <Compile Include="$(MSBuildThisFileDirectory)Issue1851.cs" />
    <Compile Include="$(MSBuildThisFileDirectory)Issue1875.cs" />
    <Compile Include="$(MSBuildThisFileDirectory)Issue1888.cs" />
    <Compile Include="$(MSBuildThisFileDirectory)Issue1891.cs" />
    <Compile Include="$(MSBuildThisFileDirectory)Issue1895.cs" />
    <Compile Include="$(MSBuildThisFileDirectory)Issue1905.cs" />
    <Compile Include="$(MSBuildThisFileDirectory)Issue1914.cs" />
    <Compile Include="$(MSBuildThisFileDirectory)Issue194.cs" />
    <Compile Include="$(MSBuildThisFileDirectory)Issue198.cs" />
    <Compile Include="$(MSBuildThisFileDirectory)Issue206.cs" />
    <Compile Include="$(MSBuildThisFileDirectory)Issue214.cs" />
    <Compile Include="$(MSBuildThisFileDirectory)Issue2143.cs" />
    <Compile Include="$(MSBuildThisFileDirectory)Issue2222.cs" />
    <Compile Include="$(MSBuildThisFileDirectory)Issue22246_BZ.cs" />
    <Compile Include="$(MSBuildThisFileDirectory)Issue2241.cs" />
    <Compile Include="$(MSBuildThisFileDirectory)Issue2248.cs" />
    <Compile Include="$(MSBuildThisFileDirectory)Issue2259.cs" />
    <Compile Include="$(MSBuildThisFileDirectory)Issue2266.cs" />
    <Compile Include="$(MSBuildThisFileDirectory)Issue2270.cs" />
    <Compile Include="$(MSBuildThisFileDirectory)Issue2272.cs" />
    <Compile Include="$(MSBuildThisFileDirectory)Issue2282.xaml.cs">
      <DependentUpon>Issue2282.xaml</DependentUpon>
    </Compile>
    <Compile Include="$(MSBuildThisFileDirectory)Issue2288.xaml.cs">
      <DependentUpon>Issue2288.xaml</DependentUpon>
    </Compile>
    <Compile Include="$(MSBuildThisFileDirectory)Issue2289.xaml.cs">
      <DependentUpon>Issue2289.xaml</DependentUpon>
    </Compile>
    <Compile Include="$(MSBuildThisFileDirectory)Issue229.cs" />
    <Compile Include="$(MSBuildThisFileDirectory)Issue2291.cs" />
    <Compile Include="$(MSBuildThisFileDirectory)Issue2292.cs" />
    <Compile Include="$(MSBuildThisFileDirectory)Issue2294.cs" />
    <Compile Include="$(MSBuildThisFileDirectory)Issue2333.cs" />
    <Compile Include="$(MSBuildThisFileDirectory)Issue2339.cs" />
    <Compile Include="$(MSBuildThisFileDirectory)Issue2354.cs" />
    <Compile Include="$(MSBuildThisFileDirectory)Issue2357.xaml.cs">
      <DependentUpon>Issue2357.xaml</DependentUpon>
    </Compile>
    <Compile Include="$(MSBuildThisFileDirectory)Issue2411.cs" />
    <Compile Include="$(MSBuildThisFileDirectory)Issue2414.cs" />
    <Compile Include="$(MSBuildThisFileDirectory)Issue2470.xaml.cs">
      <DependentUpon>Issue2470.xaml</DependentUpon>
    </Compile>
    <Compile Include="$(MSBuildThisFileDirectory)Issue2563.cs" />
    <Compile Include="$(MSBuildThisFileDirectory)Issue2594.cs" />
    <Compile Include="$(MSBuildThisFileDirectory)Issue2597.cs" />
    <Compile Include="$(MSBuildThisFileDirectory)Issue260.cs" />
    <Compile Include="$(MSBuildThisFileDirectory)Issue2615.cs" />
    <Compile Include="$(MSBuildThisFileDirectory)Issue2628.cs" />
    <Compile Include="$(MSBuildThisFileDirectory)Issue2634.cs" />
    <Compile Include="$(MSBuildThisFileDirectory)Issue264.cs" />
    <Compile Include="$(MSBuildThisFileDirectory)Issue2659.xaml.cs">
      <DependentUpon>Issue2659.xaml</DependentUpon>
    </Compile>
    <Compile Include="$(MSBuildThisFileDirectory)Issue2783.cs" />
    <Compile Include="$(MSBuildThisFileDirectory)Issue2794.cs" />
    <Compile Include="$(MSBuildThisFileDirectory)Issue2809.cs" />
    <Compile Include="$(MSBuildThisFileDirectory)Issue2923.cs" />
    <Compile Include="$(MSBuildThisFileDirectory)Issue342.cs" />
    <Compile Include="$(MSBuildThisFileDirectory)Issue416.cs" />
    <Compile Include="$(MSBuildThisFileDirectory)Issue417.cs" />
    <Compile Include="$(MSBuildThisFileDirectory)Issue488.cs" />
    <Compile Include="$(MSBuildThisFileDirectory)Issue530.cs" />
    <Compile Include="$(MSBuildThisFileDirectory)Issue764.cs" />
    <Compile Include="$(MSBuildThisFileDirectory)Issue773.cs" />
    <Compile Include="$(MSBuildThisFileDirectory)Issue774.cs" />
    <Compile Include="$(MSBuildThisFileDirectory)Issue852.cs" />
    <Compile Include="$(MSBuildThisFileDirectory)Issue886.cs" />
    <Compile Include="$(MSBuildThisFileDirectory)Issue892.cs" />
    <Compile Include="$(MSBuildThisFileDirectory)Issue889.cs" />
    <Compile Include="$(MSBuildThisFileDirectory)Issue935.cs" />
    <Compile Include="$(MSBuildThisFileDirectory)Issue968.cs" />
    <Compile Include="$(MSBuildThisFileDirectory)Issue973.cs" />
    <Compile Include="$(MSBuildThisFileDirectory)Issue465.cs" />
    <Compile Include="$(MSBuildThisFileDirectory)ListViewViewCellBinding.cs" />
    <Compile Include="$(MSBuildThisFileDirectory)ModelContentPage.cs" />
    <Compile Include="$(MSBuildThisFileDirectory)NavigationStackTests.cs" />
    <Compile Include="$(MSBuildThisFileDirectory)NavPage.cs" />
    <Compile Include="$(MSBuildThisFileDirectory)ScrollViewOutOfBounds.cs" />
    <Compile Include="$(MSBuildThisFileDirectory)StackLayoutIssue.cs" />
    <Compile Include="$(MSBuildThisFileDirectory)SwipeBackNavCrash.cs" />
    <Compile Include="$(MSBuildThisFileDirectory)TabbedPageTests.cs" />
    <Compile Include="$(MSBuildThisFileDirectory)TabbedPageWithList.cs" />
    <Compile Include="$(MSBuildThisFileDirectory)TestPages\TestPages.cs" />
    <Compile Include="$(MSBuildThisFileDirectory)Issue2965.cs" />
    <Compile Include="$(MSBuildThisFileDirectory)Issue2775.cs" />
    <Compile Include="$(MSBuildThisFileDirectory)Issue2987.cs" />
    <Compile Include="$(MSBuildThisFileDirectory)Issue2976.cs" />
    <Compile Include="$(MSBuildThisFileDirectory)Issue2951.xaml.cs">
      <DependentUpon>Issue2951.xaml</DependentUpon>
    </Compile>
    <Compile Include="$(MSBuildThisFileDirectory)Issue2961.cs" />
    <Compile Include="$(MSBuildThisFileDirectory)Issue2948.cs" />
    <Compile Include="$(MSBuildThisFileDirectory)Issue2883.cs" />
    <Compile Include="$(MSBuildThisFileDirectory)Issue2953.cs" />
    <Compile Include="$(MSBuildThisFileDirectory)Issue2777.xaml.cs">
      <DependentUpon>Issue2777.xaml</DependentUpon>
    </Compile>
    <Compile Include="$(MSBuildThisFileDirectory)Issue2954.cs" />
    <Compile Include="$(MSBuildThisFileDirectory)Issue3086.xaml.cs">
      <DependentUpon>Issue3086.xaml</DependentUpon>
    </Compile>
    <Compile Include="$(MSBuildThisFileDirectory)Bugzilla27779.cs" />
    <Compile Include="$(MSBuildThisFileDirectory)Bugzilla27698.cs" />
    <Compile Include="$(MSBuildThisFileDirectory)Bugzilla29247.cs" />
    <Compile Include="$(MSBuildThisFileDirectory)Bugzilla27318.xaml.cs">
      <DependentUpon>Bugzilla27318.xaml</DependentUpon>
    </Compile>
    <Compile Include="$(MSBuildThisFileDirectory)Bugzilla29453.cs" />
    <Compile Include="$(MSBuildThisFileDirectory)Bugzilla28001.cs" />
    <Compile Include="$(MSBuildThisFileDirectory)Bugzilla30935.cs" />
    <Compile Include="$(MSBuildThisFileDirectory)Bugzilla26032.xaml.cs">
      <DependentUpon>Bugzilla26032.xaml</DependentUpon>
    </Compile>
    <Compile Include="$(MSBuildThisFileDirectory)Bugzilla30835.cs" />
    <Compile Include="$(MSBuildThisFileDirectory)Bugzilla27085.cs" />
    <Compile Include="$(MSBuildThisFileDirectory)Bugzilla31395.cs" />
    <Compile Include="$(MSBuildThisFileDirectory)Bugzilla30651.cs" />
    <Compile Include="$(MSBuildThisFileDirectory)Bugzilla26171.cs" />
    <Compile Include="$(MSBuildThisFileDirectory)Bugzilla31602.cs" />
    <Compile Include="$(MSBuildThisFileDirectory)Bugzilla30353.cs" />
    <Compile Include="$(MSBuildThisFileDirectory)Bugzilla28240.cs" />
    <Compile Include="$(MSBuildThisFileDirectory)Bugzilla30324.cs" />
    <Compile Include="$(MSBuildThisFileDirectory)Bugzilla31255.cs" />
    <Compile Include="$(MSBuildThisFileDirectory)Bugzilla28498.cs" />
    <Compile Include="$(MSBuildThisFileDirectory)Bugzilla32148.cs" />
    <Compile Include="$(MSBuildThisFileDirectory)Bugzilla31967.xaml.cs">
      <DependentUpon>Bugzilla31967.xaml</DependentUpon>
    </Compile>
    <Compile Include="$(MSBuildThisFileDirectory)Issue3276.cs" />
    <Compile Include="$(MSBuildThisFileDirectory)Bugzilla26993.cs" />
    <Compile Include="$(MSBuildThisFileDirectory)Issue3292.cs" />
    <Compile Include="$(MSBuildThisFileDirectory)Bugzilla32898.cs" />
    <Compile Include="$(MSBuildThisFileDirectory)Bugzilla31330.cs" />
    <Compile Include="$(MSBuildThisFileDirectory)Bugzilla31114.cs" />
    <Compile Include="$(MSBuildThisFileDirectory)Issue3319.xaml.cs">
      <DependentUpon>Issue3319.xaml</DependentUpon>
    </Compile>
    <Compile Include="$(MSBuildThisFileDirectory)Bugzilla32691.cs" />
    <Compile Include="$(MSBuildThisFileDirectory)Bugzilla32487.cs" />
    <Compile Include="$(MSBuildThisFileDirectory)Bugzilla34061.cs" />
    <Compile Include="$(MSBuildThisFileDirectory)Bugzilla34632.cs" />
    <Compile Include="$(MSBuildThisFileDirectory)Bugzilla32902.cs" />
    <Compile Include="$(MSBuildThisFileDirectory)Bugzilla32801.cs" />
    <Compile Include="$(MSBuildThisFileDirectory)Bugzilla32447.xaml.cs">
      <DependentUpon>Bugzilla32447.xaml</DependentUpon>
    </Compile>
    <Compile Include="$(MSBuildThisFileDirectory)Bugzilla29257.cs" />
    <Compile Include="$(MSBuildThisFileDirectory)Bugzilla32040.cs" />
    <Compile Include="$(MSBuildThisFileDirectory)Bugzilla33450.cs" />
    <Compile Include="$(MSBuildThisFileDirectory)Bugzilla34720.cs" />
    <Compile Include="$(MSBuildThisFileDirectory)Bugzilla35733.cs" />
    <Compile Include="$(MSBuildThisFileDirectory)Bugzilla36009.cs" />
    <Compile Include="$(MSBuildThisFileDirectory)Bugzilla34912.cs" />
    <Compile Include="$(MSBuildThisFileDirectory)Bugzilla32615.cs" />
    <Compile Include="$(MSBuildThisFileDirectory)Bugzilla27350.cs" />
    <Compile Include="$(MSBuildThisFileDirectory)Bugzilla28709.cs" />
    <Compile Include="$(MSBuildThisFileDirectory)Bugzilla33578.cs" />
    <Compile Include="$(MSBuildThisFileDirectory)Bugzilla39378.xaml.cs">
      <DependentUpon>Bugzilla39378.xaml</DependentUpon>
    </Compile>
    <Compile Include="$(MSBuildThisFileDirectory)Bugzilla39963.cs" />
    <Compile Include="$(MSBuildThisFileDirectory)Bugzilla39987.cs" />
    <Compile Include="$(MSBuildThisFileDirectory)Bugzilla40704.cs" />
    <Compile Include="$(MSBuildThisFileDirectory)Bugzilla41038.cs" />
    <Compile Include="$(MSBuildThisFileDirectory)Bugzilla38284.cs" />
    <Compile Include="$(MSBuildThisFileDirectory)Bugzilla39486.cs" />
    <Compile Include="$(MSBuildThisFileDirectory)Issue6323.cs" />
    <Compile Include="$(MSBuildThisFileDirectory)Issue55555.cs" />
    <Compile Include="$(MSBuildThisFileDirectory)Bugzilla41029.cs" />
    <Compile Include="$(MSBuildThisFileDirectory)Bugzilla39908.cs" />
    <Compile Include="$(MSBuildThisFileDirectory)Bugzilla39489.cs" />
    <Compile Include="$(MSBuildThisFileDirectory)Bugzilla36802.cs" />
    <Compile Include="$(MSBuildThisFileDirectory)Bugzilla35736.cs" />
    <Compile Include="$(MSBuildThisFileDirectory)Bugzilla48158.cs" />
    <Compile Include="$(MSBuildThisFileDirectory)Bugzilla45926.cs" />
    <Compile Include="$(MSBuildThisFileDirectory)Bugzilla45284.xaml.cs">
      <DependentUpon>Bugzilla45284.xaml</DependentUpon>
    </Compile>
    <Compile Include="$(MSBuildThisFileDirectory)Bugzilla54977.xaml.cs">
      <DependentUpon>Bugzilla54977.xaml</DependentUpon>
    </Compile>
    <Compile Include="$(MSBuildThisFileDirectory)Bugzilla49069.cs" />
    <Compile Include="$(MSBuildThisFileDirectory)Bugzilla42956.cs" />
    <Compile Include="$(MSBuildThisFileDirectory)Bugzilla38731.cs" />
    <Compile Include="$(MSBuildThisFileDirectory)Bugzilla56710.cs" />
    <Compile Include="$(MSBuildThisFileDirectory)Bugzilla52700.cs" />
    <Compile Include="$(MSBuildThisFileDirectory)Bugzilla39407.cs" />
    <Compile Include="$(MSBuildThisFileDirectory)ButtonFastRendererTest.cs" />
    <Compile Include="$(MSBuildThisFileDirectory)DesktopSupportTestPage.cs" />
    <Compile Include="$(MSBuildThisFileDirectory)Bugzilla58779.cs" />
    <Compile Include="$(MSBuildThisFileDirectory)Bugzilla51825.cs" />
    <Compile Include="$(MSBuildThisFileDirectory)Bugzilla31688.cs" />
    <Compile Include="$(MSBuildThisFileDirectory)Bugzilla40092.cs" />
    <Compile Include="$(MSBuildThisFileDirectory)Issue1426.cs" />
    <Compile Include="$(MSBuildThisFileDirectory)Issue1733.cs" />
    <Compile Include="$(MSBuildThisFileDirectory)Issue1898.cs" />
    <Compile Include="$(MSBuildThisFileDirectory)Issue1583_1.cs" />
    <Compile Include="$(MSBuildThisFileDirectory)Issue1323.cs" />
    <Compile Include="$(MSBuildThisFileDirectory)Issue2399.cs" />
    <Compile Include="$(MSBuildThisFileDirectory)Issue1729.cs" />
    <Compile Include="$(MSBuildThisFileDirectory)Issue2728.cs" />
    <Compile Include="$(MSBuildThisFileDirectory)Issue1667.cs" />
    <Compile Include="$(MSBuildThisFileDirectory)Issue3012.cs" />
    <Compile Include="$(MSBuildThisFileDirectory)Issue3872.cs" />
    <Compile Include="$(MSBuildThisFileDirectory)GitHub1650.cs" />
    <Compile Include="$(MSBuildThisFileDirectory)GitHub3216.cs" />
    <Compile Include="$(MSBuildThisFileDirectory)GitHub1776.cs" />
    <Compile Include="$(MSBuildThisFileDirectory)Issue3408.cs" />
    <Compile Include="$(MSBuildThisFileDirectory)Issue3413.cs" />
    <Compile Include="$(MSBuildThisFileDirectory)Issue3667.cs" />
    <Compile Include="$(MSBuildThisFileDirectory)Issue3525.cs" />
    <Compile Include="$(MSBuildThisFileDirectory)Issue3275.cs" />
    <Compile Include="$(MSBuildThisFileDirectory)Issue3884.cs" />
    <Compile Include="$(MSBuildThisFileDirectory)Issue2818.cs" />
    <Compile Include="$(MSBuildThisFileDirectory)Issue2831.cs" />
    <Compile Include="$(MSBuildThisFileDirectory)Issue4040.xaml.cs">
      <DependentUpon>Issue4040.xaml</DependentUpon>
    </Compile>
    <Compile Include="$(MSBuildThisFileDirectory)Issue4097.cs" />
    <Compile Include="$(MSBuildThisFileDirectory)Issue1480.cs" />
    <Compile Include="$(MSBuildThisFileDirectory)Issue2223.cs" />
    <Compile Include="$(MSBuildThisFileDirectory)Issue4001.cs" />
    <Compile Include="$(MSBuildThisFileDirectory)Issue4303.cs" />
    <Compile Include="$(MSBuildThisFileDirectory)Controls\GridExtension.cs" />
    <Compile Include="$(MSBuildThisFileDirectory)Controls\ViewModelBase.cs" />
    <Compile Include="$(MSBuildThisFileDirectory)Controls\DisposedSharedPages.cs" />
    <Compile Include="$(MSBuildThisFileDirectory)Controls\PerformanceProvider.cs" />
    <Compile Include="$(MSBuildThisFileDirectory)Controls\GenericValueConverter.cs" />
    <Compile Include="$(MSBuildThisFileDirectory)Controls\ContactsPage.cs" />
    <Compile Include="$(MSBuildThisFileDirectory)Controls\FailImageSource.cs" />
    <Compile Include="$(MSBuildThisFileDirectory)Controls\ICacheService.cs" />
    <Compile Include="$(MSBuildThisFileDirectory)Issue1386.cs" />
    <Compile Include="$(MSBuildThisFileDirectory)Issue3622.cs" />
    <Compile Include="$(MSBuildThisFileDirectory)Issue4138.cs" />
    <Compile Include="$(MSBuildThisFileDirectory)Issue4314.cs" />
    <Compile Include="$(MSBuildThisFileDirectory)Issue3318.cs" />
    <Compile Include="$(MSBuildThisFileDirectory)Issue4493.cs" />
    <Compile Include="$(MSBuildThisFileDirectory)Issue5172.cs" />
    <Compile Include="$(MSBuildThisFileDirectory)Issue5204.cs" />
    <Compile Include="$(MSBuildThisFileDirectory)Issue2204.cs" />
    <Compile Include="$(MSBuildThisFileDirectory)Issue4356.cs">
      <DependentUpon>Issue4356.xaml</DependentUpon>
    </Compile>
    <Compile Include="$(MSBuildThisFileDirectory)Issue4854.cs" />
    <Compile Include="$(MSBuildThisFileDirectory)Issue5951.cs" />
    <Compile Include="$(MSBuildThisFileDirectory)Github6021.cs" />
    <Compile Include="$(MSBuildThisFileDirectory)Issue5132.cs" />
    <Compile Include="$(MSBuildThisFileDirectory)Issue5888.cs" />
    <Compile Include="$(MSBuildThisFileDirectory)Issue6334.cs" />
    <Compile Include="$(MSBuildThisFileDirectory)Issue5728.cs" />
    <Compile Include="$(MSBuildThisFileDirectory)Issue6368.cs" />
    <Compile Include="$(MSBuildThisFileDirectory)Issue6077.cs" />
    <Compile Include="$(MSBuildThisFileDirectory)Issue3548.cs" />
    <Compile Include="$(MSBuildThisFileDirectory)Issue6472.cs" />
    <Compile Include="$(MSBuildThisFileDirectory)Issue6614.cs" />
    <Compile Include="$(MSBuildThisFileDirectory)Issue5239.cs" />
    <Compile Include="$(MSBuildThisFileDirectory)Issue6738.cs" />
    <Compile Include="$(MSBuildThisFileDirectory)GitHub6926.cs" />
    <Compile Include="$(MSBuildThisFileDirectory)Issue5503.cs" />
    <Compile Include="$(MSBuildThisFileDirectory)Issue5831.cs" />
    <Compile Include="$(MSBuildThisFileDirectory)LabelTextType.cs" />
    <Compile Include="$(MSBuildThisFileDirectory)ShellTitleView.cs" />
    <Compile Include="$(MSBuildThisFileDirectory)Issue5159.cs" />
    <Compile Include="$(MSBuildThisFileDirectory)Issue7311.cs" />
    <Compile Include="$(MSBuildThisFileDirectory)Issue7053.cs" />
    <Compile Include="$(MSBuildThisFileDirectory)Issue6894.cs" />
    <Compile Include="$(MSBuildThisFileDirectory)Issue6929.cs" />
    <Compile Include="$(MSBuildThisFileDirectory)Issue3798.xaml.cs">
      <DependentUpon>Issue3798.xaml</DependentUpon>
      <SubType>Code</SubType>
    </Compile>
    <Compile Include="$(MSBuildThisFileDirectory)Controls\ApiLabel.cs" />
    <Compile Include="$(MSBuildThisFileDirectory)Github6384.cs" />
    <Compile Include="$(MSBuildThisFileDirectory)Issue7035.xaml.cs">
      <DependentUpon>Issue7035.xaml</DependentUpon>
      <SubType>Code</SubType>
    </Compile>
    <Compile Include="$(MSBuildThisFileDirectory)Issue7525.xaml.cs">
      <DependentUpon>Issue7525.xaml</DependentUpon>
    </Compile>
    <Compile Include="$(MSBuildThisFileDirectory)Issue7395.cs" />
    <Compile Include="$(MSBuildThisFileDirectory)Issue7582.cs" />
    <Compile Include="$(MSBuildThisFileDirectory)Issue7563.cs" />
    <Compile Include="$(MSBuildThisFileDirectory)Issue7742.cs" />
    <Compile Include="$(MSBuildThisFileDirectory)Issue7678.cs" />
    <Compile Include="$(MSBuildThisFileDirectory)Issue6491.cs" />
    <Compile Include="$(MSBuildThisFileDirectory)Issue6127.cs" />
    <Compile Include="$(MSBuildThisFileDirectory)Issue7283.cs" />
    <Compile Include="$(MSBuildThisFileDirectory)Issue1658.cs" />
    <Compile Include="$(MSBuildThisFileDirectory)Issue5395.cs" />
    <Compile Include="$(MSBuildThisFileDirectory)Issue7878.cs" />
    <Compile Include="$(MSBuildThisFileDirectory)Issue6663.cs" />
    <Compile Include="$(MSBuildThisFileDirectory)Issue8004.cs" />
    <Compile Include="$(MSBuildThisFileDirectory)Issue7886.xaml.cs">
      <DependentUpon>Issue7886.xaml</DependentUpon>
    </Compile>
    <Compile Include="$(MSBuildThisFileDirectory)Issue7898.cs" />
    <Compile Include="$(MSBuildThisFileDirectory)Issue8198.cs" />
    <Compile Include="$(MSBuildThisFileDirectory)Issue7249.cs" />
    <Compile Include="$(MSBuildThisFileDirectory)Issue8200.cs" />
    <Compile Include="$(MSBuildThisFileDirectory)Issue6932.xaml.cs">
      <SubType>Code</SubType>
      <DependentUpon>Issue6932.xaml</DependentUpon>
    </Compile>
    <Compile Include="$(MSBuildThisFileDirectory)Issue6932_emptyviewtemplate.xaml.cs">
      <SubType>Code</SubType>
      <DependentUpon>Issue6932_emptyviewtemplate.xaml</DependentUpon>
    </Compile>
    <Compile Include="$(MSBuildThisFileDirectory)Issue6932_emptyviewstring.xaml.cs">
      <SubType>Code</SubType>
      <DependentUpon>Issue6932_emptyviewstring.xaml</DependentUpon>
    </Compile>
    <Compile Include="$(MSBuildThisFileDirectory)Issue8417.xaml.cs">
      <DependentUpon>Issue8417.xaml</DependentUpon>
    </Compile>
    <Compile Include="$(MSBuildThisFileDirectory)Issue8647.cs" />
    <Compile Include="$(MSBuildThisFileDirectory)Issue7510.cs" />
    <Compile Include="$(MSBuildThisFileDirectory)Issue8557.xaml.cs">
      <DependentUpon>Issue8557.xaml</DependentUpon>
    </Compile>
    <Compile Include="$(MSBuildThisFileDirectory)Issue8753.cs" />
    <Compile Include="$(MSBuildThisFileDirectory)Issue8693.cs" />
    <Compile Include="$(MSBuildThisFileDirectory)Issue7813.xaml.cs">
      <DependentUpon>Issue7813.xaml</DependentUpon>
    </Compile>
    <Compile Include="$(MSBuildThisFileDirectory)Issue8638.xaml.cs">
      <DependentUpon>Issue8638.xaml</DependentUpon>
    </Compile>
    <Compile Include="$(MSBuildThisFileDirectory)Issue8294.cs" />
    <Compile Include="$(MSBuildThisFileDirectory)Issue8392.cs" />
    <Compile Include="$(MSBuildThisFileDirectory)Issue8672.cs" />
    <Compile Include="$(MSBuildThisFileDirectory)Issue8779.xaml.cs">
      <DependentUpon>Issue8779.xaml</DependentUpon>
    </Compile>
    <Compile Include="$(MSBuildThisFileDirectory)Issue8806.cs" />
    <Compile Include="$(MSBuildThisFileDirectory)Issue8781.xaml.cs">
      <DependentUpon>Issue8781.xaml</DependentUpon>
    </Compile>
    <Compile Include="$(MSBuildThisFileDirectory)Issue8782.xaml.cs">
      <DependentUpon>Issue8782.xaml</DependentUpon>
    </Compile>
    <Compile Include="$(MSBuildThisFileDirectory)Issue8821.cs" />
    <Compile Include="$(MSBuildThisFileDirectory)Issue8326.xaml.cs">
      <DependentUpon>Issue8326.xaml</DependentUpon>
    </Compile>
    <Compile Include="$(MSBuildThisFileDirectory)Issue8449.xaml.cs">
      <DependentUpon>Issue8449.xaml</DependentUpon>
    </Compile>
    <Compile Include="$(MSBuildThisFileDirectory)Issue7875.cs" />
    <Compile Include="$(MSBuildThisFileDirectory)Issue8973.cs" />
    <Compile Include="$(MSBuildThisFileDirectory)Issue7924.xaml.cs">
      <DependentUpon>Issue7924.xaml</DependentUpon>
    </Compile>
    <Compile Include="$(MSBuildThisFileDirectory)Issue8461.cs" />
    <Compile Include="$(MSBuildThisFileDirectory)Issue8777.cs" />
    <Compile Include="$(MSBuildThisFileDirectory)Issue9143.cs" />
    <Compile Include="$(MSBuildThisFileDirectory)Issue9588.xaml.cs">
      <DependentUpon>Issue9588.xaml</DependentUpon>
    </Compile>
    <Compile Include="$(MSBuildThisFileDirectory)Issue9329.cs" />
    <Compile Include="$(MSBuildThisFileDirectory)Issue9734.xaml.cs">
      <DependentUpon>Issue9734.xaml</DependentUpon>
    </Compile>
    <Compile Include="$(MSBuildThisFileDirectory)Issue8767.xaml.cs">
      <DependentUpon>Issue8767.xaml</DependentUpon>
    </Compile>
    <Compile Include="$(MSBuildThisFileDirectory)Issue8778.xaml.cs">
      <DependentUpon>Issue8778.xaml</DependentUpon>
    </Compile>
    <Compile Include="$(MSBuildThisFileDirectory)Issue9646.xaml.cs">
      <DependentUpon>Issue9646.xaml</DependentUpon>
    </Compile>
    <Compile Include="$(MSBuildThisFileDirectory)Issue9735.xaml.cs">
      <DependentUpon>Issue9735.xaml</DependentUpon>
    </Compile>
    <Compile Include="$(MSBuildThisFileDirectory)Issue9305.xaml.cs">
      <DependentUpon>Issue9305.xaml</DependentUpon>
    </Compile>
    <Compile Include="$(MSBuildThisFileDirectory)Issue9767.cs" />
    <Compile Include="$(MSBuildThisFileDirectory)Issue7856.cs" />
    <Compile Include="$(MSBuildThisFileDirectory)Issue7856_1.xaml.cs">
      <DependentUpon>Issue7856_1.xaml</DependentUpon>
    </Compile>
    <Compile Include="$(MSBuildThisFileDirectory)Issue9054.cs" />
    <Compile Include="$(MSBuildThisFileDirectory)Issue9326.xaml.cs">
      <DependentUpon>Issue9326.xaml</DependentUpon>
    </Compile>
    <Compile Include="$(MSBuildThisFileDirectory)Issue8689.xaml.cs">
      <DependentUpon>Issue9279.xaml</DependentUpon>
    </Compile>
    <Compile Include="$(MSBuildThisFileDirectory)Issue9306.cs" />
    <Compile Include="$(MSBuildThisFileDirectory)Issue9417.xaml.cs">
      <DependentUpon>Issue9417.xaml</DependentUpon>
    </Compile>
    <Compile Include="$(MSBuildThisFileDirectory)Issue8272.cs" />
    <Compile Include="$(MSBuildThisFileDirectory)Issue8964.cs" />
    <Compile Include="$(MSBuildThisFileDirectory)Issue9951.cs" />
    <Compile Include="$(MSBuildThisFileDirectory)Issue9962.cs" />
    <Compile Include="$(MSBuildThisFileDirectory)Controls\INativeColorService.cs" />
    <Compile Include="$(MSBuildThisFileDirectory)Issue10337.cs" />
    <Compile Include="$(MSBuildThisFileDirectory)Issue9794.cs" />
    <Compile Include="$(MSBuildThisFileDirectory)Issue10134.cs" />
    <Compile Include="$(MSBuildThisFileDirectory)Issue10300.cs" />
    <Compile Include="$(MSBuildThisFileDirectory)Issue10438.cs" />
    <Compile Include="$(MSBuildThisFileDirectory)Issue10530.cs" />
    <Compile Include="$(MSBuildThisFileDirectory)Issue7780.cs" />
    <Compile Include="$(MSBuildThisFileDirectory)Issue8958.xaml.cs">
      <DependentUpon>Issue8958.xaml</DependentUpon>
    </Compile>
    <Compile Include="$(MSBuildThisFileDirectory)Issue10679.xaml.cs">
      <DependentUpon>Issue10679.xaml</DependentUpon>
    </Compile>
    <Compile Include="$(MSBuildThisFileDirectory)Issue10735.xaml.cs">
      <DependentUpon>Issue10735.xaml</DependentUpon>
    </Compile>
    <Compile Include="$(MSBuildThisFileDirectory)Issue10497.cs" />
    <Compile Include="$(MSBuildThisFileDirectory)Issue10477.xaml.cs">
      <DependentUpon>Issue10477.xaml</DependentUpon>
    </Compile>
    <Compile Include="$(MSBuildThisFileDirectory)Issue10875.xaml.cs">
      <DependentUpon>Issue10875.xaml</DependentUpon>
    </Compile>
    <Compile Include="$(MSBuildThisFileDirectory)Issue10708.cs" />
    <Compile Include="$(MSBuildThisFileDirectory)Issue9711.xaml.cs">
      <DependentUpon>Issue9711.xaml</DependentUpon>
      <SubType>Code</SubType>
    </Compile>
    <Compile Include="$(MSBuildThisFileDirectory)Issue10166.xaml.cs">
      <DependentUpon>Issue10166.xaml</DependentUpon>
      <SubType>Code</SubType>
    </Compile>
    <Compile Include="$(MSBuildThisFileDirectory)Issue10422.xaml.cs">
      <DependentUpon>Issue10422.xaml</DependentUpon>
    </Compile>
    <Compile Include="$(MSBuildThisFileDirectory)Issue9990.xaml.cs">
      <DependentUpon>Issue9990.xaml</DependentUpon>
    </Compile>
    <Compile Include="$(MSBuildThisFileDirectory)Issue9774.xaml.cs">
      <DependentUpon>Issue9774.xaml</DependentUpon>
      <SubType>Code</SubType>
    </Compile>
    <Compile Include="$(MSBuildThisFileDirectory)Issue10024.xaml.cs">
      <DependentUpon>Issue10024.xaml</DependentUpon>
      <SubType>Code</SubType>
    </Compile>
    <Compile Include="$(MSBuildThisFileDirectory)Issue10348.xaml.cs">
      <DependentUpon>Issue10348.xaml</DependentUpon>
    </Compile>
    <Compile Include="$(MSBuildThisFileDirectory)Issue10333.xaml.cs">
      <DependentUpon>Issue10333.xaml</DependentUpon>
    </Compile>
    <Compile Include="$(MSBuildThisFileDirectory)Issue9555.xaml.cs">
      <DependentUpon>Issue9555.xaml</DependentUpon>
    </Compile>
    <Compile Include="$(MSBuildThisFileDirectory)Issue11031.cs" />
    <Compile Include="$(MSBuildThisFileDirectory)Issue11018.cs" />
    <Compile Include="$(MSBuildThisFileDirectory)Issue10940.cs" />
    <Compile Include="$(MSBuildThisFileDirectory)Issue11190.xaml.cs">
      <DependentUpon>Issue11190.xaml</DependentUpon>
    </Compile>
    <Compile Include="$(MSBuildThisFileDirectory)Issue11050.xaml.cs">
      <DependentUpon>Issue11050.xaml</DependentUpon>
    </Compile>
    <Compile Include="$(MSBuildThisFileDirectory)Issue9456.cs" />
    <Compile Include="$(MSBuildThisFileDirectory)Issue10908.xaml.cs">
      <DependentUpon>Issue10908.xaml</DependentUpon>
    </Compile>
    <Compile Include="$(MSBuildThisFileDirectory)Issue11132.cs" />
    <Compile Include="$(MSBuildThisFileDirectory)Issue11113.xaml.cs">
      <DependentUpon>Issue11113.xaml</DependentUpon>
    </Compile>
    <Compile Include="$(MSBuildThisFileDirectory)Issue10182.cs" />
    <Compile Include="$(MSBuildThisFileDirectory)Issue11107.cs" />
    <Compile Include="$(MSBuildThisFileDirectory)Issue11286.cs" />
    <Compile Include="$(MSBuildThisFileDirectory)RectTest.xaml.cs">
      <DependentUpon>RectTest.xaml</DependentUpon>
    </Compile>
    <Compile Include="$(MSBuildThisFileDirectory)Issue11224.xaml.cs">
      <DependentUpon>Issue11224.xaml</DependentUpon>
    </Compile>
    <Compile Include="$(MSBuildThisFileDirectory)Issue11262.xaml.cs">
      <DependentUpon>Issue11262.xaml</DependentUpon>
    </Compile>
    <Compile Include="$(MSBuildThisFileDirectory)Issue11120.xaml.cs">
      <DependentUpon>Issue11120.xaml</DependentUpon>
    </Compile>
    <Compile Include="$(MSBuildThisFileDirectory)Issue11291.cs" />
    <Compile Include="$(MSBuildThisFileDirectory)Issue11244.cs" />
    <Compile Include="$(MSBuildThisFileDirectory)Issue11272.cs" />
    <Compile Include="$(MSBuildThisFileDirectory)Issue11333.xaml.cs">
      <DependentUpon>Issue11333.xaml</DependentUpon>
    </Compile>
    <Compile Include="$(MSBuildThisFileDirectory)Issue11314.cs" />
    <Compile Include="$(MSBuildThisFileDirectory)Issue11413.xaml.cs">
      <DependentUpon>Issue11413.xaml</DependentUpon>
    </Compile>
    <Compile Include="$(MSBuildThisFileDirectory)Issue11563.cs" />
    <Compile Include="$(MSBuildThisFileDirectory)Issue11547.xaml.cs">
      <DependentUpon>Issue11547.xaml</DependentUpon>
    </Compile>
    <Compile Include="$(MSBuildThisFileDirectory)Issue9451.cs" />
    <Compile Include="$(MSBuildThisFileDirectory)Issue11374.xaml.cs">
      <DependentUpon>Issue11374.xaml</DependentUpon>
    </Compile>
    <Compile Include="$(MSBuildThisFileDirectory)Issue11430.cs" />
    <Compile Include="$(MSBuildThisFileDirectory)Issue11247.cs" />
    <Compile Include="$(MSBuildThisFileDirectory)Issue10608.cs" />
    <Compile Include="$(MSBuildThisFileDirectory)Issue11875.xaml.cs">
      <DependentUpon>Issue11875.xaml</DependentUpon>
    </Compile>
    <Compile Include="$(MSBuildThisFileDirectory)Issue11737.xaml.cs">
      <DependentUpon>Issue11737.xaml</DependentUpon>
    </Compile>
    <Compile Include="$(MSBuildThisFileDirectory)Issue11764.xaml.cs">
      <DependentUpon>Issue11764.xaml</DependentUpon>
    </Compile>
    <Compile Include="$(MSBuildThisFileDirectory)Issue11573.xaml.cs">
      <DependentUpon>Issue11573.xaml</DependentUpon>
    </Compile>
    <Compile Include="$(MSBuildThisFileDirectory)Issue11858.cs" />
    <Compile Include="$(MSBuildThisFileDirectory)Issue9210.cs" />
    <Compile Include="$(MSBuildThisFileDirectory)Issue11865.cs" />
    <Compile Include="$(MSBuildThisFileDirectory)Issue11653.xaml.cs">
      <DependentUpon>Issue11653.xaml</DependentUpon>
    </Compile>
    <Compile Include="$(MSBuildThisFileDirectory)Issue11869.cs" />
    <Compile Include="$(MSBuildThisFileDirectory)Issue11723.cs" />
<<<<<<< HEAD
    <Compile Include="$(MSBuildThisFileDirectory)Issue10623.cs" />
    <Compile Include="$(MSBuildThisFileDirectory)Issue11496.xaml.cs" >
=======
    <Compile Include="$(MSBuildThisFileDirectory)HeaderFooterShellFlyout.cs" />
    <Compile Include="$(MSBuildThisFileDirectory)Issue12134.cs" />
    <Compile Include="$(MSBuildThisFileDirectory)Issue11963.cs" />
    <Compile Include="$(MSBuildThisFileDirectory)Issue12126.cs" />
    <Compile Include="$(MSBuildThisFileDirectory)Issue11831.xaml.cs" />
    <Compile Include="$(MSBuildThisFileDirectory)Issue11496.xaml.cs">
>>>>>>> 6adefe65
      <DependentUpon>Issue11496.xaml</DependentUpon>
    </Compile>
    <Compile Include="$(MSBuildThisFileDirectory)Issue11209.xaml.cs">
      <DependentUpon>Issue11209.xaml</DependentUpon>
    </Compile>
    <Compile Include="$(MSBuildThisFileDirectory)Issue10454.cs" />
    <Compile Include="$(MSBuildThisFileDirectory)Issue11081.xaml.cs">
      <DependentUpon>Issue11081.xaml</DependentUpon>
    </Compile>
  </ItemGroup>
  <ItemGroup>
    <EmbeddedResource Include="$(MSBuildThisFileDirectory)Bugzilla22229.xaml">
      <Generator>MSBuild:UpdateDesignTimeXaml</Generator>
    </EmbeddedResource>
    <EmbeddedResource Include="$(MSBuildThisFileDirectory)Issue10672.xaml">
      <Generator>MSBuild:UpdateDesignTimeXaml</Generator>
    </EmbeddedResource>
    <EmbeddedResource Include="$(MSBuildThisFileDirectory)Issue1497.xaml">
      <Generator>MSBuild:UpdateDesignTimeXaml</Generator>
    </EmbeddedResource>
    <EmbeddedResource Include="$(MSBuildThisFileDirectory)Issue1545.xaml">
      <Generator>MSBuild:UpdateDesignTimeXaml</Generator>
    </EmbeddedResource>
    <EmbeddedResource Include="$(MSBuildThisFileDirectory)Issue1554.xaml">
      <Generator>MSBuild:UpdateDesignTimeXaml</Generator>
    </EmbeddedResource>
    <EmbeddedResource Include="$(MSBuildThisFileDirectory)Issue1568.xaml">
      <Generator>MSBuild:UpdateDesignTimeXaml</Generator>
    </EmbeddedResource>
    <EmbeddedResource Include="$(MSBuildThisFileDirectory)Issue1641.xaml">
      <Generator>MSBuild:UpdateDesignTimeXaml</Generator>
    </EmbeddedResource>
    <EmbeddedResource Include="$(MSBuildThisFileDirectory)Issue1653.xaml">
      <Generator>MSBuild:UpdateDesignTimeXaml</Generator>
    </EmbeddedResource>
    <EmbeddedResource Include="$(MSBuildThisFileDirectory)Issue1653v2.xaml">
      <Generator>MSBuild:UpdateDesignTimeXaml</Generator>
    </EmbeddedResource>
    <EmbeddedResource Include="$(MSBuildThisFileDirectory)Issue1712.xaml">
      <Generator>MSBuild:UpdateDesignTimeXaml</Generator>
    </EmbeddedResource>
    <EmbeddedResource Include="$(MSBuildThisFileDirectory)Issue1741.xaml">
      <Generator>MSBuild:UpdateDesignTimeXaml</Generator>
    </EmbeddedResource>
    <EmbeddedResource Include="$(MSBuildThisFileDirectory)Issue1747.xaml">
      <Generator>MSBuild:UpdateDesignTimeXaml</Generator>
    </EmbeddedResource>
    <EmbeddedResource Include="$(MSBuildThisFileDirectory)Issue1766.xaml">
      <Generator>MSBuild:UpdateDesignTimeXaml</Generator>
    </EmbeddedResource>
    <EmbeddedResource Include="$(MSBuildThisFileDirectory)Issue2282.xaml">
      <Generator>MSBuild:UpdateDesignTimeXaml</Generator>
    </EmbeddedResource>
    <EmbeddedResource Include="$(MSBuildThisFileDirectory)Issue2288.xaml">
      <Generator>MSBuild:UpdateDesignTimeXaml</Generator>
    </EmbeddedResource>
    <EmbeddedResource Include="$(MSBuildThisFileDirectory)Issue2289.xaml">
      <Generator>MSBuild:UpdateDesignTimeXaml</Generator>
    </EmbeddedResource>
    <EmbeddedResource Include="$(MSBuildThisFileDirectory)Issue2357.xaml">
      <Generator>MSBuild:UpdateDesignTimeXaml</Generator>
    </EmbeddedResource>
    <EmbeddedResource Include="$(MSBuildThisFileDirectory)Issue2470.xaml">
      <Generator>MSBuild:UpdateDesignTimeXaml</Generator>
    </EmbeddedResource>
    <EmbeddedResource Include="$(MSBuildThisFileDirectory)Issue8207.xaml">
      <SubType>Designer</SubType>
      <Generator>MSBuild:UpdateDesignTimeXaml</Generator>
    </EmbeddedResource>
    <EmbeddedResource Include="$(MSBuildThisFileDirectory)Issue6282.xaml">
      <Generator>MSBuild:UpdateDesignTimeXaml</Generator>
    </EmbeddedResource>
    <EmbeddedResource Include="$(MSBuildThisFileDirectory)Issue2659.xaml">
      <Generator>MSBuild:UpdateDesignTimeXaml</Generator>
    </EmbeddedResource>
    <EmbeddedResource Include="$(MSBuildThisFileDirectory)Issue2951.xaml">
      <Generator>MSBuild:UpdateDesignTimeXaml</Generator>
    </EmbeddedResource>
    <EmbeddedResource Include="$(MSBuildThisFileDirectory)Issue2777.xaml">
      <Generator>MSBuild:UpdateDesignTimeXaml</Generator>
    </EmbeddedResource>
    <EmbeddedResource Include="$(MSBuildThisFileDirectory)Issue3086.xaml">
      <Generator>MSBuild:UpdateDesignTimeXaml</Generator>
    </EmbeddedResource>
    <EmbeddedResource Include="$(MSBuildThisFileDirectory)Bugzilla27318.xaml">
      <Generator>MSBuild:UpdateDesignTimeXaml</Generator>
    </EmbeddedResource>
    <EmbeddedResource Include="$(MSBuildThisFileDirectory)Bugzilla29107.xaml">
      <Generator>MSBuild:UpdateDesignTimeXaml</Generator>
    </EmbeddedResource>
    <EmbeddedResource Include="$(MSBuildThisFileDirectory)Bugzilla26032.xaml">
      <Generator>MSBuild:UpdateDesignTimeXaml</Generator>
    </EmbeddedResource>
    <EmbeddedResource Include="$(MSBuildThisFileDirectory)Bugzilla31967.xaml">
      <Generator>MSBuild:UpdateDesignTimeXaml</Generator>
    </EmbeddedResource>
    <EmbeddedResource Include="$(MSBuildThisFileDirectory)Issue3319.xaml">
      <Generator>MSBuild:UpdateDesignTimeXaml</Generator>
    </EmbeddedResource>
    <EmbeddedResource Include="$(MSBuildThisFileDirectory)Bugzilla32447.xaml">
      <Generator>MSBuild:UpdateDesignTimeXaml</Generator>
    </EmbeddedResource>
    <EmbeddedResource Include="$(MSBuildThisFileDirectory)Bugzilla38827.xaml">
      <SubType>Designer</SubType>
      <Generator>MSBuild:UpdateDesignTimeXaml</Generator>
    </EmbeddedResource>
    <EmbeddedResource Include="$(MSBuildThisFileDirectory)Bugzilla32842.xaml">
      <SubType>Designer</SubType>
      <Generator>MSBuild:UpdateDesignTimeXaml</Generator>
    </EmbeddedResource>
    <EmbeddedResource Include="$(MSBuildThisFileDirectory)Bugzilla39463.xaml">
      <SubType>Designer</SubType>
      <Generator>MSBuild:UpdateDesignTimeXaml</Generator>
    </EmbeddedResource>
    <EmbeddedResource Include="$(MSBuildThisFileDirectory)Bugzilla38416.xaml">
      <SubType>Designer</SubType>
      <Generator>MSBuild:UpdateDesignTimeXaml</Generator>
    </EmbeddedResource>
    <EmbeddedResource Include="$(MSBuildThisFileDirectory)Bugzilla39483.xaml">
      <SubType>Designer</SubType>
      <Generator>MSBuild:UpdateDesignTimeXaml</Generator>
    </EmbeddedResource>
    <EmbeddedResource Include="$(MSBuildThisFileDirectory)Bugzilla39378.xaml">
      <Generator>MSBuild:UpdateDesignTimeXaml</Generator>
    </EmbeddedResource>
    <EmbeddedResource Include="$(MSBuildThisFileDirectory)Bugzilla45284.xaml">
      <Generator>MSBuild:UpdateDesignTimeXaml</Generator>
    </EmbeddedResource>
    <EmbeddedResource Include="$(MSBuildThisFileDirectory)Bugzilla54977.xaml">
      <Generator>MSBuild:UpdateDesignTimeXaml</Generator>
    </EmbeddedResource>
    <EmbeddedResource Include="$(MSBuildThisFileDirectory)Issue4040.xaml">
      <Generator>MSBuild:UpdateDesignTimeXaml</Generator>
    </EmbeddedResource>
    <EmbeddedResource Include="$(MSBuildThisFileDirectory)Issue8787.xaml" />
    <EmbeddedResource Include="$(MSBuildThisFileDirectory)Issue9771.xaml">
      <SubType>Designer</SubType>
      <Generator>MSBuild:UpdateDesignTimeXaml</Generator>
    </EmbeddedResource>
    <EmbeddedResource Include="$(MSBuildThisFileDirectory)VisualControlsPage.xaml">
      <SubType>Designer</SubType>
      <Generator>MSBuild:UpdateDesignTimeXaml</Generator>
    </EmbeddedResource>
    <EmbeddedResource Include="$(MSBuildThisFileDirectory)Issue4356.xaml">
      <Generator>MSBuild:UpdateDesignTimeXaml</Generator>
    </EmbeddedResource>
    <EmbeddedResource Include="$(MSBuildThisFileDirectory)Issue7035.xaml">
      <SubType>Designer</SubType>
      <Generator>MSBuild:UpdateDesignTimeXaml</Generator>
    </EmbeddedResource>
    <EmbeddedResource Include="$(MSBuildThisFileDirectory)Issue7525.xaml">
      <Generator>UpdateDesignTimeXaml</Generator>
    </EmbeddedResource>
    <EmbeddedResource Include="$(MSBuildThisFileDirectory)Issue7886.xaml">
      <Generator>MSBuild:UpdateDesignTimeXaml</Generator>
    </EmbeddedResource>
    <EmbeddedResource Include="$(MSBuildThisFileDirectory)Issue6932.xaml" />
    <EmbeddedResource Include="$(MSBuildThisFileDirectory)Issue6932_emptyviewtemplate.xaml" />
    <EmbeddedResource Include="$(MSBuildThisFileDirectory)Issue6932_emptyviewstring.xaml" />
    <EmbeddedResource Include="$(MSBuildThisFileDirectory)Issue8417.xaml" />
    <EmbeddedResource Include="$(MSBuildThisFileDirectory)Issue8557.xaml" />
    <EmbeddedResource Include="$(MSBuildThisFileDirectory)Issue7813.xaml" />
    <EmbeddedResource Include="$(MSBuildThisFileDirectory)Issue8638.xaml" />
    <EmbeddedResource Include="$(MSBuildThisFileDirectory)Issue8779.xaml" />
    <EmbeddedResource Include="$(MSBuildThisFileDirectory)Issue8781.xaml" />
    <EmbeddedResource Include="$(MSBuildThisFileDirectory)Issue8782.xaml" />
    <EmbeddedResource Include="$(MSBuildThisFileDirectory)Issue8326.xaml" />
    <EmbeddedResource Include="$(MSBuildThisFileDirectory)Issue8449.xaml" />
    <EmbeddedResource Include="$(MSBuildThisFileDirectory)Issue7924.xaml" />
    <EmbeddedResource Include="$(MSBuildThisFileDirectory)Issue7856_1.xaml">
      <SubType>Designer</SubType>
      <Generator>MSBuild:UpdateDesignTimeXaml</Generator>
    </EmbeddedResource>
    <EmbeddedResource Include="$(MSBuildThisFileDirectory)Issue9734.xaml">
      <Generator>MSBuild:UpdateDesignTimeXaml</Generator>
    </EmbeddedResource>
    <EmbeddedResource Include="$(MSBuildThisFileDirectory)Issue8767.xaml">
      <Generator>MSBuild:UpdateDesignTimeXaml</Generator>
    </EmbeddedResource>
    <EmbeddedResource Include="$(MSBuildThisFileDirectory)Issue8778.xaml">
      <Generator>MSBuild:UpdateDesignTimeXaml</Generator>
    </EmbeddedResource>
    <EmbeddedResource Include="$(MSBuildThisFileDirectory)Issue9646.xaml">
      <Generator>MSBuild:UpdateDesignTimeXaml</Generator>
    </EmbeddedResource>
    <EmbeddedResource Include="$(MSBuildThisFileDirectory)Issue9735.xaml">
      <SubType>Designer</SubType>
      <Generator>MSBuild:UpdateDesignTimeXaml</Generator>
    </EmbeddedResource>
    <EmbeddedResource Include="$(MSBuildThisFileDirectory)Issue9305.xaml">
      <SubType>Designer</SubType>
      <Generator>MSBuild:UpdateDesignTimeXaml</Generator>
    </EmbeddedResource>
    <EmbeddedResource Include="$(MSBuildThisFileDirectory)Issue9588.xaml">
      <Generator>MSBuild:UpdateDesignTimeXaml</Generator>
    </EmbeddedResource>
    <EmbeddedResource Include="$(MSBuildThisFileDirectory)Issue9326.xaml">
      <Generator>MSBuild:UpdateDesignTimeXaml</Generator>
    </EmbeddedResource>
    <EmbeddedResource Include="$(MSBuildThisFileDirectory)Issue8689.xaml">
      <Generator>MSBuild:UpdateDesignTimeXaml</Generator>
    </EmbeddedResource>
    <EmbeddedResource Include="$(MSBuildThisFileDirectory)Issue9417.xaml">
      <Generator>MSBuild:UpdateDesignTimeXaml</Generator>
    </EmbeddedResource>
    <EmbeddedResource Include="$(MSBuildThisFileDirectory)Issue8958.xaml">
      <Generator>MSBuild:UpdateDesignTimeXaml</Generator>
    </EmbeddedResource>
    <EmbeddedResource Include="$(MSBuildThisFileDirectory)Issue10679.xaml">
      <SubType>Designer</SubType>
      <Generator>MSBuild:UpdateDesignTimeXaml</Generator>
    </EmbeddedResource>
    <EmbeddedResource Include="$(MSBuildThisFileDirectory)Issue10735.xaml">
      <Generator>MSBuild:UpdateDesignTimeXaml</Generator>
    </EmbeddedResource>
    <EmbeddedResource Include="$(MSBuildThisFileDirectory)Issue10477.xaml">
      <SubType>Designer</SubType>
      <Generator>MSBuild:UpdateDesignTimeXaml</Generator>
    </EmbeddedResource>
    <EmbeddedResource Include="$(MSBuildThisFileDirectory)Issue10875.xaml">
      <SubType>Designer</SubType>
      <Generator>MSBuild:UpdateDesignTimeXaml</Generator>
    </EmbeddedResource>
    <EmbeddedResource Include="$(MSBuildThisFileDirectory)Issue9827.xaml">
      <SubType>Designer</SubType>
      <Generator>MSBuild:UpdateDesignTimeXaml</Generator>
    </EmbeddedResource>
    <EmbeddedResource Include="$(MSBuildThisFileDirectory)Issue9711.xaml" />
    <EmbeddedResource Include="$(MSBuildThisFileDirectory)Issue10166.xaml">
      <SubType>Designer</SubType>
      <Generator>MSBuild:UpdateDesignTimeXaml</Generator>
    </EmbeddedResource>
    <EmbeddedResource Include="$(MSBuildThisFileDirectory)Issue10422.xaml">
      <Generator>MSBuild:UpdateDesignTimeXaml</Generator>
    </EmbeddedResource>
    <EmbeddedResource Include="$(MSBuildThisFileDirectory)Issue9990.xaml">
      <Generator>MSBuild:UpdateDesignTimeXaml</Generator>
    </EmbeddedResource>
    <EmbeddedResource Include="$(MSBuildThisFileDirectory)Issue9774.xaml">
      <SubType>Designer</SubType>
      <Generator>MSBuild:UpdateDesignTimeXaml</Generator>
    </EmbeddedResource>
    <EmbeddedResource Include="$(MSBuildThisFileDirectory)Issue10024.xaml">
      <SubType>Designer</SubType>
      <Generator>MSBuild:UpdateDesignTimeXaml</Generator>
    </EmbeddedResource>
    <EmbeddedResource Include="$(MSBuildThisFileDirectory)Issue10348.xaml">
      <Generator>MSBuild:UpdateDesignTimeXaml</Generator>
    </EmbeddedResource>
    <EmbeddedResource Include="$(MSBuildThisFileDirectory)Issue10333.xaml">
      <Generator>MSBuild:UpdateDesignTimeXaml</Generator>
    </EmbeddedResource>
    <EmbeddedResource Include="$(MSBuildThisFileDirectory)Issue9555.xaml">
      <Generator>MSBuild:UpdateDesignTimeXaml</Generator>
    </EmbeddedResource>
    <EmbeddedResource Include="$(MSBuildThisFileDirectory)Issue11190.xaml">
      <Generator>MSBuild:UpdateDesignTimeXaml</Generator>
    </EmbeddedResource>
    <EmbeddedResource Include="$(MSBuildThisFileDirectory)RectTest.xaml">
      <Generator>MSBuild:UpdateDesignTimeXaml</Generator>
    </EmbeddedResource>
    <EmbeddedResource Include="$(MSBuildThisFileDirectory)Issue11050.xaml">
      <Generator>MSBuild:UpdateDesignTimeXaml</Generator>
    </EmbeddedResource>
    <EmbeddedResource Include="$(MSBuildThisFileDirectory)Issue10908.xaml">
      <Generator>MSBuild:UpdateDesignTimeXaml</Generator>
    </EmbeddedResource>
    <EmbeddedResource Include="$(MSBuildThisFileDirectory)Issue11113.xaml">
      <Generator>MSBuild:UpdateDesignTimeXaml</Generator>
    </EmbeddedResource>
    <EmbeddedResource Include="$(MSBuildThisFileDirectory)Issue11120.xaml">
      <Generator>MSBuild:UpdateDesignTimeXaml</Generator>
    </EmbeddedResource>
    <EmbeddedResource Include="$(MSBuildThisFileDirectory)Issue11333.xaml">
      <Generator>MSBuild:UpdateDesignTimeXaml</Generator>
    </EmbeddedResource>
    <EmbeddedResource Include="$(MSBuildThisFileDirectory)Issue11413.xaml">
      <Generator>MSBuild:UpdateDesignTimeXaml</Generator>
    </EmbeddedResource>
    <EmbeddedResource Include="$(MSBuildThisFileDirectory)Issue11224.xaml">
      <Generator>MSBuild:UpdateDesignTimeXaml</Generator>
    </EmbeddedResource>
    <EmbeddedResource Include="$(MSBuildThisFileDirectory)Issue11374.xaml">
      <Generator>MSBuild:UpdateDesignTimeXaml</Generator>
    </EmbeddedResource>
    <EmbeddedResource Include="$(MSBuildThisFileDirectory)Issue11262.xaml">
      <Generator>MSBuild:UpdateDesignTimeXaml</Generator>
    </EmbeddedResource>
    <EmbeddedResource Include="$(MSBuildThisFileDirectory)Issue11547.xaml">
      <Generator>MSBuild:UpdateDesignTimeXaml</Generator>
    </EmbeddedResource>
    <EmbeddedResource Include="$(MSBuildThisFileDirectory)Issue11875.xaml">
      <Generator>MSBuild:UpdateDesignTimeXaml</Generator>
    </EmbeddedResource>
    <EmbeddedResource Include="$(MSBuildThisFileDirectory)Issue11653.xaml">
      <Generator>MSBuild:UpdateDesignTimeXaml</Generator>
    </EmbeddedResource>
    <EmbeddedResource Include="$(MSBuildThisFileDirectory)Issue11737.xaml">
      <Generator>MSBuild:UpdateDesignTimeXaml</Generator>
    </EmbeddedResource>
    <EmbeddedResource Include="$(MSBuildThisFileDirectory)Issue11764.xaml">
      <Generator>MSBuild:UpdateDesignTimeXaml</Generator>
    </EmbeddedResource>
    <EmbeddedResource Include="$(MSBuildThisFileDirectory)Issue11573.xaml">
      <Generator>MSBuild:UpdateDesignTimeXaml</Generator>
    </EmbeddedResource>
    <EmbeddedResource Include="$(MSBuildThisFileDirectory)Issue11496.xaml">
      <Generator>MSBuild:UpdateDesignTimeXaml</Generator>
    </EmbeddedResource>
    <EmbeddedResource Include="$(MSBuildThisFileDirectory)Issue11209.xaml">
      <Generator>MSBuild:UpdateDesignTimeXaml</Generator>
    </EmbeddedResource>
    <EmbeddedResource Include="$(MSBuildThisFileDirectory)Issue11831.xaml">
      <Generator>MSBuild:UpdateDesignTimeXaml</Generator>
    </EmbeddedResource>
    <EmbeddedResource Include="$(MSBuildThisFileDirectory)Issue11081.xaml">
      <Generator>MSBuild:UpdateDesignTimeXaml</Generator>
    </EmbeddedResource>
  </ItemGroup>
  <ItemGroup>
    <EmbeddedResource Include="$(MSBuildThisFileDirectory)Bugzilla27417Xaml.xaml">
      <SubType>Designer</SubType>
      <Generator>MSBuild:UpdateDesignTimeXaml</Generator>
    </EmbeddedResource>
  </ItemGroup>
  <ItemGroup>
    <EmbeddedResource Include="$(MSBuildThisFileDirectory)Bugzilla23942.xaml">
      <SubType>Designer</SubType>
      <Generator>MSBuild:UpdateDesignTimeXaml</Generator>
    </EmbeddedResource>
  </ItemGroup>
  <ItemGroup>
    <EmbeddedResource Include="$(MSBuildThisFileDirectory)Bugzilla39636.xaml">
      <SubType>Designer</SubType>
      <Generator>MSBuild:UpdateDesignTimeXaml</Generator>
    </EmbeddedResource>
  </ItemGroup>
  <ItemGroup>
    <EmbeddedResource Include="$(MSBuildThisFileDirectory)PlatformSpecifics_iOSTranslucentNavBarX.xaml">
      <SubType>Designer</SubType>
      <Generator>MSBuild:UpdateDesignTimeXaml</Generator>
    </EmbeddedResource>
  </ItemGroup>
  <ItemGroup>
    <EmbeddedResource Include="$(MSBuildThisFileDirectory)Bugzilla42069_Page.xaml">
      <SubType>Designer</SubType>
      <Generator>MSBuild:UpdateDesignTimeXaml</Generator>
    </EmbeddedResource>
  </ItemGroup>
  <ItemGroup>
    <EmbeddedResource Include="$(MSBuildThisFileDirectory)Bugzilla51642.xaml">
      <SubType>Designer</SubType>
      <Generator>MSBuild:UpdateDesignTimeXaml</Generator>
    </EmbeddedResource>
  </ItemGroup>
  <ItemGroup>
    <EmbeddedResource Include="$(MSBuildThisFileDirectory)Bugzilla45722Xaml0.xaml">
      <SubType>Designer</SubType>
      <Generator>MSBuild:UpdateDesignTimeXaml</Generator>
    </EmbeddedResource>
  </ItemGroup>
  <ItemGroup>
    <EmbeddedResource Include="$(MSBuildThisFileDirectory)GitHub1331.xaml">
      <SubType>Designer</SubType>
      <Generator>MSBuild:UpdateDesignTimeXaml</Generator>
    </EmbeddedResource>
  </ItemGroup>
  <ItemGroup>
    <EmbeddedResource Include="$(MSBuildThisFileDirectory)Bugzilla60045.xaml">
      <SubType>Designer</SubType>
      <Generator>MSBuild:UpdateDesignTimeXaml</Generator>
    </EmbeddedResource>
  </ItemGroup>
  <ItemGroup>
    <EmbeddedResource Include="$(MSBuildThisFileDirectory)Issue2625.xaml">
      <SubType>Designer</SubType>
      <Generator>MSBuild:UpdateDesignTimeXaml</Generator>
    </EmbeddedResource>
  </ItemGroup>
  <ItemGroup>
    <Folder Include="$(MSBuildThisFileDirectory)Controls\" />
    <EmbeddedResource Include="$(MSBuildThisFileDirectory)Issue2858.xaml">
      <SubType>Designer</SubType>
      <Generator>MSBuild:UpdateDesignTimeXaml</Generator>
    </EmbeddedResource>
  </ItemGroup>
  <ItemGroup>
    <EmbeddedResource Include="$(MSBuildThisFileDirectory)Issue1588.xaml">
      <SubType>Designer</SubType>
      <Generator>MSBuild:UpdateDesignTimeXaml</Generator>
    </EmbeddedResource>
  </ItemGroup>
  <ItemGroup>
    <EmbeddedResource Include="$(MSBuildThisFileDirectory)Bugzilla60787.xaml">
      <SubType>Designer</SubType>
      <Generator>MSBuild:UpdateDesignTimeXaml</Generator>
    </EmbeddedResource>
  </ItemGroup>
  <ItemGroup>
    <EmbeddedResource Include="$(MSBuildThisFileDirectory)Issue3979.xaml">
      <SubType>Designer</SubType>
      <Generator>MSBuild:UpdateDesignTimeXaml</Generator>
    </EmbeddedResource>
  </ItemGroup>
  <ItemGroup>
    <EmbeddedResource Include="$(MSBuildThisFileDirectory)Issue7167.xaml">
      <SubType>Designer</SubType>
      <Generator>MSBuild:UpdateDesignTimeXaml</Generator>
    </EmbeddedResource>
  </ItemGroup>
  <ItemGroup>
    <EmbeddedResource Include="$(MSBuildThisFileDirectory)Issue4194.xaml">
      <SubType>Designer</SubType>
      <Generator>MSBuild:UpdateDesignTimeXaml</Generator>
    </EmbeddedResource>
  </ItemGroup>
  <ItemGroup>
    <EmbeddedResource Include="$(MSBuildThisFileDirectory)Issue4360.xaml">
      <SubType>Designer</SubType>
      <Generator>MSBuild:UpdateDesignTimeXaml</Generator>
    </EmbeddedResource>
  </ItemGroup>
  <ItemGroup>
    <EmbeddedResource Include="$(MSBuildThisFileDirectory)Issue5057.xaml">
      <SubType>Designer</SubType>
      <Generator>MSBuild:UpdateDesignTimeXaml</Generator>
    </EmbeddedResource>
  </ItemGroup>
  <ItemGroup>
    <EmbeddedResource Include="$(MSBuildThisFileDirectory)Issue5003.xaml">
      <SubType>Designer</SubType>
      <Generator>MSBuild:UpdateDesignTimeXaml</Generator>
    </EmbeddedResource>
  </ItemGroup>
  <ItemGroup>
    <EmbeddedResource Include="$(MSBuildThisFileDirectory)CollectionViewBindingErrors.xaml">
      <SubType>Designer</SubType>
      <Generator>MSBuild:UpdateDesignTimeXaml</Generator>
    </EmbeddedResource>
  </ItemGroup>
  <ItemGroup>
    <EmbeddedResource Include="$(MSBuildThisFileDirectory)Github3847.xaml">
      <SubType>Designer</SubType>
      <Generator>MSBuild:UpdateDesignTimeXaml</Generator>
    </EmbeddedResource>
  </ItemGroup>
  <ItemGroup>
    <EmbeddedResource Include="$(MSBuildThisFileDirectory)Issue4684.xaml">
      <SubType>Designer</SubType>
      <Generator>MSBuild:UpdateDesignTimeXaml</Generator>
    </EmbeddedResource>
  </ItemGroup>
  <ItemGroup>
    <EmbeddedResource Include="$(MSBuildThisFileDirectory)_TemplateMarkup.xaml">
      <SubType>Designer</SubType>
      <Generator>MSBuild:UpdateDesignTimeXaml</Generator>
    </EmbeddedResource>
    <EmbeddedResource Include="$(MSBuildThisFileDirectory)Issue5801.xaml">
      <SubType>Designer</SubType>
      <Generator>MSBuild:UpdateDesignTimeXaml</Generator>
    </EmbeddedResource>
    <EmbeddedResource Include="$(MSBuildThisFileDirectory)A11yTabIndex.xaml">
      <SubType>Designer</SubType>
      <Generator>MSBuild:UpdateDesignTimeXaml</Generator>
    </EmbeddedResource>
  </ItemGroup>
  <ItemGroup>
    <EmbeddedResource Include="$(MSBuildThisFileDirectory)Issue4915.xaml">
      <SubType>Designer</SubType>
      <Generator>MSBuild:UpdateDesignTimeXaml</Generator>
    </EmbeddedResource>
  </ItemGroup>
  <ItemGroup>
    <EmbeddedResource Include="$(MSBuildThisFileDirectory)Issue5949_1.xaml">
      <SubType>Designer</SubType>
      <Generator>MSBuild:UpdateDesignTimeXaml</Generator>
    </EmbeddedResource>
  </ItemGroup>
  <ItemGroup>
    <EmbeddedResource Include="$(MSBuildThisFileDirectory)Issue5949_2.xaml">
      <SubType>Designer</SubType>
      <Generator>MSBuild:UpdateDesignTimeXaml</Generator>
    </EmbeddedResource>
  </ItemGroup>
  <ItemGroup>
    <EmbeddedResource Include="$(MSBuildThisFileDirectory)Issue4992.xaml">
      <SubType>Designer</SubType>
      <Generator>MSBuild:UpdateDesignTimeXaml</Generator>
    </EmbeddedResource>
  </ItemGroup>
  <ItemGroup>
    <EmbeddedResource Include="$(MSBuildThisFileDirectory)Issue6130.xaml">
      <SubType>Designer</SubType>
      <Generator>MSBuild:UpdateDesignTimeXaml</Generator>
    </EmbeddedResource>
  </ItemGroup>
  <ItemGroup>
    <Compile Update="$(MSBuildThisFileDirectory)Issue6130.xaml.cs">
      <DependentUpon>Issue6130.xaml</DependentUpon>
    </Compile>
    <Compile Update="$(MSBuildThisFileDirectory)Issue6644.xaml.cs">
      <DependentUpon>Issue6644.xaml</DependentUpon>
    </Compile>
    <Compile Update="$(MSBuildThisFileDirectory)Issue6254.xaml.cs">
      <DependentUpon>Issue6254.xaml</DependentUpon>
    </Compile>
    <Compile Update="$(MSBuildThisFileDirectory)Issue5749.xaml.cs">
      <DependentUpon>Issue5749.xaml</DependentUpon>
    </Compile>
    <Compile Update="$(MSBuildThisFileDirectory)Issue5108.xaml.cs">
      <DependentUpon>Issue5108.xaml</DependentUpon>
    </Compile>
    <Compile Update="$(MSBuildThisFileDirectory)Issue7357.xaml.cs">
      <DependentUpon>Issue7357.xaml</DependentUpon>
    </Compile>
    <Compile Update="$(MSBuildThisFileDirectory)Issue7792.xaml.cs">
      <DependentUpon>Issue7792.xaml</DependentUpon>
    </Compile>
    <Compile Update="$(MSBuildThisFileDirectory)Issue7789.xaml.cs">
      <DependentUpon>Issue7789.xaml</DependentUpon>
    </Compile>
    <Compile Update="$(MSBuildThisFileDirectory)Issue7519Xaml.xaml.cs">
      <DependentUpon>Issue7519Xaml.xaml</DependentUpon>
    </Compile>
    <Compile Update="$(MSBuildThisFileDirectory)Issue7817.xaml.cs">
      <DependentUpon>Issue7817.xaml</DependentUpon>
    </Compile>
    <Compile Update="$(MSBuildThisFileDirectory)Issue7519Xaml.xaml.cs">
      <DependentUpon>Issue7519Xaml.xaml</DependentUpon>
    </Compile>
    <Compile Update="$(MSBuildThisFileDirectory)Issue5354.xaml.cs">
      <DependentUpon>Issue5354.xaml</DependentUpon>
    </Compile>
    <Compile Update="$(MSBuildThisFileDirectory)Issue7621.xaml.cs">
      <DependentUpon>Issue7621.xaml</DependentUpon>
    </Compile>
    <Compile Update="$(MSBuildThisFileDirectory)Issue7512.xaml.cs">
      <DependentUpon>Issue7512.xaml</DependentUpon>
    </Compile>
    <Compile Update="$(MSBuildThisFileDirectory)Issue7593.xaml.cs">
      <DependentUpon>Issue7593.xaml</DependentUpon>
    </Compile>
    <Compile Update="$(MSBuildThisFileDirectory)Issue7758.xaml.cs">
      <DependentUpon>Issue7758.xaml</DependentUpon>
    </Compile>
    <Compile Update="$(MSBuildThisFileDirectory)Issue7943.xaml.cs">
      <DependentUpon>Issue7943.xaml</DependentUpon>
    </Compile>
    <Compile Update="$(MSBuildThisFileDirectory)Issue7993.xaml.cs">
      <DependentUpon>Issue7993.xaml</DependentUpon>
    </Compile>
    <Compile Update="$(MSBuildThisFileDirectory)Issue7865.xaml.cs">
      <DependentUpon>Issue7865.xaml</DependentUpon>
    </Compile>
    <Compile Update="$(MSBuildThisFileDirectory)Issue8263.xaml.cs">
      <DependentUpon>Issue8263.xaml</DependentUpon>
    </Compile>
    <Compile Update="$(MSBuildThisFileDirectory)Issue8508.xaml.cs">
      <DependentUpon>Issue8508.xaml</DependentUpon>
    </Compile>
  </ItemGroup>
  <ItemGroup>
    <EmbeddedResource Include="$(MSBuildThisFileDirectory)Issue1455.xaml">
      <SubType>Designer</SubType>
      <Generator>MSBuild:UpdateDesignTimeXaml</Generator>
    </EmbeddedResource>
    <EmbeddedResource Include="$(MSBuildThisFileDirectory)Issue5268.xaml">
      <SubType>Designer</SubType>
      <Generator>MSBuild:UpdateDesignTimeXaml</Generator>
    </EmbeddedResource>
  </ItemGroup>
  <ItemGroup>
    <EmbeddedResource Include="$(MSBuildThisFileDirectory)Issue5046.xaml">
      <SubType>Designer</SubType>
      <Generator>MSBuild:UpdateDesignTimeXaml</Generator>
    </EmbeddedResource>
  </ItemGroup>
  <ItemGroup>
    <EmbeddedResource Include="$(MSBuildThisFileDirectory)Issue6644.xaml">
    </EmbeddedResource>
    <EmbeddedResource Include="$(MSBuildThisFileDirectory)Github5623.xaml">
      <SubType>Designer</SubType>
      <Generator>MSBuild:UpdateDesignTimeXaml</Generator>
    </EmbeddedResource>
    <EmbeddedResource Include="$(MSBuildThisFileDirectory)Issue3798.xaml">
      <SubType>Designer</SubType>
      <Generator>MSBuild:UpdateDesignTimeXaml</Generator>
    </EmbeddedResource>
  </ItemGroup>
  <ItemGroup>
    <EmbeddedResource Include="$(MSBuildThisFileDirectory)Issue5749.xaml">
      <SubType>Designer</SubType>
      <Generator>MSBuild:UpdateDesignTimeXaml</Generator>
    </EmbeddedResource>
  </ItemGroup>
  <ItemGroup>
    <EmbeddedResource Include="$(MSBuildThisFileDirectory)Issue5108.xaml">
      <SubType>Designer</SubType>
      <Generator>MSBuild:UpdateDesignTimeXaml</Generator>
    </EmbeddedResource>
  </ItemGroup>
  <ItemGroup>
    <EmbeddedResource Include="$(MSBuildThisFileDirectory)Issue7357.xaml">
      <SubType>Designer</SubType>
      <Generator>MSBuild:UpdateDesignTimeXaml</Generator>
    </EmbeddedResource>
  </ItemGroup>
  <ItemGroup>
    <EmbeddedResource Include="$(MSBuildThisFileDirectory)Issue7519Xaml.xaml">
      <SubType>Designer</SubType>
      <Generator>MSBuild:UpdateDesignTimeXaml</Generator>
    </EmbeddedResource>
  </ItemGroup>
  <ItemGroup>
    <EmbeddedResource Include="$(MSBuildThisFileDirectory)Issue7621.xaml">
      <SubType>Designer</SubType>
      <Generator>MSBuild:UpdateDesignTimeXaml</Generator>
    </EmbeddedResource>
  </ItemGroup>
  <ItemGroup>
    <EmbeddedResource Include="$(MSBuildThisFileDirectory)Issue7512.xaml">
      <SubType>Designer</SubType>
      <Generator>MSBuild:UpdateDesignTimeXaml</Generator>
    </EmbeddedResource>
  </ItemGroup>
  <ItemGroup>
    <EmbeddedResource Include="$(MSBuildThisFileDirectory)Issue5354.xaml">
      <SubType>Designer</SubType>
      <Generator>MSBuild:UpdateDesignTimeXaml</Generator>
    </EmbeddedResource>
  </ItemGroup>
  <ItemGroup>
    <EmbeddedResource Include="$(MSBuildThisFileDirectory)Issue4459.xaml">
      <SubType>Designer</SubType>
      <Generator>MSBuild:UpdateDesignTimeXaml</Generator>
    </EmbeddedResource>
  </ItemGroup>
  <ItemGroup>
    <EmbeddedResource Include="$(MSBuildThisFileDirectory)Issue7593.xaml">
      <SubType>Designer</SubType>
      <Generator>MSBuild:UpdateDesignTimeXaml</Generator>
    </EmbeddedResource>
    <EmbeddedResource Include="$(MSBuildThisFileDirectory)Issue7789.xaml">
      <SubType>Designer</SubType>
      <Generator>MSBuild:UpdateDesignTimeXaml</Generator>
    </EmbeddedResource>
  </ItemGroup>
  <ItemGroup>
    <EmbeddedResource Include="$(MSBuildThisFileDirectory)Issue7865.xaml">
      <SubType>Designer</SubType>
      <Generator>MSBuild:UpdateDesignTimeXaml</Generator>
    </EmbeddedResource>
  </ItemGroup>
  <ItemGroup>
    <EmbeddedResource Include="$(MSBuildThisFileDirectory)Issue7792.xaml">
      <SubType>Designer</SubType>
      <Generator>MSBuild:UpdateDesignTimeXaml</Generator>
    </EmbeddedResource>
    <EmbeddedResource Include="$(MSBuildThisFileDirectory)Issue7758.xaml">
      <SubType>Designer</SubType>
      <Generator>MSBuild:UpdateDesignTimeXaml</Generator>
    </EmbeddedResource>
  </ItemGroup>
  <ItemGroup>
    <EmbeddedResource Include="$(MSBuildThisFileDirectory)Issue7817.xaml">
      <SubType>Designer</SubType>
      <Generator>MSBuild:UpdateDesignTimeXaml</Generator>
    </EmbeddedResource>
    <EmbeddedResource Include="$(MSBuildThisFileDirectory)Issue7943.xaml">
      <SubType>Designer</SubType>
      <Generator>MSBuild:UpdateDesignTimeXaml</Generator>
    </EmbeddedResource>
  </ItemGroup>
  <ItemGroup>
    <EmbeddedResource Include="$(MSBuildThisFileDirectory)Issue7993.xaml">
      <SubType>Designer</SubType>
      <Generator>MSBuild:UpdateDesignTimeXaml</Generator>
    </EmbeddedResource>
  </ItemGroup>
  <ItemGroup>
    <EmbeddedResource Include="$(MSBuildThisFileDirectory)Issue7803.xaml">
      <SubType>Designer</SubType>
      <Generator>MSBuild:UpdateDesignTimeXaml</Generator>
    </EmbeddedResource>
  </ItemGroup>
  <ItemGroup>
    <EmbeddedResource Include="$(MSBuildThisFileDirectory)Issue5577.xaml">
      <SubType>Designer</SubType>
      <Generator>MSBuild:UpdateDesignTimeXaml</Generator>
    </EmbeddedResource>
  </ItemGroup>
  <ItemGroup>
    <EmbeddedResource Include="$(MSBuildThisFileDirectory)Issue8263.xaml">
      <Generator>MSBuild:UpdateDesignTimeXaml</Generator>
    </EmbeddedResource>
  </ItemGroup>
  <ItemGroup>
    <EmbeddedResource Include="$(MSBuildThisFileDirectory)Issue7048.xaml">
      <SubType>Designer</SubType>
      <Generator>MSBuild:UpdateDesignTimeXaml</Generator>
    </EmbeddedResource>
  </ItemGroup>
  <ItemGroup>
    <EmbeddedResource Include="$(MSBuildThisFileDirectory)Issue8529_1.xaml">
      <Generator>MSBuild:UpdateDesignTimeXaml</Generator>
    </EmbeddedResource>
  </ItemGroup>
  <ItemGroup>
    <EmbeddedResource Include="$(MSBuildThisFileDirectory)Issue6693.xaml">
      <SubType>Designer</SubType>
      <Generator>MSBuild:UpdateDesignTimeXaml</Generator>
    </EmbeddedResource>
  </ItemGroup>
  <ItemGroup>
    <EmbeddedResource Include="$(MSBuildThisFileDirectory)Issue8508.xaml">
      <SubType>Designer</SubType>
      <Generator>MSBuild:UpdateDesignTimeXaml</Generator>
    </EmbeddedResource>
  </ItemGroup>
  <ItemGroup>
    <EmbeddedResource Include="$(MSBuildThisFileDirectory)Issue4744.xaml">
      <SubType>Designer</SubType>
      <Generator>MSBuild:UpdateDesignTimeXaml</Generator>
    </EmbeddedResource>
  </ItemGroup>
  <ItemGroup>
    <EmbeddedResource Include="$(MSBuildThisFileDirectory)Issue3228.xaml">
      <SubType>Designer</SubType>
      <Generator>MSBuild:UpdateDesignTimeXaml</Generator>
    </EmbeddedResource>
  </ItemGroup>
  <ItemGroup>
    <EmbeddedResource Include="$(MSBuildThisFileDirectory)Issue2172.xaml">
      <SubType>Designer</SubType>
      <Generator>MSBuild:UpdateDesignTimeXaml</Generator>
    </EmbeddedResource>
    <EmbeddedResource Include="$(MSBuildThisFileDirectory)Issue8902.xaml">
      <SubType>Designer</SubType>
      <Generator>MSBuild:UpdateDesignTimeXaml</Generator>
    </EmbeddedResource>
    <EmbeddedResource Include="$(MSBuildThisFileDirectory)Issue9682.xaml">
      <SubType>Designer</SubType>
      <Generator>MSBuild:UpdateDesignTimeXaml</Generator>
    </EmbeddedResource>
  </ItemGroup>
  <ItemGroup>
    <EmbeddedResource Include="$(MSBuildThisFileDirectory)Issue6403.xaml">
      <SubType>Designer</SubType>
      <Generator>MSBuild:UpdateDesignTimeXaml</Generator>
    </EmbeddedResource>
    <EmbeddedResource Include="$(MSBuildThisFileDirectory)Issue9196.xaml">
      <SubType>Designer</SubType>
      <Generator>MSBuild:UpdateDesignTimeXaml</Generator>
    </EmbeddedResource>
  </ItemGroup>
  <ItemGroup>
    <EmbeddedResource Include="$(MSBuildThisFileDirectory)Issue8715.xaml">
      <SubType>Designer</SubType>
      <Generator>MSBuild:UpdateDesignTimeXaml</Generator>
    </EmbeddedResource>
    <EmbeddedResource Include="$(MSBuildThisFileDirectory)Issue9783.xaml">
      <SubType>Designer</SubType>
      <Generator>MSBuild:UpdateDesignTimeXaml</Generator>
    </EmbeddedResource>
  </ItemGroup>
  <ItemGroup>
    <EmbeddedResource Include="$(MSBuildThisFileDirectory)Issue8308.xaml">
      <SubType>Designer</SubType>
      <Generator>MSBuild:UpdateDesignTimeXaml</Generator>
    </EmbeddedResource>
    <EmbeddedResource Include="$(MSBuildThisFileDirectory)Issue6698View2.xaml">
      <SubType>Designer</SubType>
      <Generator>MSBuild:UpdateDesignTimeXaml</Generator>
    </EmbeddedResource>
  </ItemGroup>
  <ItemGroup>
    <EmbeddedResource Include="$(MSBuildThisFileDirectory)Issue7242.xaml">
      <SubType>Designer</SubType>
      <Generator>MSBuild:UpdateDesignTimeXaml</Generator>
    </EmbeddedResource>
  </ItemGroup>
  <ItemGroup>
    <EmbeddedResource Include="$(MSBuildThisFileDirectory)Github9536.xaml">
      <SubType>Designer</SubType>
      <Generator>MSBuild:UpdateDesignTimeXaml</Generator>
    </EmbeddedResource>
    <EmbeddedResource Include="$(MSBuildThisFileDirectory)Issue10482.xaml">
      <SubType>Designer</SubType>
      <Generator>MSBuild:UpdateDesignTimeXaml</Generator>
    </EmbeddedResource>
    <EmbeddedResource Include="$(MSBuildThisFileDirectory)Issue9279.xaml">
      <SubType>Designer</SubType>
      <Generator>MSBuild:UpdateDesignTimeXaml</Generator>
    </EmbeddedResource>
  </ItemGroup>
  <ItemGroup>
    <EmbeddedResource Include="$(MSBuildThisFileDirectory)Issue11259.xaml">
      <SubType>Designer</SubType>
      <Generator>MSBuild:UpdateDesignTimeXaml</Generator>
    </EmbeddedResource>
  </ItemGroup>
  <ItemGroup>
    <EmbeddedResource Include="$(MSBuildThisFileDirectory)Issue11709.xaml">
      <SubType>Designer</SubType>
      <Generator>MSBuild:UpdateDesignTimeXaml</Generator>
    </EmbeddedResource>
    <EmbeddedResource Include="$(MSBuildThisFileDirectory)Issue11794.xaml">
      <SubType>Designer</SubType>
      <Generator>MSBuild:UpdateDesignTimeXaml</Generator>
    </EmbeddedResource>
  </ItemGroup>
</Project><|MERGE_RESOLUTION|>--- conflicted
+++ resolved
@@ -1591,17 +1591,13 @@
     </Compile>
     <Compile Include="$(MSBuildThisFileDirectory)Issue11869.cs" />
     <Compile Include="$(MSBuildThisFileDirectory)Issue11723.cs" />
-<<<<<<< HEAD
     <Compile Include="$(MSBuildThisFileDirectory)Issue10623.cs" />
-    <Compile Include="$(MSBuildThisFileDirectory)Issue11496.xaml.cs" >
-=======
     <Compile Include="$(MSBuildThisFileDirectory)HeaderFooterShellFlyout.cs" />
     <Compile Include="$(MSBuildThisFileDirectory)Issue12134.cs" />
     <Compile Include="$(MSBuildThisFileDirectory)Issue11963.cs" />
     <Compile Include="$(MSBuildThisFileDirectory)Issue12126.cs" />
     <Compile Include="$(MSBuildThisFileDirectory)Issue11831.xaml.cs" />
     <Compile Include="$(MSBuildThisFileDirectory)Issue11496.xaml.cs">
->>>>>>> 6adefe65
       <DependentUpon>Issue11496.xaml</DependentUpon>
     </Compile>
     <Compile Include="$(MSBuildThisFileDirectory)Issue11209.xaml.cs">
