<?xml version="1.0" encoding="utf-8"?>
<Project xmlns="http://schemas.microsoft.com/developer/msbuild/2003">
  <PropertyGroup>
    <MSBuildAllProjects>$(MSBuildAllProjects);$(MSBuildThisFileFullPath)</MSBuildAllProjects>
    <HasSharedItems>true</HasSharedItems>
    <SharedGUID>0f0db9cc-ea65-429c-9363-38624bf8f49c</SharedGUID>
  </PropertyGroup>
  <PropertyGroup Label="Configuration">
    <Import_RootNamespace>Xamarin.Forms.Controls.Issues</Import_RootNamespace>
  </PropertyGroup>
  <ItemGroup>
    <Compile Include="$(MSBuildThisFileDirectory)CollectionViewGroupTypeIssue.cs" />
    <Compile Include="$(MSBuildThisFileDirectory)Issue10110.cs" />
    <Compile Include="$(MSBuildThisFileDirectory)Issue10672.xaml.cs">
      <DependentUpon>Issue10672.xaml</DependentUpon>
      <SubType>Code</SubType>
    </Compile>
    <Compile Include="$(MSBuildThisFileDirectory)Issue10744.cs" />
    <Compile Include="$(MSBuildThisFileDirectory)Issue8291.cs" />
    <Compile Include="$(MSBuildThisFileDirectory)Issue2674.cs" />
    <Compile Include="$(MSBuildThisFileDirectory)Issue6484.cs" />
    <Compile Include="$(MSBuildThisFileDirectory)Issue6187.cs" />
    <Compile Include="$(MSBuildThisFileDirectory)Issue3228.xaml.cs">
      <DependentUpon>Issue3228.xaml</DependentUpon>
      <SubType>Code</SubType>
    </Compile>
    <Compile Include="$(MSBuildThisFileDirectory)Issue3262.cs" />
    <Compile Include="$(MSBuildThisFileDirectory)Issue8308.xaml.cs">
      <DependentUpon>Issue8308.xaml</DependentUpon>
      <SubType>Code</SubType>
    </Compile>
    <Compile Include="$(MSBuildThisFileDirectory)Issue8715.xaml.cs">
      <DependentUpon>Issue8715.xaml</DependentUpon>
      <SubType>Code</SubType>
    </Compile>
    <Compile Include="$(MSBuildThisFileDirectory)Issue8766.cs" />
    <Compile Include="$(MSBuildThisFileDirectory)Issue8801.cs" />
    <Compile Include="$(MSBuildThisFileDirectory)Issue9428.cs" />
    <Compile Include="$(MSBuildThisFileDirectory)Issue9419.cs" />
    <Compile Include="$(MSBuildThisFileDirectory)Issue8262.cs" />
    <Compile Include="$(MSBuildThisFileDirectory)Issue8899.cs" />
    <Compile Include="$(MSBuildThisFileDirectory)Issue8551.cs" />
    <Compile Include="$(MSBuildThisFileDirectory)Issue8902.xaml.cs">
      <DependentUpon>Issue8902.xaml</DependentUpon>
      <SubType>Code</SubType>
    </Compile>
    <Compile Include="$(MSBuildThisFileDirectory)Issue9580.cs" />
    <Compile Include="$(MSBuildThisFileDirectory)Issue9682.xaml.cs">
      <DependentUpon>Issue9682.xaml</DependentUpon>
      <SubType>Code</SubType>
    </Compile>
    <Compile Include="$(MSBuildThisFileDirectory)Issue9006.cs" />
    <Compile Include="$(MSBuildThisFileDirectory)Issue8207.xaml.cs" />
    <Compile Include="$(MSBuildThisFileDirectory)Issue6362.cs" />
    <Compile Include="$(MSBuildThisFileDirectory)Issue6698.cs" />
    <Compile Include="$(MSBuildThisFileDirectory)Issue7393.cs" />
    <Compile Include="$(MSBuildThisFileDirectory)Issue7505.cs" />
    <Compile Include="$(MSBuildThisFileDirectory)Issue4459.xaml.cs">
      <DependentUpon>Issue4459.xaml</DependentUpon>
      <SubType>Code</SubType>
    </Compile>
    <Compile Include="$(MSBuildThisFileDirectory)CollectionViewItemsSourceTypes.cs" />
    <Compile Include="$(MSBuildThisFileDirectory)Issue1455.xaml.cs">
      <DependentUpon>Issue1455.xaml</DependentUpon>
      <SubType>Code</SubType>
    </Compile>
    <Compile Include="$(MSBuildThisFileDirectory)CollectionViewHeaderFooterString.cs" />
    <Compile Include="$(MSBuildThisFileDirectory)CollectionViewHeaderFooterTemplate.cs" />
    <Compile Include="$(MSBuildThisFileDirectory)CollectionViewHeaderFooterView.cs" />
    <Compile Include="$(MSBuildThisFileDirectory)CollectionViewItemsUpdatingScrollMode.cs" />
    <Compile Include="$(MSBuildThisFileDirectory)Issue4606.cs" />
    <Compile Include="$(MSBuildThisFileDirectory)Issue8161.cs" />
    <Compile Include="$(MSBuildThisFileDirectory)Issue8644.cs" />
    <Compile Include="$(MSBuildThisFileDirectory)Issue7534.cs" />
    <Compile Include="$(MSBuildThisFileDirectory)Issue8177.cs" />
    <Compile Include="$(MSBuildThisFileDirectory)Issue4744.xaml.cs">
      <DependentUpon>Issue4744.xaml</DependentUpon>
    </Compile>
    <Compile Include="$(MSBuildThisFileDirectory)Issue7773.cs" />
    <Compile Include="$(MSBuildThisFileDirectory)Issue8186.cs" />
    <Compile Include="$(MSBuildThisFileDirectory)Issue2172.xaml.cs">
      <DependentUpon>Issue2172.xaml</DependentUpon>
      <SubType>Code</SubType>
    </Compile>
    <Compile Include="$(MSBuildThisFileDirectory)Issue3475.cs" />
    <Compile Include="$(MSBuildThisFileDirectory)Issue5168.cs" />
    <Compile Include="$(MSBuildThisFileDirectory)Issue5749.xaml.cs">
      <SubType>Code</SubType>
    </Compile>
    <Compile Include="$(MSBuildThisFileDirectory)Issue6556.cs" />
    <Compile Include="$(MSBuildThisFileDirectory)Issue5830.cs" />
    <Compile Include="$(MSBuildThisFileDirectory)Issue6476.cs" />
    <Compile Include="$(MSBuildThisFileDirectory)Issue6693.xaml.cs">
      <DependentUpon>Issue6693.xaml</DependentUpon>
      <SubType>Code</SubType>
    </Compile>
    <Compile Include="$(MSBuildThisFileDirectory)Issue7396.cs" />
    <Compile Include="$(MSBuildThisFileDirectory)Issue6403.xaml.cs">
      <DependentUpon>Issue6403.xaml</DependentUpon>
      <SubType>Code</SubType>
    </Compile>
    <Compile Include="$(MSBuildThisFileDirectory)Issue7825.cs" />
    <Compile Include="$(MSBuildThisFileDirectory)Issue2271.cs" />
    <Compile Include="$(MSBuildThisFileDirectory)Issue5354.xaml.cs">
      <DependentUpon>Issue5354.xaml</DependentUpon>
      <SubType>Code</SubType>
    </Compile>
    <Compile Include="$(MSBuildThisFileDirectory)Issue5868.cs" />
    <Compile Include="$(MSBuildThisFileDirectory)Issue6963.cs" />
    <Compile Include="$(MSBuildThisFileDirectory)Issue7048.xaml.cs">
      <DependentUpon>Issue7048.xaml</DependentUpon>
      <SubType>Code</SubType>
    </Compile>
    <Compile Include="$(MSBuildThisFileDirectory)Issue6804.cs" />
    <Compile Include="$(MSBuildThisFileDirectory)Issue7181.cs" />
    <Compile Include="$(MSBuildThisFileDirectory)Issue5367.cs" />
    <Compile Include="$(MSBuildThisFileDirectory)Issue6878.cs" />
    <Compile Include="$(MSBuildThisFileDirectory)Issue7253.cs" />
    <Compile Include="$(MSBuildThisFileDirectory)Issue7581.cs" />
    <Compile Include="$(MSBuildThisFileDirectory)Issue7361.cs" />
    <Compile Include="$(MSBuildThisFileDirectory)Issue7621.xaml.cs">
      <SubType>Code</SubType>
    </Compile>
    <Compile Include="$(MSBuildThisFileDirectory)Issue6889.cs" />
    <Compile Include="$(MSBuildThisFileDirectory)Issue6945.cs" />
    <Compile Include="$(MSBuildThisFileDirectory)Issue7313.cs" />
    <Compile Include="$(MSBuildThisFileDirectory)Issue5500.cs" />
    <Compile Include="$(MSBuildThisFileDirectory)Issue8148.cs" />
    <Compile Include="$(MSBuildThisFileDirectory)Issue8008.cs" />
    <Compile Include="$(MSBuildThisFileDirectory)Issue6640.cs" />
    <Compile Include="$(MSBuildThisFileDirectory)Issue7890.cs" />
    <Compile Include="$(MSBuildThisFileDirectory)Issue7556.cs" />
    <Compile Include="$(MSBuildThisFileDirectory)Issue5108.xaml.cs">
      <SubType>Code</SubType>
    </Compile>
    <Compile Include="$(MSBuildThisFileDirectory)Issue7329.cs" />
    <Compile Include="$(MSBuildThisFileDirectory)Issue7290.cs" />
    <Compile Include="$(MSBuildThisFileDirectory)Issue7240.cs" />
    <Compile Include="$(MSBuildThisFileDirectory)Issue5046.xaml.cs">
      <DependentUpon>Issue5046.xaml</DependentUpon>
      <SubType>Code</SubType>
    </Compile>
    <Compile Include="$(MSBuildThisFileDirectory)Issue6609.cs" />
    <Compile Include="$(MSBuildThisFileDirectory)Issue6802.cs" />
    <Compile Include="$(MSBuildThisFileDirectory)Issue6644.xaml.cs">
      <SubType>Code</SubType>
    </Compile>
    <Compile Include="$(MSBuildThisFileDirectory)Issue7049.cs" />
    <Compile Include="$(MSBuildThisFileDirectory)Issue7061.cs" />
    <Compile Include="$(MSBuildThisFileDirectory)Issue7385.cs" />
    <Compile Include="$(MSBuildThisFileDirectory)Issue7111.cs" />
    <Compile Include="$(MSBuildThisFileDirectory)Issue7357.xaml.cs">
      <SubType>Code</SubType>
    </Compile>
    <Compile Include="$(MSBuildThisFileDirectory)Issue7512.xaml.cs">
      <SubType>Code</SubType>
    </Compile>
    <Compile Include="$(MSBuildThisFileDirectory)Issue7519.cs" />
    <Compile Include="$(MSBuildThisFileDirectory)Issue7519Xaml.xaml.cs">
      <SubType>Code</SubType>
    </Compile>
    <Compile Include="$(MSBuildThisFileDirectory)Issue7700.cs" />
    <Compile Include="$(MSBuildThisFileDirectory)Issue7758.xaml.cs">
      <SubType>Code</SubType>
    </Compile>
    <Compile Include="$(MSBuildThisFileDirectory)Issue7593.xaml.cs">
      <SubType>Code</SubType>
    </Compile>
    <Compile Include="$(MSBuildThisFileDirectory)Issue7992.cs" />
    <Compile Include="$(MSBuildThisFileDirectory)Issue7792.xaml.cs">
      <SubType>Code</SubType>
    </Compile>
    <Compile Include="$(MSBuildThisFileDirectory)Issue7789.xaml.cs">
      <SubType>Code</SubType>
    </Compile>
    <Compile Include="$(MSBuildThisFileDirectory)Issue7817.xaml.cs">
      <SubType>Code</SubType>
    </Compile>
    <Compile Include="$(MSBuildThisFileDirectory)Issue7823.cs" />
    <Compile Include="$(MSBuildThisFileDirectory)Issue7943.xaml.cs">
      <SubType>Code</SubType>
    </Compile>
    <Compile Include="$(MSBuildThisFileDirectory)Issue7993.xaml.cs">
      <SubType>Code</SubType>
    </Compile>
    <Compile Include="$(MSBuildThisFileDirectory)Issue7865.xaml.cs">
      <SubType>Code</SubType>
    </Compile>
    <Compile Include="$(MSBuildThisFileDirectory)Issue7803.xaml.cs">
      <DependentUpon>Issue7803.xaml</DependentUpon>
    </Compile>
    <Compile Include="$(MSBuildThisFileDirectory)Issue8087.cs" />
    <Compile Include="$(MSBuildThisFileDirectory)Issue8203.cs" />
    <Compile Include="$(MSBuildThisFileDirectory)Issue8222.cs" />
    <Compile Include="$(MSBuildThisFileDirectory)Issue8167.cs" />
    <Compile Include="$(MSBuildThisFileDirectory)Issue8345.cs" />
    <Compile Include="$(MSBuildThisFileDirectory)Issue8366.cs" />
    <Compile Include="$(MSBuildThisFileDirectory)Issue8526.cs" />
    <Compile Include="$(MSBuildThisFileDirectory)Issue8529.cs" />
    <Compile Include="$(MSBuildThisFileDirectory)Issue8529_1.xaml.cs">
      <DependentUpon>Issue8529_1.xaml</DependentUpon>
      <SubType>Code</SubType>
    </Compile>
    <Compile Include="$(MSBuildThisFileDirectory)Issue8508.xaml.cs">
      <SubType>Code</SubType>
    </Compile>
    <Compile Include="$(MSBuildThisFileDirectory)Issue7963.cs" />
    <Compile Include="$(MSBuildThisFileDirectory)Issue8741.cs" />
    <Compile Include="$(MSBuildThisFileDirectory)Issue8743.cs" />
    <Compile Include="$(MSBuildThisFileDirectory)Issue9092.cs" />
    <Compile Include="$(MSBuildThisFileDirectory)Issue9087.cs" />
    <Compile Include="$(MSBuildThisFileDirectory)Issue9196.xaml.cs">
      <DependentUpon>Issue9196.xaml</DependentUpon>
      <SubType>Code</SubType>
    </Compile>
    <Compile Include="$(MSBuildThisFileDirectory)Issue9355.cs" />
    <Compile Include="$(MSBuildThisFileDirectory)Issue8784.cs" />
    <Compile Include="$(MSBuildThisFileDirectory)Issue9360.cs" />
    <Compile Include="$(MSBuildThisFileDirectory)Issue9440.cs" />
    <Compile Include="$(MSBuildThisFileDirectory)Issue7242.xaml.cs">
      <DependentUpon>Issue7242.xaml</DependentUpon>
      <SubType>Code</SubType>
    </Compile>
    <Compile Include="$(MSBuildThisFileDirectory)Issue9783.xaml.cs">
      <DependentUpon>Issue9783.xaml</DependentUpon>
      <SubType>Code</SubType>
    </Compile>
    <Compile Include="$(MSBuildThisFileDirectory)Issue9686.cs" />
    <Compile Include="$(MSBuildThisFileDirectory)Issue9694.cs" />
    <Compile Include="$(MSBuildThisFileDirectory)Issue9771.xaml.cs">
      <SubType>Code</SubType>
      <DependentUpon>Issue9771.xaml</DependentUpon>
    </Compile>
    <Compile Include="$(MSBuildThisFileDirectory)RefreshViewTests.cs" />
    <Compile Include="$(MSBuildThisFileDirectory)Issue7338.cs" />
    <Compile Include="$(MSBuildThisFileDirectory)ScrollToGroup.cs" />
    <Compile Include="$(MSBuildThisFileDirectory)NestedCollectionViews.cs" />
    <Compile Include="$(MSBuildThisFileDirectory)Issue7339.cs" />
    <Compile Include="$(MSBuildThisFileDirectory)ShellAppearanceChange.cs" />
    <Compile Include="$(MSBuildThisFileDirectory)Issue10234.cs" />
    <Compile Include="$(MSBuildThisFileDirectory)ShellModal.cs" />
    <Compile Include="$(MSBuildThisFileDirectory)ShellFlyoutBehavior.cs" />
    <Compile Include="$(MSBuildThisFileDirectory)Issue7128.cs" />
    <Compile Include="$(MSBuildThisFileDirectory)ShellItemIsVisible.cs" />
    <Compile Include="$(MSBuildThisFileDirectory)ShellGestures.cs" />
    <Compile Include="$(MSBuildThisFileDirectory)ShellBackButtonBehavior.cs" />
    <Compile Include="$(MSBuildThisFileDirectory)Issue7102.cs" />
    <Compile Include="$(MSBuildThisFileDirectory)ShellInsets.cs" />
    <Compile Include="$(MSBuildThisFileDirectory)CollectionViewGrouping.cs" />
    <Compile Include="$(MSBuildThisFileDirectory)Issue5412.cs" />
    <Compile Include="$(MSBuildThisFileDirectory)Helpers\GarbageCollectionHelper.cs" />
    <Compile Include="$(MSBuildThisFileDirectory)Issue4879.cs" />
    <Compile Include="$(MSBuildThisFileDirectory)Issue5518.cs" />
    <Compile Include="$(MSBuildThisFileDirectory)Issue5555.cs" />
    <Compile Include="$(MSBuildThisFileDirectory)Issue6458.cs" />
    <Compile Include="$(MSBuildThisFileDirectory)Issue6258.cs" />
    <Compile Include="$(MSBuildThisFileDirectory)Issue3150.cs" />
    <Compile Include="$(MSBuildThisFileDirectory)Issue6262.cs" />
    <Compile Include="$(MSBuildThisFileDirectory)Github5623.xaml.cs">
      <DependentUpon>Github5623.xaml</DependentUpon>
      <SubType>Code</SubType>
    </Compile>
    <Compile Include="$(MSBuildThisFileDirectory)Bugzilla59172.cs" />
    <Compile Include="$(MSBuildThisFileDirectory)FlagTestHelpers.cs" />
    <Compile Include="$(MSBuildThisFileDirectory)Issue5886.cs" />
    <Compile Include="$(MSBuildThisFileDirectory)Issue6260.cs" />
    <Compile Include="$(MSBuildThisFileDirectory)Issue5766.cs" />
    <Compile Include="$(MSBuildThisFileDirectory)CollectionViewBoundMultiSelection.cs" />
    <Compile Include="$(MSBuildThisFileDirectory)CollectionViewBoundSingleSelection.cs" />
    <Compile Include="$(MSBuildThisFileDirectory)Issue5765.cs" />
    <Compile Include="$(MSBuildThisFileDirectory)Issue4684.xaml.cs" />
    <Compile Include="$(MSBuildThisFileDirectory)Issue4992.xaml.cs">
      <DependentUpon>Issue4992.xaml</DependentUpon>
      <SubType>Code</SubType>
    </Compile>
    <Compile Include="$(MSBuildThisFileDirectory)Issue4915.xaml.cs">
      <SubType>Code</SubType>
    </Compile>
    <Compile Include="$(MSBuildThisFileDirectory)Issue5131.cs" />
    <Compile Include="$(MSBuildThisFileDirectory)Issue5376.cs" />
    <Compile Include="$(MSBuildThisFileDirectory)Bugzilla60787.xaml.cs">
      <DependentUpon>Bugzilla60787.xaml</DependentUpon>
      <SubType>Code</SubType>
    </Compile>
    <Compile Include="$(MSBuildThisFileDirectory)Issue4919.cs" />
    <Compile Include="$(MSBuildThisFileDirectory)Issue4756.cs" />
    <Compile Include="$(MSBuildThisFileDirectory)Issue5461.cs" />
    <Compile Include="$(MSBuildThisFileDirectory)CollectionViewBindingErrors.xaml.cs">
      <DependentUpon>CollectionViewBindingErrors.xaml</DependentUpon>
      <SubType>Code</SubType>
    </Compile>
    <Compile Include="$(MSBuildThisFileDirectory)Github3847.xaml.cs">
      <DependentUpon>Github3847.xaml</DependentUpon>
      <SubType>Code</SubType>
    </Compile>
    <Compile Include="$(MSBuildThisFileDirectory)Issue2102.cs" />
    <Compile Include="$(MSBuildThisFileDirectory)Issue1588.xaml.cs">
      <DependentUpon>Issue1588.xaml</DependentUpon>
      <SubType>Code</SubType>
    </Compile>
    <Compile Include="$(MSBuildThisFileDirectory)Issue4961.cs" />
    <Compile Include="$(MSBuildThisFileDirectory)Issue4629.cs" />
    <Compile Include="$(MSBuildThisFileDirectory)Issue4384.cs" />
    <Compile Include="$(MSBuildThisFileDirectory)Issue4782.cs" />
    <Compile Include="$(MSBuildThisFileDirectory)Issue4484.cs" />
    <Compile Include="$(MSBuildThisFileDirectory)Issue3509.cs" />
    <Compile Include="$(MSBuildThisFileDirectory)Issue4597.cs" />
    <Compile Include="$(MSBuildThisFileDirectory)A11yTabIndex.xaml.cs">
      <DependentUpon>A11yTabIndex.xaml</DependentUpon>
      <SubType>Code</SubType>
    </Compile>
    <Compile Include="$(MSBuildThisFileDirectory)Github3856.cs" />
    <Compile Include="$(MSBuildThisFileDirectory)Issue1937.cs" />
    <Compile Include="$(MSBuildThisFileDirectory)Issue3555.cs" />
    <Compile Include="$(MSBuildThisFileDirectory)Issue3843.cs" />
    <Compile Include="$(MSBuildThisFileDirectory)Issue4053.cs" />
    <Compile Include="$(MSBuildThisFileDirectory)Issue3809.cs" />
    <Compile Include="$(MSBuildThisFileDirectory)Issue2894.cs" />
    <Compile Include="$(MSBuildThisFileDirectory)Issue3306.cs" />
    <Compile Include="$(MSBuildThisFileDirectory)Issue3454.cs" />
    <Compile Include="$(MSBuildThisFileDirectory)Issue3308.cs" />
    <Compile Include="$(MSBuildThisFileDirectory)Issue3788.cs" />
    <Compile Include="$(MSBuildThisFileDirectory)Issue1724.cs" />
    <Compile Include="$(MSBuildThisFileDirectory)Issue3524.cs" />
    <Compile Include="$(MSBuildThisFileDirectory)Issue1678.cs" />
    <Compile Include="$(MSBuildThisFileDirectory)Issue7701.cs" />
    <Compile Include="$(MSBuildThisFileDirectory)Issue2004.cs" />
    <Compile Include="$(MSBuildThisFileDirectory)Issue3333.cs" />
    <Compile Include="$(MSBuildThisFileDirectory)Issue2338.cs" />
    <Compile Include="$(MSBuildThisFileDirectory)Bugzilla60045.xaml.cs">
      <DependentUpon>Bugzilla60045.xaml</DependentUpon>
    </Compile>
    <Compile Include="$(MSBuildThisFileDirectory)Issue6282.xaml.cs">
      <DependentUpon>Issue6282.xaml</DependentUpon>
      <SubType>Code</SubType>
    </Compile>
    <Compile Include="$(MSBuildThisFileDirectory)AddingMultipleItemsListView.cs" />
    <Compile Include="$(MSBuildThisFileDirectory)AndroidStatusBarColor.cs" />
    <Compile Include="$(MSBuildThisFileDirectory)AppBarIconColors.cs" />
    <Compile Include="$(MSBuildThisFileDirectory)Bugzilla21368.cs" />
    <Compile Include="$(MSBuildThisFileDirectory)Bugzilla21501.cs" />
    <Compile Include="$(MSBuildThisFileDirectory)Bugzilla21780.cs" />
    <Compile Include="$(MSBuildThisFileDirectory)Bugzilla22229.xaml.cs">
      <DependentUpon>Bugzilla22229.xaml</DependentUpon>
    </Compile>
    <Compile Include="$(MSBuildThisFileDirectory)Bugzilla22401.cs" />
    <Compile Include="$(MSBuildThisFileDirectory)Bugzilla23942.xaml.cs">
      <DependentUpon>Bugzilla23942.xaml</DependentUpon>
    </Compile>
    <Compile Include="$(MSBuildThisFileDirectory)Bugzilla24769.cs" />
    <Compile Include="$(MSBuildThisFileDirectory)Bugzilla25234.cs" />
    <Compile Include="$(MSBuildThisFileDirectory)Bugzilla25662.cs" />
    <Compile Include="$(MSBuildThisFileDirectory)Bugzilla25943.cs" />
    <Compile Include="$(MSBuildThisFileDirectory)Bugzilla26501.cs" />
    <Compile Include="$(MSBuildThisFileDirectory)Bugzilla26868.cs" />
    <Compile Include="$(MSBuildThisFileDirectory)Bugzilla27378.cs" />
    <Compile Include="$(MSBuildThisFileDirectory)Bugzilla27417.cs" />
    <Compile Include="$(MSBuildThisFileDirectory)Bugzilla27417Xaml.xaml.cs">
      <DependentUpon>Bugzilla27417Xaml.xaml</DependentUpon>
      <SubType>Code</SubType>
    </Compile>
    <Compile Include="$(MSBuildThisFileDirectory)Bugzilla27581.cs" />
    <Compile Include="$(MSBuildThisFileDirectory)Bugzilla28570.cs" />
    <Compile Include="$(MSBuildThisFileDirectory)Bugzilla28796.cs" />
    <Compile Include="$(MSBuildThisFileDirectory)Bugzilla28939.cs" />
    <Compile Include="$(MSBuildThisFileDirectory)Bugzilla28953.cs" />
    <Compile Include="$(MSBuildThisFileDirectory)Bugzilla29107.xaml.cs">
      <DependentUpon>Bugzilla29107.xaml</DependentUpon>
    </Compile>
    <Compile Include="$(MSBuildThisFileDirectory)Bugzilla29110.cs" />
    <Compile Include="$(MSBuildThisFileDirectory)Bugzilla29158.cs" />
    <Compile Include="$(MSBuildThisFileDirectory)Bugzilla29363.cs" />
    <Compile Include="$(MSBuildThisFileDirectory)Bugzilla29229.cs" />
    <Compile Include="$(MSBuildThisFileDirectory)Bugzilla30166.cs" />
    <Compile Include="$(MSBuildThisFileDirectory)Bugzilla31141.cs" />
    <Compile Include="$(MSBuildThisFileDirectory)Bugzilla31145.cs" />
    <Compile Include="$(MSBuildThisFileDirectory)Bugzilla31333.cs" />
    <Compile Include="$(MSBuildThisFileDirectory)Bugzilla31366.cs" />
    <Compile Include="$(MSBuildThisFileDirectory)Issue4653.cs" />
    <Compile Include="$(MSBuildThisFileDirectory)Bugzilla31964.cs" />
    <Compile Include="$(MSBuildThisFileDirectory)Bugzilla32033.cs" />
    <Compile Include="$(MSBuildThisFileDirectory)Bugzilla32034.cs" />
    <Compile Include="$(MSBuildThisFileDirectory)Bugzilla32206.cs" />
    <Compile Include="$(MSBuildThisFileDirectory)Bugzilla32776.cs" />
    <Compile Include="$(MSBuildThisFileDirectory)Bugzilla32842.xaml.cs">
      <DependentUpon>Bugzilla32842.xaml</DependentUpon>
      <SubType>Code</SubType>
    </Compile>
    <Compile Include="$(MSBuildThisFileDirectory)Bugzilla32847.cs" />
    <Compile Include="$(MSBuildThisFileDirectory)Bugzilla32865.cs" />
    <Compile Include="$(MSBuildThisFileDirectory)Bugzilla32956.cs" />
    <Compile Include="$(MSBuildThisFileDirectory)Bugzilla33248.cs" />
    <Compile Include="$(MSBuildThisFileDirectory)Bugzilla33268.cs" />
    <Compile Include="$(MSBuildThisFileDirectory)Bugzilla33612.cs" />
    <Compile Include="$(MSBuildThisFileDirectory)Bugzilla33714.cs" />
    <Compile Include="$(MSBuildThisFileDirectory)Bugzilla33890.cs" />
    <Compile Include="$(MSBuildThisFileDirectory)Bugzilla34072.cs" />
    <Compile Include="$(MSBuildThisFileDirectory)Bugzilla34007.cs" />
    <Compile Include="$(MSBuildThisFileDirectory)Bugzilla35078.cs" />
    <Compile Include="$(MSBuildThisFileDirectory)Bugzilla35127.cs" />
    <Compile Include="$(MSBuildThisFileDirectory)Bugzilla35132.cs" />
    <Compile Include="$(MSBuildThisFileDirectory)Bugzilla35157.cs" />
    <Compile Include="$(MSBuildThisFileDirectory)Bugzilla35294.cs" />
    <Compile Include="$(MSBuildThisFileDirectory)Bugzilla35472.cs" />
    <Compile Include="$(MSBuildThisFileDirectory)Bugzilla35477.cs" />
    <Compile Include="$(MSBuildThisFileDirectory)Bugzilla35490.cs" />
    <Compile Include="$(MSBuildThisFileDirectory)Bugzilla36014.cs" />
    <Compile Include="$(MSBuildThisFileDirectory)Bugzilla36649.cs" />
    <Compile Include="$(MSBuildThisFileDirectory)Bugzilla36559.cs" />
    <Compile Include="$(MSBuildThisFileDirectory)Bugzilla36171.cs" />
    <Compile Include="$(MSBuildThisFileDirectory)Bugzilla36780.cs" />
    <Compile Include="$(MSBuildThisFileDirectory)Bugzilla36651.cs" />
    <Compile Include="$(MSBuildThisFileDirectory)Bugzilla36703.cs" />
    <Compile Include="$(MSBuildThisFileDirectory)Bugzilla36846.cs" />
    <Compile Include="$(MSBuildThisFileDirectory)Bugzilla36955.cs" />
    <Compile Include="$(MSBuildThisFileDirectory)Bugzilla37285.cs" />
    <Compile Include="$(MSBuildThisFileDirectory)Bugzilla37462.cs" />
    <Compile Include="$(MSBuildThisFileDirectory)Bugzilla37841.cs" />
    <Compile Include="$(MSBuildThisFileDirectory)Bugzilla37863.cs" />
    <Compile Include="$(MSBuildThisFileDirectory)Bugzilla37601.cs" />
    <Compile Include="$(MSBuildThisFileDirectory)Bugzilla38105.cs" />
    <Compile Include="$(MSBuildThisFileDirectory)Issue3652.cs" />
    <Compile Include="$(MSBuildThisFileDirectory)Issue4891.cs" />
    <Compile Include="$(MSBuildThisFileDirectory)Bugzilla38723.cs" />
    <Compile Include="$(MSBuildThisFileDirectory)Bugzilla38770.cs" />
    <Compile Include="$(MSBuildThisFileDirectory)Bugzilla38827.xaml.cs">
      <DependentUpon>Bugzilla38827.xaml</DependentUpon>
      <SubType>Code</SubType>
    </Compile>
    <Compile Include="$(MSBuildThisFileDirectory)Bugzilla38989.cs" />
    <Compile Include="$(MSBuildThisFileDirectory)Bugzilla39395.cs" />
    <Compile Include="$(MSBuildThisFileDirectory)Bugzilla39461.cs" />
    <Compile Include="$(MSBuildThisFileDirectory)Bugzilla39483.xaml.cs">
      <DependentUpon>Bugzilla39483.xaml</DependentUpon>
      <SubType>Code</SubType>
    </Compile>
    <Compile Include="$(MSBuildThisFileDirectory)Bugzilla39530.cs" />
    <Compile Include="$(MSBuildThisFileDirectory)Bugzilla39624.cs" />
    <Compile Include="$(MSBuildThisFileDirectory)Bugzilla39463.xaml.cs">
      <DependentUpon>Bugzilla39463.xaml</DependentUpon>
      <SubType>Code</SubType>
    </Compile>
    <Compile Include="$(MSBuildThisFileDirectory)Bugzilla39636.xaml.cs">
      <DependentUpon>Bugzilla39636.xaml</DependentUpon>
      <SubType>Code</SubType>
    </Compile>
    <Compile Include="$(MSBuildThisFileDirectory)Bugzilla39702.cs" />
    <Compile Include="$(MSBuildThisFileDirectory)Bugzilla40005.cs" />
    <Compile Include="$(MSBuildThisFileDirectory)Bugzilla40073.cs" />
    <Compile Include="$(MSBuildThisFileDirectory)Bugzilla40139.cs" />
    <Compile Include="$(MSBuildThisFileDirectory)Bugzilla40173.cs" />
    <Compile Include="$(MSBuildThisFileDirectory)Bugzilla39821.cs" />
    <Compile Include="$(MSBuildThisFileDirectory)Bugzilla40185.cs" />
    <Compile Include="$(MSBuildThisFileDirectory)Bugzilla40251.cs" />
    <Compile Include="$(MSBuildThisFileDirectory)Bugzilla40333.cs" />
    <Compile Include="$(MSBuildThisFileDirectory)Bugzilla31806.cs" />
    <Compile Include="$(MSBuildThisFileDirectory)Bugzilla40408.cs" />
    <Compile Include="$(MSBuildThisFileDirectory)Bugzilla40858.cs" />
    <Compile Include="$(MSBuildThisFileDirectory)Bugzilla40824.cs" />
    <Compile Include="$(MSBuildThisFileDirectory)Bugzilla40911.cs" />
    <Compile Include="$(MSBuildThisFileDirectory)Bugzilla40955.cs" />
    <Compile Include="$(MSBuildThisFileDirectory)Bugzilla41054.cs" />
    <Compile Include="$(MSBuildThisFileDirectory)Bugzilla41078.cs" />
    <Compile Include="$(MSBuildThisFileDirectory)Bugzilla40998.cs" />
    <Compile Include="$(MSBuildThisFileDirectory)Bugzilla41205.cs" />
    <Compile Include="$(MSBuildThisFileDirectory)Bugzilla41415.cs" />
    <Compile Include="$(MSBuildThisFileDirectory)Bugzilla41418.cs" />
    <Compile Include="$(MSBuildThisFileDirectory)Bugzilla41424.cs" />
    <Compile Include="$(MSBuildThisFileDirectory)Bugzilla41778.cs" />
    <Compile Include="$(MSBuildThisFileDirectory)Bugzilla41600.cs" />
    <Compile Include="$(MSBuildThisFileDirectory)Bugzilla41619.cs" />
    <Compile Include="$(MSBuildThisFileDirectory)Bugzilla42000.cs" />
    <Compile Include="$(MSBuildThisFileDirectory)Bugzilla42069.cs" />
    <Compile Include="$(MSBuildThisFileDirectory)Bugzilla42069_Page.xaml.cs">
      <DependentUpon>Bugzilla42069_Page.xaml</DependentUpon>
      <SubType>Code</SubType>
    </Compile>
    <Compile Include="$(MSBuildThisFileDirectory)Bugzilla42074.cs" />
    <Compile Include="$(MSBuildThisFileDirectory)Bugzilla42075.cs" />
    <Compile Include="$(MSBuildThisFileDirectory)Bugzilla42329.cs" />
    <Compile Include="$(MSBuildThisFileDirectory)Bugzilla42364.cs" />
    <Compile Include="$(MSBuildThisFileDirectory)Bugzilla42519.cs" />
    <Compile Include="$(MSBuildThisFileDirectory)Bugzilla32871.cs" />
    <Compile Include="$(MSBuildThisFileDirectory)Bugzilla43313.cs" />
    <Compile Include="$(MSBuildThisFileDirectory)Bugzilla43469.cs" />
    <Compile Include="$(MSBuildThisFileDirectory)Bugzilla43516.cs" />
    <Compile Include="$(MSBuildThisFileDirectory)Bugzilla43519.cs" />
    <Compile Include="$(MSBuildThisFileDirectory)Bugzilla43527.cs" />
    <Compile Include="$(MSBuildThisFileDirectory)Bugzilla44047.cs" />
    <Compile Include="$(MSBuildThisFileDirectory)Bugzilla43941.cs" />
    <Compile Include="$(MSBuildThisFileDirectory)Bugzilla43663.cs" />
    <Compile Include="$(MSBuildThisFileDirectory)Bugzilla43867.cs" />
    <Compile Include="$(MSBuildThisFileDirectory)Bugzilla43735.cs" />
    <Compile Include="$(MSBuildThisFileDirectory)Bugzilla43783.cs" />
    <Compile Include="$(MSBuildThisFileDirectory)Bugzilla44096.cs" />
    <Compile Include="$(MSBuildThisFileDirectory)Bugzilla44176.cs" />
    <Compile Include="$(MSBuildThisFileDirectory)Bugzilla44453.cs" />
    <Compile Include="$(MSBuildThisFileDirectory)Bugzilla45215.cs" />
    <Compile Include="$(MSBuildThisFileDirectory)Bugzilla44500.cs" />
    <Compile Include="$(MSBuildThisFileDirectory)Bugzilla45722.cs" />
    <Compile Include="$(MSBuildThisFileDirectory)Bugzilla45722Xaml0.xaml.cs">
      <DependentUpon>Bugzilla45722Xaml0.xaml</DependentUpon>
      <SubType>Code</SubType>
    </Compile>
    <Compile Include="$(MSBuildThisFileDirectory)Bugzilla46363.cs" />
    <Compile Include="$(MSBuildThisFileDirectory)Bugzilla46363_2.cs" />
    <Compile Include="$(MSBuildThisFileDirectory)Bugzilla47548.cs" />
    <Compile Include="$(MSBuildThisFileDirectory)Bugzilla50787.cs" />
    <Compile Include="$(MSBuildThisFileDirectory)Bugzilla52299.cs" />
    <Compile Include="$(MSBuildThisFileDirectory)Bugzilla52419.cs" />
    <Compile Include="$(MSBuildThisFileDirectory)Bugzilla49304.cs" />
    <Compile Include="$(MSBuildThisFileDirectory)Bugzilla53834.cs" />
    <Compile Include="$(MSBuildThisFileDirectory)Bugzilla51536.cs" />
    <Compile Include="$(MSBuildThisFileDirectory)Bugzilla44940.cs" />
    <Compile Include="$(MSBuildThisFileDirectory)Bugzilla44944.cs" />
    <Compile Include="$(MSBuildThisFileDirectory)Bugzilla44166.cs" />
    <Compile Include="$(MSBuildThisFileDirectory)Bugzilla44461.cs" />
    <Compile Include="$(MSBuildThisFileDirectory)Bugzilla44584.cs" />
    <Compile Include="$(MSBuildThisFileDirectory)Bugzilla42832.cs" />
    <Compile Include="$(MSBuildThisFileDirectory)Bugzilla44044.cs" />
    <Compile Include="$(MSBuildThisFileDirectory)Bugzilla44338.cs" />
    <Compile Include="$(MSBuildThisFileDirectory)Bugzilla44980.cs" />
    <Compile Include="$(MSBuildThisFileDirectory)Bugzilla45067.cs" />
    <Compile Include="$(MSBuildThisFileDirectory)Bugzilla45723.cs" />
    <Compile Include="$(MSBuildThisFileDirectory)Bugzilla45027.cs" />
    <Compile Include="$(MSBuildThisFileDirectory)Bugzilla45330.cs" />
    <Compile Include="$(MSBuildThisFileDirectory)Bugzilla44955.cs" />
    <Compile Include="$(MSBuildThisFileDirectory)Bugzilla45277.cs" />
    <Compile Include="$(MSBuildThisFileDirectory)Bugzilla45743.cs" />
    <Compile Include="$(MSBuildThisFileDirectory)Bugzilla46458.cs" />
    <Compile Include="$(MSBuildThisFileDirectory)Bugzilla46494.cs" />
    <Compile Include="$(MSBuildThisFileDirectory)Bugzilla44476.cs" />
    <Compile Include="$(MSBuildThisFileDirectory)Bugzilla46630.cs" />
    <Compile Include="$(MSBuildThisFileDirectory)Bugzilla47923.cs" />
    <Compile Include="$(MSBuildThisFileDirectory)Bugzilla48236.cs" />
    <Compile Include="$(MSBuildThisFileDirectory)Bugzilla47971.cs" />
    <Compile Include="$(MSBuildThisFileDirectory)Bugzilla52318.cs" />
    <Compile Include="$(MSBuildThisFileDirectory)Bugzilla37290.cs" />
    <Compile Include="$(MSBuildThisFileDirectory)Bugzilla51553.cs" />
    <Compile Include="$(MSBuildThisFileDirectory)Bugzilla51802.cs" />
    <Compile Include="$(MSBuildThisFileDirectory)Bugzilla51236.cs" />
    <Compile Include="$(MSBuildThisFileDirectory)Bugzilla51238.cs" />
    <Compile Include="$(MSBuildThisFileDirectory)Bugzilla51642.xaml.cs">
      <DependentUpon>Bugzilla51642.xaml</DependentUpon>
      <SubType>Code</SubType>
    </Compile>
    <Compile Include="$(MSBuildThisFileDirectory)Bugzilla53445.cs" />
    <Compile Include="$(MSBuildThisFileDirectory)Bugzilla55714.cs" />
    <Compile Include="$(MSBuildThisFileDirectory)Bugzilla54649.cs" />
    <Compile Include="$(MSBuildThisFileDirectory)Bugzilla56609.cs" />
    <Compile Include="$(MSBuildThisFileDirectory)Bugzilla55674.cs" />
    <Compile Include="$(MSBuildThisFileDirectory)Bugzilla55912.cs" />
    <Compile Include="$(MSBuildThisFileDirectory)Bugzilla57317.cs" />
    <Compile Include="$(MSBuildThisFileDirectory)Bugzilla57114.cs" />
    <Compile Include="$(MSBuildThisFileDirectory)Bugzilla57515.cs" />
    <Compile Include="$(MSBuildThisFileDirectory)Bugzilla57674.cs" />
    <Compile Include="$(MSBuildThisFileDirectory)Bugzilla57758.cs" />
    <Compile Include="$(MSBuildThisFileDirectory)Bugzilla57910.cs" />
    <Compile Include="$(MSBuildThisFileDirectory)Bugzilla58406.cs" />
    <Compile Include="$(MSBuildThisFileDirectory)Bugzilla58833.cs" />
    <Compile Include="$(MSBuildThisFileDirectory)Bugzilla51427.cs" />
    <Compile Include="$(MSBuildThisFileDirectory)Bugzilla59248.cs" />
    <Compile Include="$(MSBuildThisFileDirectory)Bugzilla59457.cs" />
    <Compile Include="$(MSBuildThisFileDirectory)Bugzilla59580.cs" />
    <Compile Include="$(MSBuildThisFileDirectory)Issue1469.cs" />
    <Compile Include="$(MSBuildThisFileDirectory)Effects\AttachedStateEffect.cs" />
    <Compile Include="$(MSBuildThisFileDirectory)Effects\AttachedStateEffectLabel.cs" />
    <Compile Include="$(MSBuildThisFileDirectory)Effects\AttachedStateEffectList.cs" />
    <Compile Include="$(MSBuildThisFileDirectory)GitHub1648.cs" />
    <Compile Include="$(MSBuildThisFileDirectory)GitHub1702.cs" />
    <Compile Include="$(MSBuildThisFileDirectory)GitHub2642.cs" />
    <Compile Include="$(MSBuildThisFileDirectory)GitHub1700.cs" />
    <Compile Include="$(MSBuildThisFileDirectory)GitHub2598.cs" />
    <Compile Include="$(MSBuildThisFileDirectory)Issue1483.cs" />
    <Compile Include="$(MSBuildThisFileDirectory)Issue1556.cs" />
    <Compile Include="$(MSBuildThisFileDirectory)Issue1799.cs" />
    <Compile Include="$(MSBuildThisFileDirectory)Issue1931.cs" />
    <Compile Include="$(MSBuildThisFileDirectory)Issue1399.cs" />
    <Compile Include="$(MSBuildThisFileDirectory)Issue2187.cs" />
    <Compile Include="$(MSBuildThisFileDirectory)Issue3001.cs" />
    <Compile Include="$(MSBuildThisFileDirectory)Issue3271.cs" />
    <Compile Include="$(MSBuildThisFileDirectory)Issue3390.cs" />
    <Compile Include="$(MSBuildThisFileDirectory)Issue3000.cs" />
    <Compile Include="$(MSBuildThisFileDirectory)Issue3273.cs" />
    <Compile Include="$(MSBuildThisFileDirectory)Issue3053.cs" />
    <Compile Include="$(MSBuildThisFileDirectory)Issue2617.cs" />
    <Compile Include="$(MSBuildThisFileDirectory)Issue3139.cs" />
    <Compile Include="$(MSBuildThisFileDirectory)Issue3087.cs" />
    <Compile Include="$(MSBuildThisFileDirectory)Issue1760_1.cs" />
    <Compile Include="$(MSBuildThisFileDirectory)Issue1332.cs" />
    <Compile Include="$(MSBuildThisFileDirectory)Issue5184.cs" />
    <Compile Include="$(MSBuildThisFileDirectory)Issue3089.cs" />
    <Compile Include="$(MSBuildThisFileDirectory)Issue1342.cs" />
    <Compile Include="$(MSBuildThisFileDirectory)Issue2482.cs" />
    <Compile Include="$(MSBuildThisFileDirectory)Issue2680ScrollView.cs" />
    <Compile Include="$(MSBuildThisFileDirectory)Issue2767.cs" />
    <Compile Include="$(MSBuildThisFileDirectory)Issue2499.cs" />
    <Compile Include="$(MSBuildThisFileDirectory)GitHub1878.cs" />
    <Compile Include="$(MSBuildThisFileDirectory)Helpers\ISampleNativeControl.cs" />
    <Compile Include="$(MSBuildThisFileDirectory)Helpers\UITestHelper.cs" />
    <Compile Include="$(MSBuildThisFileDirectory)Helpers\ViewHelper.cs" />
    <Compile Include="$(MSBuildThisFileDirectory)Issue1544.cs" />
    <Compile Include="$(MSBuildThisFileDirectory)Issue1677.cs" />
    <Compile Include="$(MSBuildThisFileDirectory)Issue1704.cs" />
    <Compile Include="$(MSBuildThisFileDirectory)Issue1801.cs" />
    <Compile Include="$(MSBuildThisFileDirectory)Issue1734.cs" />
    <Compile Include="$(MSBuildThisFileDirectory)Issue1683.cs" />
    <Compile Include="$(MSBuildThisFileDirectory)Issue1705_2.cs" />
    <Compile Include="$(MSBuildThisFileDirectory)Issue1396.cs" />
    <Compile Include="$(MSBuildThisFileDirectory)Issue1415.cs" />
    <Compile Include="$(MSBuildThisFileDirectory)Issue2829.cs" />
    <Compile Include="$(MSBuildThisFileDirectory)Issue2653.cs" />
    <Compile Include="$(MSBuildThisFileDirectory)Issue1942.cs" />
    <Compile Include="$(MSBuildThisFileDirectory)Issue2763.cs" />
    <Compile Include="$(MSBuildThisFileDirectory)Issue2247.cs" />
    <Compile Include="$(MSBuildThisFileDirectory)GroupListViewHeaderIndexOutOfRange.cs" />
    <Compile Include="$(MSBuildThisFileDirectory)Issue1760.cs" />
    <Compile Include="$(MSBuildThisFileDirectory)Issue1975.cs" />
    <Compile Include="$(MSBuildThisFileDirectory)Issue1601.cs" />
    <Compile Include="$(MSBuildThisFileDirectory)Issue1717.cs" />
    <Compile Include="$(MSBuildThisFileDirectory)Bugzilla60001.cs" />
    <Compile Include="$(MSBuildThisFileDirectory)Issue1355.cs" />
    <Compile Include="$(MSBuildThisFileDirectory)Bugzilla60056.cs" />
    <Compile Include="$(MSBuildThisFileDirectory)Bugzilla60122.cs" />
    <Compile Include="$(MSBuildThisFileDirectory)Bugzilla59863_0.cs" />
    <Compile Include="$(MSBuildThisFileDirectory)Bugzilla59863_1.cs" />
    <Compile Include="$(MSBuildThisFileDirectory)Bugzilla59863_2.cs" />
    <Compile Include="$(MSBuildThisFileDirectory)Bugzilla60563.cs" />
    <Compile Include="$(MSBuildThisFileDirectory)Bugzilla60774.cs" />
    <Compile Include="$(MSBuildThisFileDirectory)Bugzilla60774_1.cs" />
    <Compile Include="$(MSBuildThisFileDirectory)Bugzilla60774_2.cs" />
    <Compile Include="$(MSBuildThisFileDirectory)ButtonBackgroundColorTest.cs" />
    <Compile Include="$(MSBuildThisFileDirectory)CarouselAsync.cs" />
    <Compile Include="$(MSBuildThisFileDirectory)Bugzilla34561.cs" />
    <Compile Include="$(MSBuildThisFileDirectory)Bugzilla34727.cs" />
    <Compile Include="$(MSBuildThisFileDirectory)ComplexListView.cs" />
    <Compile Include="$(MSBuildThisFileDirectory)CustomImageRendererErrorHandling.cs" />
    <Compile Include="$(MSBuildThisFileDirectory)DefaultColorToggleTest.cs" />
    <Compile Include="$(MSBuildThisFileDirectory)Bugzilla38416.xaml.cs">
      <DependentUpon>Bugzilla38416.xaml</DependentUpon>
    </Compile>
    <Compile Include="$(MSBuildThisFileDirectory)Effects.cs" />
    <Compile Include="$(MSBuildThisFileDirectory)GestureBubblingTests.cs" />
    <Compile Include="$(MSBuildThisFileDirectory)Github1461.cs" />
    <Compile Include="$(MSBuildThisFileDirectory)CascadeInputTransparent.cs" />
    <Compile Include="$(MSBuildThisFileDirectory)GitHub1331.xaml.cs">
      <DependentUpon>GitHub1331.xaml</DependentUpon>
    </Compile>
    <Compile Include="$(MSBuildThisFileDirectory)Issue1691_2.cs" />
    <Compile Include="$(MSBuildThisFileDirectory)Github1625.cs" />
    <Compile Include="$(MSBuildThisFileDirectory)InputTransparentTests.cs" />
    <Compile Include="$(MSBuildThisFileDirectory)Issue1614.cs" />
    <Compile Include="$(MSBuildThisFileDirectory)IsInvokeRequiredRaceCondition.cs" />
    <Compile Include="$(MSBuildThisFileDirectory)IsPasswordToggleTest.cs" />
    <Compile Include="$(MSBuildThisFileDirectory)Issue1023.cs" />
    <Compile Include="$(MSBuildThisFileDirectory)Issue1024.cs" />
    <Compile Include="$(MSBuildThisFileDirectory)Issue1025.cs" />
    <Compile Include="$(MSBuildThisFileDirectory)Issue1026.cs" />
    <Compile Include="$(MSBuildThisFileDirectory)Issue1347.cs" />
    <Compile Include="$(MSBuildThisFileDirectory)Issue1356.cs" />
    <Compile Include="$(MSBuildThisFileDirectory)Issue1439.cs" />
    <Compile Include="$(MSBuildThisFileDirectory)Issue1660.cs" />
    <Compile Include="$(MSBuildThisFileDirectory)Issue1691.cs" />
    <Compile Include="$(MSBuildThisFileDirectory)Issue1665.cs" />
    <Compile Include="$(MSBuildThisFileDirectory)Issue1707.cs" />
    <Compile Include="$(MSBuildThisFileDirectory)Issue1864.cs" />
    <Compile Include="$(MSBuildThisFileDirectory)Issue2104.cs" />
    <Compile Include="$(MSBuildThisFileDirectory)Issue1908.cs" />
    <Compile Include="$(MSBuildThisFileDirectory)Issue1672.cs" />
    <Compile Include="$(MSBuildThisFileDirectory)Issue2394.cs" />
    <Compile Include="$(MSBuildThisFileDirectory)Issue2595.cs" />
    <Compile Include="$(MSBuildThisFileDirectory)Issue2625.xaml.cs">
      <DependentUpon>Issue2625.xaml</DependentUpon>
      <SubType>Code</SubType>
    </Compile>
    <Compile Include="$(MSBuildThisFileDirectory)Issue2681.cs" />
    <Compile Include="$(MSBuildThisFileDirectory)Issue2858.xaml.cs">
      <DependentUpon>Issue2858.xaml</DependentUpon>
      <SubType>Code</SubType>
    </Compile>
    <Compile Include="$(MSBuildThisFileDirectory)Issue2929.cs" />
    <Compile Include="$(MSBuildThisFileDirectory)Issue2983.cs" />
    <Compile Include="$(MSBuildThisFileDirectory)Issue2963.cs" />
    <Compile Include="$(MSBuildThisFileDirectory)Issue2981.cs" />
    <Compile Include="$(MSBuildThisFileDirectory)Issue2964.cs" />
    <Compile Include="$(MSBuildThisFileDirectory)Bugzilla29017.cs" />
    <Compile Include="$(MSBuildThisFileDirectory)Issue2927.cs" />
    <Compile Include="$(MSBuildThisFileDirectory)IsShowingUserIssue.cs" />
    <Compile Include="$(MSBuildThisFileDirectory)Bugzilla25979.cs" />
    <Compile Include="$(MSBuildThisFileDirectory)Bugzilla30317.cs" />
    <Compile Include="$(MSBuildThisFileDirectory)Bugzilla29128.cs" />
    <Compile Include="$(MSBuildThisFileDirectory)Bugzilla31029.cs" />
    <Compile Include="$(MSBuildThisFileDirectory)Bugzilla24574.cs" />
    <Compile Include="$(MSBuildThisFileDirectory)Bugzilla26233.cs" />
    <Compile Include="$(MSBuildThisFileDirectory)Bugzilla27642.cs" />
    <Compile Include="$(MSBuildThisFileDirectory)Bugzilla36393.cs" />
    <Compile Include="$(MSBuildThisFileDirectory)Bugzilla33870.cs" />
    <Compile Include="$(MSBuildThisFileDirectory)Bugzilla32462.cs" />
    <Compile Include="$(MSBuildThisFileDirectory)Bugzilla36681.cs" />
    <Compile Include="$(MSBuildThisFileDirectory)Bugzilla36479.cs" />
    <Compile Include="$(MSBuildThisFileDirectory)Issue3008.cs" />
    <Compile Include="$(MSBuildThisFileDirectory)Issue3019.cs" />
    <Compile Include="$(MSBuildThisFileDirectory)Issue2993.cs" />
    <Compile Include="$(MSBuildThisFileDirectory)Issue3507.cs" />
    <Compile Include="$(MSBuildThisFileDirectory)Issue3367.cs" />
    <Compile Include="$(MSBuildThisFileDirectory)Issue3398.cs" />
    <Compile Include="$(MSBuildThisFileDirectory)Issue3558.cs" />
    <Compile Include="$(MSBuildThisFileDirectory)Issue3541.cs" />
    <Compile Include="$(MSBuildThisFileDirectory)Issue3840.cs" />
    <Compile Include="$(MSBuildThisFileDirectory)Issue4561.cs" />
    <Compile Include="$(MSBuildThisFileDirectory)Issue3913.cs" />
    <Compile Include="$(MSBuildThisFileDirectory)Issue3979.xaml.cs">
      <DependentUpon>Issue3979.xaml</DependentUpon>
      <SubType>Code</SubType>
    </Compile>
    <Compile Include="$(MSBuildThisFileDirectory)Issue7167.xaml.cs">
      <DependentUpon>Issue7167.xaml</DependentUpon>
      <SubType>Code</SubType>
    </Compile>
    <Compile Include="$(MSBuildThisFileDirectory)Issue4194.xaml.cs">
      <DependentUpon>Issue4194.xaml</DependentUpon>
      <SubType>Code</SubType>
    </Compile>
    <Compile Include="$(MSBuildThisFileDirectory)Issue4136.cs" />
    <Compile Include="$(MSBuildThisFileDirectory)Issue4262.cs" />
    <Compile Include="$(MSBuildThisFileDirectory)Issue4360.xaml.cs">
      <DependentUpon>Issue4360.xaml</DependentUpon>
      <SubType>Code</SubType>
    </Compile>
    <Compile Include="$(MSBuildThisFileDirectory)Issue4600.cs" />
    <Compile Include="$(MSBuildThisFileDirectory)Issue4973.cs" />
    <Compile Include="$(MSBuildThisFileDirectory)Issue5252.cs" />
    <Compile Include="$(MSBuildThisFileDirectory)Issue5057.xaml.cs">
      <DependentUpon>Issue5057.xaml</DependentUpon>
      <SubType>Code</SubType>
    </Compile>
    <Compile Include="$(MSBuildThisFileDirectory)Issue5003.xaml.cs">
      <DependentUpon>Issue5003.xaml</DependentUpon>
      <SubType>Code</SubType>
    </Compile>
    <Compile Include="$(MSBuildThisFileDirectory)Issue5801.xaml.cs">
      <DependentUpon>Issue5801.xaml</DependentUpon>
      <SubType>Code</SubType>
    </Compile>
    <Compile Include="$(MSBuildThisFileDirectory)Issue5695.cs" />
    <Compile Include="$(MSBuildThisFileDirectory)Issue5535.cs" />
    <Compile Include="$(MSBuildThisFileDirectory)Issue5949.cs" />
    <Compile Include="$(MSBuildThisFileDirectory)Issue5949_1.xaml.cs">
      <DependentUpon>Issue5949_1.xaml</DependentUpon>
      <SubType>Code</SubType>
    </Compile>
    <Compile Include="$(MSBuildThisFileDirectory)Issue5949_2.xaml.cs">
      <DependentUpon>Issue5949_2.xaml</DependentUpon>
      <SubType>Code</SubType>
    </Compile>
    <Compile Include="$(MSBuildThisFileDirectory)Issue5793.cs" />
    <Compile Include="$(MSBuildThisFileDirectory)Issue6957.cs" />
    <Compile Include="$(MSBuildThisFileDirectory)Issue6130.xaml.cs">
      <SubType>Code</SubType>
    </Compile>
    <Compile Include="$(MSBuildThisFileDirectory)Issue5268.xaml.cs">
      <DependentUpon>Issue5268.xaml</DependentUpon>
      <SubType>Code</SubType>
    </Compile>
    <Compile Include="$(MSBuildThisFileDirectory)Issue6713.cs" />
    <Compile Include="$(MSBuildThisFileDirectory)Issue6705.cs" />
    <Compile Include="$(MSBuildThisFileDirectory)LegacyComponents\NonAppCompatSwitch.cs" />
    <Compile Include="$(MSBuildThisFileDirectory)MapsModalCrash.cs" />
    <Compile Include="$(MSBuildThisFileDirectory)ModalActivityIndicatorTest.cs" />
    <Compile Include="$(MSBuildThisFileDirectory)Bugzilla37625.cs" />
    <Compile Include="$(MSBuildThisFileDirectory)Bugzilla38658.cs" />
    <Compile Include="$(MSBuildThisFileDirectory)DataTemplateGridImageTest.cs" />
    <Compile Include="$(MSBuildThisFileDirectory)Bugzilla39331.cs" />
    <Compile Include="$(MSBuildThisFileDirectory)Bugzilla36788.cs" />
    <Compile Include="$(MSBuildThisFileDirectory)Bugzilla38978.cs" />
    <Compile Include="$(MSBuildThisFileDirectory)Bugzilla38112.cs" />
    <Compile Include="$(MSBuildThisFileDirectory)Bugzilla39668.cs" />
    <Compile Include="$(MSBuildThisFileDirectory)Bugzilla21177.cs" />
    <Compile Include="$(MSBuildThisFileDirectory)Bugzilla39829.cs" />
    <Compile Include="$(MSBuildThisFileDirectory)Bugzilla39458.cs" />
    <Compile Include="$(MSBuildThisFileDirectory)Bugzilla39853.cs" />
    <Compile Include="$(MSBuildThisFileDirectory)MultipleClipToBounds.cs" />
    <Compile Include="$(MSBuildThisFileDirectory)Issue6994.cs" />
    <Compile Include="$(MSBuildThisFileDirectory)Issue7371.cs" />
    <Compile Include="$(MSBuildThisFileDirectory)Issue6698View2.xaml.cs">
      <DependentUpon>Issue6698View2.xaml</DependentUpon>
      <SubType>Code</SubType>
    </Compile>
    <Compile Include="$(MSBuildThisFileDirectory)ViewModel.cs" />
    <Compile Include="$(MSBuildThisFileDirectory)Issue8145.cs" />
    <Compile Include="$(MSBuildThisFileDirectory)Issue10222.cs" />
    <Compile Include="$(MSBuildThisFileDirectory)Issue4714.cs" />
    <Compile Include="$(MSBuildThisFileDirectory)Issue9827.xaml.cs">
      <SubType>Code</SubType>
      <DependentUpon>Issue9827.xaml</DependentUpon>
    </Compile>
    <Compile Include="$(MSBuildThisFileDirectory)_TemplateMarkup.xaml.cs">
      <DependentUpon>_TemplateMarkup.xaml</DependentUpon>
      <SubType>Code</SubType>
    </Compile>
    <Compile Include="$(MSBuildThisFileDirectory)PerformanceGallery\PerformanceDataManager.cs" />
    <Compile Include="$(MSBuildThisFileDirectory)PerformanceGallery\PerformanceGallery.cs" />
    <Compile Include="$(MSBuildThisFileDirectory)PerformanceGallery\PerformanceScenario.cs" />
    <Compile Include="$(MSBuildThisFileDirectory)PerformanceGallery\PerformanceTracker.cs" />
    <Compile Include="$(MSBuildThisFileDirectory)PerformanceGallery\PerformanceTrackerTemplate.cs" />
    <Compile Include="$(MSBuildThisFileDirectory)PerformanceGallery\PerformanceTrackerWatcher.cs" />
    <Compile Include="$(MSBuildThisFileDirectory)PerformanceGallery\PerformanceViewModel.cs" />
    <Compile Include="$(MSBuildThisFileDirectory)PerformanceGallery\Scenarios\SearchBarScenarios.cs" />
    <Compile Include="$(MSBuildThisFileDirectory)PerformanceGallery\Scenarios\SliderScenarios.cs" />
    <Compile Include="$(MSBuildThisFileDirectory)PerformanceGallery\Scenarios\StepperScenarios.cs" />
    <Compile Include="$(MSBuildThisFileDirectory)PerformanceGallery\Scenarios\TableViewScenarios.cs" />
    <Compile Include="$(MSBuildThisFileDirectory)PerformanceGallery\Scenarios\TimePickerScenarios.cs" />
    <Compile Include="$(MSBuildThisFileDirectory)PerformanceGallery\Scenarios\WebViewScenarios.cs" />
    <Compile Include="$(MSBuildThisFileDirectory)PerformanceGallery\Scenarios\ProgressBarScenarios.cs" />
    <Compile Include="$(MSBuildThisFileDirectory)PerformanceGallery\Scenarios\PickerScenarios.cs" />
    <Compile Include="$(MSBuildThisFileDirectory)PerformanceGallery\Scenarios\MapScenarios.cs" />
    <Compile Include="$(MSBuildThisFileDirectory)PerformanceGallery\Scenarios\EntryScenarios.cs" />
    <Compile Include="$(MSBuildThisFileDirectory)PerformanceGallery\Scenarios\EditorScenarios.cs" />
    <Compile Include="$(MSBuildThisFileDirectory)PerformanceGallery\Scenarios\ActivityIndicatorScenarios.cs" />
    <Compile Include="$(MSBuildThisFileDirectory)PerformanceGallery\Scenarios\LabelScenarios.cs" />
    <Compile Include="$(MSBuildThisFileDirectory)PerformanceGallery\Scenarios\BoxViewScenarios.cs" />
    <Compile Include="$(MSBuildThisFileDirectory)PerformanceGallery\Scenarios\SwitchScenarios.cs" />
    <Compile Include="$(MSBuildThisFileDirectory)PerformanceGallery\Scenarios\DatePickerScenarios.cs" />
    <Compile Include="$(MSBuildThisFileDirectory)PerformanceGallery\Scenarios\ButtonScenarios.cs" />
    <Compile Include="$(MSBuildThisFileDirectory)PerformanceGallery\Scenarios\ImageScenarios.cs" />
    <Compile Include="$(MSBuildThisFileDirectory)PerformanceGallery\Scenarios\ListViewScenarios.cs" />
    <Compile Include="$(MSBuildThisFileDirectory)Bugzilla53179_2.cs" />
    <Compile Include="$(MSBuildThisFileDirectory)ScrollViewIsEnabled.cs" />
    <Compile Include="$(MSBuildThisFileDirectory)PlatformSpecifics_iOSTranslucentNavBarX.xaml.cs">
      <DependentUpon>PlatformSpecifics_iOSTranslucentNavBarX.xaml</DependentUpon>
      <SubType>Code</SubType>
    </Compile>
    <Compile Include="$(MSBuildThisFileDirectory)Bugzilla53179_1.cs" />
    <Compile Include="$(MSBuildThisFileDirectory)RestartAppTest.cs" />
    <Compile Include="$(MSBuildThisFileDirectory)BottomTabbedPageTests.cs" />
    <Compile Include="$(MSBuildThisFileDirectory)TestPages\QuickCollectNavigationPage.cs" />
    <Compile Include="$(MSBuildThisFileDirectory)TestPages\ScreenshotConditionalApp.cs" />
    <Compile Include="$(MSBuildThisFileDirectory)Bugzilla41842.cs" />
    <Compile Include="$(MSBuildThisFileDirectory)Bugzilla42277.cs" />
    <Compile Include="$(MSBuildThisFileDirectory)Bugzilla51173.cs" />
    <Compile Include="$(MSBuildThisFileDirectory)Bugzilla33561.cs" />
    <Compile Include="$(MSBuildThisFileDirectory)Bugzilla43214.cs" />
    <Compile Include="$(MSBuildThisFileDirectory)Bugzilla42602.cs" />
    <Compile Include="$(MSBuildThisFileDirectory)Bugzilla43161.cs" />
    <Compile Include="$(MSBuildThisFileDirectory)Bugzilla39768.cs" />
    <Compile Include="$(MSBuildThisFileDirectory)Bugzilla41271.cs" />
    <Compile Include="$(MSBuildThisFileDirectory)Bugzilla40722.cs" />
    <Compile Include="$(MSBuildThisFileDirectory)Bugzilla41153.cs" />
    <Compile Include="$(MSBuildThisFileDirectory)Bugzilla44129.cs" />
    <Compile Include="$(MSBuildThisFileDirectory)Bugzilla44525.cs" />
    <Compile Include="$(MSBuildThisFileDirectory)Bugzilla28650.cs" />
    <Compile Include="$(MSBuildThisFileDirectory)Bugzilla37431.cs" />
    <Compile Include="$(MSBuildThisFileDirectory)Bugzilla44777.cs" />
    <Compile Include="$(MSBuildThisFileDirectory)Bugzilla42599.cs" />
    <Compile Include="$(MSBuildThisFileDirectory)Bugzilla51503.cs" />
    <Compile Include="$(MSBuildThisFileDirectory)Bugzilla51505.cs" />
    <Compile Include="$(MSBuildThisFileDirectory)Bugzilla52533.cs" />
    <Compile Include="$(MSBuildThisFileDirectory)Bugzilla53362.cs" />
    <Compile Include="$(MSBuildThisFileDirectory)Bugzilla45874.cs" />
    <Compile Include="$(MSBuildThisFileDirectory)TransparentOverlayTests.cs" />
    <Compile Include="$(MSBuildThisFileDirectory)Unreported1.cs" />
    <Compile Include="$(MSBuildThisFileDirectory)Bugzilla53909.cs" />
    <Compile Include="$(MSBuildThisFileDirectory)ListViewNRE.cs" />
    <Compile Include="$(MSBuildThisFileDirectory)Bugzilla55745.cs" />
    <Compile Include="$(MSBuildThisFileDirectory)AndroidHelpText.cs" />
    <Compile Include="$(MSBuildThisFileDirectory)Bugzilla32830.cs" />
    <Compile Include="$(MSBuildThisFileDirectory)Bugzilla55365.cs" />
    <Compile Include="$(MSBuildThisFileDirectory)Bugzilla39802.cs" />
    <Compile Include="$(MSBuildThisFileDirectory)Bugzilla53179.cs" />
    <Compile Include="$(MSBuildThisFileDirectory)Bugzilla54036.cs" />
    <Compile Include="$(MSBuildThisFileDirectory)Bugzilla56896.cs" />
    <Compile Include="$(MSBuildThisFileDirectory)Bugzilla40161.cs" />
    <Compile Include="$(MSBuildThisFileDirectory)Bugzilla44886.cs" />
    <Compile Include="$(MSBuildThisFileDirectory)Bugzila57749.cs" />
    <Compile Include="$(MSBuildThisFileDirectory)Bugzilla45125.cs" />
    <Compile Include="$(MSBuildThisFileDirectory)ScrollViewObjectDisposed.cs" />
    <Compile Include="$(MSBuildThisFileDirectory)Bugzilla58645.cs" />
    <Compile Include="$(MSBuildThisFileDirectory)Bugzilla27731.cs" />
    <Compile Include="$(MSBuildThisFileDirectory)Bugzilla59097.cs" />
    <Compile Include="$(MSBuildThisFileDirectory)Bugzilla58875.cs" />
    <Compile Include="$(MSBuildThisFileDirectory)Bugzilla45702.cs" />
    <Compile Include="$(MSBuildThisFileDirectory)Bugzilla59718.cs" />
    <Compile Include="$(MSBuildThisFileDirectory)Bugzilla59896.cs" />
    <Compile Include="$(MSBuildThisFileDirectory)Bugzilla56771.cs" />
    <Compile Include="$(MSBuildThisFileDirectory)Bugzilla60382.cs" />
    <Compile Include="$(MSBuildThisFileDirectory)Bugzilla60524.cs" />
    <Compile Include="$(MSBuildThisFileDirectory)Bugzilla59925.cs" />
    <Compile Include="$(MSBuildThisFileDirectory)Bugzilla60691.cs" />
    <Compile Include="$(MSBuildThisFileDirectory)Issue1326.cs" />
    <Compile Include="$(MSBuildThisFileDirectory)Issue1436.cs" />
    <Compile Include="$(MSBuildThisFileDirectory)GitHub1567.cs" />
    <Compile Include="$(MSBuildThisFileDirectory)Issue1909.cs" />
    <Compile Include="$(MSBuildThisFileDirectory)Bugzilla60699.cs" />
    <Compile Include="$(MSBuildThisFileDirectory)Issue2035.cs" />
    <Compile Include="$(MSBuildThisFileDirectory)Issue2299.cs" />
    <Compile Include="$(MSBuildThisFileDirectory)Issue1900.cs" />
    <Compile Include="$(MSBuildThisFileDirectory)Issue2837.cs" />
    <Compile Include="$(MSBuildThisFileDirectory)Issue2740.cs" />
    <Compile Include="$(MSBuildThisFileDirectory)Issue1939.cs" />
    <Compile Include="$(MSBuildThisFileDirectory)Issue3385.cs" />
    <Compile Include="$(MSBuildThisFileDirectory)Issue3343.cs" />
    <Compile Include="$(MSBuildThisFileDirectory)Issue2842.cs" />
    <Compile Include="$(MSBuildThisFileDirectory)Issue1666.cs" />
    <Compile Include="$(MSBuildThisFileDirectory)Issue2838.cs" />
    <Compile Include="$(MSBuildThisFileDirectory)Issue3342.cs" />
    <Compile Include="$(MSBuildThisFileDirectory)Issue3415.cs" />
    <Compile Include="$(MSBuildThisFileDirectory)Issue3049.cs" />
    <Compile Include="$(MSBuildThisFileDirectory)Issue5030.cs" />
    <Compile Include="$(MSBuildThisFileDirectory)ViewClipBoundsShouldUpdate.cs" />
    <Compile Include="$(MSBuildThisFileDirectory)Issue3988.cs" />
    <Compile Include="$(MSBuildThisFileDirectory)Issue2580.cs" />
    <Compile Include="$(MSBuildThisFileDirectory)Issue4026.cs" />
    <Compile Include="$(MSBuildThisFileDirectory)Issue4748.cs" />
    <Compile Include="$(MSBuildThisFileDirectory)VisualControlsPage.xaml.cs">
      <SubType>Code</SubType>
      <DependentUpon>VisualControlsPage.xaml</DependentUpon>
    </Compile>
    <Compile Include="$(MSBuildThisFileDirectory)Issue5470.cs" />
    <Compile Include="$(MSBuildThisFileDirectory)Issue5724.cs" />
    <Compile Include="$(MSBuildThisFileDirectory)Issue6132.cs" />
    <Compile Include="$(MSBuildThisFileDirectory)Issue2577.cs" />
    <Compile Include="$(MSBuildThisFileDirectory)Issue6286.cs" />
    <Compile Include="$(MSBuildThisFileDirectory)_Template.cs" />
    <Compile Include="$(MSBuildThisFileDirectory)Bugzilla56298.cs" />
    <Compile Include="$(MSBuildThisFileDirectory)Bugzilla42620.cs" />
    <Compile Include="$(MSBuildThisFileDirectory)Issue1028.cs" />
    <Compile Include="$(MSBuildThisFileDirectory)Issue1075.cs" />
    <Compile Include="$(MSBuildThisFileDirectory)Issue1097.cs" />
    <Compile Include="$(MSBuildThisFileDirectory)Issue1146.cs" />
    <Compile Include="$(MSBuildThisFileDirectory)Issue1219.cs" />
    <Compile Include="$(MSBuildThisFileDirectory)Issue1228.cs" />
    <Compile Include="$(MSBuildThisFileDirectory)Issue1236.cs" />
    <Compile Include="$(MSBuildThisFileDirectory)Issue1259.cs" />
    <Compile Include="$(MSBuildThisFileDirectory)Issue1267.cs" />
    <Compile Include="$(MSBuildThisFileDirectory)Issue4187.cs" />
    <Compile Include="$(MSBuildThisFileDirectory)Issue1305.cs" />
    <Compile Include="$(MSBuildThisFileDirectory)Issue1329.cs" />
    <Compile Include="$(MSBuildThisFileDirectory)Issue1384.cs" />
    <Compile Include="$(MSBuildThisFileDirectory)Issue1400.cs" />
    <Compile Include="$(MSBuildThisFileDirectory)Issue1414.cs" />
    <Compile Include="$(MSBuildThisFileDirectory)Issue1461.cs" />
    <Compile Include="$(MSBuildThisFileDirectory)Issue1497.xaml.cs">
      <DependentUpon>Issue1497.xaml</DependentUpon>
    </Compile>
    <Compile Include="$(MSBuildThisFileDirectory)Issue1538.cs" />
    <Compile Include="$(MSBuildThisFileDirectory)Issue1545.xaml.cs">
      <DependentUpon>Issue1545.xaml</DependentUpon>
    </Compile>
    <Compile Include="$(MSBuildThisFileDirectory)Issue1546.cs" />
    <Compile Include="$(MSBuildThisFileDirectory)Issue1554.xaml.cs">
      <DependentUpon>Issue1554.xaml</DependentUpon>
    </Compile>
    <Compile Include="$(MSBuildThisFileDirectory)Issue1557.cs" />
    <Compile Include="$(MSBuildThisFileDirectory)Issue1566.cs" />
    <Compile Include="$(MSBuildThisFileDirectory)Issue1567.cs" />
    <Compile Include="$(MSBuildThisFileDirectory)Issue1568.xaml.cs">
      <DependentUpon>Issue1568.xaml</DependentUpon>
    </Compile>
    <Compile Include="$(MSBuildThisFileDirectory)Issue1583.cs" />
    <Compile Include="$(MSBuildThisFileDirectory)Issue1590.cs" />
    <Compile Include="$(MSBuildThisFileDirectory)Issue1593.cs" />
    <Compile Include="$(MSBuildThisFileDirectory)Issue1598.cs" />
    <Compile Include="$(MSBuildThisFileDirectory)Issue1613.cs" />
    <Compile Include="$(MSBuildThisFileDirectory)Issue1618.cs" />
    <Compile Include="$(MSBuildThisFileDirectory)Issue1641.xaml.cs">
      <DependentUpon>Issue1641.xaml</DependentUpon>
    </Compile>
    <Compile Include="$(MSBuildThisFileDirectory)Issue1644.cs" />
    <Compile Include="$(MSBuildThisFileDirectory)Issue1653.xaml.cs">
      <DependentUpon>Issue1653.xaml</DependentUpon>
    </Compile>
    <Compile Include="$(MSBuildThisFileDirectory)Issue1653v2.xaml.cs">
      <DependentUpon>Issue1653v2.xaml</DependentUpon>
    </Compile>
    <Compile Include="$(MSBuildThisFileDirectory)Issue1664.cs" />
    <Compile Include="$(MSBuildThisFileDirectory)Issue1680.cs" />
    <Compile Include="$(MSBuildThisFileDirectory)Issue3624.cs" />
    <Compile Include="$(MSBuildThisFileDirectory)Issue1682.cs" />
    <Compile Include="$(MSBuildThisFileDirectory)Issue1685.cs" />
    <Compile Include="$(MSBuildThisFileDirectory)Issue1698.cs" />
    <Compile Include="$(MSBuildThisFileDirectory)Issue1700.cs" />
    <Compile Include="$(MSBuildThisFileDirectory)Issue1703.cs" />
    <Compile Include="$(MSBuildThisFileDirectory)Issue1705.cs" />
    <Compile Include="$(MSBuildThisFileDirectory)Issue1712.xaml.cs">
      <DependentUpon>Issue1712.xaml</DependentUpon>
    </Compile>
    <Compile Include="$(MSBuildThisFileDirectory)Issue1722.cs" />
    <Compile Include="$(MSBuildThisFileDirectory)Issue1723.cs" />
    <Compile Include="$(MSBuildThisFileDirectory)Issue1741.xaml.cs">
      <DependentUpon>Issue1741.xaml</DependentUpon>
    </Compile>
    <Compile Include="$(MSBuildThisFileDirectory)Issue1742.cs" />
    <Compile Include="$(MSBuildThisFileDirectory)Issue1747.xaml.cs">
      <DependentUpon>Issue1747.xaml</DependentUpon>
    </Compile>
    <Compile Include="$(MSBuildThisFileDirectory)Issue1755.cs" />
    <Compile Include="$(MSBuildThisFileDirectory)Issue1758.cs" />
    <Compile Include="$(MSBuildThisFileDirectory)Issue1763.cs" />
    <Compile Include="$(MSBuildThisFileDirectory)Issue1766.xaml.cs">
      <DependentUpon>Issue1766.xaml</DependentUpon>
    </Compile>
    <Compile Include="$(MSBuildThisFileDirectory)Issue1769.cs" />
    <Compile Include="$(MSBuildThisFileDirectory)Issue1777.cs" />
    <Compile Include="$(MSBuildThisFileDirectory)Issue181.cs" />
    <Compile Include="$(MSBuildThisFileDirectory)Issue1851.cs" />
    <Compile Include="$(MSBuildThisFileDirectory)Issue1875.cs" />
    <Compile Include="$(MSBuildThisFileDirectory)Issue1888.cs" />
    <Compile Include="$(MSBuildThisFileDirectory)Issue1891.cs" />
    <Compile Include="$(MSBuildThisFileDirectory)Issue1895.cs" />
    <Compile Include="$(MSBuildThisFileDirectory)Issue1905.cs" />
    <Compile Include="$(MSBuildThisFileDirectory)Issue1914.cs" />
    <Compile Include="$(MSBuildThisFileDirectory)Issue194.cs" />
    <Compile Include="$(MSBuildThisFileDirectory)Issue198.cs" />
    <Compile Include="$(MSBuildThisFileDirectory)Issue206.cs" />
    <Compile Include="$(MSBuildThisFileDirectory)Issue214.cs" />
    <Compile Include="$(MSBuildThisFileDirectory)Issue2143.cs" />
    <Compile Include="$(MSBuildThisFileDirectory)Issue2222.cs" />
    <Compile Include="$(MSBuildThisFileDirectory)Issue22246_BZ.cs" />
    <Compile Include="$(MSBuildThisFileDirectory)Issue2241.cs" />
    <Compile Include="$(MSBuildThisFileDirectory)Issue2248.cs" />
    <Compile Include="$(MSBuildThisFileDirectory)Issue2259.cs" />
    <Compile Include="$(MSBuildThisFileDirectory)Issue2266.cs" />
    <Compile Include="$(MSBuildThisFileDirectory)Issue2270.cs" />
    <Compile Include="$(MSBuildThisFileDirectory)Issue2272.cs" />
    <Compile Include="$(MSBuildThisFileDirectory)Issue2282.xaml.cs">
      <DependentUpon>Issue2282.xaml</DependentUpon>
    </Compile>
    <Compile Include="$(MSBuildThisFileDirectory)Issue2288.xaml.cs">
      <DependentUpon>Issue2288.xaml</DependentUpon>
    </Compile>
    <Compile Include="$(MSBuildThisFileDirectory)Issue2289.xaml.cs">
      <DependentUpon>Issue2289.xaml</DependentUpon>
    </Compile>
    <Compile Include="$(MSBuildThisFileDirectory)Issue229.cs" />
    <Compile Include="$(MSBuildThisFileDirectory)Issue2291.cs" />
    <Compile Include="$(MSBuildThisFileDirectory)Issue2292.cs" />
    <Compile Include="$(MSBuildThisFileDirectory)Issue2294.cs" />
    <Compile Include="$(MSBuildThisFileDirectory)Issue2333.cs" />
    <Compile Include="$(MSBuildThisFileDirectory)Issue2339.cs" />
    <Compile Include="$(MSBuildThisFileDirectory)Issue2354.cs" />
    <Compile Include="$(MSBuildThisFileDirectory)Issue2357.xaml.cs">
      <DependentUpon>Issue2357.xaml</DependentUpon>
    </Compile>
    <Compile Include="$(MSBuildThisFileDirectory)Issue2411.cs" />
    <Compile Include="$(MSBuildThisFileDirectory)Issue2414.cs" />
    <Compile Include="$(MSBuildThisFileDirectory)Issue2470.xaml.cs">
      <DependentUpon>Issue2470.xaml</DependentUpon>
    </Compile>
    <Compile Include="$(MSBuildThisFileDirectory)Issue2563.cs" />
    <Compile Include="$(MSBuildThisFileDirectory)Issue2594.cs" />
    <Compile Include="$(MSBuildThisFileDirectory)Issue2597.cs" />
    <Compile Include="$(MSBuildThisFileDirectory)Issue260.cs" />
    <Compile Include="$(MSBuildThisFileDirectory)Issue2615.cs" />
    <Compile Include="$(MSBuildThisFileDirectory)Issue2628.cs" />
    <Compile Include="$(MSBuildThisFileDirectory)Issue2634.cs" />
    <Compile Include="$(MSBuildThisFileDirectory)Issue264.cs" />
    <Compile Include="$(MSBuildThisFileDirectory)Issue2659.xaml.cs">
      <DependentUpon>Issue2659.xaml</DependentUpon>
    </Compile>
    <Compile Include="$(MSBuildThisFileDirectory)Issue2783.cs" />
    <Compile Include="$(MSBuildThisFileDirectory)Issue2794.cs" />
    <Compile Include="$(MSBuildThisFileDirectory)Issue2809.cs" />
    <Compile Include="$(MSBuildThisFileDirectory)Issue2923.cs" />
    <Compile Include="$(MSBuildThisFileDirectory)Issue342.cs" />
    <Compile Include="$(MSBuildThisFileDirectory)Issue416.cs" />
    <Compile Include="$(MSBuildThisFileDirectory)Issue417.cs" />
    <Compile Include="$(MSBuildThisFileDirectory)Issue488.cs" />
    <Compile Include="$(MSBuildThisFileDirectory)Issue530.cs" />
    <Compile Include="$(MSBuildThisFileDirectory)Issue764.cs" />
    <Compile Include="$(MSBuildThisFileDirectory)Issue773.cs" />
    <Compile Include="$(MSBuildThisFileDirectory)Issue774.cs" />
    <Compile Include="$(MSBuildThisFileDirectory)Issue852.cs" />
    <Compile Include="$(MSBuildThisFileDirectory)Issue886.cs" />
    <Compile Include="$(MSBuildThisFileDirectory)Issue892.cs" />
    <Compile Include="$(MSBuildThisFileDirectory)Issue889.cs" />
    <Compile Include="$(MSBuildThisFileDirectory)Issue935.cs" />
    <Compile Include="$(MSBuildThisFileDirectory)Issue968.cs" />
    <Compile Include="$(MSBuildThisFileDirectory)Issue973.cs" />
    <Compile Include="$(MSBuildThisFileDirectory)Issue465.cs" />
    <Compile Include="$(MSBuildThisFileDirectory)ListViewViewCellBinding.cs" />
    <Compile Include="$(MSBuildThisFileDirectory)ModelContentPage.cs" />
    <Compile Include="$(MSBuildThisFileDirectory)NavigationStackTests.cs" />
    <Compile Include="$(MSBuildThisFileDirectory)NavPage.cs" />
    <Compile Include="$(MSBuildThisFileDirectory)ScrollViewOutOfBounds.cs" />
    <Compile Include="$(MSBuildThisFileDirectory)StackLayoutIssue.cs" />
    <Compile Include="$(MSBuildThisFileDirectory)SwipeBackNavCrash.cs" />
    <Compile Include="$(MSBuildThisFileDirectory)TabbedPageTests.cs" />
    <Compile Include="$(MSBuildThisFileDirectory)TabbedPageWithList.cs" />
    <Compile Include="$(MSBuildThisFileDirectory)TestPages\TestPages.cs" />
    <Compile Include="$(MSBuildThisFileDirectory)Issue2965.cs" />
    <Compile Include="$(MSBuildThisFileDirectory)Issue2775.cs" />
    <Compile Include="$(MSBuildThisFileDirectory)Issue2987.cs" />
    <Compile Include="$(MSBuildThisFileDirectory)Issue2976.cs" />
    <Compile Include="$(MSBuildThisFileDirectory)Issue2951.xaml.cs">
      <DependentUpon>Issue2951.xaml</DependentUpon>
    </Compile>
    <Compile Include="$(MSBuildThisFileDirectory)Issue2961.cs" />
    <Compile Include="$(MSBuildThisFileDirectory)Issue2948.cs" />
    <Compile Include="$(MSBuildThisFileDirectory)Issue2883.cs" />
    <Compile Include="$(MSBuildThisFileDirectory)Issue2953.cs" />
    <Compile Include="$(MSBuildThisFileDirectory)Issue2777.xaml.cs">
      <DependentUpon>Issue2777.xaml</DependentUpon>
    </Compile>
    <Compile Include="$(MSBuildThisFileDirectory)Issue2954.cs" />
    <Compile Include="$(MSBuildThisFileDirectory)Issue3086.xaml.cs">
      <DependentUpon>Issue3086.xaml</DependentUpon>
    </Compile>
    <Compile Include="$(MSBuildThisFileDirectory)Bugzilla27779.cs" />
    <Compile Include="$(MSBuildThisFileDirectory)Bugzilla27698.cs" />
    <Compile Include="$(MSBuildThisFileDirectory)Bugzilla29247.cs" />
    <Compile Include="$(MSBuildThisFileDirectory)Bugzilla27318.xaml.cs">
      <DependentUpon>Bugzilla27318.xaml</DependentUpon>
    </Compile>
    <Compile Include="$(MSBuildThisFileDirectory)Bugzilla29453.cs" />
    <Compile Include="$(MSBuildThisFileDirectory)Bugzilla28001.cs" />
    <Compile Include="$(MSBuildThisFileDirectory)Bugzilla30935.cs" />
    <Compile Include="$(MSBuildThisFileDirectory)Bugzilla26032.xaml.cs">
      <DependentUpon>Bugzilla26032.xaml</DependentUpon>
    </Compile>
    <Compile Include="$(MSBuildThisFileDirectory)Bugzilla30835.cs" />
    <Compile Include="$(MSBuildThisFileDirectory)Bugzilla27085.cs" />
    <Compile Include="$(MSBuildThisFileDirectory)Bugzilla31395.cs" />
    <Compile Include="$(MSBuildThisFileDirectory)Bugzilla30651.cs" />
    <Compile Include="$(MSBuildThisFileDirectory)Bugzilla26171.cs" />
    <Compile Include="$(MSBuildThisFileDirectory)Bugzilla31602.cs" />
    <Compile Include="$(MSBuildThisFileDirectory)Bugzilla30353.cs" />
    <Compile Include="$(MSBuildThisFileDirectory)Bugzilla28240.cs" />
    <Compile Include="$(MSBuildThisFileDirectory)Bugzilla30324.cs" />
    <Compile Include="$(MSBuildThisFileDirectory)Bugzilla31255.cs" />
    <Compile Include="$(MSBuildThisFileDirectory)Bugzilla28498.cs" />
    <Compile Include="$(MSBuildThisFileDirectory)Bugzilla32148.cs" />
    <Compile Include="$(MSBuildThisFileDirectory)Bugzilla31967.xaml.cs">
      <DependentUpon>Bugzilla31967.xaml</DependentUpon>
    </Compile>
    <Compile Include="$(MSBuildThisFileDirectory)Issue3276.cs" />
    <Compile Include="$(MSBuildThisFileDirectory)Bugzilla26993.cs" />
    <Compile Include="$(MSBuildThisFileDirectory)Issue3292.cs" />
    <Compile Include="$(MSBuildThisFileDirectory)Bugzilla32898.cs" />
    <Compile Include="$(MSBuildThisFileDirectory)Bugzilla31330.cs" />
    <Compile Include="$(MSBuildThisFileDirectory)Bugzilla31114.cs" />
    <Compile Include="$(MSBuildThisFileDirectory)Issue3319.xaml.cs">
      <DependentUpon>Issue3319.xaml</DependentUpon>
    </Compile>
    <Compile Include="$(MSBuildThisFileDirectory)Bugzilla32691.cs" />
    <Compile Include="$(MSBuildThisFileDirectory)Bugzilla32487.cs" />
    <Compile Include="$(MSBuildThisFileDirectory)Bugzilla34061.cs" />
    <Compile Include="$(MSBuildThisFileDirectory)Bugzilla34632.cs" />
    <Compile Include="$(MSBuildThisFileDirectory)Bugzilla32902.cs" />
    <Compile Include="$(MSBuildThisFileDirectory)Bugzilla32801.cs" />
    <Compile Include="$(MSBuildThisFileDirectory)Bugzilla32447.xaml.cs">
      <DependentUpon>Bugzilla32447.xaml</DependentUpon>
    </Compile>
    <Compile Include="$(MSBuildThisFileDirectory)Bugzilla29257.cs" />
    <Compile Include="$(MSBuildThisFileDirectory)Bugzilla32040.cs" />
    <Compile Include="$(MSBuildThisFileDirectory)Bugzilla33450.cs" />
    <Compile Include="$(MSBuildThisFileDirectory)Bugzilla34720.cs" />
    <Compile Include="$(MSBuildThisFileDirectory)Bugzilla35733.cs" />
    <Compile Include="$(MSBuildThisFileDirectory)Bugzilla36009.cs" />
    <Compile Include="$(MSBuildThisFileDirectory)Bugzilla34912.cs" />
    <Compile Include="$(MSBuildThisFileDirectory)Bugzilla32615.cs" />
    <Compile Include="$(MSBuildThisFileDirectory)Bugzilla27350.cs" />
    <Compile Include="$(MSBuildThisFileDirectory)Bugzilla28709.cs" />
    <Compile Include="$(MSBuildThisFileDirectory)Bugzilla33578.cs" />
    <Compile Include="$(MSBuildThisFileDirectory)Bugzilla39378.xaml.cs">
      <DependentUpon>Bugzilla39378.xaml</DependentUpon>
    </Compile>
    <Compile Include="$(MSBuildThisFileDirectory)Bugzilla39963.cs" />
    <Compile Include="$(MSBuildThisFileDirectory)Bugzilla39987.cs" />
    <Compile Include="$(MSBuildThisFileDirectory)Bugzilla40704.cs" />
    <Compile Include="$(MSBuildThisFileDirectory)Bugzilla41038.cs" />
    <Compile Include="$(MSBuildThisFileDirectory)Bugzilla38284.cs" />
    <Compile Include="$(MSBuildThisFileDirectory)Bugzilla39486.cs" />
    <Compile Include="$(MSBuildThisFileDirectory)Issue6323.cs" />
    <Compile Include="$(MSBuildThisFileDirectory)Issue55555.cs" />
    <Compile Include="$(MSBuildThisFileDirectory)Bugzilla41029.cs" />
    <Compile Include="$(MSBuildThisFileDirectory)Bugzilla39908.cs" />
    <Compile Include="$(MSBuildThisFileDirectory)Bugzilla39489.cs" />
    <Compile Include="$(MSBuildThisFileDirectory)Bugzilla36802.cs" />
    <Compile Include="$(MSBuildThisFileDirectory)Bugzilla35736.cs" />
    <Compile Include="$(MSBuildThisFileDirectory)Bugzilla48158.cs" />
    <Compile Include="$(MSBuildThisFileDirectory)Bugzilla45926.cs" />
    <Compile Include="$(MSBuildThisFileDirectory)Bugzilla45284.xaml.cs">
      <DependentUpon>Bugzilla45284.xaml</DependentUpon>
    </Compile>
    <Compile Include="$(MSBuildThisFileDirectory)Bugzilla54977.xaml.cs">
      <DependentUpon>Bugzilla54977.xaml</DependentUpon>
    </Compile>
    <Compile Include="$(MSBuildThisFileDirectory)Bugzilla49069.cs" />
    <Compile Include="$(MSBuildThisFileDirectory)Bugzilla42956.cs" />
    <Compile Include="$(MSBuildThisFileDirectory)Bugzilla38731.cs" />
    <Compile Include="$(MSBuildThisFileDirectory)Bugzilla56710.cs" />
    <Compile Include="$(MSBuildThisFileDirectory)Bugzilla52700.cs" />
    <Compile Include="$(MSBuildThisFileDirectory)Bugzilla39407.cs" />
    <Compile Include="$(MSBuildThisFileDirectory)ButtonFastRendererTest.cs" />
    <Compile Include="$(MSBuildThisFileDirectory)DesktopSupportTestPage.cs" />
    <Compile Include="$(MSBuildThisFileDirectory)Bugzilla58779.cs" />
    <Compile Include="$(MSBuildThisFileDirectory)Bugzilla51825.cs" />
    <Compile Include="$(MSBuildThisFileDirectory)Bugzilla31688.cs" />
    <Compile Include="$(MSBuildThisFileDirectory)Bugzilla40092.cs" />
    <Compile Include="$(MSBuildThisFileDirectory)Issue1426.cs" />
    <Compile Include="$(MSBuildThisFileDirectory)Issue1733.cs" />
    <Compile Include="$(MSBuildThisFileDirectory)Issue1898.cs" />
    <Compile Include="$(MSBuildThisFileDirectory)Issue1583_1.cs" />
    <Compile Include="$(MSBuildThisFileDirectory)Issue1323.cs" />
    <Compile Include="$(MSBuildThisFileDirectory)Issue2399.cs" />
    <Compile Include="$(MSBuildThisFileDirectory)Issue1729.cs" />
    <Compile Include="$(MSBuildThisFileDirectory)Issue2728.cs" />
    <Compile Include="$(MSBuildThisFileDirectory)Issue1667.cs" />
    <Compile Include="$(MSBuildThisFileDirectory)Issue3012.cs" />
    <Compile Include="$(MSBuildThisFileDirectory)Issue3872.cs" />
    <Compile Include="$(MSBuildThisFileDirectory)GitHub1650.cs" />
    <Compile Include="$(MSBuildThisFileDirectory)GitHub3216.cs" />
    <Compile Include="$(MSBuildThisFileDirectory)GitHub1776.cs" />
    <Compile Include="$(MSBuildThisFileDirectory)Issue3408.cs" />
    <Compile Include="$(MSBuildThisFileDirectory)Issue3413.cs" />
    <Compile Include="$(MSBuildThisFileDirectory)Issue3525.cs" />
    <Compile Include="$(MSBuildThisFileDirectory)Issue3275.cs" />
    <Compile Include="$(MSBuildThisFileDirectory)Issue3884.cs" />
    <Compile Include="$(MSBuildThisFileDirectory)Issue2818.cs" />
    <Compile Include="$(MSBuildThisFileDirectory)Issue2831.cs" />
    <Compile Include="$(MSBuildThisFileDirectory)Issue4040.xaml.cs">
      <DependentUpon>Issue4040.xaml</DependentUpon>
    </Compile>
    <Compile Include="$(MSBuildThisFileDirectory)Issue4097.cs" />
    <Compile Include="$(MSBuildThisFileDirectory)Issue1480.cs" />
    <Compile Include="$(MSBuildThisFileDirectory)Issue2223.cs" />
    <Compile Include="$(MSBuildThisFileDirectory)Issue4001.cs" />
    <Compile Include="$(MSBuildThisFileDirectory)Issue4303.cs" />
    <Compile Include="$(MSBuildThisFileDirectory)Controls\GridExtension.cs" />
    <Compile Include="$(MSBuildThisFileDirectory)Controls\ViewModelBase.cs" />
    <Compile Include="$(MSBuildThisFileDirectory)Controls\DisposedSharedPages.cs" />
    <Compile Include="$(MSBuildThisFileDirectory)Controls\PerformanceProvider.cs" />
    <Compile Include="$(MSBuildThisFileDirectory)Controls\GenericValueConverter.cs" />
    <Compile Include="$(MSBuildThisFileDirectory)Controls\ContactsPage.cs" />
    <Compile Include="$(MSBuildThisFileDirectory)Controls\FailImageSource.cs" />
    <Compile Include="$(MSBuildThisFileDirectory)Controls\ICacheService.cs" />
    <Compile Include="$(MSBuildThisFileDirectory)Issue1386.cs" />
    <Compile Include="$(MSBuildThisFileDirectory)Issue3622.cs" />
    <Compile Include="$(MSBuildThisFileDirectory)Issue4138.cs" />
    <Compile Include="$(MSBuildThisFileDirectory)Issue4314.cs" />
    <Compile Include="$(MSBuildThisFileDirectory)Issue3318.cs" />
    <Compile Include="$(MSBuildThisFileDirectory)Issue4493.cs" />
    <Compile Include="$(MSBuildThisFileDirectory)Issue5172.cs" />
    <Compile Include="$(MSBuildThisFileDirectory)Issue5204.cs" />
    <Compile Include="$(MSBuildThisFileDirectory)Issue2204.cs" />
    <Compile Include="$(MSBuildThisFileDirectory)Issue4356.cs">
      <DependentUpon>Issue4356.xaml</DependentUpon>
    </Compile>
    <Compile Include="$(MSBuildThisFileDirectory)Issue4854.cs" />
    <Compile Include="$(MSBuildThisFileDirectory)Issue5951.cs" />
    <Compile Include="$(MSBuildThisFileDirectory)Github6021.cs" />
    <Compile Include="$(MSBuildThisFileDirectory)Issue5132.cs" />
    <Compile Include="$(MSBuildThisFileDirectory)Issue5888.cs" />
    <Compile Include="$(MSBuildThisFileDirectory)Issue6334.cs" />
    <Compile Include="$(MSBuildThisFileDirectory)Issue5728.cs" />
    <Compile Include="$(MSBuildThisFileDirectory)Issue6368.cs" />
    <Compile Include="$(MSBuildThisFileDirectory)Issue6077.cs" />
    <Compile Include="$(MSBuildThisFileDirectory)Issue3548.cs" />
    <Compile Include="$(MSBuildThisFileDirectory)Issue6472.cs" />
    <Compile Include="$(MSBuildThisFileDirectory)Issue6614.cs" />
    <Compile Include="$(MSBuildThisFileDirectory)Issue5239.cs" />
    <Compile Include="$(MSBuildThisFileDirectory)Issue6738.cs" />
    <Compile Include="$(MSBuildThisFileDirectory)GitHub6926.cs" />
    <Compile Include="$(MSBuildThisFileDirectory)Issue5503.cs" />
    <Compile Include="$(MSBuildThisFileDirectory)Issue5831.cs" />
    <Compile Include="$(MSBuildThisFileDirectory)LabelTextType.cs" />
    <Compile Include="$(MSBuildThisFileDirectory)ShellTitleView.cs" />
    <Compile Include="$(MSBuildThisFileDirectory)Issue5159.cs" />
    <Compile Include="$(MSBuildThisFileDirectory)Issue7311.cs" />
    <Compile Include="$(MSBuildThisFileDirectory)Issue7053.cs" />
    <Compile Include="$(MSBuildThisFileDirectory)Issue6894.cs" />
    <Compile Include="$(MSBuildThisFileDirectory)Issue6929.cs" />
    <Compile Include="$(MSBuildThisFileDirectory)Issue3798.xaml.cs">
      <DependentUpon>Issue3798.xaml</DependentUpon>
      <SubType>Code</SubType>
    </Compile>
    <Compile Include="$(MSBuildThisFileDirectory)Controls\ApiLabel.cs" />
    <Compile Include="$(MSBuildThisFileDirectory)Github6384.cs" />
    <Compile Include="$(MSBuildThisFileDirectory)Issue7035.xaml.cs">
      <DependentUpon>Issue7035.xaml</DependentUpon>
      <SubType>Code</SubType>
    </Compile>
    <Compile Include="$(MSBuildThisFileDirectory)Issue7525.xaml.cs" />
    <Compile Include="$(MSBuildThisFileDirectory)Issue7395.cs" />
    <Compile Include="$(MSBuildThisFileDirectory)Issue7582.cs" />
    <Compile Include="$(MSBuildThisFileDirectory)Issue7563.cs" />
    <Compile Include="$(MSBuildThisFileDirectory)Issue7742.cs" />
    <Compile Include="$(MSBuildThisFileDirectory)Issue7678.cs" />
    <Compile Include="$(MSBuildThisFileDirectory)Issue6491.cs" />
    <Compile Include="$(MSBuildThisFileDirectory)Issue6127.cs" />
    <Compile Include="$(MSBuildThisFileDirectory)Issue7283.cs" />
    <Compile Include="$(MSBuildThisFileDirectory)Issue1658.cs" />
    <Compile Include="$(MSBuildThisFileDirectory)Issue5395.cs" />
    <Compile Include="$(MSBuildThisFileDirectory)Issue7878.cs" />
    <Compile Include="$(MSBuildThisFileDirectory)Issue6663.cs" />
    <Compile Include="$(MSBuildThisFileDirectory)Issue8004.cs" />
    <Compile Include="$(MSBuildThisFileDirectory)Issue7886.xaml.cs">
      <DependentUpon>Issue7886.xaml</DependentUpon>
    </Compile>
    <Compile Include="$(MSBuildThisFileDirectory)Issue7898.cs" />
    <Compile Include="$(MSBuildThisFileDirectory)Issue8198.cs" />
    <Compile Include="$(MSBuildThisFileDirectory)Issue7249.cs" />
    <Compile Include="$(MSBuildThisFileDirectory)Issue8200.cs" />
    <Compile Include="$(MSBuildThisFileDirectory)Issue6932.xaml.cs">
      <SubType>Code</SubType>
      <DependentUpon>Issue6932.xaml</DependentUpon>
    </Compile>
    <Compile Include="$(MSBuildThisFileDirectory)Issue6932_emptyviewtemplate.xaml.cs">
      <SubType>Code</SubType>
      <DependentUpon>Issue6932_emptyviewtemplate.xaml</DependentUpon>
    </Compile>
    <Compile Include="$(MSBuildThisFileDirectory)Issue6932_emptyviewstring.xaml.cs">
      <SubType>Code</SubType>
      <DependentUpon>Issue6932_emptyviewstring.xaml</DependentUpon>
    </Compile>
    <Compile Include="$(MSBuildThisFileDirectory)Issue8417.xaml.cs" />
    <Compile Include="$(MSBuildThisFileDirectory)Issue8647.cs" />
    <Compile Include="$(MSBuildThisFileDirectory)Issue7510.cs" />
    <Compile Include="$(MSBuildThisFileDirectory)Issue8557.xaml.cs" />
    <Compile Include="$(MSBuildThisFileDirectory)Issue8753.cs" />
    <Compile Include="$(MSBuildThisFileDirectory)Issue8693.cs" />
    <Compile Include="$(MSBuildThisFileDirectory)Issue7813.xaml.cs" />
    <Compile Include="$(MSBuildThisFileDirectory)Issue8638.xaml.cs" />
    <Compile Include="$(MSBuildThisFileDirectory)Issue8294.cs" />
    <Compile Include="$(MSBuildThisFileDirectory)Issue8392.cs" />
    <Compile Include="$(MSBuildThisFileDirectory)Issue8672.cs" />
    <Compile Include="$(MSBuildThisFileDirectory)Issue8779.xaml.cs" />
    <Compile Include="$(MSBuildThisFileDirectory)Issue8806.cs" />
    <Compile Include="$(MSBuildThisFileDirectory)Issue8781.xaml.cs" />
    <Compile Include="$(MSBuildThisFileDirectory)Issue8782.xaml.cs" />
    <Compile Include="$(MSBuildThisFileDirectory)Issue8821.cs" />
    <Compile Include="$(MSBuildThisFileDirectory)Issue8326.xaml.cs" />
    <Compile Include="$(MSBuildThisFileDirectory)Issue8449.xaml.cs" />
    <Compile Include="$(MSBuildThisFileDirectory)Issue7875.cs" />
    <Compile Include="$(MSBuildThisFileDirectory)Issue8973.cs" />
    <Compile Include="$(MSBuildThisFileDirectory)Issue7924.xaml.cs" />
    <Compile Include="$(MSBuildThisFileDirectory)Issue8461.cs" />
    <Compile Include="$(MSBuildThisFileDirectory)Issue8777.cs" />
    <Compile Include="$(MSBuildThisFileDirectory)Issue9143.cs" />
    <Compile Include="$(MSBuildThisFileDirectory)Issue9588.xaml.cs" />
    <Compile Include="$(MSBuildThisFileDirectory)Issue9329.cs" />
    <Compile Include="$(MSBuildThisFileDirectory)Issue9734.xaml.cs" />
    <Compile Include="$(MSBuildThisFileDirectory)Issue8767.xaml.cs" />
    <Compile Include="$(MSBuildThisFileDirectory)Issue8778.xaml.cs" />
    <Compile Include="$(MSBuildThisFileDirectory)Issue9088.cs" />
    <Compile Include="$(MSBuildThisFileDirectory)Issue9646.xaml.cs" />
    <Compile Include="$(MSBuildThisFileDirectory)Issue9735.xaml.cs" />
    <Compile Include="$(MSBuildThisFileDirectory)Issue9305.xaml.cs" />
    <Compile Include="$(MSBuildThisFileDirectory)Issue9767.cs" />
    <Compile Include="$(MSBuildThisFileDirectory)Issue9054.cs" />
    <Compile Include="$(MSBuildThisFileDirectory)Issue9326.xaml.cs" />
    <Compile Include="$(MSBuildThisFileDirectory)Issue8689.xaml.cs" />
    <Compile Include="$(MSBuildThisFileDirectory)Issue9306.cs" />
    <Compile Include="$(MSBuildThisFileDirectory)Issue9417.xaml.cs" />
    <Compile Include="$(MSBuildThisFileDirectory)Issue8272.cs" />
    <Compile Include="$(MSBuildThisFileDirectory)Issue8964.cs" />
    <Compile Include="$(MSBuildThisFileDirectory)Issue9951.cs" />
    <Compile Include="$(MSBuildThisFileDirectory)Issue10337.cs" />
    <Compile Include="$(MSBuildThisFileDirectory)Issue9794.cs" />
    <Compile Include="$(MSBuildThisFileDirectory)Issue10300.cs" />
    <Compile Include="$(MSBuildThisFileDirectory)Issue10438.cs" />
    <Compile Include="$(MSBuildThisFileDirectory)Issue8958.xaml.cs" />
    <Compile Include="$(MSBuildThisFileDirectory)Issue10735.xaml.cs" />
  </ItemGroup>
  <ItemGroup>
    <EmbeddedResource Include="$(MSBuildThisFileDirectory)Bugzilla22229.xaml">
      <Generator>MSBuild:UpdateDesignTimeXaml</Generator>
    </EmbeddedResource>
    <EmbeddedResource Include="$(MSBuildThisFileDirectory)Issue10672.xaml">
      <Generator>MSBuild:UpdateDesignTimeXaml</Generator>
    </EmbeddedResource>
    <EmbeddedResource Include="$(MSBuildThisFileDirectory)Issue1497.xaml">
      <Generator>MSBuild:UpdateDesignTimeXaml</Generator>
    </EmbeddedResource>
    <EmbeddedResource Include="$(MSBuildThisFileDirectory)Issue1545.xaml">
      <Generator>MSBuild:UpdateDesignTimeXaml</Generator>
    </EmbeddedResource>
    <EmbeddedResource Include="$(MSBuildThisFileDirectory)Issue1554.xaml">
      <Generator>MSBuild:UpdateDesignTimeXaml</Generator>
    </EmbeddedResource>
    <EmbeddedResource Include="$(MSBuildThisFileDirectory)Issue1568.xaml">
      <Generator>MSBuild:UpdateDesignTimeXaml</Generator>
    </EmbeddedResource>
    <EmbeddedResource Include="$(MSBuildThisFileDirectory)Issue1641.xaml">
      <Generator>MSBuild:UpdateDesignTimeXaml</Generator>
    </EmbeddedResource>
    <EmbeddedResource Include="$(MSBuildThisFileDirectory)Issue1653.xaml">
      <Generator>MSBuild:UpdateDesignTimeXaml</Generator>
    </EmbeddedResource>
    <EmbeddedResource Include="$(MSBuildThisFileDirectory)Issue1653v2.xaml">
      <Generator>MSBuild:UpdateDesignTimeXaml</Generator>
    </EmbeddedResource>
    <EmbeddedResource Include="$(MSBuildThisFileDirectory)Issue1712.xaml">
      <Generator>MSBuild:UpdateDesignTimeXaml</Generator>
    </EmbeddedResource>
    <EmbeddedResource Include="$(MSBuildThisFileDirectory)Issue1741.xaml">
      <Generator>MSBuild:UpdateDesignTimeXaml</Generator>
    </EmbeddedResource>
    <EmbeddedResource Include="$(MSBuildThisFileDirectory)Issue1747.xaml">
      <Generator>MSBuild:UpdateDesignTimeXaml</Generator>
    </EmbeddedResource>
    <EmbeddedResource Include="$(MSBuildThisFileDirectory)Issue1766.xaml">
      <Generator>MSBuild:UpdateDesignTimeXaml</Generator>
    </EmbeddedResource>
    <EmbeddedResource Include="$(MSBuildThisFileDirectory)Issue2282.xaml">
      <Generator>MSBuild:UpdateDesignTimeXaml</Generator>
    </EmbeddedResource>
    <EmbeddedResource Include="$(MSBuildThisFileDirectory)Issue2288.xaml">
      <Generator>MSBuild:UpdateDesignTimeXaml</Generator>
    </EmbeddedResource>
    <EmbeddedResource Include="$(MSBuildThisFileDirectory)Issue2289.xaml">
      <Generator>MSBuild:UpdateDesignTimeXaml</Generator>
    </EmbeddedResource>
    <EmbeddedResource Include="$(MSBuildThisFileDirectory)Issue2357.xaml">
      <Generator>MSBuild:UpdateDesignTimeXaml</Generator>
    </EmbeddedResource>
    <EmbeddedResource Include="$(MSBuildThisFileDirectory)Issue2470.xaml">
      <Generator>MSBuild:UpdateDesignTimeXaml</Generator>
    </EmbeddedResource>
    <EmbeddedResource Include="$(MSBuildThisFileDirectory)Issue8207.xaml">
      <SubType>Designer</SubType>
      <Generator>MSBuild:UpdateDesignTimeXaml</Generator>
    </EmbeddedResource>
    <EmbeddedResource Include="$(MSBuildThisFileDirectory)Issue6282.xaml">
      <Generator>MSBuild:UpdateDesignTimeXaml</Generator>
    </EmbeddedResource>
    <EmbeddedResource Include="$(MSBuildThisFileDirectory)Issue2659.xaml">
      <Generator>MSBuild:UpdateDesignTimeXaml</Generator>
    </EmbeddedResource>
    <EmbeddedResource Include="$(MSBuildThisFileDirectory)Issue2951.xaml">
      <Generator>MSBuild:UpdateDesignTimeXaml</Generator>
    </EmbeddedResource>
    <EmbeddedResource Include="$(MSBuildThisFileDirectory)Issue2777.xaml">
      <Generator>MSBuild:UpdateDesignTimeXaml</Generator>
    </EmbeddedResource>
    <EmbeddedResource Include="$(MSBuildThisFileDirectory)Issue3086.xaml">
      <Generator>MSBuild:UpdateDesignTimeXaml</Generator>
    </EmbeddedResource>
    <EmbeddedResource Include="$(MSBuildThisFileDirectory)Bugzilla27318.xaml">
      <Generator>MSBuild:UpdateDesignTimeXaml</Generator>
    </EmbeddedResource>
    <EmbeddedResource Include="$(MSBuildThisFileDirectory)Bugzilla29107.xaml">
      <Generator>MSBuild:UpdateDesignTimeXaml</Generator>
    </EmbeddedResource>
    <EmbeddedResource Include="$(MSBuildThisFileDirectory)Bugzilla26032.xaml">
      <Generator>MSBuild:UpdateDesignTimeXaml</Generator>
    </EmbeddedResource>
    <EmbeddedResource Include="$(MSBuildThisFileDirectory)Bugzilla31967.xaml">
      <Generator>MSBuild:UpdateDesignTimeXaml</Generator>
    </EmbeddedResource>
    <EmbeddedResource Include="$(MSBuildThisFileDirectory)Issue3319.xaml">
      <Generator>MSBuild:UpdateDesignTimeXaml</Generator>
    </EmbeddedResource>
    <EmbeddedResource Include="$(MSBuildThisFileDirectory)Bugzilla32447.xaml">
      <Generator>MSBuild:UpdateDesignTimeXaml</Generator>
    </EmbeddedResource>
    <EmbeddedResource Include="$(MSBuildThisFileDirectory)Bugzilla38827.xaml">
      <SubType>Designer</SubType>
      <Generator>MSBuild:UpdateDesignTimeXaml</Generator>
    </EmbeddedResource>
    <EmbeddedResource Include="$(MSBuildThisFileDirectory)Bugzilla32842.xaml">
      <SubType>Designer</SubType>
      <Generator>MSBuild:UpdateDesignTimeXaml</Generator>
    </EmbeddedResource>
    <EmbeddedResource Include="$(MSBuildThisFileDirectory)Bugzilla39463.xaml">
      <SubType>Designer</SubType>
      <Generator>MSBuild:UpdateDesignTimeXaml</Generator>
    </EmbeddedResource>
    <EmbeddedResource Include="$(MSBuildThisFileDirectory)Bugzilla38416.xaml">
      <SubType>Designer</SubType>
      <Generator>MSBuild:UpdateDesignTimeXaml</Generator>
    </EmbeddedResource>
    <EmbeddedResource Include="$(MSBuildThisFileDirectory)Bugzilla39483.xaml">
      <SubType>Designer</SubType>
      <Generator>MSBuild:UpdateDesignTimeXaml</Generator>
    </EmbeddedResource>
    <EmbeddedResource Include="$(MSBuildThisFileDirectory)Bugzilla39378.xaml">
      <Generator>MSBuild:UpdateDesignTimeXaml</Generator>
    </EmbeddedResource>
    <EmbeddedResource Include="$(MSBuildThisFileDirectory)Bugzilla45284.xaml">
      <Generator>MSBuild:UpdateDesignTimeXaml</Generator>
    </EmbeddedResource>
    <EmbeddedResource Include="$(MSBuildThisFileDirectory)Bugzilla54977.xaml">
      <Generator>MSBuild:UpdateDesignTimeXaml</Generator>
    </EmbeddedResource>
    <EmbeddedResource Include="$(MSBuildThisFileDirectory)Issue4040.xaml">
      <Generator>MSBuild:UpdateDesignTimeXaml</Generator>
    </EmbeddedResource>
    <EmbeddedResource Include="$(MSBuildThisFileDirectory)Issue9771.xaml">
      <SubType>Designer</SubType>
      <Generator>MSBuild:UpdateDesignTimeXaml</Generator>
    </EmbeddedResource>
    <EmbeddedResource Include="$(MSBuildThisFileDirectory)VisualControlsPage.xaml">
      <SubType>Designer</SubType>
      <Generator>MSBuild:UpdateDesignTimeXaml</Generator>
    </EmbeddedResource>
    <EmbeddedResource Include="$(MSBuildThisFileDirectory)Issue4356.xaml">
      <Generator>MSBuild:UpdateDesignTimeXaml</Generator>
    </EmbeddedResource>
    <EmbeddedResource Include="$(MSBuildThisFileDirectory)Issue7035.xaml">
      <SubType>Designer</SubType>
      <Generator>MSBuild:UpdateDesignTimeXaml</Generator>
    </EmbeddedResource>
    <EmbeddedResource Include="$(MSBuildThisFileDirectory)Issue7525.xaml">
      <Generator>UpdateDesignTimeXaml</Generator>
    </EmbeddedResource>
    <EmbeddedResource Include="$(MSBuildThisFileDirectory)Issue7886.xaml">
      <Generator>MSBuild:UpdateDesignTimeXaml</Generator>
    </EmbeddedResource>
    <EmbeddedResource Include="$(MSBuildThisFileDirectory)Issue6932.xaml" />
    <EmbeddedResource Include="$(MSBuildThisFileDirectory)Issue6932_emptyviewtemplate.xaml" />
    <EmbeddedResource Include="$(MSBuildThisFileDirectory)Issue6932_emptyviewstring.xaml" />
    <EmbeddedResource Include="$(MSBuildThisFileDirectory)Issue8417.xaml" />
    <EmbeddedResource Include="$(MSBuildThisFileDirectory)Issue8557.xaml" />
    <EmbeddedResource Include="$(MSBuildThisFileDirectory)Issue7813.xaml" />
    <EmbeddedResource Include="$(MSBuildThisFileDirectory)Issue8638.xaml" />
    <EmbeddedResource Include="$(MSBuildThisFileDirectory)Issue8779.xaml" />
    <EmbeddedResource Include="$(MSBuildThisFileDirectory)Issue8781.xaml" />
    <EmbeddedResource Include="$(MSBuildThisFileDirectory)Issue8782.xaml" />
    <EmbeddedResource Include="$(MSBuildThisFileDirectory)Issue8326.xaml" />
    <EmbeddedResource Include="$(MSBuildThisFileDirectory)Issue8449.xaml" />
    <EmbeddedResource Include="$(MSBuildThisFileDirectory)Issue7924.xaml" />
    <EmbeddedResource Include="$(MSBuildThisFileDirectory)Issue9734.xaml">
      <Generator>MSBuild:UpdateDesignTimeXaml</Generator>
    </EmbeddedResource>
    <EmbeddedResource Include="$(MSBuildThisFileDirectory)Issue8767.xaml">
      <Generator>MSBuild:UpdateDesignTimeXaml</Generator>
    </EmbeddedResource>
    <EmbeddedResource Include="$(MSBuildThisFileDirectory)Issue8778.xaml">
      <Generator>MSBuild:UpdateDesignTimeXaml</Generator>
    </EmbeddedResource>
    <EmbeddedResource Include="$(MSBuildThisFileDirectory)Issue9646.xaml">
      <Generator>MSBuild:UpdateDesignTimeXaml</Generator>
    </EmbeddedResource>
    <EmbeddedResource Include="$(MSBuildThisFileDirectory)Issue9735.xaml">
      <SubType>Designer</SubType>
      <Generator>MSBuild:UpdateDesignTimeXaml</Generator>
    </EmbeddedResource>
    <EmbeddedResource Include="$(MSBuildThisFileDirectory)Issue9305.xaml">
      <SubType>Designer</SubType>
      <Generator>MSBuild:UpdateDesignTimeXaml</Generator>
    </EmbeddedResource>
    <EmbeddedResource Include="$(MSBuildThisFileDirectory)Issue9588.xaml">
      <Generator>MSBuild:UpdateDesignTimeXaml</Generator>
    </EmbeddedResource>
    <EmbeddedResource Include="$(MSBuildThisFileDirectory)Issue9326.xaml">
      <Generator>MSBuild:UpdateDesignTimeXaml</Generator>
    </EmbeddedResource>
    <EmbeddedResource Include="$(MSBuildThisFileDirectory)Issue8689.xaml">
      <Generator>MSBuild:UpdateDesignTimeXaml</Generator>
    </EmbeddedResource>
    <EmbeddedResource Include="$(MSBuildThisFileDirectory)Issue9417.xaml">
      <Generator>MSBuild:UpdateDesignTimeXaml</Generator>
    </EmbeddedResource>
    <EmbeddedResource Include="$(MSBuildThisFileDirectory)Issue8958.xaml">
      <Generator>MSBuild:UpdateDesignTimeXaml</Generator>
    </EmbeddedResource>
<<<<<<< HEAD
    <EmbeddedResource Include="$(MSBuildThisFileDirectory)Issue10735.xaml">
=======
    <EmbeddedResource Include="$(MSBuildThisFileDirectory)Issue9827.xaml">
      <SubType>Designer</SubType>
>>>>>>> 161b63a8
      <Generator>MSBuild:UpdateDesignTimeXaml</Generator>
    </EmbeddedResource>
  </ItemGroup>
  <ItemGroup>
    <EmbeddedResource Include="$(MSBuildThisFileDirectory)Bugzilla27417Xaml.xaml">
      <SubType>Designer</SubType>
      <Generator>MSBuild:UpdateDesignTimeXaml</Generator>
    </EmbeddedResource>
  </ItemGroup>
  <ItemGroup>
    <EmbeddedResource Include="$(MSBuildThisFileDirectory)Bugzilla23942.xaml">
      <SubType>Designer</SubType>
      <Generator>MSBuild:UpdateDesignTimeXaml</Generator>
    </EmbeddedResource>
  </ItemGroup>
  <ItemGroup>
    <EmbeddedResource Include="$(MSBuildThisFileDirectory)Bugzilla39636.xaml">
      <SubType>Designer</SubType>
      <Generator>MSBuild:UpdateDesignTimeXaml</Generator>
    </EmbeddedResource>
  </ItemGroup>
  <ItemGroup>
    <EmbeddedResource Include="$(MSBuildThisFileDirectory)PlatformSpecifics_iOSTranslucentNavBarX.xaml">
      <SubType>Designer</SubType>
      <Generator>MSBuild:UpdateDesignTimeXaml</Generator>
    </EmbeddedResource>
  </ItemGroup>
  <ItemGroup>
    <EmbeddedResource Include="$(MSBuildThisFileDirectory)Bugzilla42069_Page.xaml">
      <SubType>Designer</SubType>
      <Generator>MSBuild:UpdateDesignTimeXaml</Generator>
    </EmbeddedResource>
  </ItemGroup>
  <ItemGroup>
    <EmbeddedResource Include="$(MSBuildThisFileDirectory)Bugzilla51642.xaml">
      <SubType>Designer</SubType>
      <Generator>MSBuild:UpdateDesignTimeXaml</Generator>
    </EmbeddedResource>
  </ItemGroup>
  <ItemGroup>
    <EmbeddedResource Include="$(MSBuildThisFileDirectory)Bugzilla45722Xaml0.xaml">
      <SubType>Designer</SubType>
      <Generator>MSBuild:UpdateDesignTimeXaml</Generator>
    </EmbeddedResource>
  </ItemGroup>
  <ItemGroup>
    <EmbeddedResource Include="$(MSBuildThisFileDirectory)GitHub1331.xaml">
      <SubType>Designer</SubType>
      <Generator>MSBuild:UpdateDesignTimeXaml</Generator>
    </EmbeddedResource>
  </ItemGroup>
  <ItemGroup>
    <EmbeddedResource Include="$(MSBuildThisFileDirectory)Bugzilla60045.xaml">
      <SubType>Designer</SubType>
      <Generator>MSBuild:UpdateDesignTimeXaml</Generator>
    </EmbeddedResource>
  </ItemGroup>
  <ItemGroup>
    <EmbeddedResource Include="$(MSBuildThisFileDirectory)Issue2625.xaml">
      <SubType>Designer</SubType>
      <Generator>MSBuild:UpdateDesignTimeXaml</Generator>
    </EmbeddedResource>
  </ItemGroup>
  <ItemGroup>
    <Folder Include="$(MSBuildThisFileDirectory)Controls\" />
    <EmbeddedResource Include="$(MSBuildThisFileDirectory)Issue2858.xaml">
      <SubType>Designer</SubType>
      <Generator>MSBuild:UpdateDesignTimeXaml</Generator>
    </EmbeddedResource>
  </ItemGroup>
  <ItemGroup>
    <EmbeddedResource Include="$(MSBuildThisFileDirectory)Issue1588.xaml">
      <SubType>Designer</SubType>
      <Generator>MSBuild:UpdateDesignTimeXaml</Generator>
    </EmbeddedResource>
  </ItemGroup>
  <ItemGroup>
    <EmbeddedResource Include="$(MSBuildThisFileDirectory)Bugzilla60787.xaml">
      <SubType>Designer</SubType>
      <Generator>MSBuild:UpdateDesignTimeXaml</Generator>
    </EmbeddedResource>
  </ItemGroup>
  <ItemGroup>
    <EmbeddedResource Include="$(MSBuildThisFileDirectory)Issue3979.xaml">
      <SubType>Designer</SubType>
      <Generator>MSBuild:UpdateDesignTimeXaml</Generator>
    </EmbeddedResource>
  </ItemGroup>
  <ItemGroup>
    <EmbeddedResource Include="$(MSBuildThisFileDirectory)Issue7167.xaml">
      <SubType>Designer</SubType>
      <Generator>MSBuild:UpdateDesignTimeXaml</Generator>
    </EmbeddedResource>
  </ItemGroup>
  <ItemGroup>
    <EmbeddedResource Include="$(MSBuildThisFileDirectory)Issue4194.xaml">
      <SubType>Designer</SubType>
      <Generator>MSBuild:UpdateDesignTimeXaml</Generator>
    </EmbeddedResource>
  </ItemGroup>
  <ItemGroup>
    <EmbeddedResource Include="$(MSBuildThisFileDirectory)Issue4360.xaml">
      <SubType>Designer</SubType>
      <Generator>MSBuild:UpdateDesignTimeXaml</Generator>
    </EmbeddedResource>
  </ItemGroup>
  <ItemGroup>
    <EmbeddedResource Include="$(MSBuildThisFileDirectory)Issue5057.xaml">
      <SubType>Designer</SubType>
      <Generator>MSBuild:UpdateDesignTimeXaml</Generator>
    </EmbeddedResource>
  </ItemGroup>
  <ItemGroup>
    <EmbeddedResource Include="$(MSBuildThisFileDirectory)Issue5003.xaml">
      <SubType>Designer</SubType>
      <Generator>MSBuild:UpdateDesignTimeXaml</Generator>
    </EmbeddedResource>
  </ItemGroup>
  <ItemGroup>
    <EmbeddedResource Include="$(MSBuildThisFileDirectory)CollectionViewBindingErrors.xaml">
      <SubType>Designer</SubType>
      <Generator>MSBuild:UpdateDesignTimeXaml</Generator>
    </EmbeddedResource>
  </ItemGroup>
  <ItemGroup>
    <EmbeddedResource Include="$(MSBuildThisFileDirectory)Github3847.xaml">
      <SubType>Designer</SubType>
      <Generator>MSBuild:UpdateDesignTimeXaml</Generator>
    </EmbeddedResource>
  </ItemGroup>
  <ItemGroup>
    <EmbeddedResource Include="$(MSBuildThisFileDirectory)Issue4684.xaml">
      <SubType>Designer</SubType>
      <Generator>MSBuild:UpdateDesignTimeXaml</Generator>
    </EmbeddedResource>
  </ItemGroup>
  <ItemGroup>
    <EmbeddedResource Include="$(MSBuildThisFileDirectory)_TemplateMarkup.xaml">
      <SubType>Designer</SubType>
      <Generator>MSBuild:UpdateDesignTimeXaml</Generator>
    </EmbeddedResource>
    <EmbeddedResource Include="$(MSBuildThisFileDirectory)Issue5801.xaml">
      <SubType>Designer</SubType>
      <Generator>MSBuild:UpdateDesignTimeXaml</Generator>
    </EmbeddedResource>
    <EmbeddedResource Include="$(MSBuildThisFileDirectory)A11yTabIndex.xaml">
      <SubType>Designer</SubType>
      <Generator>MSBuild:UpdateDesignTimeXaml</Generator>
    </EmbeddedResource>
  </ItemGroup>
  <ItemGroup>
    <EmbeddedResource Include="$(MSBuildThisFileDirectory)Issue4915.xaml">
      <SubType>Designer</SubType>
      <Generator>MSBuild:UpdateDesignTimeXaml</Generator>
    </EmbeddedResource>
  </ItemGroup>
  <ItemGroup>
    <EmbeddedResource Include="$(MSBuildThisFileDirectory)Issue5949_1.xaml">
      <SubType>Designer</SubType>
      <Generator>MSBuild:UpdateDesignTimeXaml</Generator>
    </EmbeddedResource>
  </ItemGroup>
  <ItemGroup>
    <EmbeddedResource Include="$(MSBuildThisFileDirectory)Issue5949_2.xaml">
      <SubType>Designer</SubType>
      <Generator>MSBuild:UpdateDesignTimeXaml</Generator>
    </EmbeddedResource>
  </ItemGroup>
  <ItemGroup>
    <EmbeddedResource Include="$(MSBuildThisFileDirectory)Issue4992.xaml">
      <SubType>Designer</SubType>
      <Generator>MSBuild:UpdateDesignTimeXaml</Generator>
    </EmbeddedResource>
  </ItemGroup>
  <ItemGroup>
    <EmbeddedResource Include="$(MSBuildThisFileDirectory)Issue6130.xaml">
      <SubType>Designer</SubType>
      <Generator>MSBuild:UpdateDesignTimeXaml</Generator>
    </EmbeddedResource>
  </ItemGroup>
  <ItemGroup>
    <Compile Update="$(MSBuildThisFileDirectory)Issue6130.xaml.cs">
      <DependentUpon>Issue6130.xaml</DependentUpon>
    </Compile>
    <Compile Update="$(MSBuildThisFileDirectory)Issue6644.xaml.cs">
      <DependentUpon>Issue6644.xaml</DependentUpon>
    </Compile>
    <Compile Update="$(MSBuildThisFileDirectory)Issue6254.xaml.cs">
      <DependentUpon>Issue6254.xaml</DependentUpon>
    </Compile>
    <Compile Update="$(MSBuildThisFileDirectory)Issue5749.xaml.cs">
      <DependentUpon>Issue5749.xaml</DependentUpon>
    </Compile>
    <Compile Update="$(MSBuildThisFileDirectory)Issue5108.xaml.cs">
      <DependentUpon>Issue5108.xaml</DependentUpon>
    </Compile>
    <Compile Update="$(MSBuildThisFileDirectory)Issue7357.xaml.cs">
      <DependentUpon>Issue7357.xaml</DependentUpon>
    </Compile>
    <Compile Update="$(MSBuildThisFileDirectory)Issue7792.xaml.cs">
      <DependentUpon>Issue7792.xaml</DependentUpon>
    </Compile>
    <Compile Update="$(MSBuildThisFileDirectory)Issue7789.xaml.cs">
      <DependentUpon>Issue7789.xaml</DependentUpon>
    </Compile>
    <Compile Update="$(MSBuildThisFileDirectory)Issue7519Xaml.xaml.cs">
      <DependentUpon>Issue7519Xaml.xaml</DependentUpon>
    </Compile>
    <Compile Update="$(MSBuildThisFileDirectory)Issue7817.xaml.cs">
      <DependentUpon>Issue7817.xaml</DependentUpon>
    </Compile>
    <Compile Update="$(MSBuildThisFileDirectory)Issue7519Xaml.xaml.cs">
      <DependentUpon>Issue7519Xaml.xaml</DependentUpon>
    </Compile>
    <Compile Update="$(MSBuildThisFileDirectory)Issue5354.xaml.cs">
      <DependentUpon>Issue5354.xaml</DependentUpon>
    </Compile>
    <Compile Update="$(MSBuildThisFileDirectory)Issue7621.xaml.cs">
      <DependentUpon>Issue7621.xaml</DependentUpon>
    </Compile>
    <Compile Update="$(MSBuildThisFileDirectory)Issue7512.xaml.cs">
      <DependentUpon>Issue7512.xaml</DependentUpon>
    </Compile>
    <Compile Update="$(MSBuildThisFileDirectory)Issue7593.xaml.cs">
      <DependentUpon>Issue7593.xaml</DependentUpon>
    </Compile>
    <Compile Update="$(MSBuildThisFileDirectory)Issue7758.xaml.cs">
      <DependentUpon>Issue7758.xaml</DependentUpon>
    </Compile>
    <Compile Update="$(MSBuildThisFileDirectory)Issue7943.xaml.cs">
      <DependentUpon>Issue7943.xaml</DependentUpon>
    </Compile>
    <Compile Update="$(MSBuildThisFileDirectory)Issue7993.xaml.cs">
      <DependentUpon>Issue7993.xaml</DependentUpon>
    </Compile>
    <Compile Update="$(MSBuildThisFileDirectory)Issue7865.xaml.cs">
      <DependentUpon>Issue7865.xaml</DependentUpon>
    </Compile>
    <Compile Update="$(MSBuildThisFileDirectory)Issue8508.xaml.cs">
      <DependentUpon>Issue8508.xaml</DependentUpon>
    </Compile>
  </ItemGroup>
  <ItemGroup>
    <EmbeddedResource Include="$(MSBuildThisFileDirectory)Issue1455.xaml">
      <SubType>Designer</SubType>
      <Generator>MSBuild:UpdateDesignTimeXaml</Generator>
    </EmbeddedResource>
    <EmbeddedResource Include="$(MSBuildThisFileDirectory)Issue5268.xaml">
      <SubType>Designer</SubType>
      <Generator>MSBuild:UpdateDesignTimeXaml</Generator>
    </EmbeddedResource>
  </ItemGroup>
  <ItemGroup>
    <EmbeddedResource Include="$(MSBuildThisFileDirectory)Issue5046.xaml">
      <SubType>Designer</SubType>
      <Generator>MSBuild:UpdateDesignTimeXaml</Generator>
    </EmbeddedResource>
  </ItemGroup>
  <ItemGroup>
    <EmbeddedResource Include="$(MSBuildThisFileDirectory)Issue6644.xaml">
    </EmbeddedResource>
    <EmbeddedResource Include="$(MSBuildThisFileDirectory)Github5623.xaml">
      <SubType>Designer</SubType>
      <Generator>MSBuild:UpdateDesignTimeXaml</Generator>
    </EmbeddedResource>
    <EmbeddedResource Include="$(MSBuildThisFileDirectory)Issue3798.xaml">
      <SubType>Designer</SubType>
      <Generator>MSBuild:UpdateDesignTimeXaml</Generator>
    </EmbeddedResource>
  </ItemGroup>
  <ItemGroup>
    <EmbeddedResource Include="$(MSBuildThisFileDirectory)Issue5749.xaml">
      <SubType>Designer</SubType>
      <Generator>MSBuild:UpdateDesignTimeXaml</Generator>
    </EmbeddedResource>
  </ItemGroup>
  <ItemGroup>
    <EmbeddedResource Include="$(MSBuildThisFileDirectory)Issue5108.xaml">
      <SubType>Designer</SubType>
      <Generator>MSBuild:UpdateDesignTimeXaml</Generator>
    </EmbeddedResource>
  </ItemGroup>
  <ItemGroup>
    <EmbeddedResource Include="$(MSBuildThisFileDirectory)Issue7357.xaml">
      <SubType>Designer</SubType>
      <Generator>MSBuild:UpdateDesignTimeXaml</Generator>
    </EmbeddedResource>
  </ItemGroup>
  <ItemGroup>
    <EmbeddedResource Include="$(MSBuildThisFileDirectory)Issue7519Xaml.xaml">
      <SubType>Designer</SubType>
      <Generator>MSBuild:UpdateDesignTimeXaml</Generator>
    </EmbeddedResource>
  </ItemGroup>
  <ItemGroup>
    <EmbeddedResource Include="$(MSBuildThisFileDirectory)Issue7621.xaml">
      <SubType>Designer</SubType>
      <Generator>MSBuild:UpdateDesignTimeXaml</Generator>
    </EmbeddedResource>
  </ItemGroup>
  <ItemGroup>
    <EmbeddedResource Include="$(MSBuildThisFileDirectory)Issue7512.xaml">
      <SubType>Designer</SubType>
      <Generator>MSBuild:UpdateDesignTimeXaml</Generator>
    </EmbeddedResource>
  </ItemGroup>
  <ItemGroup>
    <EmbeddedResource Include="$(MSBuildThisFileDirectory)Issue5354.xaml">
      <SubType>Designer</SubType>
      <Generator>MSBuild:UpdateDesignTimeXaml</Generator>
    </EmbeddedResource>
  </ItemGroup>
  <ItemGroup>
    <EmbeddedResource Include="$(MSBuildThisFileDirectory)Issue4459.xaml">
      <SubType>Designer</SubType>
      <Generator>MSBuild:UpdateDesignTimeXaml</Generator>
    </EmbeddedResource>
  </ItemGroup>
  <ItemGroup>
    <EmbeddedResource Include="$(MSBuildThisFileDirectory)Issue7593.xaml">
      <SubType>Designer</SubType>
      <Generator>MSBuild:UpdateDesignTimeXaml</Generator>
    </EmbeddedResource>
    <EmbeddedResource Include="$(MSBuildThisFileDirectory)Issue7789.xaml">
      <SubType>Designer</SubType>
      <Generator>MSBuild:UpdateDesignTimeXaml</Generator>
    </EmbeddedResource>
  </ItemGroup>
  <ItemGroup>
    <EmbeddedResource Include="$(MSBuildThisFileDirectory)Issue7865.xaml">
      <SubType>Designer</SubType>
      <Generator>MSBuild:UpdateDesignTimeXaml</Generator>
    </EmbeddedResource>
  </ItemGroup>
  <ItemGroup>
    <EmbeddedResource Include="$(MSBuildThisFileDirectory)Issue7792.xaml">
      <SubType>Designer</SubType>
      <Generator>MSBuild:UpdateDesignTimeXaml</Generator>
    </EmbeddedResource>
    <EmbeddedResource Include="$(MSBuildThisFileDirectory)Issue7758.xaml">
      <SubType>Designer</SubType>
      <Generator>MSBuild:UpdateDesignTimeXaml</Generator>
    </EmbeddedResource>
  </ItemGroup>
  <ItemGroup>
    <EmbeddedResource Include="$(MSBuildThisFileDirectory)Issue7817.xaml">
      <SubType>Designer</SubType>
      <Generator>MSBuild:UpdateDesignTimeXaml</Generator>
    </EmbeddedResource>
    <EmbeddedResource Include="$(MSBuildThisFileDirectory)Issue7943.xaml">
      <SubType>Designer</SubType>
      <Generator>MSBuild:UpdateDesignTimeXaml</Generator>
    </EmbeddedResource>
  </ItemGroup>
  <ItemGroup>
    <EmbeddedResource Include="$(MSBuildThisFileDirectory)Issue7993.xaml">
      <SubType>Designer</SubType>
      <Generator>MSBuild:UpdateDesignTimeXaml</Generator>
    </EmbeddedResource>
  </ItemGroup>
  <ItemGroup>
    <EmbeddedResource Include="$(MSBuildThisFileDirectory)Issue7803.xaml">
      <SubType>Designer</SubType>
      <Generator>MSBuild:UpdateDesignTimeXaml</Generator>
    </EmbeddedResource>
  </ItemGroup>
  <ItemGroup>
    <EmbeddedResource Include="$(MSBuildThisFileDirectory)Issue7048.xaml">
      <SubType>Designer</SubType>
      <Generator>MSBuild:UpdateDesignTimeXaml</Generator>
    </EmbeddedResource>
  </ItemGroup>
  <ItemGroup>
    <EmbeddedResource Include="$(MSBuildThisFileDirectory)Issue8529_1.xaml">
      <Generator>MSBuild:UpdateDesignTimeXaml</Generator>
    </EmbeddedResource>
  </ItemGroup>
  <ItemGroup>
    <EmbeddedResource Include="$(MSBuildThisFileDirectory)Issue6693.xaml">
      <SubType>Designer</SubType>
      <Generator>MSBuild:UpdateDesignTimeXaml</Generator>
    </EmbeddedResource>
  </ItemGroup>
  <ItemGroup>
    <EmbeddedResource Include="$(MSBuildThisFileDirectory)Issue8508.xaml">
      <SubType>Designer</SubType>
      <Generator>MSBuild:UpdateDesignTimeXaml</Generator>
    </EmbeddedResource>
  </ItemGroup>
  <ItemGroup>
    <EmbeddedResource Include="$(MSBuildThisFileDirectory)Issue4744.xaml">
      <SubType>Designer</SubType>
      <Generator>MSBuild:UpdateDesignTimeXaml</Generator>
    </EmbeddedResource>
  </ItemGroup>
  <ItemGroup>
    <EmbeddedResource Include="$(MSBuildThisFileDirectory)Issue3228.xaml">
      <SubType>Designer</SubType>
      <Generator>MSBuild:UpdateDesignTimeXaml</Generator>
    </EmbeddedResource>
  </ItemGroup>
  <ItemGroup>
    <EmbeddedResource Include="$(MSBuildThisFileDirectory)Issue2172.xaml">
      <SubType>Designer</SubType>
      <Generator>MSBuild:UpdateDesignTimeXaml</Generator>
    </EmbeddedResource>
    <EmbeddedResource Include="$(MSBuildThisFileDirectory)Issue8902.xaml">
      <SubType>Designer</SubType>
      <Generator>MSBuild:UpdateDesignTimeXaml</Generator>
    </EmbeddedResource>
    <EmbeddedResource Include="$(MSBuildThisFileDirectory)Issue9682.xaml">
      <SubType>Designer</SubType>
      <Generator>MSBuild:UpdateDesignTimeXaml</Generator>
    </EmbeddedResource>
  </ItemGroup>
  <ItemGroup>
    <EmbeddedResource Include="$(MSBuildThisFileDirectory)Issue6403.xaml">
      <SubType>Designer</SubType>
      <Generator>MSBuild:UpdateDesignTimeXaml</Generator>
    </EmbeddedResource>
    <EmbeddedResource Include="$(MSBuildThisFileDirectory)Issue9196.xaml">
      <SubType>Designer</SubType>
      <Generator>MSBuild:UpdateDesignTimeXaml</Generator>
    </EmbeddedResource>
  </ItemGroup>
  <ItemGroup>
    <EmbeddedResource Include="$(MSBuildThisFileDirectory)Issue8715.xaml">
      <SubType>Designer</SubType>
      <Generator>MSBuild:UpdateDesignTimeXaml</Generator>
    </EmbeddedResource>
    <EmbeddedResource Include="$(MSBuildThisFileDirectory)Issue9783.xaml">
      <SubType>Designer</SubType>
      <Generator>MSBuild:UpdateDesignTimeXaml</Generator>
    </EmbeddedResource>
  </ItemGroup>
  <ItemGroup>
    <EmbeddedResource Include="$(MSBuildThisFileDirectory)Issue8308.xaml">
      <SubType>Designer</SubType>
      <Generator>MSBuild:UpdateDesignTimeXaml</Generator>
    </EmbeddedResource>
    <EmbeddedResource Include="$(MSBuildThisFileDirectory)Issue6698View2.xaml">
      <SubType>Designer</SubType>
      <Generator>MSBuild:UpdateDesignTimeXaml</Generator>
    </EmbeddedResource>
  </ItemGroup>
  <ItemGroup>
    <EmbeddedResource Include="$(MSBuildThisFileDirectory)Issue7242.xaml">
      <SubType>Designer</SubType>
      <Generator>MSBuild:UpdateDesignTimeXaml</Generator>
    </EmbeddedResource>
  </ItemGroup>
</Project><|MERGE_RESOLUTION|>--- conflicted
+++ resolved
@@ -1555,12 +1555,11 @@
     <EmbeddedResource Include="$(MSBuildThisFileDirectory)Issue8958.xaml">
       <Generator>MSBuild:UpdateDesignTimeXaml</Generator>
     </EmbeddedResource>
-<<<<<<< HEAD
     <EmbeddedResource Include="$(MSBuildThisFileDirectory)Issue10735.xaml">
-=======
+      <Generator>MSBuild:UpdateDesignTimeXaml</Generator>
+    </EmbeddedResource>
     <EmbeddedResource Include="$(MSBuildThisFileDirectory)Issue9827.xaml">
       <SubType>Designer</SubType>
->>>>>>> 161b63a8
       <Generator>MSBuild:UpdateDesignTimeXaml</Generator>
     </EmbeddedResource>
   </ItemGroup>
