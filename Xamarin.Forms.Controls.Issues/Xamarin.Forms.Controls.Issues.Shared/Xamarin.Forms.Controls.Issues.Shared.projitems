--- conflicted
+++ resolved
@@ -450,11 +450,8 @@
     <Compile Include="$(MSBuildThisFileDirectory)Issue1909.cs" />
     <Compile Include="$(MSBuildThisFileDirectory)Bugzilla60699.cs" />
     <Compile Include="$(MSBuildThisFileDirectory)Issue2035.cs" />
-<<<<<<< HEAD
     <Compile Include="$(MSBuildThisFileDirectory)Issue2299.cs" />
-=======
     <Compile Include="$(MSBuildThisFileDirectory)Issue2837.cs" />
->>>>>>> 48e2e2fb
     <Compile Include="$(MSBuildThisFileDirectory)_Template.cs" />
     <Compile Include="$(MSBuildThisFileDirectory)Bugzilla56298.cs" />
     <Compile Include="$(MSBuildThisFileDirectory)Bugzilla42620.cs" />
