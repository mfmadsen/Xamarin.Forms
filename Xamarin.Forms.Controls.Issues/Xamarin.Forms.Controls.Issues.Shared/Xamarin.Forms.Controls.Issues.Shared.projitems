<?xml version="1.0" encoding="utf-8"?>
<Project xmlns="http://schemas.microsoft.com/developer/msbuild/2003">
  <PropertyGroup>
    <MSBuildAllProjects>$(MSBuildAllProjects);$(MSBuildThisFileFullPath)</MSBuildAllProjects>
    <HasSharedItems>true</HasSharedItems>
    <SharedGUID>0f0db9cc-ea65-429c-9363-38624bf8f49c</SharedGUID>
  </PropertyGroup>
  <PropertyGroup Label="Configuration">
    <Import_RootNamespace>Xamarin.Forms.Controls.Issues</Import_RootNamespace>
  </PropertyGroup>
  <ItemGroup>
    <Compile Include="$(MSBuildThisFileDirectory)CollectionViewGroupTypeIssue.cs" />
    <Compile Include="$(MSBuildThisFileDirectory)Issue12153.cs" />
    <Compile Include="$(MSBuildThisFileDirectory)Issue10324.cs" />
    <Compile Include="$(MSBuildThisFileDirectory)Github9536.xaml.cs">
      <DependentUpon>Github9536.xaml</DependentUpon>
      <SubType>Code</SubType>
    </Compile>
    <Compile Include="$(MSBuildThisFileDirectory)Issue10482.xaml.cs">
      <DependentUpon>Issue10482.xaml</DependentUpon>
      <SubType>Code</SubType>
    </Compile>
    <Compile Include="$(MSBuildThisFileDirectory)Issue10110.cs" />
    <Compile Include="$(MSBuildThisFileDirectory)Issue10672.xaml.cs">
      <DependentUpon>Issue10672.xaml</DependentUpon>
      <SubType>Code</SubType>
    </Compile>
    <Compile Include="$(MSBuildThisFileDirectory)Issue11962.cs" />
    <Compile Include="$(MSBuildThisFileDirectory)Issue10744.cs" />
    <Compile Include="$(MSBuildThisFileDirectory)Issue10909.cs" />
    <Compile Include="$(MSBuildThisFileDirectory)Issue11769.cs" />
    <Compile Include="$(MSBuildThisFileDirectory)Issue12246.cs" />
    <Compile Include="$(MSBuildThisFileDirectory)Issue8613.cs" />
    <Compile Include="$(MSBuildThisFileDirectory)Issue9137.cs" />
    <Compile Include="$(MSBuildThisFileDirectory)Issue8691.cs" />
    <Compile Include="$(MSBuildThisFileDirectory)Issue7606.cs" />
    <Compile Include="$(MSBuildThisFileDirectory)Issue11137.cs" />
    <Compile Include="$(MSBuildThisFileDirectory)Issue11106.cs" />
    <Compile Include="$(MSBuildThisFileDirectory)Issue11251.cs" />
    <Compile Include="$(MSBuildThisFileDirectory)Issue11523.cs" />
    <Compile Include="$(MSBuildThisFileDirectory)Issue11259.cs" />
    <Compile Include="$(MSBuildThisFileDirectory)Issue11311.cs" />
    <Compile Include="$(MSBuildThisFileDirectory)Issue8291.cs" />
    <Compile Include="$(MSBuildThisFileDirectory)Issue2674.cs" />
    <Compile Include="$(MSBuildThisFileDirectory)Issue6484.cs" />
    <Compile Include="$(MSBuildThisFileDirectory)Issue6187.cs" />
    <Compile Include="$(MSBuildThisFileDirectory)Issue3228.xaml.cs">
      <DependentUpon>Issue3228.xaml</DependentUpon>
      <SubType>Code</SubType>
    </Compile>
    <Compile Include="$(MSBuildThisFileDirectory)Issue3262.cs" />
    <Compile Include="$(MSBuildThisFileDirectory)Issue8308.xaml.cs">
      <DependentUpon>Issue8308.xaml</DependentUpon>
      <SubType>Code</SubType>
    </Compile>
    <Compile Include="$(MSBuildThisFileDirectory)Issue8715.xaml.cs">
      <DependentUpon>Issue8715.xaml</DependentUpon>
      <SubType>Code</SubType>
    </Compile>
    <Compile Include="$(MSBuildThisFileDirectory)Issue8766.cs" />
    <Compile Include="$(MSBuildThisFileDirectory)Issue8797.cs" />
    <Compile Include="$(MSBuildThisFileDirectory)Issue8801.cs" />
    <Compile Include="$(MSBuildThisFileDirectory)Issue9279.xaml.cs">
      <DependentUpon>Issue9279.xaml</DependentUpon>
    </Compile>
    <Compile Include="$(MSBuildThisFileDirectory)Issue8870.cs" />
    <Compile Include="$(MSBuildThisFileDirectory)Issue9428.cs" />
    <Compile Include="$(MSBuildThisFileDirectory)Issue9419.cs" />
    <Compile Include="$(MSBuildThisFileDirectory)Issue8262.cs" />
    <Compile Include="$(MSBuildThisFileDirectory)Issue8787.cs" />
    <Compile Include="$(MSBuildThisFileDirectory)Issue8899.cs" />
    <Compile Include="$(MSBuildThisFileDirectory)Issue8551.cs" />
    <Compile Include="$(MSBuildThisFileDirectory)Issue8836.cs" />
    <Compile Include="$(MSBuildThisFileDirectory)Issue8902.xaml.cs">
      <DependentUpon>Issue8902.xaml</DependentUpon>
      <SubType>Code</SubType>
    </Compile>
    <Compile Include="$(MSBuildThisFileDirectory)Issue9580.cs" />
    <Compile Include="$(MSBuildThisFileDirectory)Issue9631.cs" />
    <Compile Include="$(MSBuildThisFileDirectory)Issue9682.xaml.cs">
      <DependentUpon>Issue9682.xaml</DependentUpon>
      <SubType>Code</SubType>
    </Compile>
    <Compile Include="$(MSBuildThisFileDirectory)Issue9006.cs" />
    <Compile Include="$(MSBuildThisFileDirectory)Issue8207.xaml.cs" />
    <Compile Include="$(MSBuildThisFileDirectory)Issue6362.cs" />
    <Compile Include="$(MSBuildThisFileDirectory)Issue6698.cs" />
    <Compile Include="$(MSBuildThisFileDirectory)Issue7393.cs" />
    <Compile Include="$(MSBuildThisFileDirectory)Issue7505.cs" />
    <Compile Include="$(MSBuildThisFileDirectory)Issue4459.xaml.cs">
      <DependentUpon>Issue4459.xaml</DependentUpon>
      <SubType>Code</SubType>
    </Compile>
    <Compile Include="$(MSBuildThisFileDirectory)CollectionViewItemsSourceTypes.cs" />
    <Compile Include="$(MSBuildThisFileDirectory)Issue1455.xaml.cs">
      <DependentUpon>Issue1455.xaml</DependentUpon>
      <SubType>Code</SubType>
    </Compile>
    <Compile Include="$(MSBuildThisFileDirectory)CollectionViewHeaderFooterString.cs" />
    <Compile Include="$(MSBuildThisFileDirectory)CollectionViewHeaderFooterTemplate.cs" />
    <Compile Include="$(MSBuildThisFileDirectory)CollectionViewHeaderFooterView.cs" />
    <Compile Include="$(MSBuildThisFileDirectory)CollectionViewItemsUpdatingScrollMode.cs" />
    <Compile Include="$(MSBuildThisFileDirectory)Issue4606.cs" />
    <Compile Include="$(MSBuildThisFileDirectory)Issue8161.cs" />
    <Compile Include="$(MSBuildThisFileDirectory)Issue8644.cs" />
    <Compile Include="$(MSBuildThisFileDirectory)Issue7534.cs" />
    <Compile Include="$(MSBuildThisFileDirectory)Issue8177.cs" />
    <Compile Include="$(MSBuildThisFileDirectory)Issue4744.xaml.cs">
      <DependentUpon>Issue4744.xaml</DependentUpon>
    </Compile>
    <Compile Include="$(MSBuildThisFileDirectory)Issue7773.cs" />
    <Compile Include="$(MSBuildThisFileDirectory)Issue8186.cs" />
    <Compile Include="$(MSBuildThisFileDirectory)Issue2172.xaml.cs">
      <DependentUpon>Issue2172.xaml</DependentUpon>
      <SubType>Code</SubType>
    </Compile>
    <Compile Include="$(MSBuildThisFileDirectory)Issue3475.cs" />
    <Compile Include="$(MSBuildThisFileDirectory)Issue5168.cs" />
    <Compile Include="$(MSBuildThisFileDirectory)Issue5749.xaml.cs">
      <SubType>Code</SubType>
    </Compile>
    <Compile Include="$(MSBuildThisFileDirectory)Issue6556.cs" />
    <Compile Include="$(MSBuildThisFileDirectory)Issue5830.cs" />
    <Compile Include="$(MSBuildThisFileDirectory)Issue6476.cs" />
    <Compile Include="$(MSBuildThisFileDirectory)Issue6693.xaml.cs">
      <DependentUpon>Issue6693.xaml</DependentUpon>
      <SubType>Code</SubType>
    </Compile>
    <Compile Include="$(MSBuildThisFileDirectory)Issue7396.cs" />
    <Compile Include="$(MSBuildThisFileDirectory)Issue6403.xaml.cs">
      <DependentUpon>Issue6403.xaml</DependentUpon>
      <SubType>Code</SubType>
    </Compile>
    <Compile Include="$(MSBuildThisFileDirectory)Issue7825.cs" />
    <Compile Include="$(MSBuildThisFileDirectory)Issue2271.cs" />
    <Compile Include="$(MSBuildThisFileDirectory)Issue5354.xaml.cs">
      <DependentUpon>Issue5354.xaml</DependentUpon>
      <SubType>Code</SubType>
    </Compile>
    <Compile Include="$(MSBuildThisFileDirectory)Issue5868.cs" />
    <Compile Include="$(MSBuildThisFileDirectory)Issue6963.cs" />
    <Compile Include="$(MSBuildThisFileDirectory)Issue7048.xaml.cs">
      <DependentUpon>Issue7048.xaml</DependentUpon>
      <SubType>Code</SubType>
    </Compile>
    <Compile Include="$(MSBuildThisFileDirectory)Issue5577.xaml.cs">
      <DependentUpon>Issue5577.xaml</DependentUpon>
      <SubType>Code</SubType>
    </Compile>
    <Compile Include="$(MSBuildThisFileDirectory)Issue6804.cs" />
    <Compile Include="$(MSBuildThisFileDirectory)Issue7181.cs" />
    <Compile Include="$(MSBuildThisFileDirectory)Issue5367.cs" />
    <Compile Include="$(MSBuildThisFileDirectory)Issue6878.cs" />
    <Compile Include="$(MSBuildThisFileDirectory)Issue7253.cs" />
    <Compile Include="$(MSBuildThisFileDirectory)Issue7581.cs" />
    <Compile Include="$(MSBuildThisFileDirectory)Issue7361.cs" />
    <Compile Include="$(MSBuildThisFileDirectory)Issue7621.xaml.cs">
      <SubType>Code</SubType>
    </Compile>
    <Compile Include="$(MSBuildThisFileDirectory)Issue6889.cs" />
    <Compile Include="$(MSBuildThisFileDirectory)Issue6945.cs" />
    <Compile Include="$(MSBuildThisFileDirectory)Issue7313.cs" />
    <Compile Include="$(MSBuildThisFileDirectory)Issue5500.cs" />
    <Compile Include="$(MSBuildThisFileDirectory)Issue8148.cs" />
    <Compile Include="$(MSBuildThisFileDirectory)Issue8008.cs" />
    <Compile Include="$(MSBuildThisFileDirectory)Issue6640.cs" />
    <Compile Include="$(MSBuildThisFileDirectory)Issue7890.cs" />
    <Compile Include="$(MSBuildThisFileDirectory)Issue7556.cs" />
    <Compile Include="$(MSBuildThisFileDirectory)Issue5108.xaml.cs">
      <SubType>Code</SubType>
    </Compile>
    <Compile Include="$(MSBuildThisFileDirectory)Issue7329.cs" />
    <Compile Include="$(MSBuildThisFileDirectory)Issue7290.cs" />
    <Compile Include="$(MSBuildThisFileDirectory)Issue7240.cs" />
    <Compile Include="$(MSBuildThisFileDirectory)Issue5046.xaml.cs">
      <DependentUpon>Issue5046.xaml</DependentUpon>
      <SubType>Code</SubType>
    </Compile>
    <Compile Include="$(MSBuildThisFileDirectory)Issue6609.cs" />
    <Compile Include="$(MSBuildThisFileDirectory)Issue6802.cs" />
    <Compile Include="$(MSBuildThisFileDirectory)Issue6644.xaml.cs">
      <SubType>Code</SubType>
    </Compile>
    <Compile Include="$(MSBuildThisFileDirectory)Issue7049.cs" />
    <Compile Include="$(MSBuildThisFileDirectory)Issue7061.cs" />
    <Compile Include="$(MSBuildThisFileDirectory)Issue7385.cs" />
    <Compile Include="$(MSBuildThisFileDirectory)Issue7111.cs" />
    <Compile Include="$(MSBuildThisFileDirectory)Issue7357.xaml.cs">
      <SubType>Code</SubType>
    </Compile>
    <Compile Include="$(MSBuildThisFileDirectory)Issue7512.xaml.cs">
      <SubType>Code</SubType>
    </Compile>
    <Compile Include="$(MSBuildThisFileDirectory)Issue7519.cs" />
    <Compile Include="$(MSBuildThisFileDirectory)Issue7519Xaml.xaml.cs">
      <SubType>Code</SubType>
    </Compile>
    <Compile Include="$(MSBuildThisFileDirectory)Issue7700.cs" />
    <Compile Include="$(MSBuildThisFileDirectory)Issue7758.xaml.cs">
      <SubType>Code</SubType>
    </Compile>
    <Compile Include="$(MSBuildThisFileDirectory)Issue7593.xaml.cs">
      <SubType>Code</SubType>
    </Compile>
    <Compile Include="$(MSBuildThisFileDirectory)Issue7992.cs" />
    <Compile Include="$(MSBuildThisFileDirectory)Issue7792.xaml.cs">
      <SubType>Code</SubType>
    </Compile>
    <Compile Include="$(MSBuildThisFileDirectory)Issue7789.xaml.cs">
      <SubType>Code</SubType>
    </Compile>
    <Compile Include="$(MSBuildThisFileDirectory)Issue7817.xaml.cs">
      <SubType>Code</SubType>
    </Compile>
    <Compile Include="$(MSBuildThisFileDirectory)Issue7823.cs" />
    <Compile Include="$(MSBuildThisFileDirectory)Issue7943.xaml.cs">
      <SubType>Code</SubType>
    </Compile>
    <Compile Include="$(MSBuildThisFileDirectory)Issue7993.xaml.cs">
      <SubType>Code</SubType>
    </Compile>
    <Compile Include="$(MSBuildThisFileDirectory)Issue7865.xaml.cs">
      <SubType>Code</SubType>
    </Compile>
    <Compile Include="$(MSBuildThisFileDirectory)Issue7803.xaml.cs">
      <DependentUpon>Issue7803.xaml</DependentUpon>
    </Compile>
    <Compile Include="$(MSBuildThisFileDirectory)Issue8087.cs" />
    <Compile Include="$(MSBuildThisFileDirectory)Issue8203.cs" />
    <Compile Include="$(MSBuildThisFileDirectory)Issue8222.cs" />
    <Compile Include="$(MSBuildThisFileDirectory)Issue8167.cs" />
    <Compile Include="$(MSBuildThisFileDirectory)Issue8503.cs" />
    <Compile Include="$(MSBuildThisFileDirectory)Issue8263.xaml.cs">
      <DependentUpon>Issue8263.xaml</DependentUpon>
      <SubType>Code</SubType>
    </Compile>
    <Compile Include="$(MSBuildThisFileDirectory)Issue8345.cs" />
    <Compile Include="$(MSBuildThisFileDirectory)Issue8366.cs" />
    <Compile Include="$(MSBuildThisFileDirectory)Issue8526.cs" />
    <Compile Include="$(MSBuildThisFileDirectory)Issue8529.cs" />
    <Compile Include="$(MSBuildThisFileDirectory)Issue8529_1.xaml.cs">
      <DependentUpon>Issue8529_1.xaml</DependentUpon>
      <SubType>Code</SubType>
    </Compile>
    <Compile Include="$(MSBuildThisFileDirectory)Issue8508.xaml.cs">
      <SubType>Code</SubType>
    </Compile>
    <Compile Include="$(MSBuildThisFileDirectory)Issue7963.cs" />
    <Compile Include="$(MSBuildThisFileDirectory)Issue8741.cs" />
    <Compile Include="$(MSBuildThisFileDirectory)Issue8743.cs" />
    <Compile Include="$(MSBuildThisFileDirectory)Issue9092.cs" />
    <Compile Include="$(MSBuildThisFileDirectory)Issue9087.cs" />
    <Compile Include="$(MSBuildThisFileDirectory)Issue9196.xaml.cs">
      <DependentUpon>Issue9196.xaml</DependentUpon>
      <SubType>Code</SubType>
    </Compile>
    <Compile Include="$(MSBuildThisFileDirectory)Issue9355.cs" />
    <Compile Include="$(MSBuildThisFileDirectory)Issue8784.cs" />
    <Compile Include="$(MSBuildThisFileDirectory)Issue9360.cs" />
    <Compile Include="$(MSBuildThisFileDirectory)Issue9440.cs" />
    <Compile Include="$(MSBuildThisFileDirectory)Issue7242.xaml.cs">
      <DependentUpon>Issue7242.xaml</DependentUpon>
      <SubType>Code</SubType>
    </Compile>
    <Compile Include="$(MSBuildThisFileDirectory)Issue9783.xaml.cs">
      <DependentUpon>Issue9783.xaml</DependentUpon>
      <SubType>Code</SubType>
    </Compile>
    <Compile Include="$(MSBuildThisFileDirectory)Issue9686.cs" />
    <Compile Include="$(MSBuildThisFileDirectory)Issue9694.cs" />
    <Compile Include="$(MSBuildThisFileDirectory)Issue9771.xaml.cs">
      <SubType>Code</SubType>
      <DependentUpon>Issue9771.xaml</DependentUpon>
    </Compile>
    <Compile Include="$(MSBuildThisFileDirectory)Issue9833.cs" />
    <Compile Include="$(MSBuildThisFileDirectory)Issue9929.cs" />
    <Compile Include="$(MSBuildThisFileDirectory)RefreshViewTests.cs" />
    <Compile Include="$(MSBuildThisFileDirectory)Issue7338.cs" />
    <Compile Include="$(MSBuildThisFileDirectory)ScrollToGroup.cs" />
    <Compile Include="$(MSBuildThisFileDirectory)NestedCollectionViews.cs" />
    <Compile Include="$(MSBuildThisFileDirectory)Issue7339.cs" />
    <Compile Include="$(MSBuildThisFileDirectory)ShellAppearanceChange.cs" />
    <Compile Include="$(MSBuildThisFileDirectory)Issue10234.cs" />
    <Compile Include="$(MSBuildThisFileDirectory)ShellModal.cs" />
    <Compile Include="$(MSBuildThisFileDirectory)ShellFlyoutBehavior.cs" />
    <Compile Include="$(MSBuildThisFileDirectory)Issue7128.cs" />
    <Compile Include="$(MSBuildThisFileDirectory)ShellItemIsVisible.cs" />
    <Compile Include="$(MSBuildThisFileDirectory)ShellGestures.cs" />
    <Compile Include="$(MSBuildThisFileDirectory)ShellBackButtonBehavior.cs" />
    <Compile Include="$(MSBuildThisFileDirectory)Issue7102.cs" />
    <Compile Include="$(MSBuildThisFileDirectory)ShellInsets.cs" />
    <Compile Include="$(MSBuildThisFileDirectory)CollectionViewGrouping.cs" />
    <Compile Include="$(MSBuildThisFileDirectory)Issue5412.cs" />
    <Compile Include="$(MSBuildThisFileDirectory)Helpers\GarbageCollectionHelper.cs" />
    <Compile Include="$(MSBuildThisFileDirectory)Issue4879.cs" />
    <Compile Include="$(MSBuildThisFileDirectory)Issue5518.cs" />
    <Compile Include="$(MSBuildThisFileDirectory)Issue5555.cs" />
    <Compile Include="$(MSBuildThisFileDirectory)Issue6458.cs" />
    <Compile Include="$(MSBuildThisFileDirectory)Issue6258.cs" />
    <Compile Include="$(MSBuildThisFileDirectory)Issue3150.cs" />
    <Compile Include="$(MSBuildThisFileDirectory)Issue6262.cs" />
    <Compile Include="$(MSBuildThisFileDirectory)Github5623.xaml.cs">
      <DependentUpon>Github5623.xaml</DependentUpon>
      <SubType>Code</SubType>
    </Compile>
    <Compile Include="$(MSBuildThisFileDirectory)Bugzilla59172.cs" />
    <Compile Include="$(MSBuildThisFileDirectory)FlagTestHelpers.cs" />
    <Compile Include="$(MSBuildThisFileDirectory)Issue5886.cs" />
    <Compile Include="$(MSBuildThisFileDirectory)Issue6260.cs" />
    <Compile Include="$(MSBuildThisFileDirectory)Issue5766.cs" />
    <Compile Include="$(MSBuildThisFileDirectory)CollectionViewBoundMultiSelection.cs" />
    <Compile Include="$(MSBuildThisFileDirectory)CollectionViewBoundSingleSelection.cs" />
    <Compile Include="$(MSBuildThisFileDirectory)Issue5765.cs" />
    <Compile Include="$(MSBuildThisFileDirectory)Issue4684.xaml.cs" />
    <Compile Include="$(MSBuildThisFileDirectory)Issue4992.xaml.cs">
      <DependentUpon>Issue4992.xaml</DependentUpon>
      <SubType>Code</SubType>
    </Compile>
    <Compile Include="$(MSBuildThisFileDirectory)Issue4915.xaml.cs">
      <SubType>Code</SubType>
    </Compile>
    <Compile Include="$(MSBuildThisFileDirectory)Issue5131.cs" />
    <Compile Include="$(MSBuildThisFileDirectory)Issue5376.cs" />
    <Compile Include="$(MSBuildThisFileDirectory)Bugzilla60787.xaml.cs">
      <DependentUpon>Bugzilla60787.xaml</DependentUpon>
      <SubType>Code</SubType>
    </Compile>
    <Compile Include="$(MSBuildThisFileDirectory)Issue4919.cs" />
    <Compile Include="$(MSBuildThisFileDirectory)Issue4756.cs" />
    <Compile Include="$(MSBuildThisFileDirectory)Issue5461.cs" />
    <Compile Include="$(MSBuildThisFileDirectory)CollectionViewBindingErrors.xaml.cs">
      <DependentUpon>CollectionViewBindingErrors.xaml</DependentUpon>
      <SubType>Code</SubType>
    </Compile>
    <Compile Include="$(MSBuildThisFileDirectory)Github3847.xaml.cs">
      <DependentUpon>Github3847.xaml</DependentUpon>
      <SubType>Code</SubType>
    </Compile>
    <Compile Include="$(MSBuildThisFileDirectory)Issue2102.cs" />
    <Compile Include="$(MSBuildThisFileDirectory)Issue1588.xaml.cs">
      <DependentUpon>Issue1588.xaml</DependentUpon>
      <SubType>Code</SubType>
    </Compile>
    <Compile Include="$(MSBuildThisFileDirectory)Issue4961.cs" />
    <Compile Include="$(MSBuildThisFileDirectory)Issue4629.cs" />
    <Compile Include="$(MSBuildThisFileDirectory)Issue4384.cs" />
    <Compile Include="$(MSBuildThisFileDirectory)Issue4782.cs" />
    <Compile Include="$(MSBuildThisFileDirectory)Issue4484.cs" />
    <Compile Include="$(MSBuildThisFileDirectory)Issue3509.cs" />
    <Compile Include="$(MSBuildThisFileDirectory)Issue4597.cs" />
    <Compile Include="$(MSBuildThisFileDirectory)A11yTabIndex.xaml.cs">
      <DependentUpon>A11yTabIndex.xaml</DependentUpon>
      <SubType>Code</SubType>
    </Compile>
    <Compile Include="$(MSBuildThisFileDirectory)Github3856.cs" />
    <Compile Include="$(MSBuildThisFileDirectory)Issue1937.cs" />
    <Compile Include="$(MSBuildThisFileDirectory)Issue3555.cs" />
    <Compile Include="$(MSBuildThisFileDirectory)Issue3843.cs" />
    <Compile Include="$(MSBuildThisFileDirectory)Issue4053.cs" />
    <Compile Include="$(MSBuildThisFileDirectory)Issue3809.cs" />
    <Compile Include="$(MSBuildThisFileDirectory)Issue2894.cs" />
    <Compile Include="$(MSBuildThisFileDirectory)Issue3306.cs" />
    <Compile Include="$(MSBuildThisFileDirectory)Issue3454.cs" />
    <Compile Include="$(MSBuildThisFileDirectory)Issue3308.cs" />
    <Compile Include="$(MSBuildThisFileDirectory)Issue3788.cs" />
    <Compile Include="$(MSBuildThisFileDirectory)Issue1724.cs" />
    <Compile Include="$(MSBuildThisFileDirectory)Issue3524.cs" />
    <Compile Include="$(MSBuildThisFileDirectory)Issue1678.cs" />
    <Compile Include="$(MSBuildThisFileDirectory)Issue7701.cs" />
    <Compile Include="$(MSBuildThisFileDirectory)Issue2004.cs" />
    <Compile Include="$(MSBuildThisFileDirectory)Issue3333.cs" />
    <Compile Include="$(MSBuildThisFileDirectory)Issue2338.cs" />
    <Compile Include="$(MSBuildThisFileDirectory)Bugzilla60045.xaml.cs">
      <DependentUpon>Bugzilla60045.xaml</DependentUpon>
    </Compile>
    <Compile Include="$(MSBuildThisFileDirectory)Issue6282.xaml.cs">
      <DependentUpon>Issue6282.xaml</DependentUpon>
      <SubType>Code</SubType>
    </Compile>
    <Compile Include="$(MSBuildThisFileDirectory)AddingMultipleItemsListView.cs" />
    <Compile Include="$(MSBuildThisFileDirectory)AndroidStatusBarColor.cs" />
    <Compile Include="$(MSBuildThisFileDirectory)AppBarIconColors.cs" />
    <Compile Include="$(MSBuildThisFileDirectory)Bugzilla21368.cs" />
    <Compile Include="$(MSBuildThisFileDirectory)Bugzilla21501.cs" />
    <Compile Include="$(MSBuildThisFileDirectory)Bugzilla21780.cs" />
    <Compile Include="$(MSBuildThisFileDirectory)Bugzilla22229.xaml.cs">
      <DependentUpon>Bugzilla22229.xaml</DependentUpon>
    </Compile>
    <Compile Include="$(MSBuildThisFileDirectory)Bugzilla22401.cs" />
    <Compile Include="$(MSBuildThisFileDirectory)Bugzilla23942.xaml.cs">
      <DependentUpon>Bugzilla23942.xaml</DependentUpon>
    </Compile>
    <Compile Include="$(MSBuildThisFileDirectory)Bugzilla24769.cs" />
    <Compile Include="$(MSBuildThisFileDirectory)Bugzilla25234.cs" />
    <Compile Include="$(MSBuildThisFileDirectory)Bugzilla25662.cs" />
    <Compile Include="$(MSBuildThisFileDirectory)Bugzilla25943.cs" />
    <Compile Include="$(MSBuildThisFileDirectory)Bugzilla26501.cs" />
    <Compile Include="$(MSBuildThisFileDirectory)Bugzilla26868.cs" />
    <Compile Include="$(MSBuildThisFileDirectory)Bugzilla27378.cs" />
    <Compile Include="$(MSBuildThisFileDirectory)Bugzilla27417.cs" />
    <Compile Include="$(MSBuildThisFileDirectory)Bugzilla27417Xaml.xaml.cs">
      <DependentUpon>Bugzilla27417Xaml.xaml</DependentUpon>
      <SubType>Code</SubType>
    </Compile>
    <Compile Include="$(MSBuildThisFileDirectory)Bugzilla27581.cs" />
    <Compile Include="$(MSBuildThisFileDirectory)Bugzilla28570.cs" />
    <Compile Include="$(MSBuildThisFileDirectory)Bugzilla28796.cs" />
    <Compile Include="$(MSBuildThisFileDirectory)Bugzilla28939.cs" />
    <Compile Include="$(MSBuildThisFileDirectory)Bugzilla28953.cs" />
    <Compile Include="$(MSBuildThisFileDirectory)Bugzilla29107.xaml.cs">
      <DependentUpon>Bugzilla29107.xaml</DependentUpon>
    </Compile>
    <Compile Include="$(MSBuildThisFileDirectory)Bugzilla29110.cs" />
    <Compile Include="$(MSBuildThisFileDirectory)Bugzilla29158.cs" />
    <Compile Include="$(MSBuildThisFileDirectory)Bugzilla29363.cs" />
    <Compile Include="$(MSBuildThisFileDirectory)Bugzilla29229.cs" />
    <Compile Include="$(MSBuildThisFileDirectory)Bugzilla30166.cs" />
    <Compile Include="$(MSBuildThisFileDirectory)Bugzilla31141.cs" />
    <Compile Include="$(MSBuildThisFileDirectory)Bugzilla31145.cs" />
    <Compile Include="$(MSBuildThisFileDirectory)Bugzilla31333.cs" />
    <Compile Include="$(MSBuildThisFileDirectory)Bugzilla31366.cs" />
    <Compile Include="$(MSBuildThisFileDirectory)Issue4653.cs" />
    <Compile Include="$(MSBuildThisFileDirectory)Bugzilla31964.cs" />
    <Compile Include="$(MSBuildThisFileDirectory)Bugzilla32033.cs" />
    <Compile Include="$(MSBuildThisFileDirectory)Bugzilla32034.cs" />
    <Compile Include="$(MSBuildThisFileDirectory)Bugzilla32206.cs" />
    <Compile Include="$(MSBuildThisFileDirectory)Bugzilla32776.cs" />
    <Compile Include="$(MSBuildThisFileDirectory)Bugzilla32842.xaml.cs">
      <DependentUpon>Bugzilla32842.xaml</DependentUpon>
      <SubType>Code</SubType>
    </Compile>
    <Compile Include="$(MSBuildThisFileDirectory)Bugzilla32847.cs" />
    <Compile Include="$(MSBuildThisFileDirectory)Bugzilla32865.cs" />
    <Compile Include="$(MSBuildThisFileDirectory)Bugzilla32956.cs" />
    <Compile Include="$(MSBuildThisFileDirectory)Bugzilla33248.cs" />
    <Compile Include="$(MSBuildThisFileDirectory)Bugzilla33268.cs" />
    <Compile Include="$(MSBuildThisFileDirectory)Bugzilla33612.cs" />
    <Compile Include="$(MSBuildThisFileDirectory)Bugzilla33714.cs" />
    <Compile Include="$(MSBuildThisFileDirectory)Bugzilla33890.cs" />
    <Compile Include="$(MSBuildThisFileDirectory)Bugzilla34072.cs" />
    <Compile Include="$(MSBuildThisFileDirectory)Bugzilla34007.cs" />
    <Compile Include="$(MSBuildThisFileDirectory)Bugzilla35078.cs" />
    <Compile Include="$(MSBuildThisFileDirectory)Bugzilla35127.cs" />
    <Compile Include="$(MSBuildThisFileDirectory)Bugzilla35132.cs" />
    <Compile Include="$(MSBuildThisFileDirectory)Bugzilla35157.cs" />
    <Compile Include="$(MSBuildThisFileDirectory)Bugzilla35294.cs" />
    <Compile Include="$(MSBuildThisFileDirectory)Bugzilla35472.cs" />
    <Compile Include="$(MSBuildThisFileDirectory)Bugzilla35477.cs" />
    <Compile Include="$(MSBuildThisFileDirectory)Bugzilla35490.cs" />
    <Compile Include="$(MSBuildThisFileDirectory)Bugzilla36014.cs" />
    <Compile Include="$(MSBuildThisFileDirectory)Bugzilla36649.cs" />
    <Compile Include="$(MSBuildThisFileDirectory)Bugzilla36559.cs" />
    <Compile Include="$(MSBuildThisFileDirectory)Bugzilla36171.cs" />
    <Compile Include="$(MSBuildThisFileDirectory)Bugzilla36780.cs" />
    <Compile Include="$(MSBuildThisFileDirectory)Bugzilla36651.cs" />
    <Compile Include="$(MSBuildThisFileDirectory)Bugzilla36703.cs" />
    <Compile Include="$(MSBuildThisFileDirectory)Bugzilla36846.cs" />
    <Compile Include="$(MSBuildThisFileDirectory)Bugzilla36955.cs" />
    <Compile Include="$(MSBuildThisFileDirectory)Bugzilla37285.cs" />
    <Compile Include="$(MSBuildThisFileDirectory)Bugzilla37462.cs" />
    <Compile Include="$(MSBuildThisFileDirectory)Bugzilla37841.cs" />
    <Compile Include="$(MSBuildThisFileDirectory)Bugzilla37863.cs" />
    <Compile Include="$(MSBuildThisFileDirectory)Bugzilla37601.cs" />
    <Compile Include="$(MSBuildThisFileDirectory)Bugzilla38105.cs" />
    <Compile Include="$(MSBuildThisFileDirectory)Issue3652.cs" />
    <Compile Include="$(MSBuildThisFileDirectory)Issue4891.cs" />
    <Compile Include="$(MSBuildThisFileDirectory)Bugzilla38723.cs" />
    <Compile Include="$(MSBuildThisFileDirectory)Bugzilla38770.cs" />
    <Compile Include="$(MSBuildThisFileDirectory)Bugzilla38827.xaml.cs">
      <DependentUpon>Bugzilla38827.xaml</DependentUpon>
      <SubType>Code</SubType>
    </Compile>
    <Compile Include="$(MSBuildThisFileDirectory)Bugzilla38989.cs" />
    <Compile Include="$(MSBuildThisFileDirectory)Bugzilla39395.cs" />
    <Compile Include="$(MSBuildThisFileDirectory)Bugzilla39461.cs" />
    <Compile Include="$(MSBuildThisFileDirectory)Bugzilla39483.xaml.cs">
      <DependentUpon>Bugzilla39483.xaml</DependentUpon>
      <SubType>Code</SubType>
    </Compile>
    <Compile Include="$(MSBuildThisFileDirectory)Bugzilla39530.cs" />
    <Compile Include="$(MSBuildThisFileDirectory)Bugzilla39624.cs" />
    <Compile Include="$(MSBuildThisFileDirectory)Bugzilla39463.xaml.cs">
      <DependentUpon>Bugzilla39463.xaml</DependentUpon>
      <SubType>Code</SubType>
    </Compile>
    <Compile Include="$(MSBuildThisFileDirectory)Bugzilla39636.xaml.cs">
      <DependentUpon>Bugzilla39636.xaml</DependentUpon>
      <SubType>Code</SubType>
    </Compile>
    <Compile Include="$(MSBuildThisFileDirectory)Bugzilla39702.cs" />
    <Compile Include="$(MSBuildThisFileDirectory)Bugzilla40005.cs" />
    <Compile Include="$(MSBuildThisFileDirectory)Bugzilla40073.cs" />
    <Compile Include="$(MSBuildThisFileDirectory)Bugzilla40139.cs" />
    <Compile Include="$(MSBuildThisFileDirectory)Bugzilla40173.cs" />
    <Compile Include="$(MSBuildThisFileDirectory)Bugzilla39821.cs" />
    <Compile Include="$(MSBuildThisFileDirectory)Bugzilla40185.cs" />
    <Compile Include="$(MSBuildThisFileDirectory)Bugzilla40251.cs" />
    <Compile Include="$(MSBuildThisFileDirectory)Bugzilla40333.cs" />
    <Compile Include="$(MSBuildThisFileDirectory)Bugzilla31806.cs" />
    <Compile Include="$(MSBuildThisFileDirectory)Bugzilla40408.cs" />
    <Compile Include="$(MSBuildThisFileDirectory)Bugzilla40858.cs" />
    <Compile Include="$(MSBuildThisFileDirectory)Bugzilla40824.cs" />
    <Compile Include="$(MSBuildThisFileDirectory)Bugzilla40911.cs" />
    <Compile Include="$(MSBuildThisFileDirectory)Bugzilla40955.cs" />
    <Compile Include="$(MSBuildThisFileDirectory)Bugzilla41054.cs" />
    <Compile Include="$(MSBuildThisFileDirectory)Bugzilla41078.cs" />
    <Compile Include="$(MSBuildThisFileDirectory)Bugzilla40998.cs" />
    <Compile Include="$(MSBuildThisFileDirectory)Bugzilla41205.cs" />
    <Compile Include="$(MSBuildThisFileDirectory)Bugzilla41415.cs" />
    <Compile Include="$(MSBuildThisFileDirectory)Bugzilla41418.cs" />
    <Compile Include="$(MSBuildThisFileDirectory)Bugzilla41424.cs" />
    <Compile Include="$(MSBuildThisFileDirectory)Bugzilla41778.cs" />
    <Compile Include="$(MSBuildThisFileDirectory)Bugzilla41600.cs" />
    <Compile Include="$(MSBuildThisFileDirectory)Bugzilla41619.cs" />
    <Compile Include="$(MSBuildThisFileDirectory)Bugzilla42000.cs" />
    <Compile Include="$(MSBuildThisFileDirectory)Bugzilla42069.cs" />
    <Compile Include="$(MSBuildThisFileDirectory)Bugzilla42069_Page.xaml.cs">
      <DependentUpon>Bugzilla42069_Page.xaml</DependentUpon>
      <SubType>Code</SubType>
    </Compile>
    <Compile Include="$(MSBuildThisFileDirectory)Bugzilla42074.cs" />
    <Compile Include="$(MSBuildThisFileDirectory)Bugzilla42075.cs" />
    <Compile Include="$(MSBuildThisFileDirectory)Bugzilla42329.cs" />
    <Compile Include="$(MSBuildThisFileDirectory)Bugzilla42364.cs" />
    <Compile Include="$(MSBuildThisFileDirectory)Bugzilla42519.cs" />
    <Compile Include="$(MSBuildThisFileDirectory)Bugzilla32871.cs" />
    <Compile Include="$(MSBuildThisFileDirectory)Bugzilla43313.cs" />
    <Compile Include="$(MSBuildThisFileDirectory)Bugzilla43469.cs" />
    <Compile Include="$(MSBuildThisFileDirectory)Bugzilla43516.cs" />
    <Compile Include="$(MSBuildThisFileDirectory)Bugzilla43519.cs" />
    <Compile Include="$(MSBuildThisFileDirectory)Bugzilla43527.cs" />
    <Compile Include="$(MSBuildThisFileDirectory)Bugzilla44047.cs" />
    <Compile Include="$(MSBuildThisFileDirectory)Bugzilla43941.cs" />
    <Compile Include="$(MSBuildThisFileDirectory)Bugzilla43663.cs" />
    <Compile Include="$(MSBuildThisFileDirectory)Bugzilla43867.cs" />
    <Compile Include="$(MSBuildThisFileDirectory)Bugzilla43735.cs" />
    <Compile Include="$(MSBuildThisFileDirectory)Bugzilla43783.cs" />
    <Compile Include="$(MSBuildThisFileDirectory)Bugzilla44096.cs" />
    <Compile Include="$(MSBuildThisFileDirectory)Bugzilla44176.cs" />
    <Compile Include="$(MSBuildThisFileDirectory)Bugzilla44453.cs" />
    <Compile Include="$(MSBuildThisFileDirectory)Bugzilla45215.cs" />
    <Compile Include="$(MSBuildThisFileDirectory)Bugzilla44500.cs" />
    <Compile Include="$(MSBuildThisFileDirectory)Bugzilla45722.cs" />
    <Compile Include="$(MSBuildThisFileDirectory)Bugzilla45722Xaml0.xaml.cs">
      <DependentUpon>Bugzilla45722Xaml0.xaml</DependentUpon>
      <SubType>Code</SubType>
    </Compile>
    <Compile Include="$(MSBuildThisFileDirectory)Bugzilla46363.cs" />
    <Compile Include="$(MSBuildThisFileDirectory)Bugzilla46363_2.cs" />
    <Compile Include="$(MSBuildThisFileDirectory)Bugzilla47548.cs" />
    <Compile Include="$(MSBuildThisFileDirectory)Bugzilla50787.cs" />
    <Compile Include="$(MSBuildThisFileDirectory)Bugzilla52299.cs" />
    <Compile Include="$(MSBuildThisFileDirectory)Bugzilla52419.cs" />
    <Compile Include="$(MSBuildThisFileDirectory)Bugzilla49304.cs" />
    <Compile Include="$(MSBuildThisFileDirectory)Bugzilla53834.cs" />
    <Compile Include="$(MSBuildThisFileDirectory)Bugzilla51536.cs" />
    <Compile Include="$(MSBuildThisFileDirectory)Bugzilla44940.cs" />
    <Compile Include="$(MSBuildThisFileDirectory)Bugzilla44944.cs" />
    <Compile Include="$(MSBuildThisFileDirectory)Bugzilla44166.cs" />
    <Compile Include="$(MSBuildThisFileDirectory)Bugzilla44461.cs" />
    <Compile Include="$(MSBuildThisFileDirectory)Bugzilla44584.cs" />
    <Compile Include="$(MSBuildThisFileDirectory)Bugzilla42832.cs" />
    <Compile Include="$(MSBuildThisFileDirectory)Bugzilla44044.cs" />
    <Compile Include="$(MSBuildThisFileDirectory)Bugzilla44338.cs" />
    <Compile Include="$(MSBuildThisFileDirectory)Bugzilla44980.cs" />
    <Compile Include="$(MSBuildThisFileDirectory)Bugzilla45067.cs" />
    <Compile Include="$(MSBuildThisFileDirectory)Bugzilla45723.cs" />
    <Compile Include="$(MSBuildThisFileDirectory)Bugzilla45027.cs" />
    <Compile Include="$(MSBuildThisFileDirectory)Bugzilla45330.cs" />
    <Compile Include="$(MSBuildThisFileDirectory)Bugzilla44955.cs" />
    <Compile Include="$(MSBuildThisFileDirectory)Bugzilla45277.cs" />
    <Compile Include="$(MSBuildThisFileDirectory)Bugzilla45743.cs" />
    <Compile Include="$(MSBuildThisFileDirectory)Bugzilla46458.cs" />
    <Compile Include="$(MSBuildThisFileDirectory)Bugzilla46494.cs" />
    <Compile Include="$(MSBuildThisFileDirectory)Bugzilla44476.cs" />
    <Compile Include="$(MSBuildThisFileDirectory)Bugzilla46630.cs" />
    <Compile Include="$(MSBuildThisFileDirectory)Bugzilla47923.cs" />
    <Compile Include="$(MSBuildThisFileDirectory)Bugzilla48236.cs" />
    <Compile Include="$(MSBuildThisFileDirectory)Bugzilla47971.cs" />
    <Compile Include="$(MSBuildThisFileDirectory)Bugzilla52318.cs" />
    <Compile Include="$(MSBuildThisFileDirectory)Bugzilla37290.cs" />
    <Compile Include="$(MSBuildThisFileDirectory)Bugzilla51553.cs" />
    <Compile Include="$(MSBuildThisFileDirectory)Bugzilla51802.cs" />
    <Compile Include="$(MSBuildThisFileDirectory)Bugzilla51236.cs" />
    <Compile Include="$(MSBuildThisFileDirectory)Bugzilla51238.cs" />
    <Compile Include="$(MSBuildThisFileDirectory)Bugzilla51642.xaml.cs">
      <DependentUpon>Bugzilla51642.xaml</DependentUpon>
      <SubType>Code</SubType>
    </Compile>
    <Compile Include="$(MSBuildThisFileDirectory)Bugzilla53445.cs" />
    <Compile Include="$(MSBuildThisFileDirectory)Bugzilla55714.cs" />
    <Compile Include="$(MSBuildThisFileDirectory)Bugzilla54649.cs" />
    <Compile Include="$(MSBuildThisFileDirectory)Bugzilla56609.cs" />
    <Compile Include="$(MSBuildThisFileDirectory)Bugzilla55674.cs" />
    <Compile Include="$(MSBuildThisFileDirectory)Bugzilla55912.cs" />
    <Compile Include="$(MSBuildThisFileDirectory)Bugzilla57317.cs" />
    <Compile Include="$(MSBuildThisFileDirectory)Bugzilla57114.cs" />
    <Compile Include="$(MSBuildThisFileDirectory)Bugzilla57515.cs" />
    <Compile Include="$(MSBuildThisFileDirectory)Bugzilla57674.cs" />
    <Compile Include="$(MSBuildThisFileDirectory)Bugzilla57758.cs" />
    <Compile Include="$(MSBuildThisFileDirectory)Bugzilla57910.cs" />
    <Compile Include="$(MSBuildThisFileDirectory)Bugzilla58406.cs" />
    <Compile Include="$(MSBuildThisFileDirectory)Bugzilla58833.cs" />
    <Compile Include="$(MSBuildThisFileDirectory)Bugzilla51427.cs" />
    <Compile Include="$(MSBuildThisFileDirectory)Bugzilla59248.cs" />
    <Compile Include="$(MSBuildThisFileDirectory)Bugzilla59457.cs" />
    <Compile Include="$(MSBuildThisFileDirectory)Bugzilla59580.cs" />
    <Compile Include="$(MSBuildThisFileDirectory)Issue1469.cs" />
    <Compile Include="$(MSBuildThisFileDirectory)Effects\AttachedStateEffect.cs" />
    <Compile Include="$(MSBuildThisFileDirectory)Effects\AttachedStateEffectLabel.cs" />
    <Compile Include="$(MSBuildThisFileDirectory)Effects\AttachedStateEffectList.cs" />
    <Compile Include="$(MSBuildThisFileDirectory)GitHub1648.cs" />
    <Compile Include="$(MSBuildThisFileDirectory)GitHub1702.cs" />
    <Compile Include="$(MSBuildThisFileDirectory)GitHub2642.cs" />
    <Compile Include="$(MSBuildThisFileDirectory)GitHub1700.cs" />
    <Compile Include="$(MSBuildThisFileDirectory)GitHub2598.cs" />
    <Compile Include="$(MSBuildThisFileDirectory)Issue1483.cs" />
    <Compile Include="$(MSBuildThisFileDirectory)Issue1556.cs" />
    <Compile Include="$(MSBuildThisFileDirectory)Issue1799.cs" />
    <Compile Include="$(MSBuildThisFileDirectory)Issue1931.cs" />
    <Compile Include="$(MSBuildThisFileDirectory)Issue1399.cs" />
    <Compile Include="$(MSBuildThisFileDirectory)Issue2187.cs" />
    <Compile Include="$(MSBuildThisFileDirectory)Issue3001.cs" />
    <Compile Include="$(MSBuildThisFileDirectory)Issue3271.cs" />
    <Compile Include="$(MSBuildThisFileDirectory)Issue3390.cs" />
    <Compile Include="$(MSBuildThisFileDirectory)Issue3000.cs" />
    <Compile Include="$(MSBuildThisFileDirectory)Issue3273.cs" />
    <Compile Include="$(MSBuildThisFileDirectory)Issue3053.cs" />
    <Compile Include="$(MSBuildThisFileDirectory)Issue2617.cs" />
    <Compile Include="$(MSBuildThisFileDirectory)Issue3139.cs" />
    <Compile Include="$(MSBuildThisFileDirectory)Issue3087.cs" />
    <Compile Include="$(MSBuildThisFileDirectory)Issue1760_1.cs" />
    <Compile Include="$(MSBuildThisFileDirectory)Issue1332.cs" />
    <Compile Include="$(MSBuildThisFileDirectory)Issue5184.cs" />
    <Compile Include="$(MSBuildThisFileDirectory)Issue3089.cs" />
    <Compile Include="$(MSBuildThisFileDirectory)Issue1342.cs" />
    <Compile Include="$(MSBuildThisFileDirectory)Issue2482.cs" />
    <Compile Include="$(MSBuildThisFileDirectory)Issue2680ScrollView.cs" />
    <Compile Include="$(MSBuildThisFileDirectory)Issue2767.cs" />
    <Compile Include="$(MSBuildThisFileDirectory)Issue2499.cs" />
    <Compile Include="$(MSBuildThisFileDirectory)GitHub1878.cs" />
    <Compile Include="$(MSBuildThisFileDirectory)Helpers\ISampleNativeControl.cs" />
    <Compile Include="$(MSBuildThisFileDirectory)Helpers\UITestHelper.cs" />
    <Compile Include="$(MSBuildThisFileDirectory)Helpers\ViewHelper.cs" />
    <Compile Include="$(MSBuildThisFileDirectory)Issue1544.cs" />
    <Compile Include="$(MSBuildThisFileDirectory)Issue1677.cs" />
    <Compile Include="$(MSBuildThisFileDirectory)Issue1704.cs" />
    <Compile Include="$(MSBuildThisFileDirectory)Issue1801.cs" />
    <Compile Include="$(MSBuildThisFileDirectory)Issue1734.cs" />
    <Compile Include="$(MSBuildThisFileDirectory)Issue1683.cs" />
    <Compile Include="$(MSBuildThisFileDirectory)Issue1705_2.cs" />
    <Compile Include="$(MSBuildThisFileDirectory)Issue1396.cs" />
    <Compile Include="$(MSBuildThisFileDirectory)Issue1415.cs" />
    <Compile Include="$(MSBuildThisFileDirectory)Issue2829.cs" />
    <Compile Include="$(MSBuildThisFileDirectory)Issue2653.cs" />
    <Compile Include="$(MSBuildThisFileDirectory)Issue1942.cs" />
    <Compile Include="$(MSBuildThisFileDirectory)Issue2763.cs" />
    <Compile Include="$(MSBuildThisFileDirectory)Issue2247.cs" />
    <Compile Include="$(MSBuildThisFileDirectory)GroupListViewHeaderIndexOutOfRange.cs" />
    <Compile Include="$(MSBuildThisFileDirectory)Issue1760.cs" />
    <Compile Include="$(MSBuildThisFileDirectory)Issue1975.cs" />
    <Compile Include="$(MSBuildThisFileDirectory)Issue1601.cs" />
    <Compile Include="$(MSBuildThisFileDirectory)Issue1717.cs" />
    <Compile Include="$(MSBuildThisFileDirectory)Bugzilla60001.cs" />
    <Compile Include="$(MSBuildThisFileDirectory)Issue1355.cs" />
    <Compile Include="$(MSBuildThisFileDirectory)Bugzilla60056.cs" />
    <Compile Include="$(MSBuildThisFileDirectory)Bugzilla60122.cs" />
    <Compile Include="$(MSBuildThisFileDirectory)Bugzilla59863_0.cs" />
    <Compile Include="$(MSBuildThisFileDirectory)Bugzilla59863_1.cs" />
    <Compile Include="$(MSBuildThisFileDirectory)Bugzilla59863_2.cs" />
    <Compile Include="$(MSBuildThisFileDirectory)Bugzilla60563.cs" />
    <Compile Include="$(MSBuildThisFileDirectory)Bugzilla60774.cs" />
    <Compile Include="$(MSBuildThisFileDirectory)Bugzilla60774_1.cs" />
    <Compile Include="$(MSBuildThisFileDirectory)Bugzilla60774_2.cs" />
    <Compile Include="$(MSBuildThisFileDirectory)ButtonBackgroundColorTest.cs" />
    <Compile Include="$(MSBuildThisFileDirectory)CarouselAsync.cs" />
    <Compile Include="$(MSBuildThisFileDirectory)Bugzilla34561.cs" />
    <Compile Include="$(MSBuildThisFileDirectory)Bugzilla34727.cs" />
    <Compile Include="$(MSBuildThisFileDirectory)ComplexListView.cs" />
    <Compile Include="$(MSBuildThisFileDirectory)CustomImageRendererErrorHandling.cs" />
    <Compile Include="$(MSBuildThisFileDirectory)DefaultColorToggleTest.cs" />
    <Compile Include="$(MSBuildThisFileDirectory)Bugzilla38416.xaml.cs">
      <DependentUpon>Bugzilla38416.xaml</DependentUpon>
    </Compile>
    <Compile Include="$(MSBuildThisFileDirectory)Effects.cs" />
    <Compile Include="$(MSBuildThisFileDirectory)GestureBubblingTests.cs" />
    <Compile Include="$(MSBuildThisFileDirectory)Github1461.cs" />
    <Compile Include="$(MSBuildThisFileDirectory)CascadeInputTransparent.cs" />
    <Compile Include="$(MSBuildThisFileDirectory)GitHub1331.xaml.cs">
      <DependentUpon>GitHub1331.xaml</DependentUpon>
    </Compile>
    <Compile Include="$(MSBuildThisFileDirectory)Issue1691_2.cs" />
    <Compile Include="$(MSBuildThisFileDirectory)Github1625.cs" />
    <Compile Include="$(MSBuildThisFileDirectory)InputTransparentTests.cs" />
    <Compile Include="$(MSBuildThisFileDirectory)Issue1614.cs" />
    <Compile Include="$(MSBuildThisFileDirectory)IsInvokeRequiredRaceCondition.cs" />
    <Compile Include="$(MSBuildThisFileDirectory)IsPasswordToggleTest.cs" />
    <Compile Include="$(MSBuildThisFileDirectory)Issue1023.cs" />
    <Compile Include="$(MSBuildThisFileDirectory)Issue1024.cs" />
    <Compile Include="$(MSBuildThisFileDirectory)Issue1025.cs" />
    <Compile Include="$(MSBuildThisFileDirectory)Issue1026.cs" />
    <Compile Include="$(MSBuildThisFileDirectory)Issue1347.cs" />
    <Compile Include="$(MSBuildThisFileDirectory)Issue1356.cs" />
    <Compile Include="$(MSBuildThisFileDirectory)Issue1439.cs" />
    <Compile Include="$(MSBuildThisFileDirectory)Issue1660.cs" />
    <Compile Include="$(MSBuildThisFileDirectory)Issue1691.cs" />
    <Compile Include="$(MSBuildThisFileDirectory)Issue1665.cs" />
    <Compile Include="$(MSBuildThisFileDirectory)Issue1707.cs" />
    <Compile Include="$(MSBuildThisFileDirectory)Issue1864.cs" />
    <Compile Include="$(MSBuildThisFileDirectory)Issue2104.cs" />
    <Compile Include="$(MSBuildThisFileDirectory)Issue1908.cs" />
    <Compile Include="$(MSBuildThisFileDirectory)Issue1672.cs" />
    <Compile Include="$(MSBuildThisFileDirectory)Issue2394.cs" />
    <Compile Include="$(MSBuildThisFileDirectory)Issue2595.cs" />
    <Compile Include="$(MSBuildThisFileDirectory)Issue2625.xaml.cs">
      <DependentUpon>Issue2625.xaml</DependentUpon>
      <SubType>Code</SubType>
    </Compile>
    <Compile Include="$(MSBuildThisFileDirectory)Issue2681.cs" />
    <Compile Include="$(MSBuildThisFileDirectory)Issue2858.xaml.cs">
      <DependentUpon>Issue2858.xaml</DependentUpon>
      <SubType>Code</SubType>
    </Compile>
    <Compile Include="$(MSBuildThisFileDirectory)Issue2929.cs" />
    <Compile Include="$(MSBuildThisFileDirectory)Issue2983.cs" />
    <Compile Include="$(MSBuildThisFileDirectory)Issue2963.cs" />
    <Compile Include="$(MSBuildThisFileDirectory)Issue2981.cs" />
    <Compile Include="$(MSBuildThisFileDirectory)Issue2964.cs" />
    <Compile Include="$(MSBuildThisFileDirectory)Bugzilla29017.cs" />
    <Compile Include="$(MSBuildThisFileDirectory)Issue2927.cs" />
    <Compile Include="$(MSBuildThisFileDirectory)IsShowingUserIssue.cs" />
    <Compile Include="$(MSBuildThisFileDirectory)Bugzilla25979.cs" />
    <Compile Include="$(MSBuildThisFileDirectory)Bugzilla30317.cs" />
    <Compile Include="$(MSBuildThisFileDirectory)Bugzilla29128.cs" />
    <Compile Include="$(MSBuildThisFileDirectory)Bugzilla31029.cs" />
    <Compile Include="$(MSBuildThisFileDirectory)Bugzilla24574.cs" />
    <Compile Include="$(MSBuildThisFileDirectory)Bugzilla26233.cs" />
    <Compile Include="$(MSBuildThisFileDirectory)Bugzilla27642.cs" />
    <Compile Include="$(MSBuildThisFileDirectory)Bugzilla36393.cs" />
    <Compile Include="$(MSBuildThisFileDirectory)Bugzilla33870.cs" />
    <Compile Include="$(MSBuildThisFileDirectory)Bugzilla32462.cs" />
    <Compile Include="$(MSBuildThisFileDirectory)Bugzilla36681.cs" />
    <Compile Include="$(MSBuildThisFileDirectory)Bugzilla36479.cs" />
    <Compile Include="$(MSBuildThisFileDirectory)Issue3008.cs" />
    <Compile Include="$(MSBuildThisFileDirectory)Issue3019.cs" />
    <Compile Include="$(MSBuildThisFileDirectory)Issue2993.cs" />
    <Compile Include="$(MSBuildThisFileDirectory)Issue3507.cs" />
    <Compile Include="$(MSBuildThisFileDirectory)Issue3367.cs" />
    <Compile Include="$(MSBuildThisFileDirectory)Issue3398.cs" />
    <Compile Include="$(MSBuildThisFileDirectory)Issue3558.cs" />
    <Compile Include="$(MSBuildThisFileDirectory)Issue3541.cs" />
    <Compile Include="$(MSBuildThisFileDirectory)Issue3840.cs" />
    <Compile Include="$(MSBuildThisFileDirectory)Issue4561.cs" />
    <Compile Include="$(MSBuildThisFileDirectory)Issue3913.cs" />
    <Compile Include="$(MSBuildThisFileDirectory)Issue3979.xaml.cs">
      <DependentUpon>Issue3979.xaml</DependentUpon>
      <SubType>Code</SubType>
    </Compile>
    <Compile Include="$(MSBuildThisFileDirectory)Issue7167.xaml.cs">
      <DependentUpon>Issue7167.xaml</DependentUpon>
      <SubType>Code</SubType>
    </Compile>
    <Compile Include="$(MSBuildThisFileDirectory)Issue4194.xaml.cs">
      <DependentUpon>Issue4194.xaml</DependentUpon>
      <SubType>Code</SubType>
    </Compile>
    <Compile Include="$(MSBuildThisFileDirectory)Issue4136.cs" />
    <Compile Include="$(MSBuildThisFileDirectory)Issue4262.cs" />
    <Compile Include="$(MSBuildThisFileDirectory)Issue4360.xaml.cs">
      <DependentUpon>Issue4360.xaml</DependentUpon>
      <SubType>Code</SubType>
    </Compile>
    <Compile Include="$(MSBuildThisFileDirectory)Issue4600.cs" />
    <Compile Include="$(MSBuildThisFileDirectory)Issue4973.cs" />
    <Compile Include="$(MSBuildThisFileDirectory)Issue5252.cs" />
    <Compile Include="$(MSBuildThisFileDirectory)Issue5057.xaml.cs">
      <DependentUpon>Issue5057.xaml</DependentUpon>
      <SubType>Code</SubType>
    </Compile>
    <Compile Include="$(MSBuildThisFileDirectory)Issue5003.xaml.cs">
      <DependentUpon>Issue5003.xaml</DependentUpon>
      <SubType>Code</SubType>
    </Compile>
    <Compile Include="$(MSBuildThisFileDirectory)Issue5801.xaml.cs">
      <DependentUpon>Issue5801.xaml</DependentUpon>
      <SubType>Code</SubType>
    </Compile>
    <Compile Include="$(MSBuildThisFileDirectory)Issue5695.cs" />
    <Compile Include="$(MSBuildThisFileDirectory)Issue5535.cs" />
    <Compile Include="$(MSBuildThisFileDirectory)Issue5949.cs" />
    <Compile Include="$(MSBuildThisFileDirectory)Issue5949_1.xaml.cs">
      <DependentUpon>Issue5949_1.xaml</DependentUpon>
      <SubType>Code</SubType>
    </Compile>
    <Compile Include="$(MSBuildThisFileDirectory)Issue5949_2.xaml.cs">
      <DependentUpon>Issue5949_2.xaml</DependentUpon>
      <SubType>Code</SubType>
    </Compile>
    <Compile Include="$(MSBuildThisFileDirectory)Issue5793.cs" />
    <Compile Include="$(MSBuildThisFileDirectory)Issue6957.cs" />
    <Compile Include="$(MSBuildThisFileDirectory)Issue6130.xaml.cs">
      <SubType>Code</SubType>
    </Compile>
    <Compile Include="$(MSBuildThisFileDirectory)Issue5268.xaml.cs">
      <DependentUpon>Issue5268.xaml</DependentUpon>
      <SubType>Code</SubType>
    </Compile>
    <Compile Include="$(MSBuildThisFileDirectory)Issue6713.cs" />
    <Compile Include="$(MSBuildThisFileDirectory)Issue6705.cs" />
    <Compile Include="$(MSBuildThisFileDirectory)LegacyComponents\NonAppCompatSwitch.cs" />
    <Compile Include="$(MSBuildThisFileDirectory)MapsModalCrash.cs" />
    <Compile Include="$(MSBuildThisFileDirectory)ModalActivityIndicatorTest.cs" />
    <Compile Include="$(MSBuildThisFileDirectory)Bugzilla37625.cs" />
    <Compile Include="$(MSBuildThisFileDirectory)Bugzilla38658.cs" />
    <Compile Include="$(MSBuildThisFileDirectory)DataTemplateGridImageTest.cs" />
    <Compile Include="$(MSBuildThisFileDirectory)Bugzilla39331.cs" />
    <Compile Include="$(MSBuildThisFileDirectory)Bugzilla36788.cs" />
    <Compile Include="$(MSBuildThisFileDirectory)Bugzilla38978.cs" />
    <Compile Include="$(MSBuildThisFileDirectory)Bugzilla38112.cs" />
    <Compile Include="$(MSBuildThisFileDirectory)Bugzilla39668.cs" />
    <Compile Include="$(MSBuildThisFileDirectory)Bugzilla21177.cs" />
    <Compile Include="$(MSBuildThisFileDirectory)Bugzilla39829.cs" />
    <Compile Include="$(MSBuildThisFileDirectory)Bugzilla39458.cs" />
    <Compile Include="$(MSBuildThisFileDirectory)Bugzilla39853.cs" />
    <Compile Include="$(MSBuildThisFileDirectory)MultipleClipToBounds.cs" />
    <Compile Include="$(MSBuildThisFileDirectory)Issue6994.cs" />
    <Compile Include="$(MSBuildThisFileDirectory)Issue7371.cs" />
    <Compile Include="$(MSBuildThisFileDirectory)Issue6698View2.xaml.cs">
      <DependentUpon>Issue6698View2.xaml</DependentUpon>
      <SubType>Code</SubType>
    </Compile>
    <Compile Include="$(MSBuildThisFileDirectory)ShellStoreTests.cs" />
    <Compile Include="$(MSBuildThisFileDirectory)ViewModel.cs" />
    <Compile Include="$(MSBuildThisFileDirectory)Issue8145.cs" />
    <Compile Include="$(MSBuildThisFileDirectory)Issue10222.cs" />
    <Compile Include="$(MSBuildThisFileDirectory)Issue4714.cs" />
    <Compile Include="$(MSBuildThisFileDirectory)Issue9827.xaml.cs">
      <SubType>Code</SubType>
      <DependentUpon>Issue9827.xaml</DependentUpon>
    </Compile>
    <Compile Include="$(MSBuildThisFileDirectory)Issue10699.cs" />
    <Compile Include="$(MSBuildThisFileDirectory)Issue11185.cs" />
    <Compile Include="$(MSBuildThisFileDirectory)Issue10307.cs" />
    <Compile Include="$(MSBuildThisFileDirectory)_TemplateMarkup.xaml.cs">
      <DependentUpon>_TemplateMarkup.xaml</DependentUpon>
      <SubType>Code</SubType>
    </Compile>
    <Compile Include="$(MSBuildThisFileDirectory)PerformanceGallery\PerformanceDataManager.cs" />
    <Compile Include="$(MSBuildThisFileDirectory)PerformanceGallery\PerformanceGallery.cs" />
    <Compile Include="$(MSBuildThisFileDirectory)PerformanceGallery\PerformanceScenario.cs" />
    <Compile Include="$(MSBuildThisFileDirectory)PerformanceGallery\PerformanceTracker.cs" />
    <Compile Include="$(MSBuildThisFileDirectory)PerformanceGallery\PerformanceTrackerTemplate.cs" />
    <Compile Include="$(MSBuildThisFileDirectory)PerformanceGallery\PerformanceTrackerWatcher.cs" />
    <Compile Include="$(MSBuildThisFileDirectory)PerformanceGallery\PerformanceViewModel.cs" />
    <Compile Include="$(MSBuildThisFileDirectory)PerformanceGallery\Scenarios\SearchBarScenarios.cs" />
    <Compile Include="$(MSBuildThisFileDirectory)PerformanceGallery\Scenarios\SliderScenarios.cs" />
    <Compile Include="$(MSBuildThisFileDirectory)PerformanceGallery\Scenarios\StepperScenarios.cs" />
    <Compile Include="$(MSBuildThisFileDirectory)PerformanceGallery\Scenarios\TableViewScenarios.cs" />
    <Compile Include="$(MSBuildThisFileDirectory)PerformanceGallery\Scenarios\TimePickerScenarios.cs" />
    <Compile Include="$(MSBuildThisFileDirectory)PerformanceGallery\Scenarios\WebViewScenarios.cs" />
    <Compile Include="$(MSBuildThisFileDirectory)PerformanceGallery\Scenarios\ProgressBarScenarios.cs" />
    <Compile Include="$(MSBuildThisFileDirectory)PerformanceGallery\Scenarios\PickerScenarios.cs" />
    <Compile Include="$(MSBuildThisFileDirectory)PerformanceGallery\Scenarios\MapScenarios.cs" />
    <Compile Include="$(MSBuildThisFileDirectory)PerformanceGallery\Scenarios\EntryScenarios.cs" />
    <Compile Include="$(MSBuildThisFileDirectory)PerformanceGallery\Scenarios\EditorScenarios.cs" />
    <Compile Include="$(MSBuildThisFileDirectory)PerformanceGallery\Scenarios\ActivityIndicatorScenarios.cs" />
    <Compile Include="$(MSBuildThisFileDirectory)PerformanceGallery\Scenarios\LabelScenarios.cs" />
    <Compile Include="$(MSBuildThisFileDirectory)PerformanceGallery\Scenarios\BoxViewScenarios.cs" />
    <Compile Include="$(MSBuildThisFileDirectory)PerformanceGallery\Scenarios\SwitchScenarios.cs" />
    <Compile Include="$(MSBuildThisFileDirectory)PerformanceGallery\Scenarios\DatePickerScenarios.cs" />
    <Compile Include="$(MSBuildThisFileDirectory)PerformanceGallery\Scenarios\ButtonScenarios.cs" />
    <Compile Include="$(MSBuildThisFileDirectory)PerformanceGallery\Scenarios\ImageScenarios.cs" />
    <Compile Include="$(MSBuildThisFileDirectory)PerformanceGallery\Scenarios\ListViewScenarios.cs" />
    <Compile Include="$(MSBuildThisFileDirectory)Bugzilla53179_2.cs" />
    <Compile Include="$(MSBuildThisFileDirectory)ScrollViewIsEnabled.cs" />
    <Compile Include="$(MSBuildThisFileDirectory)PlatformSpecifics_iOSTranslucentNavBarX.xaml.cs">
      <DependentUpon>PlatformSpecifics_iOSTranslucentNavBarX.xaml</DependentUpon>
      <SubType>Code</SubType>
    </Compile>
    <Compile Include="$(MSBuildThisFileDirectory)Bugzilla53179_1.cs" />
    <Compile Include="$(MSBuildThisFileDirectory)RestartAppTest.cs" />
    <Compile Include="$(MSBuildThisFileDirectory)BottomTabbedPageTests.cs" />
    <Compile Include="$(MSBuildThisFileDirectory)TestPages\QuickCollectNavigationPage.cs" />
    <Compile Include="$(MSBuildThisFileDirectory)TestPages\ScreenshotConditionalApp.cs" />
    <Compile Include="$(MSBuildThisFileDirectory)Bugzilla41842.cs" />
    <Compile Include="$(MSBuildThisFileDirectory)Bugzilla42277.cs" />
    <Compile Include="$(MSBuildThisFileDirectory)Bugzilla51173.cs" />
    <Compile Include="$(MSBuildThisFileDirectory)Bugzilla33561.cs" />
    <Compile Include="$(MSBuildThisFileDirectory)Bugzilla43214.cs" />
    <Compile Include="$(MSBuildThisFileDirectory)Bugzilla42602.cs" />
    <Compile Include="$(MSBuildThisFileDirectory)Bugzilla43161.cs" />
    <Compile Include="$(MSBuildThisFileDirectory)Bugzilla39768.cs" />
    <Compile Include="$(MSBuildThisFileDirectory)Bugzilla41271.cs" />
    <Compile Include="$(MSBuildThisFileDirectory)Bugzilla40722.cs" />
    <Compile Include="$(MSBuildThisFileDirectory)Bugzilla41153.cs" />
    <Compile Include="$(MSBuildThisFileDirectory)Bugzilla44129.cs" />
    <Compile Include="$(MSBuildThisFileDirectory)Bugzilla44525.cs" />
    <Compile Include="$(MSBuildThisFileDirectory)Bugzilla28650.cs" />
    <Compile Include="$(MSBuildThisFileDirectory)Bugzilla37431.cs" />
    <Compile Include="$(MSBuildThisFileDirectory)Bugzilla44777.cs" />
    <Compile Include="$(MSBuildThisFileDirectory)Bugzilla42599.cs" />
    <Compile Include="$(MSBuildThisFileDirectory)Bugzilla51503.cs" />
    <Compile Include="$(MSBuildThisFileDirectory)Bugzilla51505.cs" />
    <Compile Include="$(MSBuildThisFileDirectory)Bugzilla52533.cs" />
    <Compile Include="$(MSBuildThisFileDirectory)Bugzilla53362.cs" />
    <Compile Include="$(MSBuildThisFileDirectory)Bugzilla45874.cs" />
    <Compile Include="$(MSBuildThisFileDirectory)TransparentOverlayTests.cs" />
    <Compile Include="$(MSBuildThisFileDirectory)Unreported1.cs" />
    <Compile Include="$(MSBuildThisFileDirectory)Bugzilla53909.cs" />
    <Compile Include="$(MSBuildThisFileDirectory)ListViewNRE.cs" />
    <Compile Include="$(MSBuildThisFileDirectory)Bugzilla55745.cs" />
    <Compile Include="$(MSBuildThisFileDirectory)AndroidHelpText.cs" />
    <Compile Include="$(MSBuildThisFileDirectory)Bugzilla32830.cs" />
    <Compile Include="$(MSBuildThisFileDirectory)Bugzilla55365.cs" />
    <Compile Include="$(MSBuildThisFileDirectory)Bugzilla39802.cs" />
    <Compile Include="$(MSBuildThisFileDirectory)Bugzilla53179.cs" />
    <Compile Include="$(MSBuildThisFileDirectory)Bugzilla54036.cs" />
    <Compile Include="$(MSBuildThisFileDirectory)Bugzilla56896.cs" />
    <Compile Include="$(MSBuildThisFileDirectory)Bugzilla40161.cs" />
    <Compile Include="$(MSBuildThisFileDirectory)Bugzilla44886.cs" />
    <Compile Include="$(MSBuildThisFileDirectory)Bugzilla57749.cs" />
    <Compile Include="$(MSBuildThisFileDirectory)Bugzilla45125.cs" />
    <Compile Include="$(MSBuildThisFileDirectory)ScrollViewObjectDisposed.cs" />
    <Compile Include="$(MSBuildThisFileDirectory)Bugzilla58645.cs" />
    <Compile Include="$(MSBuildThisFileDirectory)Bugzilla27731.cs" />
    <Compile Include="$(MSBuildThisFileDirectory)Bugzilla59097.cs" />
    <Compile Include="$(MSBuildThisFileDirectory)Bugzilla58875.cs" />
    <Compile Include="$(MSBuildThisFileDirectory)Bugzilla45702.cs" />
    <Compile Include="$(MSBuildThisFileDirectory)Bugzilla59718.cs" />
    <Compile Include="$(MSBuildThisFileDirectory)Bugzilla59896.cs" />
    <Compile Include="$(MSBuildThisFileDirectory)Bugzilla56771.cs" />
    <Compile Include="$(MSBuildThisFileDirectory)Bugzilla60382.cs" />
    <Compile Include="$(MSBuildThisFileDirectory)Bugzilla60524.cs" />
    <Compile Include="$(MSBuildThisFileDirectory)Bugzilla59925.cs" />
    <Compile Include="$(MSBuildThisFileDirectory)Bugzilla60691.cs" />
    <Compile Include="$(MSBuildThisFileDirectory)Issue1326.cs" />
    <Compile Include="$(MSBuildThisFileDirectory)Issue1436.cs" />
    <Compile Include="$(MSBuildThisFileDirectory)GitHub1567.cs" />
    <Compile Include="$(MSBuildThisFileDirectory)Issue1909.cs" />
    <Compile Include="$(MSBuildThisFileDirectory)Bugzilla60699.cs" />
    <Compile Include="$(MSBuildThisFileDirectory)Issue2035.cs" />
    <Compile Include="$(MSBuildThisFileDirectory)Issue2299.cs" />
    <Compile Include="$(MSBuildThisFileDirectory)Issue1900.cs" />
    <Compile Include="$(MSBuildThisFileDirectory)Issue2837.cs" />
    <Compile Include="$(MSBuildThisFileDirectory)Issue2740.cs" />
    <Compile Include="$(MSBuildThisFileDirectory)Issue1939.cs" />
    <Compile Include="$(MSBuildThisFileDirectory)Issue3385.cs" />
    <Compile Include="$(MSBuildThisFileDirectory)Issue3343.cs" />
    <Compile Include="$(MSBuildThisFileDirectory)Issue2842.cs" />
    <Compile Include="$(MSBuildThisFileDirectory)Issue1666.cs" />
    <Compile Include="$(MSBuildThisFileDirectory)Issue2838.cs" />
    <Compile Include="$(MSBuildThisFileDirectory)Issue3342.cs" />
    <Compile Include="$(MSBuildThisFileDirectory)Issue3415.cs" />
    <Compile Include="$(MSBuildThisFileDirectory)Issue3049.cs" />
    <Compile Include="$(MSBuildThisFileDirectory)Issue5030.cs" />
    <Compile Include="$(MSBuildThisFileDirectory)ViewClipBoundsShouldUpdate.cs" />
    <Compile Include="$(MSBuildThisFileDirectory)Issue3988.cs" />
    <Compile Include="$(MSBuildThisFileDirectory)Issue2580.cs" />
    <Compile Include="$(MSBuildThisFileDirectory)Issue4026.cs" />
    <Compile Include="$(MSBuildThisFileDirectory)Issue4748.cs" />
    <Compile Include="$(MSBuildThisFileDirectory)VisualControlsPage.xaml.cs">
      <SubType>Code</SubType>
      <DependentUpon>VisualControlsPage.xaml</DependentUpon>
    </Compile>
    <Compile Include="$(MSBuildThisFileDirectory)Issue5470.cs" />
    <Compile Include="$(MSBuildThisFileDirectory)Issue5724.cs" />
    <Compile Include="$(MSBuildThisFileDirectory)Issue6132.cs" />
    <Compile Include="$(MSBuildThisFileDirectory)Issue2577.cs" />
    <Compile Include="$(MSBuildThisFileDirectory)Issue6286.cs" />
    <Compile Include="$(MSBuildThisFileDirectory)_Template.cs" />
    <Compile Include="$(MSBuildThisFileDirectory)Bugzilla56298.cs" />
    <Compile Include="$(MSBuildThisFileDirectory)Bugzilla42620.cs" />
    <Compile Include="$(MSBuildThisFileDirectory)Issue1028.cs" />
    <Compile Include="$(MSBuildThisFileDirectory)Issue1075.cs" />
    <Compile Include="$(MSBuildThisFileDirectory)Issue1097.cs" />
    <Compile Include="$(MSBuildThisFileDirectory)Issue1146.cs" />
    <Compile Include="$(MSBuildThisFileDirectory)Issue1219.cs" />
    <Compile Include="$(MSBuildThisFileDirectory)Issue1228.cs" />
    <Compile Include="$(MSBuildThisFileDirectory)Issue1236.cs" />
    <Compile Include="$(MSBuildThisFileDirectory)Issue1259.cs" />
    <Compile Include="$(MSBuildThisFileDirectory)Issue1267.cs" />
    <Compile Include="$(MSBuildThisFileDirectory)Issue4187.cs" />
    <Compile Include="$(MSBuildThisFileDirectory)Issue1305.cs" />
    <Compile Include="$(MSBuildThisFileDirectory)Issue1329.cs" />
    <Compile Include="$(MSBuildThisFileDirectory)Issue1384.cs" />
    <Compile Include="$(MSBuildThisFileDirectory)Issue1400.cs" />
    <Compile Include="$(MSBuildThisFileDirectory)Issue1414.cs" />
    <Compile Include="$(MSBuildThisFileDirectory)Issue1461.cs" />
    <Compile Include="$(MSBuildThisFileDirectory)Issue1497.xaml.cs">
      <DependentUpon>Issue1497.xaml</DependentUpon>
    </Compile>
    <Compile Include="$(MSBuildThisFileDirectory)Issue1538.cs" />
    <Compile Include="$(MSBuildThisFileDirectory)Issue1545.xaml.cs">
      <DependentUpon>Issue1545.xaml</DependentUpon>
    </Compile>
    <Compile Include="$(MSBuildThisFileDirectory)Issue1546.cs" />
    <Compile Include="$(MSBuildThisFileDirectory)Issue1554.xaml.cs">
      <DependentUpon>Issue1554.xaml</DependentUpon>
    </Compile>
    <Compile Include="$(MSBuildThisFileDirectory)Issue1557.cs" />
    <Compile Include="$(MSBuildThisFileDirectory)Issue1566.cs" />
    <Compile Include="$(MSBuildThisFileDirectory)Issue1567.cs" />
    <Compile Include="$(MSBuildThisFileDirectory)Issue1568.xaml.cs">
      <DependentUpon>Issue1568.xaml</DependentUpon>
    </Compile>
    <Compile Include="$(MSBuildThisFileDirectory)Issue1583.cs" />
    <Compile Include="$(MSBuildThisFileDirectory)Issue1590.cs" />
    <Compile Include="$(MSBuildThisFileDirectory)Issue1593.cs" />
    <Compile Include="$(MSBuildThisFileDirectory)Issue1598.cs" />
    <Compile Include="$(MSBuildThisFileDirectory)Issue1613.cs" />
    <Compile Include="$(MSBuildThisFileDirectory)Issue1618.cs" />
    <Compile Include="$(MSBuildThisFileDirectory)Issue1641.xaml.cs">
      <DependentUpon>Issue1641.xaml</DependentUpon>
    </Compile>
    <Compile Include="$(MSBuildThisFileDirectory)Issue1644.cs" />
    <Compile Include="$(MSBuildThisFileDirectory)Issue1653.xaml.cs">
      <DependentUpon>Issue1653.xaml</DependentUpon>
    </Compile>
    <Compile Include="$(MSBuildThisFileDirectory)Issue1653v2.xaml.cs">
      <DependentUpon>Issue1653v2.xaml</DependentUpon>
    </Compile>
    <Compile Include="$(MSBuildThisFileDirectory)Issue1664.cs" />
    <Compile Include="$(MSBuildThisFileDirectory)Issue1680.cs" />
    <Compile Include="$(MSBuildThisFileDirectory)Issue3624.cs" />
    <Compile Include="$(MSBuildThisFileDirectory)Issue1682.cs" />
    <Compile Include="$(MSBuildThisFileDirectory)Issue1685.cs" />
    <Compile Include="$(MSBuildThisFileDirectory)Issue1698.cs" />
    <Compile Include="$(MSBuildThisFileDirectory)Issue1700.cs" />
    <Compile Include="$(MSBuildThisFileDirectory)Issue1703.cs" />
    <Compile Include="$(MSBuildThisFileDirectory)Issue1705.cs" />
    <Compile Include="$(MSBuildThisFileDirectory)Issue1712.xaml.cs">
      <DependentUpon>Issue1712.xaml</DependentUpon>
    </Compile>
    <Compile Include="$(MSBuildThisFileDirectory)Issue1722.cs" />
    <Compile Include="$(MSBuildThisFileDirectory)Issue1723.cs" />
    <Compile Include="$(MSBuildThisFileDirectory)Issue1741.xaml.cs">
      <DependentUpon>Issue1741.xaml</DependentUpon>
    </Compile>
    <Compile Include="$(MSBuildThisFileDirectory)Issue1742.cs" />
    <Compile Include="$(MSBuildThisFileDirectory)Issue1747.xaml.cs">
      <DependentUpon>Issue1747.xaml</DependentUpon>
    </Compile>
    <Compile Include="$(MSBuildThisFileDirectory)Issue1755.cs" />
    <Compile Include="$(MSBuildThisFileDirectory)Issue1758.cs" />
    <Compile Include="$(MSBuildThisFileDirectory)Issue1763.cs" />
    <Compile Include="$(MSBuildThisFileDirectory)Issue1766.xaml.cs">
      <DependentUpon>Issue1766.xaml</DependentUpon>
    </Compile>
    <Compile Include="$(MSBuildThisFileDirectory)Issue1769.cs" />
    <Compile Include="$(MSBuildThisFileDirectory)Issue1777.cs" />
    <Compile Include="$(MSBuildThisFileDirectory)Issue181.cs" />
    <Compile Include="$(MSBuildThisFileDirectory)Issue1851.cs" />
    <Compile Include="$(MSBuildThisFileDirectory)Issue1875.cs" />
    <Compile Include="$(MSBuildThisFileDirectory)Issue1888.cs" />
    <Compile Include="$(MSBuildThisFileDirectory)Issue1891.cs" />
    <Compile Include="$(MSBuildThisFileDirectory)Issue1895.cs" />
    <Compile Include="$(MSBuildThisFileDirectory)Issue1905.cs" />
    <Compile Include="$(MSBuildThisFileDirectory)Issue1914.cs" />
    <Compile Include="$(MSBuildThisFileDirectory)Issue194.cs" />
    <Compile Include="$(MSBuildThisFileDirectory)Issue198.cs" />
    <Compile Include="$(MSBuildThisFileDirectory)Issue206.cs" />
    <Compile Include="$(MSBuildThisFileDirectory)Issue214.cs" />
    <Compile Include="$(MSBuildThisFileDirectory)Issue2143.cs" />
    <Compile Include="$(MSBuildThisFileDirectory)Issue2222.cs" />
    <Compile Include="$(MSBuildThisFileDirectory)Issue22246_BZ.cs" />
    <Compile Include="$(MSBuildThisFileDirectory)Issue2241.cs" />
    <Compile Include="$(MSBuildThisFileDirectory)Issue2248.cs" />
    <Compile Include="$(MSBuildThisFileDirectory)Issue2259.cs" />
    <Compile Include="$(MSBuildThisFileDirectory)Issue2266.cs" />
    <Compile Include="$(MSBuildThisFileDirectory)Issue2270.cs" />
    <Compile Include="$(MSBuildThisFileDirectory)Issue2272.cs" />
    <Compile Include="$(MSBuildThisFileDirectory)Issue2282.xaml.cs">
      <DependentUpon>Issue2282.xaml</DependentUpon>
    </Compile>
    <Compile Include="$(MSBuildThisFileDirectory)Issue2288.xaml.cs">
      <DependentUpon>Issue2288.xaml</DependentUpon>
    </Compile>
    <Compile Include="$(MSBuildThisFileDirectory)Issue2289.xaml.cs">
      <DependentUpon>Issue2289.xaml</DependentUpon>
    </Compile>
    <Compile Include="$(MSBuildThisFileDirectory)Issue229.cs" />
    <Compile Include="$(MSBuildThisFileDirectory)Issue2291.cs" />
    <Compile Include="$(MSBuildThisFileDirectory)Issue2292.cs" />
    <Compile Include="$(MSBuildThisFileDirectory)Issue2294.cs" />
    <Compile Include="$(MSBuildThisFileDirectory)Issue2333.cs" />
    <Compile Include="$(MSBuildThisFileDirectory)Issue2339.cs" />
    <Compile Include="$(MSBuildThisFileDirectory)Issue2354.cs" />
    <Compile Include="$(MSBuildThisFileDirectory)Issue2357.xaml.cs">
      <DependentUpon>Issue2357.xaml</DependentUpon>
    </Compile>
    <Compile Include="$(MSBuildThisFileDirectory)Issue2411.cs" />
    <Compile Include="$(MSBuildThisFileDirectory)Issue2414.cs" />
    <Compile Include="$(MSBuildThisFileDirectory)Issue2470.xaml.cs">
      <DependentUpon>Issue2470.xaml</DependentUpon>
    </Compile>
    <Compile Include="$(MSBuildThisFileDirectory)Issue2563.cs" />
    <Compile Include="$(MSBuildThisFileDirectory)Issue2594.cs" />
    <Compile Include="$(MSBuildThisFileDirectory)Issue2597.cs" />
    <Compile Include="$(MSBuildThisFileDirectory)Issue260.cs" />
    <Compile Include="$(MSBuildThisFileDirectory)Issue2615.cs" />
    <Compile Include="$(MSBuildThisFileDirectory)Issue2628.cs" />
    <Compile Include="$(MSBuildThisFileDirectory)Issue2634.cs" />
    <Compile Include="$(MSBuildThisFileDirectory)Issue264.cs" />
    <Compile Include="$(MSBuildThisFileDirectory)Issue2659.xaml.cs">
      <DependentUpon>Issue2659.xaml</DependentUpon>
    </Compile>
    <Compile Include="$(MSBuildThisFileDirectory)Issue2783.cs" />
    <Compile Include="$(MSBuildThisFileDirectory)Issue2794.cs" />
    <Compile Include="$(MSBuildThisFileDirectory)Issue2809.cs" />
    <Compile Include="$(MSBuildThisFileDirectory)Issue2923.cs" />
    <Compile Include="$(MSBuildThisFileDirectory)Issue342.cs" />
    <Compile Include="$(MSBuildThisFileDirectory)Issue416.cs" />
    <Compile Include="$(MSBuildThisFileDirectory)Issue417.cs" />
    <Compile Include="$(MSBuildThisFileDirectory)Issue488.cs" />
    <Compile Include="$(MSBuildThisFileDirectory)Issue530.cs" />
    <Compile Include="$(MSBuildThisFileDirectory)Issue764.cs" />
    <Compile Include="$(MSBuildThisFileDirectory)Issue773.cs" />
    <Compile Include="$(MSBuildThisFileDirectory)Issue774.cs" />
    <Compile Include="$(MSBuildThisFileDirectory)Issue852.cs" />
    <Compile Include="$(MSBuildThisFileDirectory)Issue886.cs" />
    <Compile Include="$(MSBuildThisFileDirectory)Issue892.cs" />
    <Compile Include="$(MSBuildThisFileDirectory)Issue889.cs" />
    <Compile Include="$(MSBuildThisFileDirectory)Issue935.cs" />
    <Compile Include="$(MSBuildThisFileDirectory)Issue968.cs" />
    <Compile Include="$(MSBuildThisFileDirectory)Issue973.cs" />
    <Compile Include="$(MSBuildThisFileDirectory)Issue465.cs" />
    <Compile Include="$(MSBuildThisFileDirectory)ListViewViewCellBinding.cs" />
    <Compile Include="$(MSBuildThisFileDirectory)ModelContentPage.cs" />
    <Compile Include="$(MSBuildThisFileDirectory)NavigationStackTests.cs" />
    <Compile Include="$(MSBuildThisFileDirectory)NavPage.cs" />
    <Compile Include="$(MSBuildThisFileDirectory)ScrollViewOutOfBounds.cs" />
    <Compile Include="$(MSBuildThisFileDirectory)StackLayoutIssue.cs" />
    <Compile Include="$(MSBuildThisFileDirectory)SwipeBackNavCrash.cs" />
    <Compile Include="$(MSBuildThisFileDirectory)TabbedPageTests.cs" />
    <Compile Include="$(MSBuildThisFileDirectory)TabbedPageWithList.cs" />
    <Compile Include="$(MSBuildThisFileDirectory)TestPages\TestPages.cs" />
    <Compile Include="$(MSBuildThisFileDirectory)Issue2965.cs" />
    <Compile Include="$(MSBuildThisFileDirectory)Issue2775.cs" />
    <Compile Include="$(MSBuildThisFileDirectory)Issue2987.cs" />
    <Compile Include="$(MSBuildThisFileDirectory)Issue2976.cs" />
    <Compile Include="$(MSBuildThisFileDirectory)Issue2951.xaml.cs">
      <DependentUpon>Issue2951.xaml</DependentUpon>
    </Compile>
    <Compile Include="$(MSBuildThisFileDirectory)Issue2961.cs" />
    <Compile Include="$(MSBuildThisFileDirectory)Issue2948.cs" />
    <Compile Include="$(MSBuildThisFileDirectory)Issue2883.cs" />
    <Compile Include="$(MSBuildThisFileDirectory)Issue2953.cs" />
    <Compile Include="$(MSBuildThisFileDirectory)Issue2777.xaml.cs">
      <DependentUpon>Issue2777.xaml</DependentUpon>
    </Compile>
    <Compile Include="$(MSBuildThisFileDirectory)Issue2954.cs" />
    <Compile Include="$(MSBuildThisFileDirectory)Issue3086.xaml.cs">
      <DependentUpon>Issue3086.xaml</DependentUpon>
    </Compile>
    <Compile Include="$(MSBuildThisFileDirectory)Bugzilla27779.cs" />
    <Compile Include="$(MSBuildThisFileDirectory)Bugzilla27698.cs" />
    <Compile Include="$(MSBuildThisFileDirectory)Bugzilla29247.cs" />
    <Compile Include="$(MSBuildThisFileDirectory)Bugzilla27318.xaml.cs">
      <DependentUpon>Bugzilla27318.xaml</DependentUpon>
    </Compile>
    <Compile Include="$(MSBuildThisFileDirectory)Bugzilla29453.cs" />
    <Compile Include="$(MSBuildThisFileDirectory)Bugzilla28001.cs" />
    <Compile Include="$(MSBuildThisFileDirectory)Bugzilla30935.cs" />
    <Compile Include="$(MSBuildThisFileDirectory)Bugzilla26032.xaml.cs">
      <DependentUpon>Bugzilla26032.xaml</DependentUpon>
    </Compile>
    <Compile Include="$(MSBuildThisFileDirectory)Bugzilla30835.cs" />
    <Compile Include="$(MSBuildThisFileDirectory)Bugzilla27085.cs" />
    <Compile Include="$(MSBuildThisFileDirectory)Bugzilla31395.cs" />
    <Compile Include="$(MSBuildThisFileDirectory)Bugzilla30651.cs" />
    <Compile Include="$(MSBuildThisFileDirectory)Bugzilla26171.cs" />
    <Compile Include="$(MSBuildThisFileDirectory)Bugzilla31602.cs" />
    <Compile Include="$(MSBuildThisFileDirectory)Bugzilla30353.cs" />
    <Compile Include="$(MSBuildThisFileDirectory)Bugzilla28240.cs" />
    <Compile Include="$(MSBuildThisFileDirectory)Bugzilla30324.cs" />
    <Compile Include="$(MSBuildThisFileDirectory)Bugzilla31255.cs" />
    <Compile Include="$(MSBuildThisFileDirectory)Bugzilla28498.cs" />
    <Compile Include="$(MSBuildThisFileDirectory)Bugzilla32148.cs" />
    <Compile Include="$(MSBuildThisFileDirectory)Bugzilla31967.xaml.cs">
      <DependentUpon>Bugzilla31967.xaml</DependentUpon>
    </Compile>
    <Compile Include="$(MSBuildThisFileDirectory)Issue3276.cs" />
    <Compile Include="$(MSBuildThisFileDirectory)Bugzilla26993.cs" />
    <Compile Include="$(MSBuildThisFileDirectory)Issue3292.cs" />
    <Compile Include="$(MSBuildThisFileDirectory)Bugzilla32898.cs" />
    <Compile Include="$(MSBuildThisFileDirectory)Bugzilla31330.cs" />
    <Compile Include="$(MSBuildThisFileDirectory)Bugzilla31114.cs" />
    <Compile Include="$(MSBuildThisFileDirectory)Issue3319.xaml.cs">
      <DependentUpon>Issue3319.xaml</DependentUpon>
    </Compile>
    <Compile Include="$(MSBuildThisFileDirectory)Bugzilla32691.cs" />
    <Compile Include="$(MSBuildThisFileDirectory)Bugzilla32487.cs" />
    <Compile Include="$(MSBuildThisFileDirectory)Bugzilla34061.cs" />
    <Compile Include="$(MSBuildThisFileDirectory)Bugzilla34632.cs" />
    <Compile Include="$(MSBuildThisFileDirectory)Bugzilla32902.cs" />
    <Compile Include="$(MSBuildThisFileDirectory)Bugzilla32801.cs" />
    <Compile Include="$(MSBuildThisFileDirectory)Bugzilla32447.xaml.cs">
      <DependentUpon>Bugzilla32447.xaml</DependentUpon>
    </Compile>
    <Compile Include="$(MSBuildThisFileDirectory)Bugzilla29257.cs" />
    <Compile Include="$(MSBuildThisFileDirectory)Bugzilla32040.cs" />
    <Compile Include="$(MSBuildThisFileDirectory)Bugzilla33450.cs" />
    <Compile Include="$(MSBuildThisFileDirectory)Bugzilla34720.cs" />
    <Compile Include="$(MSBuildThisFileDirectory)Bugzilla35733.cs" />
    <Compile Include="$(MSBuildThisFileDirectory)Bugzilla36009.cs" />
    <Compile Include="$(MSBuildThisFileDirectory)Bugzilla34912.cs" />
    <Compile Include="$(MSBuildThisFileDirectory)Bugzilla32615.cs" />
    <Compile Include="$(MSBuildThisFileDirectory)Bugzilla27350.cs" />
    <Compile Include="$(MSBuildThisFileDirectory)Bugzilla28709.cs" />
    <Compile Include="$(MSBuildThisFileDirectory)Bugzilla33578.cs" />
    <Compile Include="$(MSBuildThisFileDirectory)Bugzilla39378.xaml.cs">
      <DependentUpon>Bugzilla39378.xaml</DependentUpon>
    </Compile>
    <Compile Include="$(MSBuildThisFileDirectory)Bugzilla39963.cs" />
    <Compile Include="$(MSBuildThisFileDirectory)Bugzilla39987.cs" />
    <Compile Include="$(MSBuildThisFileDirectory)Bugzilla40704.cs" />
    <Compile Include="$(MSBuildThisFileDirectory)Bugzilla41038.cs" />
    <Compile Include="$(MSBuildThisFileDirectory)Bugzilla38284.cs" />
    <Compile Include="$(MSBuildThisFileDirectory)Bugzilla39486.cs" />
    <Compile Include="$(MSBuildThisFileDirectory)Issue6323.cs" />
    <Compile Include="$(MSBuildThisFileDirectory)Issue55555.cs" />
    <Compile Include="$(MSBuildThisFileDirectory)Bugzilla41029.cs" />
    <Compile Include="$(MSBuildThisFileDirectory)Bugzilla39908.cs" />
    <Compile Include="$(MSBuildThisFileDirectory)Bugzilla39489.cs" />
    <Compile Include="$(MSBuildThisFileDirectory)Bugzilla36802.cs" />
    <Compile Include="$(MSBuildThisFileDirectory)Bugzilla35736.cs" />
    <Compile Include="$(MSBuildThisFileDirectory)Bugzilla48158.cs" />
    <Compile Include="$(MSBuildThisFileDirectory)Bugzilla45926.cs" />
    <Compile Include="$(MSBuildThisFileDirectory)Bugzilla45284.xaml.cs">
      <DependentUpon>Bugzilla45284.xaml</DependentUpon>
    </Compile>
    <Compile Include="$(MSBuildThisFileDirectory)Bugzilla54977.xaml.cs">
      <DependentUpon>Bugzilla54977.xaml</DependentUpon>
    </Compile>
    <Compile Include="$(MSBuildThisFileDirectory)Bugzilla49069.cs" />
    <Compile Include="$(MSBuildThisFileDirectory)Bugzilla42956.cs" />
    <Compile Include="$(MSBuildThisFileDirectory)Bugzilla38731.cs" />
    <Compile Include="$(MSBuildThisFileDirectory)Bugzilla56710.cs" />
    <Compile Include="$(MSBuildThisFileDirectory)Bugzilla52700.cs" />
    <Compile Include="$(MSBuildThisFileDirectory)Bugzilla39407.cs" />
    <Compile Include="$(MSBuildThisFileDirectory)ButtonFastRendererTest.cs" />
    <Compile Include="$(MSBuildThisFileDirectory)DesktopSupportTestPage.cs" />
    <Compile Include="$(MSBuildThisFileDirectory)Bugzilla58779.cs" />
    <Compile Include="$(MSBuildThisFileDirectory)Bugzilla51825.cs" />
    <Compile Include="$(MSBuildThisFileDirectory)Bugzilla31688.cs" />
    <Compile Include="$(MSBuildThisFileDirectory)Bugzilla40092.cs" />
    <Compile Include="$(MSBuildThisFileDirectory)Issue1426.cs" />
    <Compile Include="$(MSBuildThisFileDirectory)Issue1733.cs" />
    <Compile Include="$(MSBuildThisFileDirectory)Issue1898.cs" />
    <Compile Include="$(MSBuildThisFileDirectory)Issue1583_1.cs" />
    <Compile Include="$(MSBuildThisFileDirectory)Issue1323.cs" />
    <Compile Include="$(MSBuildThisFileDirectory)Issue2399.cs" />
    <Compile Include="$(MSBuildThisFileDirectory)Issue1729.cs" />
    <Compile Include="$(MSBuildThisFileDirectory)Issue2728.cs" />
    <Compile Include="$(MSBuildThisFileDirectory)Issue1667.cs" />
    <Compile Include="$(MSBuildThisFileDirectory)Issue3012.cs" />
    <Compile Include="$(MSBuildThisFileDirectory)Issue3872.cs" />
    <Compile Include="$(MSBuildThisFileDirectory)GitHub1650.cs" />
    <Compile Include="$(MSBuildThisFileDirectory)GitHub3216.cs" />
    <Compile Include="$(MSBuildThisFileDirectory)GitHub1776.cs" />
    <Compile Include="$(MSBuildThisFileDirectory)Issue3408.cs" />
    <Compile Include="$(MSBuildThisFileDirectory)Issue3413.cs" />
    <Compile Include="$(MSBuildThisFileDirectory)Issue3667.cs" />
    <Compile Include="$(MSBuildThisFileDirectory)Issue3525.cs" />
    <Compile Include="$(MSBuildThisFileDirectory)Issue3275.cs" />
    <Compile Include="$(MSBuildThisFileDirectory)Issue3884.cs" />
    <Compile Include="$(MSBuildThisFileDirectory)Issue2818.cs" />
    <Compile Include="$(MSBuildThisFileDirectory)Issue2831.cs" />
    <Compile Include="$(MSBuildThisFileDirectory)Issue4040.xaml.cs">
      <DependentUpon>Issue4040.xaml</DependentUpon>
    </Compile>
    <Compile Include="$(MSBuildThisFileDirectory)Issue4097.cs" />
    <Compile Include="$(MSBuildThisFileDirectory)Issue1480.cs" />
    <Compile Include="$(MSBuildThisFileDirectory)Issue2223.cs" />
    <Compile Include="$(MSBuildThisFileDirectory)Issue4001.cs" />
    <Compile Include="$(MSBuildThisFileDirectory)Issue4303.cs" />
    <Compile Include="$(MSBuildThisFileDirectory)Controls\GridExtension.cs" />
    <Compile Include="$(MSBuildThisFileDirectory)Controls\ViewModelBase.cs" />
    <Compile Include="$(MSBuildThisFileDirectory)Controls\DisposedSharedPages.cs" />
    <Compile Include="$(MSBuildThisFileDirectory)Controls\PerformanceProvider.cs" />
    <Compile Include="$(MSBuildThisFileDirectory)Controls\GenericValueConverter.cs" />
    <Compile Include="$(MSBuildThisFileDirectory)Controls\ContactsPage.cs" />
    <Compile Include="$(MSBuildThisFileDirectory)Controls\FailImageSource.cs" />
    <Compile Include="$(MSBuildThisFileDirectory)Controls\ICacheService.cs" />
    <Compile Include="$(MSBuildThisFileDirectory)Issue1386.cs" />
    <Compile Include="$(MSBuildThisFileDirectory)Issue3622.cs" />
    <Compile Include="$(MSBuildThisFileDirectory)Issue4138.cs" />
    <Compile Include="$(MSBuildThisFileDirectory)Issue4314.cs" />
    <Compile Include="$(MSBuildThisFileDirectory)Issue3318.cs" />
    <Compile Include="$(MSBuildThisFileDirectory)Issue4493.cs" />
    <Compile Include="$(MSBuildThisFileDirectory)Issue5172.cs" />
    <Compile Include="$(MSBuildThisFileDirectory)Issue5204.cs" />
    <Compile Include="$(MSBuildThisFileDirectory)Issue2204.cs" />
    <Compile Include="$(MSBuildThisFileDirectory)Issue4356.cs">
      <DependentUpon>Issue4356.xaml</DependentUpon>
    </Compile>
    <Compile Include="$(MSBuildThisFileDirectory)Issue4854.cs" />
    <Compile Include="$(MSBuildThisFileDirectory)Issue5951.cs" />
    <Compile Include="$(MSBuildThisFileDirectory)Github6021.cs" />
    <Compile Include="$(MSBuildThisFileDirectory)Issue5132.cs" />
    <Compile Include="$(MSBuildThisFileDirectory)Issue5888.cs" />
    <Compile Include="$(MSBuildThisFileDirectory)Issue6334.cs" />
    <Compile Include="$(MSBuildThisFileDirectory)Issue5728.cs" />
    <Compile Include="$(MSBuildThisFileDirectory)Issue6368.cs" />
    <Compile Include="$(MSBuildThisFileDirectory)Issue6077.cs" />
    <Compile Include="$(MSBuildThisFileDirectory)Issue3548.cs" />
    <Compile Include="$(MSBuildThisFileDirectory)Issue6472.cs" />
    <Compile Include="$(MSBuildThisFileDirectory)Issue6614.cs" />
    <Compile Include="$(MSBuildThisFileDirectory)Issue5239.cs" />
    <Compile Include="$(MSBuildThisFileDirectory)Issue6738.cs" />
    <Compile Include="$(MSBuildThisFileDirectory)GitHub6926.cs" />
    <Compile Include="$(MSBuildThisFileDirectory)Issue5503.cs" />
    <Compile Include="$(MSBuildThisFileDirectory)Issue5831.cs" />
    <Compile Include="$(MSBuildThisFileDirectory)LabelTextType.cs" />
    <Compile Include="$(MSBuildThisFileDirectory)ShellTitleView.cs" />
    <Compile Include="$(MSBuildThisFileDirectory)Issue5159.cs" />
    <Compile Include="$(MSBuildThisFileDirectory)Issue7311.cs" />
    <Compile Include="$(MSBuildThisFileDirectory)Issue7053.cs" />
    <Compile Include="$(MSBuildThisFileDirectory)Issue6894.cs" />
    <Compile Include="$(MSBuildThisFileDirectory)Issue6929.cs" />
    <Compile Include="$(MSBuildThisFileDirectory)Issue3798.xaml.cs">
      <DependentUpon>Issue3798.xaml</DependentUpon>
      <SubType>Code</SubType>
    </Compile>
    <Compile Include="$(MSBuildThisFileDirectory)Controls\ApiLabel.cs" />
    <Compile Include="$(MSBuildThisFileDirectory)Github6384.cs" />
    <Compile Include="$(MSBuildThisFileDirectory)Issue7035.xaml.cs">
      <DependentUpon>Issue7035.xaml</DependentUpon>
      <SubType>Code</SubType>
    </Compile>
    <Compile Include="$(MSBuildThisFileDirectory)Issue7525.xaml.cs" />
    <Compile Include="$(MSBuildThisFileDirectory)Issue7395.cs" />
    <Compile Include="$(MSBuildThisFileDirectory)Issue7582.cs" />
    <Compile Include="$(MSBuildThisFileDirectory)Issue7563.cs" />
    <Compile Include="$(MSBuildThisFileDirectory)Issue7742.cs" />
    <Compile Include="$(MSBuildThisFileDirectory)Issue7678.cs" />
    <Compile Include="$(MSBuildThisFileDirectory)Issue6491.cs" />
    <Compile Include="$(MSBuildThisFileDirectory)Issue6127.cs" />
    <Compile Include="$(MSBuildThisFileDirectory)Issue7283.cs" />
    <Compile Include="$(MSBuildThisFileDirectory)Issue1658.cs" />
    <Compile Include="$(MSBuildThisFileDirectory)Issue5395.cs" />
    <Compile Include="$(MSBuildThisFileDirectory)Issue7878.cs" />
    <Compile Include="$(MSBuildThisFileDirectory)Issue6663.cs" />
    <Compile Include="$(MSBuildThisFileDirectory)Issue8004.cs" />
    <Compile Include="$(MSBuildThisFileDirectory)Issue7886.xaml.cs">
      <DependentUpon>Issue7886.xaml</DependentUpon>
    </Compile>
    <Compile Include="$(MSBuildThisFileDirectory)Issue7898.cs" />
    <Compile Include="$(MSBuildThisFileDirectory)Issue8198.cs" />
    <Compile Include="$(MSBuildThisFileDirectory)Issue7249.cs" />
    <Compile Include="$(MSBuildThisFileDirectory)Issue8200.cs" />
    <Compile Include="$(MSBuildThisFileDirectory)Issue6932.xaml.cs">
      <SubType>Code</SubType>
      <DependentUpon>Issue6932.xaml</DependentUpon>
    </Compile>
    <Compile Include="$(MSBuildThisFileDirectory)Issue6932_emptyviewtemplate.xaml.cs">
      <SubType>Code</SubType>
      <DependentUpon>Issue6932_emptyviewtemplate.xaml</DependentUpon>
    </Compile>
    <Compile Include="$(MSBuildThisFileDirectory)Issue6932_emptyviewstring.xaml.cs">
      <SubType>Code</SubType>
      <DependentUpon>Issue6932_emptyviewstring.xaml</DependentUpon>
    </Compile>
    <Compile Include="$(MSBuildThisFileDirectory)Issue8417.xaml.cs" />
    <Compile Include="$(MSBuildThisFileDirectory)Issue8647.cs" />
    <Compile Include="$(MSBuildThisFileDirectory)Issue7510.cs" />
    <Compile Include="$(MSBuildThisFileDirectory)Issue8557.xaml.cs" />
    <Compile Include="$(MSBuildThisFileDirectory)Issue8753.cs" />
    <Compile Include="$(MSBuildThisFileDirectory)Issue8693.cs" />
    <Compile Include="$(MSBuildThisFileDirectory)Issue7813.xaml.cs" />
    <Compile Include="$(MSBuildThisFileDirectory)Issue8638.xaml.cs" />
    <Compile Include="$(MSBuildThisFileDirectory)Issue8294.cs" />
    <Compile Include="$(MSBuildThisFileDirectory)Issue8392.cs" />
    <Compile Include="$(MSBuildThisFileDirectory)Issue8672.cs" />
    <Compile Include="$(MSBuildThisFileDirectory)Issue8779.xaml.cs" />
    <Compile Include="$(MSBuildThisFileDirectory)Issue8806.cs" />
    <Compile Include="$(MSBuildThisFileDirectory)Issue8781.xaml.cs" />
    <Compile Include="$(MSBuildThisFileDirectory)Issue8782.xaml.cs" />
    <Compile Include="$(MSBuildThisFileDirectory)Issue8821.cs" />
    <Compile Include="$(MSBuildThisFileDirectory)Issue8326.xaml.cs" />
    <Compile Include="$(MSBuildThisFileDirectory)Issue8449.xaml.cs" />
    <Compile Include="$(MSBuildThisFileDirectory)Issue7875.cs" />
    <Compile Include="$(MSBuildThisFileDirectory)Issue8973.cs" />
    <Compile Include="$(MSBuildThisFileDirectory)Issue7924.xaml.cs" />
    <Compile Include="$(MSBuildThisFileDirectory)Issue8461.cs" />
    <Compile Include="$(MSBuildThisFileDirectory)Issue8777.cs" />
    <Compile Include="$(MSBuildThisFileDirectory)Issue9143.cs" />
    <Compile Include="$(MSBuildThisFileDirectory)Issue9588.xaml.cs" />
    <Compile Include="$(MSBuildThisFileDirectory)Issue9329.cs" />
    <Compile Include="$(MSBuildThisFileDirectory)Issue9734.xaml.cs" />
    <Compile Include="$(MSBuildThisFileDirectory)Issue8767.xaml.cs" />
    <Compile Include="$(MSBuildThisFileDirectory)Issue8778.xaml.cs" />
    <Compile Include="$(MSBuildThisFileDirectory)Issue9646.xaml.cs" />
    <Compile Include="$(MSBuildThisFileDirectory)Issue9735.xaml.cs" />
    <Compile Include="$(MSBuildThisFileDirectory)Issue9305.xaml.cs" />
    <Compile Include="$(MSBuildThisFileDirectory)Issue9767.cs" />
    <Compile Include="$(MSBuildThisFileDirectory)Issue7856.cs" />
    <Compile Include="$(MSBuildThisFileDirectory)Issue7856_1.xaml.cs">
      <DependentUpon>Issue7856_1.xaml</DependentUpon>
    </Compile>
    <Compile Include="$(MSBuildThisFileDirectory)Issue9054.cs" />
    <Compile Include="$(MSBuildThisFileDirectory)Issue9326.xaml.cs" />
    <Compile Include="$(MSBuildThisFileDirectory)Issue8689.xaml.cs" />
    <Compile Include="$(MSBuildThisFileDirectory)Issue9306.cs" />
    <Compile Include="$(MSBuildThisFileDirectory)Issue9417.xaml.cs" />
    <Compile Include="$(MSBuildThisFileDirectory)Issue8272.cs" />
    <Compile Include="$(MSBuildThisFileDirectory)Issue8964.cs" />
    <Compile Include="$(MSBuildThisFileDirectory)Issue9951.cs" />
    <Compile Include="$(MSBuildThisFileDirectory)Issue9962.cs" />
    <Compile Include="$(MSBuildThisFileDirectory)Controls\INativeColorService.cs" />
    <Compile Include="$(MSBuildThisFileDirectory)Issue10337.cs" />
    <Compile Include="$(MSBuildThisFileDirectory)Issue9794.cs" />
    <Compile Include="$(MSBuildThisFileDirectory)Issue10134.cs" />
    <Compile Include="$(MSBuildThisFileDirectory)Issue10300.cs" />
    <Compile Include="$(MSBuildThisFileDirectory)Issue10438.cs" />
    <Compile Include="$(MSBuildThisFileDirectory)Issue10530.cs" />
    <Compile Include="$(MSBuildThisFileDirectory)Issue7780.cs" />
    <Compile Include="$(MSBuildThisFileDirectory)Issue8958.xaml.cs" />
    <Compile Include="$(MSBuildThisFileDirectory)Issue10830.cs" />
    <Compile Include="$(MSBuildThisFileDirectory)Issue10735.xaml.cs" />
    <Compile Include="$(MSBuildThisFileDirectory)Issue10497.cs" />
    <Compile Include="$(MSBuildThisFileDirectory)Issue10477.xaml.cs" />
    <Compile Include="$(MSBuildThisFileDirectory)Issue10875.xaml.cs" />
    <Compile Include="$(MSBuildThisFileDirectory)Issue10708.cs" />
    <Compile Include="$(MSBuildThisFileDirectory)Issue9711.xaml.cs">
      <DependentUpon>Issue9711.xaml</DependentUpon>
      <SubType>Code</SubType>
    </Compile>
    <Compile Include="$(MSBuildThisFileDirectory)Issue10166.xaml.cs">
      <DependentUpon>Issue10166.xaml</DependentUpon>
      <SubType>Code</SubType>
    </Compile>
    <Compile Include="$(MSBuildThisFileDirectory)Issue10422.xaml.cs">
      <DependentUpon>Issue10422.xaml</DependentUpon>
    </Compile>
    <Compile Include="$(MSBuildThisFileDirectory)Issue9990.xaml.cs">
      <DependentUpon>Issue9990.xaml</DependentUpon>
    </Compile>
    <Compile Include="$(MSBuildThisFileDirectory)Issue9774.xaml.cs">
      <DependentUpon>Issue9774.xaml</DependentUpon>
      <SubType>Code</SubType>
    </Compile>
    <Compile Include="$(MSBuildThisFileDirectory)Issue10024.xaml.cs">
      <DependentUpon>Issue10024.xaml</DependentUpon>
      <SubType>Code</SubType>
    </Compile>
    <Compile Include="$(MSBuildThisFileDirectory)Issue10348.xaml.cs">
      <DependentUpon>Issue10348.xaml</DependentUpon>
    </Compile>
    <Compile Include="$(MSBuildThisFileDirectory)Issue10333.xaml.cs">
      <DependentUpon>Issue10333.xaml</DependentUpon>
    </Compile>
    <Compile Include="$(MSBuildThisFileDirectory)Issue9555.xaml.cs">
      <DependentUpon>Issue9555.xaml</DependentUpon>
    </Compile>
    <Compile Include="$(MSBuildThisFileDirectory)Issue11031.cs" />
    <Compile Include="$(MSBuildThisFileDirectory)Issue11018.cs" />
    <Compile Include="$(MSBuildThisFileDirectory)Issue10940.cs" />
    <Compile Include="$(MSBuildThisFileDirectory)Issue11050.xaml.cs" />
    <Compile Include="$(MSBuildThisFileDirectory)Issue9456.cs" />
    <Compile Include="$(MSBuildThisFileDirectory)Issue10908.xaml.cs" />
    <Compile Include="$(MSBuildThisFileDirectory)Issue11132.cs" />
    <Compile Include="$(MSBuildThisFileDirectory)Issue11113.xaml.cs" />
    <Compile Include="$(MSBuildThisFileDirectory)Issue10182.cs" />
    <Compile Include="$(MSBuildThisFileDirectory)Issue11107.cs" />
    <Compile Include="$(MSBuildThisFileDirectory)RectTest.xaml.cs" />
    <Compile Include="$(MSBuildThisFileDirectory)Issue11224.xaml.cs" />
    <Compile Include="$(MSBuildThisFileDirectory)Issue11262.xaml.cs" />
    <Compile Include="$(MSBuildThisFileDirectory)Issue11120.xaml.cs" />
    <Compile Include="$(MSBuildThisFileDirectory)Issue11291.cs" />
    <Compile Include="$(MSBuildThisFileDirectory)Issue11244.cs" />
    <Compile Include="$(MSBuildThisFileDirectory)Issue11272.cs" />
    <Compile Include="$(MSBuildThisFileDirectory)Issue11563.cs" />
    <Compile Include="$(MSBuildThisFileDirectory)Issue11547.xaml.cs" />
    <Compile Include="$(MSBuildThisFileDirectory)Issue9451.cs" />
    <Compile Include="$(MSBuildThisFileDirectory)Issue11374.xaml.cs" />
    <Compile Include="$(MSBuildThisFileDirectory)Issue11430.cs" />
    <Compile Include="$(MSBuildThisFileDirectory)Issue11247.cs" />
    <Compile Include="$(MSBuildThisFileDirectory)Issue10608.cs" />
    <Compile Include="$(MSBuildThisFileDirectory)Issue9210.cs" />
    <Compile Include="$(MSBuildThisFileDirectory)Issue11865.cs" />
    <Compile Include="$(MSBuildThisFileDirectory)Issue11653.xaml.cs" />
    <Compile Include="$(MSBuildThisFileDirectory)Issue11869.cs" />
    <Compile Include="$(MSBuildThisFileDirectory)Issue11723.cs" />
    <Compile Include="$(MSBuildThisFileDirectory)Issue11737.xaml.cs" />
    <Compile Include="$(MSBuildThisFileDirectory)Issue11764.xaml.cs" />
    <Compile Include="$(MSBuildThisFileDirectory)Issue11573.xaml.cs" />
    <Compile Include="$(MSBuildThisFileDirectory)Issue11496.xaml.cs" />
    <Compile Include="$(MSBuildThisFileDirectory)Issue12134.cs" />
    <Compile Include="$(MSBuildThisFileDirectory)Issue11963.cs" />
<<<<<<< HEAD
    <Compile Include="$(MSBuildThisFileDirectory)Issue12371.xaml.cs" />
=======
    <Compile Include="$(MSBuildThisFileDirectory)Issue12222.cs" />
>>>>>>> a26b0178
  </ItemGroup>
  <ItemGroup>
    <EmbeddedResource Include="$(MSBuildThisFileDirectory)Bugzilla22229.xaml">
      <Generator>MSBuild:UpdateDesignTimeXaml</Generator>
    </EmbeddedResource>
    <EmbeddedResource Include="$(MSBuildThisFileDirectory)Issue10672.xaml">
      <Generator>MSBuild:UpdateDesignTimeXaml</Generator>
    </EmbeddedResource>
    <EmbeddedResource Include="$(MSBuildThisFileDirectory)Issue1497.xaml">
      <Generator>MSBuild:UpdateDesignTimeXaml</Generator>
    </EmbeddedResource>
    <EmbeddedResource Include="$(MSBuildThisFileDirectory)Issue1545.xaml">
      <Generator>MSBuild:UpdateDesignTimeXaml</Generator>
    </EmbeddedResource>
    <EmbeddedResource Include="$(MSBuildThisFileDirectory)Issue1554.xaml">
      <Generator>MSBuild:UpdateDesignTimeXaml</Generator>
    </EmbeddedResource>
    <EmbeddedResource Include="$(MSBuildThisFileDirectory)Issue1568.xaml">
      <Generator>MSBuild:UpdateDesignTimeXaml</Generator>
    </EmbeddedResource>
    <EmbeddedResource Include="$(MSBuildThisFileDirectory)Issue1641.xaml">
      <Generator>MSBuild:UpdateDesignTimeXaml</Generator>
    </EmbeddedResource>
    <EmbeddedResource Include="$(MSBuildThisFileDirectory)Issue1653.xaml">
      <Generator>MSBuild:UpdateDesignTimeXaml</Generator>
    </EmbeddedResource>
    <EmbeddedResource Include="$(MSBuildThisFileDirectory)Issue1653v2.xaml">
      <Generator>MSBuild:UpdateDesignTimeXaml</Generator>
    </EmbeddedResource>
    <EmbeddedResource Include="$(MSBuildThisFileDirectory)Issue1712.xaml">
      <Generator>MSBuild:UpdateDesignTimeXaml</Generator>
    </EmbeddedResource>
    <EmbeddedResource Include="$(MSBuildThisFileDirectory)Issue1741.xaml">
      <Generator>MSBuild:UpdateDesignTimeXaml</Generator>
    </EmbeddedResource>
    <EmbeddedResource Include="$(MSBuildThisFileDirectory)Issue1747.xaml">
      <Generator>MSBuild:UpdateDesignTimeXaml</Generator>
    </EmbeddedResource>
    <EmbeddedResource Include="$(MSBuildThisFileDirectory)Issue1766.xaml">
      <Generator>MSBuild:UpdateDesignTimeXaml</Generator>
    </EmbeddedResource>
    <EmbeddedResource Include="$(MSBuildThisFileDirectory)Issue2282.xaml">
      <Generator>MSBuild:UpdateDesignTimeXaml</Generator>
    </EmbeddedResource>
    <EmbeddedResource Include="$(MSBuildThisFileDirectory)Issue2288.xaml">
      <Generator>MSBuild:UpdateDesignTimeXaml</Generator>
    </EmbeddedResource>
    <EmbeddedResource Include="$(MSBuildThisFileDirectory)Issue2289.xaml">
      <Generator>MSBuild:UpdateDesignTimeXaml</Generator>
    </EmbeddedResource>
    <EmbeddedResource Include="$(MSBuildThisFileDirectory)Issue2357.xaml">
      <Generator>MSBuild:UpdateDesignTimeXaml</Generator>
    </EmbeddedResource>
    <EmbeddedResource Include="$(MSBuildThisFileDirectory)Issue2470.xaml">
      <Generator>MSBuild:UpdateDesignTimeXaml</Generator>
    </EmbeddedResource>
    <EmbeddedResource Include="$(MSBuildThisFileDirectory)Issue8207.xaml">
      <SubType>Designer</SubType>
      <Generator>MSBuild:UpdateDesignTimeXaml</Generator>
    </EmbeddedResource>
    <EmbeddedResource Include="$(MSBuildThisFileDirectory)Issue6282.xaml">
      <Generator>MSBuild:UpdateDesignTimeXaml</Generator>
    </EmbeddedResource>
    <EmbeddedResource Include="$(MSBuildThisFileDirectory)Issue2659.xaml">
      <Generator>MSBuild:UpdateDesignTimeXaml</Generator>
    </EmbeddedResource>
    <EmbeddedResource Include="$(MSBuildThisFileDirectory)Issue2951.xaml">
      <Generator>MSBuild:UpdateDesignTimeXaml</Generator>
    </EmbeddedResource>
    <EmbeddedResource Include="$(MSBuildThisFileDirectory)Issue2777.xaml">
      <Generator>MSBuild:UpdateDesignTimeXaml</Generator>
    </EmbeddedResource>
    <EmbeddedResource Include="$(MSBuildThisFileDirectory)Issue3086.xaml">
      <Generator>MSBuild:UpdateDesignTimeXaml</Generator>
    </EmbeddedResource>
    <EmbeddedResource Include="$(MSBuildThisFileDirectory)Bugzilla27318.xaml">
      <Generator>MSBuild:UpdateDesignTimeXaml</Generator>
    </EmbeddedResource>
    <EmbeddedResource Include="$(MSBuildThisFileDirectory)Bugzilla29107.xaml">
      <Generator>MSBuild:UpdateDesignTimeXaml</Generator>
    </EmbeddedResource>
    <EmbeddedResource Include="$(MSBuildThisFileDirectory)Bugzilla26032.xaml">
      <Generator>MSBuild:UpdateDesignTimeXaml</Generator>
    </EmbeddedResource>
    <EmbeddedResource Include="$(MSBuildThisFileDirectory)Bugzilla31967.xaml">
      <Generator>MSBuild:UpdateDesignTimeXaml</Generator>
    </EmbeddedResource>
    <EmbeddedResource Include="$(MSBuildThisFileDirectory)Issue3319.xaml">
      <Generator>MSBuild:UpdateDesignTimeXaml</Generator>
    </EmbeddedResource>
    <EmbeddedResource Include="$(MSBuildThisFileDirectory)Bugzilla32447.xaml">
      <Generator>MSBuild:UpdateDesignTimeXaml</Generator>
    </EmbeddedResource>
    <EmbeddedResource Include="$(MSBuildThisFileDirectory)Bugzilla38827.xaml">
      <SubType>Designer</SubType>
      <Generator>MSBuild:UpdateDesignTimeXaml</Generator>
    </EmbeddedResource>
    <EmbeddedResource Include="$(MSBuildThisFileDirectory)Bugzilla32842.xaml">
      <SubType>Designer</SubType>
      <Generator>MSBuild:UpdateDesignTimeXaml</Generator>
    </EmbeddedResource>
    <EmbeddedResource Include="$(MSBuildThisFileDirectory)Bugzilla39463.xaml">
      <SubType>Designer</SubType>
      <Generator>MSBuild:UpdateDesignTimeXaml</Generator>
    </EmbeddedResource>
    <EmbeddedResource Include="$(MSBuildThisFileDirectory)Bugzilla38416.xaml">
      <SubType>Designer</SubType>
      <Generator>MSBuild:UpdateDesignTimeXaml</Generator>
    </EmbeddedResource>
    <EmbeddedResource Include="$(MSBuildThisFileDirectory)Bugzilla39483.xaml">
      <SubType>Designer</SubType>
      <Generator>MSBuild:UpdateDesignTimeXaml</Generator>
    </EmbeddedResource>
    <EmbeddedResource Include="$(MSBuildThisFileDirectory)Bugzilla39378.xaml">
      <Generator>MSBuild:UpdateDesignTimeXaml</Generator>
    </EmbeddedResource>
    <EmbeddedResource Include="$(MSBuildThisFileDirectory)Bugzilla45284.xaml">
      <Generator>MSBuild:UpdateDesignTimeXaml</Generator>
    </EmbeddedResource>
    <EmbeddedResource Include="$(MSBuildThisFileDirectory)Bugzilla54977.xaml">
      <Generator>MSBuild:UpdateDesignTimeXaml</Generator>
    </EmbeddedResource>
    <EmbeddedResource Include="$(MSBuildThisFileDirectory)Issue4040.xaml">
      <Generator>MSBuild:UpdateDesignTimeXaml</Generator>
    </EmbeddedResource>
    <EmbeddedResource Include="$(MSBuildThisFileDirectory)Issue8787.xaml" />
    <EmbeddedResource Include="$(MSBuildThisFileDirectory)Issue9771.xaml">
      <SubType>Designer</SubType>
      <Generator>MSBuild:UpdateDesignTimeXaml</Generator>
    </EmbeddedResource>
    <EmbeddedResource Include="$(MSBuildThisFileDirectory)VisualControlsPage.xaml">
      <SubType>Designer</SubType>
      <Generator>MSBuild:UpdateDesignTimeXaml</Generator>
    </EmbeddedResource>
    <EmbeddedResource Include="$(MSBuildThisFileDirectory)Issue4356.xaml">
      <Generator>MSBuild:UpdateDesignTimeXaml</Generator>
    </EmbeddedResource>
    <EmbeddedResource Include="$(MSBuildThisFileDirectory)Issue7035.xaml">
      <SubType>Designer</SubType>
      <Generator>MSBuild:UpdateDesignTimeXaml</Generator>
    </EmbeddedResource>
    <EmbeddedResource Include="$(MSBuildThisFileDirectory)Issue7525.xaml">
      <Generator>UpdateDesignTimeXaml</Generator>
    </EmbeddedResource>
    <EmbeddedResource Include="$(MSBuildThisFileDirectory)Issue7886.xaml">
      <Generator>MSBuild:UpdateDesignTimeXaml</Generator>
    </EmbeddedResource>
    <EmbeddedResource Include="$(MSBuildThisFileDirectory)Issue6932.xaml" />
    <EmbeddedResource Include="$(MSBuildThisFileDirectory)Issue6932_emptyviewtemplate.xaml" />
    <EmbeddedResource Include="$(MSBuildThisFileDirectory)Issue6932_emptyviewstring.xaml" />
    <EmbeddedResource Include="$(MSBuildThisFileDirectory)Issue8417.xaml" />
    <EmbeddedResource Include="$(MSBuildThisFileDirectory)Issue8557.xaml" />
    <EmbeddedResource Include="$(MSBuildThisFileDirectory)Issue7813.xaml" />
    <EmbeddedResource Include="$(MSBuildThisFileDirectory)Issue8638.xaml" />
    <EmbeddedResource Include="$(MSBuildThisFileDirectory)Issue8779.xaml" />
    <EmbeddedResource Include="$(MSBuildThisFileDirectory)Issue8781.xaml" />
    <EmbeddedResource Include="$(MSBuildThisFileDirectory)Issue8782.xaml" />
    <EmbeddedResource Include="$(MSBuildThisFileDirectory)Issue8326.xaml" />
    <EmbeddedResource Include="$(MSBuildThisFileDirectory)Issue8449.xaml" />
    <EmbeddedResource Include="$(MSBuildThisFileDirectory)Issue7924.xaml" />
    <EmbeddedResource Include="$(MSBuildThisFileDirectory)Issue7856_1.xaml">
      <SubType>Designer</SubType>
      <Generator>MSBuild:UpdateDesignTimeXaml</Generator>
    </EmbeddedResource>
    <EmbeddedResource Include="$(MSBuildThisFileDirectory)Issue9734.xaml">
      <Generator>MSBuild:UpdateDesignTimeXaml</Generator>
    </EmbeddedResource>
    <EmbeddedResource Include="$(MSBuildThisFileDirectory)Issue8767.xaml">
      <Generator>MSBuild:UpdateDesignTimeXaml</Generator>
    </EmbeddedResource>
    <EmbeddedResource Include="$(MSBuildThisFileDirectory)Issue8778.xaml">
      <Generator>MSBuild:UpdateDesignTimeXaml</Generator>
    </EmbeddedResource>
    <EmbeddedResource Include="$(MSBuildThisFileDirectory)Issue9646.xaml">
      <Generator>MSBuild:UpdateDesignTimeXaml</Generator>
    </EmbeddedResource>
    <EmbeddedResource Include="$(MSBuildThisFileDirectory)Issue9735.xaml">
      <SubType>Designer</SubType>
      <Generator>MSBuild:UpdateDesignTimeXaml</Generator>
    </EmbeddedResource>
    <EmbeddedResource Include="$(MSBuildThisFileDirectory)Issue9305.xaml">
      <SubType>Designer</SubType>
      <Generator>MSBuild:UpdateDesignTimeXaml</Generator>
    </EmbeddedResource>
    <EmbeddedResource Include="$(MSBuildThisFileDirectory)Issue9588.xaml">
      <Generator>MSBuild:UpdateDesignTimeXaml</Generator>
    </EmbeddedResource>
    <EmbeddedResource Include="$(MSBuildThisFileDirectory)Issue9326.xaml">
      <Generator>MSBuild:UpdateDesignTimeXaml</Generator>
    </EmbeddedResource>
    <EmbeddedResource Include="$(MSBuildThisFileDirectory)Issue8689.xaml">
      <Generator>MSBuild:UpdateDesignTimeXaml</Generator>
    </EmbeddedResource>
    <EmbeddedResource Include="$(MSBuildThisFileDirectory)Issue9417.xaml">
      <Generator>MSBuild:UpdateDesignTimeXaml</Generator>
    </EmbeddedResource>
    <EmbeddedResource Include="$(MSBuildThisFileDirectory)Issue8958.xaml">
      <Generator>MSBuild:UpdateDesignTimeXaml</Generator>
    </EmbeddedResource>
    <EmbeddedResource Include="$(MSBuildThisFileDirectory)Issue10735.xaml">
      <Generator>MSBuild:UpdateDesignTimeXaml</Generator>
    </EmbeddedResource>
    <EmbeddedResource Include="$(MSBuildThisFileDirectory)Issue10477.xaml">
      <SubType>Designer</SubType>
      <Generator>MSBuild:UpdateDesignTimeXaml</Generator>
    </EmbeddedResource>
    <EmbeddedResource Include="$(MSBuildThisFileDirectory)Issue10875.xaml">
      <SubType>Designer</SubType>
      <Generator>MSBuild:UpdateDesignTimeXaml</Generator>
    </EmbeddedResource>
    <EmbeddedResource Include="$(MSBuildThisFileDirectory)Issue9827.xaml">
      <SubType>Designer</SubType>
      <Generator>MSBuild:UpdateDesignTimeXaml</Generator>
    </EmbeddedResource>
    <EmbeddedResource Include="$(MSBuildThisFileDirectory)Issue9711.xaml" />
    <EmbeddedResource Include="$(MSBuildThisFileDirectory)Issue10166.xaml">
      <SubType>Designer</SubType>
      <Generator>MSBuild:UpdateDesignTimeXaml</Generator>
    </EmbeddedResource>
    <EmbeddedResource Include="$(MSBuildThisFileDirectory)Issue10422.xaml">
      <Generator>MSBuild:UpdateDesignTimeXaml</Generator>
    </EmbeddedResource>
    <EmbeddedResource Include="$(MSBuildThisFileDirectory)Issue9990.xaml">
      <Generator>MSBuild:UpdateDesignTimeXaml</Generator>
    </EmbeddedResource>
    <EmbeddedResource Include="$(MSBuildThisFileDirectory)Issue9774.xaml">
      <SubType>Designer</SubType>
      <Generator>MSBuild:UpdateDesignTimeXaml</Generator>
    </EmbeddedResource>
    <EmbeddedResource Include="$(MSBuildThisFileDirectory)Issue10024.xaml">
      <SubType>Designer</SubType>
      <Generator>MSBuild:UpdateDesignTimeXaml</Generator>
    </EmbeddedResource>
    <EmbeddedResource Include="$(MSBuildThisFileDirectory)Issue10348.xaml">
      <Generator>MSBuild:UpdateDesignTimeXaml</Generator>
    </EmbeddedResource>
    <EmbeddedResource Include="$(MSBuildThisFileDirectory)Issue10333.xaml">
      <Generator>MSBuild:UpdateDesignTimeXaml</Generator>
    </EmbeddedResource>
    <EmbeddedResource Include="$(MSBuildThisFileDirectory)Issue9555.xaml">
      <Generator>MSBuild:UpdateDesignTimeXaml</Generator>
    </EmbeddedResource>
    <EmbeddedResource Include="$(MSBuildThisFileDirectory)RectTest.xaml">
      <Generator>MSBuild:UpdateDesignTimeXaml</Generator>
    </EmbeddedResource>
    <EmbeddedResource Include="$(MSBuildThisFileDirectory)Issue11050.xaml">
      <Generator>MSBuild:UpdateDesignTimeXaml</Generator>
    </EmbeddedResource>
    <EmbeddedResource Include="$(MSBuildThisFileDirectory)Issue10908.xaml">
      <Generator>MSBuild:UpdateDesignTimeXaml</Generator>
    </EmbeddedResource>
    <EmbeddedResource Include="$(MSBuildThisFileDirectory)Issue11113.xaml">
      <Generator>MSBuild:UpdateDesignTimeXaml</Generator>
    </EmbeddedResource>
    <EmbeddedResource Include="$(MSBuildThisFileDirectory)Issue11120.xaml">
      <Generator>MSBuild:UpdateDesignTimeXaml</Generator>
    </EmbeddedResource>
    <EmbeddedResource Include="$(MSBuildThisFileDirectory)Issue11224.xaml">
      <Generator>MSBuild:UpdateDesignTimeXaml</Generator>
    </EmbeddedResource>
    <EmbeddedResource Include="$(MSBuildThisFileDirectory)Issue11374.xaml">
      <Generator>MSBuild:UpdateDesignTimeXaml</Generator>
    </EmbeddedResource>
    <EmbeddedResource Include="$(MSBuildThisFileDirectory)Issue11262.xaml">
      <Generator>MSBuild:UpdateDesignTimeXaml</Generator>
    </EmbeddedResource>
    <EmbeddedResource Include="$(MSBuildThisFileDirectory)Issue11547.xaml">
      <Generator>MSBuild:UpdateDesignTimeXaml</Generator>
    </EmbeddedResource>
    <EmbeddedResource Include="$(MSBuildThisFileDirectory)Issue11653.xaml">
      <Generator>MSBuild:UpdateDesignTimeXaml</Generator>
    </EmbeddedResource>
    <EmbeddedResource Include="$(MSBuildThisFileDirectory)Issue11737.xaml">
      <Generator>MSBuild:UpdateDesignTimeXaml</Generator>
    </EmbeddedResource>
    <EmbeddedResource Include="$(MSBuildThisFileDirectory)Issue11764.xaml">
      <Generator>MSBuild:UpdateDesignTimeXaml</Generator>
    </EmbeddedResource>
    <EmbeddedResource Include="$(MSBuildThisFileDirectory)Issue11573.xaml">
      <Generator>MSBuild:UpdateDesignTimeXaml</Generator>
    </EmbeddedResource>
    <EmbeddedResource Include="$(MSBuildThisFileDirectory)Issue11496.xaml">
      <Generator>MSBuild:UpdateDesignTimeXaml</Generator>
    </EmbeddedResource>
    <EmbeddedResource Include="$(MSBuildThisFileDirectory)Issue12371.xaml">
      <Generator>MSBuild:UpdateDesignTimeXaml</Generator>
    </EmbeddedResource>
  </ItemGroup>
  <ItemGroup>
    <EmbeddedResource Include="$(MSBuildThisFileDirectory)Bugzilla27417Xaml.xaml">
      <SubType>Designer</SubType>
      <Generator>MSBuild:UpdateDesignTimeXaml</Generator>
    </EmbeddedResource>
  </ItemGroup>
  <ItemGroup>
    <EmbeddedResource Include="$(MSBuildThisFileDirectory)Bugzilla23942.xaml">
      <SubType>Designer</SubType>
      <Generator>MSBuild:UpdateDesignTimeXaml</Generator>
    </EmbeddedResource>
  </ItemGroup>
  <ItemGroup>
    <EmbeddedResource Include="$(MSBuildThisFileDirectory)Bugzilla39636.xaml">
      <SubType>Designer</SubType>
      <Generator>MSBuild:UpdateDesignTimeXaml</Generator>
    </EmbeddedResource>
  </ItemGroup>
  <ItemGroup>
    <EmbeddedResource Include="$(MSBuildThisFileDirectory)PlatformSpecifics_iOSTranslucentNavBarX.xaml">
      <SubType>Designer</SubType>
      <Generator>MSBuild:UpdateDesignTimeXaml</Generator>
    </EmbeddedResource>
  </ItemGroup>
  <ItemGroup>
    <EmbeddedResource Include="$(MSBuildThisFileDirectory)Bugzilla42069_Page.xaml">
      <SubType>Designer</SubType>
      <Generator>MSBuild:UpdateDesignTimeXaml</Generator>
    </EmbeddedResource>
  </ItemGroup>
  <ItemGroup>
    <EmbeddedResource Include="$(MSBuildThisFileDirectory)Bugzilla51642.xaml">
      <SubType>Designer</SubType>
      <Generator>MSBuild:UpdateDesignTimeXaml</Generator>
    </EmbeddedResource>
  </ItemGroup>
  <ItemGroup>
    <EmbeddedResource Include="$(MSBuildThisFileDirectory)Bugzilla45722Xaml0.xaml">
      <SubType>Designer</SubType>
      <Generator>MSBuild:UpdateDesignTimeXaml</Generator>
    </EmbeddedResource>
  </ItemGroup>
  <ItemGroup>
    <EmbeddedResource Include="$(MSBuildThisFileDirectory)GitHub1331.xaml">
      <SubType>Designer</SubType>
      <Generator>MSBuild:UpdateDesignTimeXaml</Generator>
    </EmbeddedResource>
  </ItemGroup>
  <ItemGroup>
    <EmbeddedResource Include="$(MSBuildThisFileDirectory)Bugzilla60045.xaml">
      <SubType>Designer</SubType>
      <Generator>MSBuild:UpdateDesignTimeXaml</Generator>
    </EmbeddedResource>
  </ItemGroup>
  <ItemGroup>
    <EmbeddedResource Include="$(MSBuildThisFileDirectory)Issue2625.xaml">
      <SubType>Designer</SubType>
      <Generator>MSBuild:UpdateDesignTimeXaml</Generator>
    </EmbeddedResource>
  </ItemGroup>
  <ItemGroup>
    <Folder Include="$(MSBuildThisFileDirectory)Controls\" />
    <EmbeddedResource Include="$(MSBuildThisFileDirectory)Issue2858.xaml">
      <SubType>Designer</SubType>
      <Generator>MSBuild:UpdateDesignTimeXaml</Generator>
    </EmbeddedResource>
  </ItemGroup>
  <ItemGroup>
    <EmbeddedResource Include="$(MSBuildThisFileDirectory)Issue1588.xaml">
      <SubType>Designer</SubType>
      <Generator>MSBuild:UpdateDesignTimeXaml</Generator>
    </EmbeddedResource>
  </ItemGroup>
  <ItemGroup>
    <EmbeddedResource Include="$(MSBuildThisFileDirectory)Bugzilla60787.xaml">
      <SubType>Designer</SubType>
      <Generator>MSBuild:UpdateDesignTimeXaml</Generator>
    </EmbeddedResource>
  </ItemGroup>
  <ItemGroup>
    <EmbeddedResource Include="$(MSBuildThisFileDirectory)Issue3979.xaml">
      <SubType>Designer</SubType>
      <Generator>MSBuild:UpdateDesignTimeXaml</Generator>
    </EmbeddedResource>
  </ItemGroup>
  <ItemGroup>
    <EmbeddedResource Include="$(MSBuildThisFileDirectory)Issue7167.xaml">
      <SubType>Designer</SubType>
      <Generator>MSBuild:UpdateDesignTimeXaml</Generator>
    </EmbeddedResource>
  </ItemGroup>
  <ItemGroup>
    <EmbeddedResource Include="$(MSBuildThisFileDirectory)Issue4194.xaml">
      <SubType>Designer</SubType>
      <Generator>MSBuild:UpdateDesignTimeXaml</Generator>
    </EmbeddedResource>
  </ItemGroup>
  <ItemGroup>
    <EmbeddedResource Include="$(MSBuildThisFileDirectory)Issue4360.xaml">
      <SubType>Designer</SubType>
      <Generator>MSBuild:UpdateDesignTimeXaml</Generator>
    </EmbeddedResource>
  </ItemGroup>
  <ItemGroup>
    <EmbeddedResource Include="$(MSBuildThisFileDirectory)Issue5057.xaml">
      <SubType>Designer</SubType>
      <Generator>MSBuild:UpdateDesignTimeXaml</Generator>
    </EmbeddedResource>
  </ItemGroup>
  <ItemGroup>
    <EmbeddedResource Include="$(MSBuildThisFileDirectory)Issue5003.xaml">
      <SubType>Designer</SubType>
      <Generator>MSBuild:UpdateDesignTimeXaml</Generator>
    </EmbeddedResource>
  </ItemGroup>
  <ItemGroup>
    <EmbeddedResource Include="$(MSBuildThisFileDirectory)CollectionViewBindingErrors.xaml">
      <SubType>Designer</SubType>
      <Generator>MSBuild:UpdateDesignTimeXaml</Generator>
    </EmbeddedResource>
  </ItemGroup>
  <ItemGroup>
    <EmbeddedResource Include="$(MSBuildThisFileDirectory)Github3847.xaml">
      <SubType>Designer</SubType>
      <Generator>MSBuild:UpdateDesignTimeXaml</Generator>
    </EmbeddedResource>
  </ItemGroup>
  <ItemGroup>
    <EmbeddedResource Include="$(MSBuildThisFileDirectory)Issue4684.xaml">
      <SubType>Designer</SubType>
      <Generator>MSBuild:UpdateDesignTimeXaml</Generator>
    </EmbeddedResource>
  </ItemGroup>
  <ItemGroup>
    <EmbeddedResource Include="$(MSBuildThisFileDirectory)_TemplateMarkup.xaml">
      <SubType>Designer</SubType>
      <Generator>MSBuild:UpdateDesignTimeXaml</Generator>
    </EmbeddedResource>
    <EmbeddedResource Include="$(MSBuildThisFileDirectory)Issue5801.xaml">
      <SubType>Designer</SubType>
      <Generator>MSBuild:UpdateDesignTimeXaml</Generator>
    </EmbeddedResource>
    <EmbeddedResource Include="$(MSBuildThisFileDirectory)A11yTabIndex.xaml">
      <SubType>Designer</SubType>
      <Generator>MSBuild:UpdateDesignTimeXaml</Generator>
    </EmbeddedResource>
  </ItemGroup>
  <ItemGroup>
    <EmbeddedResource Include="$(MSBuildThisFileDirectory)Issue4915.xaml">
      <SubType>Designer</SubType>
      <Generator>MSBuild:UpdateDesignTimeXaml</Generator>
    </EmbeddedResource>
  </ItemGroup>
  <ItemGroup>
    <EmbeddedResource Include="$(MSBuildThisFileDirectory)Issue5949_1.xaml">
      <SubType>Designer</SubType>
      <Generator>MSBuild:UpdateDesignTimeXaml</Generator>
    </EmbeddedResource>
  </ItemGroup>
  <ItemGroup>
    <EmbeddedResource Include="$(MSBuildThisFileDirectory)Issue5949_2.xaml">
      <SubType>Designer</SubType>
      <Generator>MSBuild:UpdateDesignTimeXaml</Generator>
    </EmbeddedResource>
  </ItemGroup>
  <ItemGroup>
    <EmbeddedResource Include="$(MSBuildThisFileDirectory)Issue4992.xaml">
      <SubType>Designer</SubType>
      <Generator>MSBuild:UpdateDesignTimeXaml</Generator>
    </EmbeddedResource>
  </ItemGroup>
  <ItemGroup>
    <EmbeddedResource Include="$(MSBuildThisFileDirectory)Issue6130.xaml">
      <SubType>Designer</SubType>
      <Generator>MSBuild:UpdateDesignTimeXaml</Generator>
    </EmbeddedResource>
  </ItemGroup>
  <ItemGroup>
    <Compile Update="$(MSBuildThisFileDirectory)Issue6130.xaml.cs">
      <DependentUpon>Issue6130.xaml</DependentUpon>
    </Compile>
    <Compile Update="$(MSBuildThisFileDirectory)Issue6644.xaml.cs">
      <DependentUpon>Issue6644.xaml</DependentUpon>
    </Compile>
    <Compile Update="$(MSBuildThisFileDirectory)Issue6254.xaml.cs">
      <DependentUpon>Issue6254.xaml</DependentUpon>
    </Compile>
    <Compile Update="$(MSBuildThisFileDirectory)Issue5749.xaml.cs">
      <DependentUpon>Issue5749.xaml</DependentUpon>
    </Compile>
    <Compile Update="$(MSBuildThisFileDirectory)Issue5108.xaml.cs">
      <DependentUpon>Issue5108.xaml</DependentUpon>
    </Compile>
    <Compile Update="$(MSBuildThisFileDirectory)Issue7357.xaml.cs">
      <DependentUpon>Issue7357.xaml</DependentUpon>
    </Compile>
    <Compile Update="$(MSBuildThisFileDirectory)Issue7792.xaml.cs">
      <DependentUpon>Issue7792.xaml</DependentUpon>
    </Compile>
    <Compile Update="$(MSBuildThisFileDirectory)Issue7789.xaml.cs">
      <DependentUpon>Issue7789.xaml</DependentUpon>
    </Compile>
    <Compile Update="$(MSBuildThisFileDirectory)Issue7519Xaml.xaml.cs">
      <DependentUpon>Issue7519Xaml.xaml</DependentUpon>
    </Compile>
    <Compile Update="$(MSBuildThisFileDirectory)Issue7817.xaml.cs">
      <DependentUpon>Issue7817.xaml</DependentUpon>
    </Compile>
    <Compile Update="$(MSBuildThisFileDirectory)Issue7519Xaml.xaml.cs">
      <DependentUpon>Issue7519Xaml.xaml</DependentUpon>
    </Compile>
    <Compile Update="$(MSBuildThisFileDirectory)Issue5354.xaml.cs">
      <DependentUpon>Issue5354.xaml</DependentUpon>
    </Compile>
    <Compile Update="$(MSBuildThisFileDirectory)Issue7621.xaml.cs">
      <DependentUpon>Issue7621.xaml</DependentUpon>
    </Compile>
    <Compile Update="$(MSBuildThisFileDirectory)Issue7512.xaml.cs">
      <DependentUpon>Issue7512.xaml</DependentUpon>
    </Compile>
    <Compile Update="$(MSBuildThisFileDirectory)Issue7593.xaml.cs">
      <DependentUpon>Issue7593.xaml</DependentUpon>
    </Compile>
    <Compile Update="$(MSBuildThisFileDirectory)Issue7758.xaml.cs">
      <DependentUpon>Issue7758.xaml</DependentUpon>
    </Compile>
    <Compile Update="$(MSBuildThisFileDirectory)Issue7943.xaml.cs">
      <DependentUpon>Issue7943.xaml</DependentUpon>
    </Compile>
    <Compile Update="$(MSBuildThisFileDirectory)Issue7993.xaml.cs">
      <DependentUpon>Issue7993.xaml</DependentUpon>
    </Compile>
    <Compile Update="$(MSBuildThisFileDirectory)Issue7865.xaml.cs">
      <DependentUpon>Issue7865.xaml</DependentUpon>
    </Compile>
    <Compile Update="$(MSBuildThisFileDirectory)Issue8263.xaml.cs">
      <DependentUpon>Issue8263.xaml</DependentUpon>
    </Compile>
    <Compile Update="$(MSBuildThisFileDirectory)Issue8508.xaml.cs">
      <DependentUpon>Issue8508.xaml</DependentUpon>
    </Compile>
  </ItemGroup>
  <ItemGroup>
    <EmbeddedResource Include="$(MSBuildThisFileDirectory)Issue1455.xaml">
      <SubType>Designer</SubType>
      <Generator>MSBuild:UpdateDesignTimeXaml</Generator>
    </EmbeddedResource>
    <EmbeddedResource Include="$(MSBuildThisFileDirectory)Issue5268.xaml">
      <SubType>Designer</SubType>
      <Generator>MSBuild:UpdateDesignTimeXaml</Generator>
    </EmbeddedResource>
  </ItemGroup>
  <ItemGroup>
    <EmbeddedResource Include="$(MSBuildThisFileDirectory)Issue5046.xaml">
      <SubType>Designer</SubType>
      <Generator>MSBuild:UpdateDesignTimeXaml</Generator>
    </EmbeddedResource>
  </ItemGroup>
  <ItemGroup>
    <EmbeddedResource Include="$(MSBuildThisFileDirectory)Issue6644.xaml">
    </EmbeddedResource>
    <EmbeddedResource Include="$(MSBuildThisFileDirectory)Github5623.xaml">
      <SubType>Designer</SubType>
      <Generator>MSBuild:UpdateDesignTimeXaml</Generator>
    </EmbeddedResource>
    <EmbeddedResource Include="$(MSBuildThisFileDirectory)Issue3798.xaml">
      <SubType>Designer</SubType>
      <Generator>MSBuild:UpdateDesignTimeXaml</Generator>
    </EmbeddedResource>
  </ItemGroup>
  <ItemGroup>
    <EmbeddedResource Include="$(MSBuildThisFileDirectory)Issue5749.xaml">
      <SubType>Designer</SubType>
      <Generator>MSBuild:UpdateDesignTimeXaml</Generator>
    </EmbeddedResource>
  </ItemGroup>
  <ItemGroup>
    <EmbeddedResource Include="$(MSBuildThisFileDirectory)Issue5108.xaml">
      <SubType>Designer</SubType>
      <Generator>MSBuild:UpdateDesignTimeXaml</Generator>
    </EmbeddedResource>
  </ItemGroup>
  <ItemGroup>
    <EmbeddedResource Include="$(MSBuildThisFileDirectory)Issue7357.xaml">
      <SubType>Designer</SubType>
      <Generator>MSBuild:UpdateDesignTimeXaml</Generator>
    </EmbeddedResource>
  </ItemGroup>
  <ItemGroup>
    <EmbeddedResource Include="$(MSBuildThisFileDirectory)Issue7519Xaml.xaml">
      <SubType>Designer</SubType>
      <Generator>MSBuild:UpdateDesignTimeXaml</Generator>
    </EmbeddedResource>
  </ItemGroup>
  <ItemGroup>
    <EmbeddedResource Include="$(MSBuildThisFileDirectory)Issue7621.xaml">
      <SubType>Designer</SubType>
      <Generator>MSBuild:UpdateDesignTimeXaml</Generator>
    </EmbeddedResource>
  </ItemGroup>
  <ItemGroup>
    <EmbeddedResource Include="$(MSBuildThisFileDirectory)Issue7512.xaml">
      <SubType>Designer</SubType>
      <Generator>MSBuild:UpdateDesignTimeXaml</Generator>
    </EmbeddedResource>
  </ItemGroup>
  <ItemGroup>
    <EmbeddedResource Include="$(MSBuildThisFileDirectory)Issue5354.xaml">
      <SubType>Designer</SubType>
      <Generator>MSBuild:UpdateDesignTimeXaml</Generator>
    </EmbeddedResource>
  </ItemGroup>
  <ItemGroup>
    <EmbeddedResource Include="$(MSBuildThisFileDirectory)Issue4459.xaml">
      <SubType>Designer</SubType>
      <Generator>MSBuild:UpdateDesignTimeXaml</Generator>
    </EmbeddedResource>
  </ItemGroup>
  <ItemGroup>
    <EmbeddedResource Include="$(MSBuildThisFileDirectory)Issue7593.xaml">
      <SubType>Designer</SubType>
      <Generator>MSBuild:UpdateDesignTimeXaml</Generator>
    </EmbeddedResource>
    <EmbeddedResource Include="$(MSBuildThisFileDirectory)Issue7789.xaml">
      <SubType>Designer</SubType>
      <Generator>MSBuild:UpdateDesignTimeXaml</Generator>
    </EmbeddedResource>
  </ItemGroup>
  <ItemGroup>
    <EmbeddedResource Include="$(MSBuildThisFileDirectory)Issue7865.xaml">
      <SubType>Designer</SubType>
      <Generator>MSBuild:UpdateDesignTimeXaml</Generator>
    </EmbeddedResource>
  </ItemGroup>
  <ItemGroup>
    <EmbeddedResource Include="$(MSBuildThisFileDirectory)Issue7792.xaml">
      <SubType>Designer</SubType>
      <Generator>MSBuild:UpdateDesignTimeXaml</Generator>
    </EmbeddedResource>
    <EmbeddedResource Include="$(MSBuildThisFileDirectory)Issue7758.xaml">
      <SubType>Designer</SubType>
      <Generator>MSBuild:UpdateDesignTimeXaml</Generator>
    </EmbeddedResource>
  </ItemGroup>
  <ItemGroup>
    <EmbeddedResource Include="$(MSBuildThisFileDirectory)Issue7817.xaml">
      <SubType>Designer</SubType>
      <Generator>MSBuild:UpdateDesignTimeXaml</Generator>
    </EmbeddedResource>
    <EmbeddedResource Include="$(MSBuildThisFileDirectory)Issue7943.xaml">
      <SubType>Designer</SubType>
      <Generator>MSBuild:UpdateDesignTimeXaml</Generator>
    </EmbeddedResource>
  </ItemGroup>
  <ItemGroup>
    <EmbeddedResource Include="$(MSBuildThisFileDirectory)Issue7993.xaml">
      <SubType>Designer</SubType>
      <Generator>MSBuild:UpdateDesignTimeXaml</Generator>
    </EmbeddedResource>
  </ItemGroup>
  <ItemGroup>
    <EmbeddedResource Include="$(MSBuildThisFileDirectory)Issue7803.xaml">
      <SubType>Designer</SubType>
      <Generator>MSBuild:UpdateDesignTimeXaml</Generator>
    </EmbeddedResource>
  </ItemGroup>
  <ItemGroup>
    <EmbeddedResource Include="$(MSBuildThisFileDirectory)Issue5577.xaml">
      <SubType>Designer</SubType>
      <Generator>MSBuild:UpdateDesignTimeXaml</Generator>
    </EmbeddedResource>
  </ItemGroup>
  <ItemGroup>
    <EmbeddedResource Include="$(MSBuildThisFileDirectory)Issue8263.xaml">
      <Generator>MSBuild:UpdateDesignTimeXaml</Generator>
    </EmbeddedResource>
  </ItemGroup>
  <ItemGroup>
    <EmbeddedResource Include="$(MSBuildThisFileDirectory)Issue7048.xaml">
      <SubType>Designer</SubType>
      <Generator>MSBuild:UpdateDesignTimeXaml</Generator>
    </EmbeddedResource>
  </ItemGroup>
  <ItemGroup>
    <EmbeddedResource Include="$(MSBuildThisFileDirectory)Issue8529_1.xaml">
      <Generator>MSBuild:UpdateDesignTimeXaml</Generator>
    </EmbeddedResource>
  </ItemGroup>
  <ItemGroup>
    <EmbeddedResource Include="$(MSBuildThisFileDirectory)Issue6693.xaml">
      <SubType>Designer</SubType>
      <Generator>MSBuild:UpdateDesignTimeXaml</Generator>
    </EmbeddedResource>
  </ItemGroup>
  <ItemGroup>
    <EmbeddedResource Include="$(MSBuildThisFileDirectory)Issue8508.xaml">
      <SubType>Designer</SubType>
      <Generator>MSBuild:UpdateDesignTimeXaml</Generator>
    </EmbeddedResource>
  </ItemGroup>
  <ItemGroup>
    <EmbeddedResource Include="$(MSBuildThisFileDirectory)Issue4744.xaml">
      <SubType>Designer</SubType>
      <Generator>MSBuild:UpdateDesignTimeXaml</Generator>
    </EmbeddedResource>
  </ItemGroup>
  <ItemGroup>
    <EmbeddedResource Include="$(MSBuildThisFileDirectory)Issue3228.xaml">
      <SubType>Designer</SubType>
      <Generator>MSBuild:UpdateDesignTimeXaml</Generator>
    </EmbeddedResource>
  </ItemGroup>
  <ItemGroup>
    <EmbeddedResource Include="$(MSBuildThisFileDirectory)Issue2172.xaml">
      <SubType>Designer</SubType>
      <Generator>MSBuild:UpdateDesignTimeXaml</Generator>
    </EmbeddedResource>
    <EmbeddedResource Include="$(MSBuildThisFileDirectory)Issue8902.xaml">
      <SubType>Designer</SubType>
      <Generator>MSBuild:UpdateDesignTimeXaml</Generator>
    </EmbeddedResource>
    <EmbeddedResource Include="$(MSBuildThisFileDirectory)Issue9682.xaml">
      <SubType>Designer</SubType>
      <Generator>MSBuild:UpdateDesignTimeXaml</Generator>
    </EmbeddedResource>
  </ItemGroup>
  <ItemGroup>
    <EmbeddedResource Include="$(MSBuildThisFileDirectory)Issue6403.xaml">
      <SubType>Designer</SubType>
      <Generator>MSBuild:UpdateDesignTimeXaml</Generator>
    </EmbeddedResource>
    <EmbeddedResource Include="$(MSBuildThisFileDirectory)Issue9196.xaml">
      <SubType>Designer</SubType>
      <Generator>MSBuild:UpdateDesignTimeXaml</Generator>
    </EmbeddedResource>
  </ItemGroup>
  <ItemGroup>
    <EmbeddedResource Include="$(MSBuildThisFileDirectory)Issue8715.xaml">
      <SubType>Designer</SubType>
      <Generator>MSBuild:UpdateDesignTimeXaml</Generator>
    </EmbeddedResource>
    <EmbeddedResource Include="$(MSBuildThisFileDirectory)Issue9783.xaml">
      <SubType>Designer</SubType>
      <Generator>MSBuild:UpdateDesignTimeXaml</Generator>
    </EmbeddedResource>
  </ItemGroup>
  <ItemGroup>
    <EmbeddedResource Include="$(MSBuildThisFileDirectory)Issue8308.xaml">
      <SubType>Designer</SubType>
      <Generator>MSBuild:UpdateDesignTimeXaml</Generator>
    </EmbeddedResource>
    <EmbeddedResource Include="$(MSBuildThisFileDirectory)Issue6698View2.xaml">
      <SubType>Designer</SubType>
      <Generator>MSBuild:UpdateDesignTimeXaml</Generator>
    </EmbeddedResource>
  </ItemGroup>
  <ItemGroup>
    <EmbeddedResource Include="$(MSBuildThisFileDirectory)Issue7242.xaml">
      <SubType>Designer</SubType>
      <Generator>MSBuild:UpdateDesignTimeXaml</Generator>
    </EmbeddedResource>
  </ItemGroup>
  <ItemGroup>
    <EmbeddedResource Include="$(MSBuildThisFileDirectory)Github9536.xaml">
      <SubType>Designer</SubType>
      <Generator>MSBuild:UpdateDesignTimeXaml</Generator>
    </EmbeddedResource>
    <EmbeddedResource Include="$(MSBuildThisFileDirectory)Issue10482.xaml">
      <SubType>Designer</SubType>
      <Generator>MSBuild:UpdateDesignTimeXaml</Generator>
    </EmbeddedResource>
    <EmbeddedResource Include="$(MSBuildThisFileDirectory)Issue9279.xaml">
      <SubType>Designer</SubType>
      <Generator>MSBuild:UpdateDesignTimeXaml</Generator>
    </EmbeddedResource>
  </ItemGroup>
  <ItemGroup>
    <EmbeddedResource Include="$(MSBuildThisFileDirectory)Issue11259.xaml">
      <SubType>Designer</SubType>
      <Generator>MSBuild:UpdateDesignTimeXaml</Generator>
    </EmbeddedResource>
  </ItemGroup>
</Project><|MERGE_RESOLUTION|>--- conflicted
+++ resolved
@@ -1488,11 +1488,8 @@
     <Compile Include="$(MSBuildThisFileDirectory)Issue11496.xaml.cs" />
     <Compile Include="$(MSBuildThisFileDirectory)Issue12134.cs" />
     <Compile Include="$(MSBuildThisFileDirectory)Issue11963.cs" />
-<<<<<<< HEAD
     <Compile Include="$(MSBuildThisFileDirectory)Issue12371.xaml.cs" />
-=======
     <Compile Include="$(MSBuildThisFileDirectory)Issue12222.cs" />
->>>>>>> a26b0178
   </ItemGroup>
   <ItemGroup>
     <EmbeddedResource Include="$(MSBuildThisFileDirectory)Bugzilla22229.xaml">
