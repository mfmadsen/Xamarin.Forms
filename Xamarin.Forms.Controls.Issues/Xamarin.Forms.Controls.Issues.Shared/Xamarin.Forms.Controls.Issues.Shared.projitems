<?xml version="1.0" encoding="utf-8"?>
<Project xmlns="http://schemas.microsoft.com/developer/msbuild/2003">
  <PropertyGroup>
    <MSBuildAllProjects>$(MSBuildAllProjects);$(MSBuildThisFileFullPath)</MSBuildAllProjects>
    <HasSharedItems>true</HasSharedItems>
    <SharedGUID>0f0db9cc-ea65-429c-9363-38624bf8f49c</SharedGUID>
  </PropertyGroup>
  <PropertyGroup Label="Configuration">
    <Import_RootNamespace>Xamarin.Forms.Controls.Issues</Import_RootNamespace>
  </PropertyGroup>
  <ItemGroup>
    <Compile Include="$(MSBuildThisFileDirectory)CollectionViewGroupTypeIssue.cs" />
    <Compile Include="$(MSBuildThisFileDirectory)Issue10324.cs" />
    <Compile Include="$(MSBuildThisFileDirectory)Github9536.xaml.cs">
      <DependentUpon>Github9536.xaml</DependentUpon>
      <SubType>Code</SubType>
    </Compile>
    <Compile Include="$(MSBuildThisFileDirectory)Issue10482.xaml.cs">
      <DependentUpon>Issue10482.xaml</DependentUpon>
      <SubType>Code</SubType>
    </Compile>
    <Compile Include="$(MSBuildThisFileDirectory)Issue10110.cs" />
    <Compile Include="$(MSBuildThisFileDirectory)Issue10672.xaml.cs">
      <DependentUpon>Issue10672.xaml</DependentUpon>
      <SubType>Code</SubType>
    </Compile>
    <Compile Include="$(MSBuildThisFileDirectory)Issue10744.cs" />
    <Compile Include="$(MSBuildThisFileDirectory)Issue10909.cs" />
    <Compile Include="$(MSBuildThisFileDirectory)Issue8613.cs" />
    <Compile Include="$(MSBuildThisFileDirectory)Issue9137.cs" />
    <Compile Include="$(MSBuildThisFileDirectory)Issue8691.cs" />
    <Compile Include="$(MSBuildThisFileDirectory)Issue7606.cs" />
    <Compile Include="$(MSBuildThisFileDirectory)Issue11137.cs" />
    <Compile Include="$(MSBuildThisFileDirectory)Issue11106.cs" />
    <Compile Include="$(MSBuildThisFileDirectory)Issue11251.cs" />
    <Compile Include="$(MSBuildThisFileDirectory)Issue11259.cs" />
    <Compile Include="$(MSBuildThisFileDirectory)Issue11523.cs" />
    <Compile Include="$(MSBuildThisFileDirectory)Issue8291.cs" />
    <Compile Include="$(MSBuildThisFileDirectory)Issue2674.cs" />
    <Compile Include="$(MSBuildThisFileDirectory)Issue6484.cs" />
    <Compile Include="$(MSBuildThisFileDirectory)Issue6187.cs" />
    <Compile Include="$(MSBuildThisFileDirectory)Issue3228.xaml.cs">
      <DependentUpon>Issue3228.xaml</DependentUpon>
      <SubType>Code</SubType>
    </Compile>
    <Compile Include="$(MSBuildThisFileDirectory)Issue3262.cs" />
    <Compile Include="$(MSBuildThisFileDirectory)Issue8308.xaml.cs">
      <DependentUpon>Issue8308.xaml</DependentUpon>
      <SubType>Code</SubType>
    </Compile>
    <Compile Include="$(MSBuildThisFileDirectory)Issue8715.xaml.cs">
      <DependentUpon>Issue8715.xaml</DependentUpon>
      <SubType>Code</SubType>
    </Compile>
    <Compile Include="$(MSBuildThisFileDirectory)Issue8766.cs" />
    <Compile Include="$(MSBuildThisFileDirectory)Issue8797.cs" />
    <Compile Include="$(MSBuildThisFileDirectory)Issue8801.cs" />
    <Compile Include="$(MSBuildThisFileDirectory)Issue9279.xaml.cs">
      <DependentUpon>Issue9279.xaml</DependentUpon>
    </Compile>
    <Compile Include="$(MSBuildThisFileDirectory)Issue8870.cs" />
    <Compile Include="$(MSBuildThisFileDirectory)Issue9428.cs" />
    <Compile Include="$(MSBuildThisFileDirectory)Issue9419.cs" />
    <Compile Include="$(MSBuildThisFileDirectory)Issue8262.cs" />
    <Compile Include="$(MSBuildThisFileDirectory)Issue8787.cs" />
    <Compile Include="$(MSBuildThisFileDirectory)Issue8899.cs" />
    <Compile Include="$(MSBuildThisFileDirectory)Issue8551.cs" />
    <Compile Include="$(MSBuildThisFileDirectory)Issue8836.cs" />
    <Compile Include="$(MSBuildThisFileDirectory)Issue8902.xaml.cs">
      <DependentUpon>Issue8902.xaml</DependentUpon>
      <SubType>Code</SubType>
    </Compile>
    <Compile Include="$(MSBuildThisFileDirectory)Issue9580.cs" />
    <Compile Include="$(MSBuildThisFileDirectory)Issue9631.cs" />
    <Compile Include="$(MSBuildThisFileDirectory)Issue9682.xaml.cs">
      <DependentUpon>Issue9682.xaml</DependentUpon>
      <SubType>Code</SubType>
    </Compile>
    <Compile Include="$(MSBuildThisFileDirectory)Issue9006.cs" />
    <Compile Include="$(MSBuildThisFileDirectory)Issue8207.xaml.cs" />
    <Compile Include="$(MSBuildThisFileDirectory)Issue6362.cs" />
    <Compile Include="$(MSBuildThisFileDirectory)Issue6698.cs" />
    <Compile Include="$(MSBuildThisFileDirectory)Issue7393.cs" />
    <Compile Include="$(MSBuildThisFileDirectory)Issue7505.cs" />
    <Compile Include="$(MSBuildThisFileDirectory)Issue4459.xaml.cs">
      <DependentUpon>Issue4459.xaml</DependentUpon>
      <SubType>Code</SubType>
    </Compile>
    <Compile Include="$(MSBuildThisFileDirectory)CollectionViewItemsSourceTypes.cs" />
    <Compile Include="$(MSBuildThisFileDirectory)Issue1455.xaml.cs">
      <DependentUpon>Issue1455.xaml</DependentUpon>
      <SubType>Code</SubType>
    </Compile>
    <Compile Include="$(MSBuildThisFileDirectory)CollectionViewHeaderFooterString.cs" />
    <Compile Include="$(MSBuildThisFileDirectory)CollectionViewHeaderFooterTemplate.cs" />
    <Compile Include="$(MSBuildThisFileDirectory)CollectionViewHeaderFooterView.cs" />
    <Compile Include="$(MSBuildThisFileDirectory)CollectionViewItemsUpdatingScrollMode.cs" />
    <Compile Include="$(MSBuildThisFileDirectory)Issue4606.cs" />
    <Compile Include="$(MSBuildThisFileDirectory)Issue8161.cs" />
    <Compile Include="$(MSBuildThisFileDirectory)Issue8644.cs" />
    <Compile Include="$(MSBuildThisFileDirectory)Issue7534.cs" />
    <Compile Include="$(MSBuildThisFileDirectory)Issue8177.cs" />
    <Compile Include="$(MSBuildThisFileDirectory)Issue4744.xaml.cs">
      <DependentUpon>Issue4744.xaml</DependentUpon>
    </Compile>
    <Compile Include="$(MSBuildThisFileDirectory)Issue7773.cs" />
    <Compile Include="$(MSBuildThisFileDirectory)Issue8186.cs" />
    <Compile Include="$(MSBuildThisFileDirectory)Issue2172.xaml.cs">
      <DependentUpon>Issue2172.xaml</DependentUpon>
      <SubType>Code</SubType>
    </Compile>
    <Compile Include="$(MSBuildThisFileDirectory)Issue3475.cs" />
    <Compile Include="$(MSBuildThisFileDirectory)Issue5168.cs" />
    <Compile Include="$(MSBuildThisFileDirectory)Issue5749.xaml.cs">
      <SubType>Code</SubType>
    </Compile>
    <Compile Include="$(MSBuildThisFileDirectory)Issue6556.cs" />
    <Compile Include="$(MSBuildThisFileDirectory)Issue5830.cs" />
    <Compile Include="$(MSBuildThisFileDirectory)Issue6476.cs" />
    <Compile Include="$(MSBuildThisFileDirectory)Issue6693.xaml.cs">
      <DependentUpon>Issue6693.xaml</DependentUpon>
      <SubType>Code</SubType>
    </Compile>
    <Compile Include="$(MSBuildThisFileDirectory)Issue7396.cs" />
    <Compile Include="$(MSBuildThisFileDirectory)Issue6403.xaml.cs">
      <DependentUpon>Issue6403.xaml</DependentUpon>
      <SubType>Code</SubType>
    </Compile>
    <Compile Include="$(MSBuildThisFileDirectory)Issue7825.cs" />
    <Compile Include="$(MSBuildThisFileDirectory)Issue2271.cs" />
    <Compile Include="$(MSBuildThisFileDirectory)Issue5354.xaml.cs">
      <DependentUpon>Issue5354.xaml</DependentUpon>
      <SubType>Code</SubType>
    </Compile>
    <Compile Include="$(MSBuildThisFileDirectory)Issue5868.cs" />
    <Compile Include="$(MSBuildThisFileDirectory)Issue6963.cs" />
    <Compile Include="$(MSBuildThisFileDirectory)Issue7048.xaml.cs">
      <DependentUpon>Issue7048.xaml</DependentUpon>
      <SubType>Code</SubType>
    </Compile>
    <Compile Include="$(MSBuildThisFileDirectory)Issue5577.xaml.cs">
      <DependentUpon>Issue5577.xaml</DependentUpon>
      <SubType>Code</SubType>
    </Compile>
    <Compile Include="$(MSBuildThisFileDirectory)Issue6804.cs" />
    <Compile Include="$(MSBuildThisFileDirectory)Issue7181.cs" />
    <Compile Include="$(MSBuildThisFileDirectory)Issue5367.cs" />
    <Compile Include="$(MSBuildThisFileDirectory)Issue6878.cs" />
    <Compile Include="$(MSBuildThisFileDirectory)Issue7253.cs" />
    <Compile Include="$(MSBuildThisFileDirectory)Issue7581.cs" />
    <Compile Include="$(MSBuildThisFileDirectory)Issue7361.cs" />
    <Compile Include="$(MSBuildThisFileDirectory)Issue7621.xaml.cs">
      <SubType>Code</SubType>
    </Compile>
    <Compile Include="$(MSBuildThisFileDirectory)Issue6889.cs" />
    <Compile Include="$(MSBuildThisFileDirectory)Issue6945.cs" />
    <Compile Include="$(MSBuildThisFileDirectory)Issue7313.cs" />
    <Compile Include="$(MSBuildThisFileDirectory)Issue5500.cs" />
    <Compile Include="$(MSBuildThisFileDirectory)Issue8148.cs" />
    <Compile Include="$(MSBuildThisFileDirectory)Issue8008.cs" />
    <Compile Include="$(MSBuildThisFileDirectory)Issue6640.cs" />
    <Compile Include="$(MSBuildThisFileDirectory)Issue7890.cs" />
    <Compile Include="$(MSBuildThisFileDirectory)Issue7556.cs" />
    <Compile Include="$(MSBuildThisFileDirectory)Issue5108.xaml.cs">
      <SubType>Code</SubType>
    </Compile>
    <Compile Include="$(MSBuildThisFileDirectory)Issue7329.cs" />
    <Compile Include="$(MSBuildThisFileDirectory)Issue7290.cs" />
    <Compile Include="$(MSBuildThisFileDirectory)Issue7240.cs" />
    <Compile Include="$(MSBuildThisFileDirectory)Issue5046.xaml.cs">
      <DependentUpon>Issue5046.xaml</DependentUpon>
      <SubType>Code</SubType>
    </Compile>
    <Compile Include="$(MSBuildThisFileDirectory)Issue6609.cs" />
    <Compile Include="$(MSBuildThisFileDirectory)Issue6802.cs" />
    <Compile Include="$(MSBuildThisFileDirectory)Issue6644.xaml.cs">
      <SubType>Code</SubType>
    </Compile>
    <Compile Include="$(MSBuildThisFileDirectory)Issue7049.cs" />
    <Compile Include="$(MSBuildThisFileDirectory)Issue7061.cs" />
    <Compile Include="$(MSBuildThisFileDirectory)Issue7385.cs" />
    <Compile Include="$(MSBuildThisFileDirectory)Issue7111.cs" />
    <Compile Include="$(MSBuildThisFileDirectory)Issue7357.xaml.cs">
      <SubType>Code</SubType>
    </Compile>
    <Compile Include="$(MSBuildThisFileDirectory)Issue7512.xaml.cs">
      <SubType>Code</SubType>
    </Compile>
    <Compile Include="$(MSBuildThisFileDirectory)Issue7519.cs" />
    <Compile Include="$(MSBuildThisFileDirectory)Issue7519Xaml.xaml.cs">
      <SubType>Code</SubType>
    </Compile>
    <Compile Include="$(MSBuildThisFileDirectory)Issue7700.cs" />
    <Compile Include="$(MSBuildThisFileDirectory)Issue7758.xaml.cs">
      <SubType>Code</SubType>
    </Compile>
    <Compile Include="$(MSBuildThisFileDirectory)Issue7593.xaml.cs">
      <SubType>Code</SubType>
    </Compile>
    <Compile Include="$(MSBuildThisFileDirectory)Issue7992.cs" />
    <Compile Include="$(MSBuildThisFileDirectory)Issue7792.xaml.cs">
      <SubType>Code</SubType>
    </Compile>
    <Compile Include="$(MSBuildThisFileDirectory)Issue7789.xaml.cs">
      <SubType>Code</SubType>
    </Compile>
    <Compile Include="$(MSBuildThisFileDirectory)Issue7817.xaml.cs">
      <SubType>Code</SubType>
    </Compile>
    <Compile Include="$(MSBuildThisFileDirectory)Issue7823.cs" />
    <Compile Include="$(MSBuildThisFileDirectory)Issue7943.xaml.cs">
      <SubType>Code</SubType>
    </Compile>
    <Compile Include="$(MSBuildThisFileDirectory)Issue7993.xaml.cs">
      <SubType>Code</SubType>
    </Compile>
    <Compile Include="$(MSBuildThisFileDirectory)Issue7865.xaml.cs">
      <SubType>Code</SubType>
    </Compile>
    <Compile Include="$(MSBuildThisFileDirectory)Issue7803.xaml.cs">
      <DependentUpon>Issue7803.xaml</DependentUpon>
    </Compile>
    <Compile Include="$(MSBuildThisFileDirectory)Issue8087.cs" />
    <Compile Include="$(MSBuildThisFileDirectory)Issue8203.cs" />
    <Compile Include="$(MSBuildThisFileDirectory)Issue8222.cs" />
    <Compile Include="$(MSBuildThisFileDirectory)Issue8167.cs" />
    <Compile Include="$(MSBuildThisFileDirectory)Issue8503.cs" />
    <Compile Include="$(MSBuildThisFileDirectory)Issue8263.xaml.cs">
      <DependentUpon>Issue8263.xaml</DependentUpon>
      <SubType>Code</SubType>
    </Compile>
    <Compile Include="$(MSBuildThisFileDirectory)Issue8345.cs" />
    <Compile Include="$(MSBuildThisFileDirectory)Issue8366.cs" />
    <Compile Include="$(MSBuildThisFileDirectory)Issue8526.cs" />
    <Compile Include="$(MSBuildThisFileDirectory)Issue8529.cs" />
    <Compile Include="$(MSBuildThisFileDirectory)Issue8529_1.xaml.cs">
      <DependentUpon>Issue8529_1.xaml</DependentUpon>
      <SubType>Code</SubType>
    </Compile>
    <Compile Include="$(MSBuildThisFileDirectory)Issue8508.xaml.cs">
      <SubType>Code</SubType>
    </Compile>
    <Compile Include="$(MSBuildThisFileDirectory)Issue7963.cs" />
    <Compile Include="$(MSBuildThisFileDirectory)Issue8741.cs" />
    <Compile Include="$(MSBuildThisFileDirectory)Issue8743.cs" />
    <Compile Include="$(MSBuildThisFileDirectory)Issue9092.cs" />
    <Compile Include="$(MSBuildThisFileDirectory)Issue9087.cs" />
    <Compile Include="$(MSBuildThisFileDirectory)Issue9196.xaml.cs">
      <DependentUpon>Issue9196.xaml</DependentUpon>
      <SubType>Code</SubType>
    </Compile>
    <Compile Include="$(MSBuildThisFileDirectory)Issue9355.cs" />
    <Compile Include="$(MSBuildThisFileDirectory)Issue8784.cs" />
    <Compile Include="$(MSBuildThisFileDirectory)Issue9360.cs" />
    <Compile Include="$(MSBuildThisFileDirectory)Issue9440.cs" />
    <Compile Include="$(MSBuildThisFileDirectory)Issue7242.xaml.cs">
      <DependentUpon>Issue7242.xaml</DependentUpon>
      <SubType>Code</SubType>
    </Compile>
    <Compile Include="$(MSBuildThisFileDirectory)Issue9783.xaml.cs">
      <DependentUpon>Issue9783.xaml</DependentUpon>
      <SubType>Code</SubType>
    </Compile>
    <Compile Include="$(MSBuildThisFileDirectory)Issue9686.cs" />
    <Compile Include="$(MSBuildThisFileDirectory)Issue9694.cs" />
    <Compile Include="$(MSBuildThisFileDirectory)Issue9771.xaml.cs">
      <SubType>Code</SubType>
      <DependentUpon>Issue9771.xaml</DependentUpon>
    </Compile>
    <Compile Include="$(MSBuildThisFileDirectory)Issue9833.cs" />
    <Compile Include="$(MSBuildThisFileDirectory)Issue9929.cs" />
    <Compile Include="$(MSBuildThisFileDirectory)Issue9525.cs" />
    <Compile Include="$(MSBuildThisFileDirectory)RefreshViewTests.cs" />
    <Compile Include="$(MSBuildThisFileDirectory)Issue7338.cs" />
    <Compile Include="$(MSBuildThisFileDirectory)ScrollToGroup.cs" />
    <Compile Include="$(MSBuildThisFileDirectory)NestedCollectionViews.cs" />
    <Compile Include="$(MSBuildThisFileDirectory)Issue7339.cs" />
    <Compile Include="$(MSBuildThisFileDirectory)ShellAppearanceChange.cs" />
    <Compile Include="$(MSBuildThisFileDirectory)Issue10234.cs" />
    <Compile Include="$(MSBuildThisFileDirectory)ShellModal.cs" />
    <Compile Include="$(MSBuildThisFileDirectory)ShellFlyoutBehavior.cs" />
    <Compile Include="$(MSBuildThisFileDirectory)Issue7128.cs" />
    <Compile Include="$(MSBuildThisFileDirectory)ShellItemIsVisible.cs" />
    <Compile Include="$(MSBuildThisFileDirectory)ShellGestures.cs" />
    <Compile Include="$(MSBuildThisFileDirectory)ShellBackButtonBehavior.cs" />
    <Compile Include="$(MSBuildThisFileDirectory)Issue7102.cs" />
    <Compile Include="$(MSBuildThisFileDirectory)ShellInsets.cs" />
    <Compile Include="$(MSBuildThisFileDirectory)CollectionViewGrouping.cs" />
    <Compile Include="$(MSBuildThisFileDirectory)Issue5412.cs" />
    <Compile Include="$(MSBuildThisFileDirectory)Helpers\GarbageCollectionHelper.cs" />
    <Compile Include="$(MSBuildThisFileDirectory)Issue4879.cs" />
    <Compile Include="$(MSBuildThisFileDirectory)Issue5518.cs" />
    <Compile Include="$(MSBuildThisFileDirectory)Issue5555.cs" />
    <Compile Include="$(MSBuildThisFileDirectory)Issue6458.cs" />
    <Compile Include="$(MSBuildThisFileDirectory)Issue6258.cs" />
    <Compile Include="$(MSBuildThisFileDirectory)Issue3150.cs" />
    <Compile Include="$(MSBuildThisFileDirectory)Issue6262.cs" />
    <Compile Include="$(MSBuildThisFileDirectory)Github5623.xaml.cs">
      <DependentUpon>Github5623.xaml</DependentUpon>
      <SubType>Code</SubType>
    </Compile>
    <Compile Include="$(MSBuildThisFileDirectory)Bugzilla59172.cs" />
    <Compile Include="$(MSBuildThisFileDirectory)FlagTestHelpers.cs" />
    <Compile Include="$(MSBuildThisFileDirectory)Issue5886.cs" />
    <Compile Include="$(MSBuildThisFileDirectory)Issue6260.cs" />
    <Compile Include="$(MSBuildThisFileDirectory)Issue5766.cs" />
    <Compile Include="$(MSBuildThisFileDirectory)CollectionViewBoundMultiSelection.cs" />
    <Compile Include="$(MSBuildThisFileDirectory)CollectionViewBoundSingleSelection.cs" />
    <Compile Include="$(MSBuildThisFileDirectory)Issue5765.cs" />
    <Compile Include="$(MSBuildThisFileDirectory)Issue4684.xaml.cs" />
    <Compile Include="$(MSBuildThisFileDirectory)Issue4992.xaml.cs">
      <DependentUpon>Issue4992.xaml</DependentUpon>
      <SubType>Code</SubType>
    </Compile>
    <Compile Include="$(MSBuildThisFileDirectory)Issue4915.xaml.cs">
      <SubType>Code</SubType>
    </Compile>
    <Compile Include="$(MSBuildThisFileDirectory)Issue5131.cs" />
    <Compile Include="$(MSBuildThisFileDirectory)Issue5376.cs" />
    <Compile Include="$(MSBuildThisFileDirectory)Bugzilla60787.xaml.cs">
      <DependentUpon>Bugzilla60787.xaml</DependentUpon>
      <SubType>Code</SubType>
    </Compile>
    <Compile Include="$(MSBuildThisFileDirectory)Issue4919.cs" />
    <Compile Include="$(MSBuildThisFileDirectory)Issue4756.cs" />
    <Compile Include="$(MSBuildThisFileDirectory)Issue5461.cs" />
    <Compile Include="$(MSBuildThisFileDirectory)CollectionViewBindingErrors.xaml.cs">
      <DependentUpon>CollectionViewBindingErrors.xaml</DependentUpon>
      <SubType>Code</SubType>
    </Compile>
    <Compile Include="$(MSBuildThisFileDirectory)Github3847.xaml.cs">
      <DependentUpon>Github3847.xaml</DependentUpon>
      <SubType>Code</SubType>
    </Compile>
    <Compile Include="$(MSBuildThisFileDirectory)Issue2102.cs" />
    <Compile Include="$(MSBuildThisFileDirectory)Issue1588.xaml.cs">
      <DependentUpon>Issue1588.xaml</DependentUpon>
      <SubType>Code</SubType>
    </Compile>
    <Compile Include="$(MSBuildThisFileDirectory)Issue4961.cs" />
    <Compile Include="$(MSBuildThisFileDirectory)Issue4629.cs" />
    <Compile Include="$(MSBuildThisFileDirectory)Issue4384.cs" />
    <Compile Include="$(MSBuildThisFileDirectory)Issue4782.cs" />
    <Compile Include="$(MSBuildThisFileDirectory)Issue4484.cs" />
    <Compile Include="$(MSBuildThisFileDirectory)Issue3509.cs" />
    <Compile Include="$(MSBuildThisFileDirectory)Issue4597.cs" />
    <Compile Include="$(MSBuildThisFileDirectory)A11yTabIndex.xaml.cs">
      <DependentUpon>A11yTabIndex.xaml</DependentUpon>
      <SubType>Code</SubType>
    </Compile>
    <Compile Include="$(MSBuildThisFileDirectory)Github3856.cs" />
    <Compile Include="$(MSBuildThisFileDirectory)Issue1937.cs" />
    <Compile Include="$(MSBuildThisFileDirectory)Issue3555.cs" />
    <Compile Include="$(MSBuildThisFileDirectory)Issue3843.cs" />
    <Compile Include="$(MSBuildThisFileDirectory)Issue4053.cs" />
    <Compile Include="$(MSBuildThisFileDirectory)Issue3809.cs" />
    <Compile Include="$(MSBuildThisFileDirectory)Issue2894.cs" />
    <Compile Include="$(MSBuildThisFileDirectory)Issue3306.cs" />
    <Compile Include="$(MSBuildThisFileDirectory)Issue3454.cs" />
    <Compile Include="$(MSBuildThisFileDirectory)Issue3308.cs" />
    <Compile Include="$(MSBuildThisFileDirectory)Issue3788.cs" />
    <Compile Include="$(MSBuildThisFileDirectory)Issue1724.cs" />
    <Compile Include="$(MSBuildThisFileDirectory)Issue3524.cs" />
    <Compile Include="$(MSBuildThisFileDirectory)Issue1678.cs" />
    <Compile Include="$(MSBuildThisFileDirectory)Issue7701.cs" />
    <Compile Include="$(MSBuildThisFileDirectory)Issue2004.cs" />
    <Compile Include="$(MSBuildThisFileDirectory)Issue3333.cs" />
    <Compile Include="$(MSBuildThisFileDirectory)Issue2338.cs" />
    <Compile Include="$(MSBuildThisFileDirectory)Bugzilla60045.xaml.cs">
      <DependentUpon>Bugzilla60045.xaml</DependentUpon>
    </Compile>
    <Compile Include="$(MSBuildThisFileDirectory)Issue6282.xaml.cs">
      <DependentUpon>Issue6282.xaml</DependentUpon>
      <SubType>Code</SubType>
    </Compile>
    <Compile Include="$(MSBuildThisFileDirectory)AddingMultipleItemsListView.cs" />
    <Compile Include="$(MSBuildThisFileDirectory)AndroidStatusBarColor.cs" />
    <Compile Include="$(MSBuildThisFileDirectory)AppBarIconColors.cs" />
    <Compile Include="$(MSBuildThisFileDirectory)Bugzilla21368.cs" />
    <Compile Include="$(MSBuildThisFileDirectory)Bugzilla21501.cs" />
    <Compile Include="$(MSBuildThisFileDirectory)Bugzilla21780.cs" />
    <Compile Include="$(MSBuildThisFileDirectory)Bugzilla22229.xaml.cs">
      <DependentUpon>Bugzilla22229.xaml</DependentUpon>
    </Compile>
    <Compile Include="$(MSBuildThisFileDirectory)Bugzilla22401.cs" />
    <Compile Include="$(MSBuildThisFileDirectory)Bugzilla23942.xaml.cs">
      <DependentUpon>Bugzilla23942.xaml</DependentUpon>
    </Compile>
    <Compile Include="$(MSBuildThisFileDirectory)Bugzilla24769.cs" />
    <Compile Include="$(MSBuildThisFileDirectory)Bugzilla25234.cs" />
    <Compile Include="$(MSBuildThisFileDirectory)Bugzilla25662.cs" />
    <Compile Include="$(MSBuildThisFileDirectory)Bugzilla25943.cs" />
    <Compile Include="$(MSBuildThisFileDirectory)Bugzilla26501.cs" />
    <Compile Include="$(MSBuildThisFileDirectory)Bugzilla26868.cs" />
    <Compile Include="$(MSBuildThisFileDirectory)Bugzilla27378.cs" />
    <Compile Include="$(MSBuildThisFileDirectory)Bugzilla27417.cs" />
    <Compile Include="$(MSBuildThisFileDirectory)Bugzilla27417Xaml.xaml.cs">
      <DependentUpon>Bugzilla27417Xaml.xaml</DependentUpon>
      <SubType>Code</SubType>
    </Compile>
    <Compile Include="$(MSBuildThisFileDirectory)Bugzilla27581.cs" />
    <Compile Include="$(MSBuildThisFileDirectory)Bugzilla28570.cs" />
    <Compile Include="$(MSBuildThisFileDirectory)Bugzilla28796.cs" />
    <Compile Include="$(MSBuildThisFileDirectory)Bugzilla28939.cs" />
    <Compile Include="$(MSBuildThisFileDirectory)Bugzilla28953.cs" />
    <Compile Include="$(MSBuildThisFileDirectory)Bugzilla29107.xaml.cs">
      <DependentUpon>Bugzilla29107.xaml</DependentUpon>
    </Compile>
    <Compile Include="$(MSBuildThisFileDirectory)Bugzilla29110.cs" />
    <Compile Include="$(MSBuildThisFileDirectory)Bugzilla29158.cs" />
    <Compile Include="$(MSBuildThisFileDirectory)Bugzilla29363.cs" />
    <Compile Include="$(MSBuildThisFileDirectory)Bugzilla29229.cs" />
    <Compile Include="$(MSBuildThisFileDirectory)Bugzilla30166.cs" />
    <Compile Include="$(MSBuildThisFileDirectory)Bugzilla31141.cs" />
    <Compile Include="$(MSBuildThisFileDirectory)Bugzilla31145.cs" />
    <Compile Include="$(MSBuildThisFileDirectory)Bugzilla31333.cs" />
    <Compile Include="$(MSBuildThisFileDirectory)Bugzilla31366.cs" />
    <Compile Include="$(MSBuildThisFileDirectory)Issue4653.cs" />
    <Compile Include="$(MSBuildThisFileDirectory)Bugzilla31964.cs" />
    <Compile Include="$(MSBuildThisFileDirectory)Bugzilla32033.cs" />
    <Compile Include="$(MSBuildThisFileDirectory)Bugzilla32034.cs" />
    <Compile Include="$(MSBuildThisFileDirectory)Bugzilla32206.cs" />
    <Compile Include="$(MSBuildThisFileDirectory)Bugzilla32776.cs" />
    <Compile Include="$(MSBuildThisFileDirectory)Bugzilla32842.xaml.cs">
      <DependentUpon>Bugzilla32842.xaml</DependentUpon>
      <SubType>Code</SubType>
    </Compile>
    <Compile Include="$(MSBuildThisFileDirectory)Bugzilla32847.cs" />
    <Compile Include="$(MSBuildThisFileDirectory)Bugzilla32865.cs" />
    <Compile Include="$(MSBuildThisFileDirectory)Bugzilla32956.cs" />
    <Compile Include="$(MSBuildThisFileDirectory)Bugzilla33248.cs" />
    <Compile Include="$(MSBuildThisFileDirectory)Bugzilla33268.cs" />
    <Compile Include="$(MSBuildThisFileDirectory)Bugzilla33612.cs" />
    <Compile Include="$(MSBuildThisFileDirectory)Bugzilla33714.cs" />
    <Compile Include="$(MSBuildThisFileDirectory)Bugzilla33890.cs" />
    <Compile Include="$(MSBuildThisFileDirectory)Bugzilla34072.cs" />
    <Compile Include="$(MSBuildThisFileDirectory)Bugzilla34007.cs" />
    <Compile Include="$(MSBuildThisFileDirectory)Bugzilla35078.cs" />
    <Compile Include="$(MSBuildThisFileDirectory)Bugzilla35127.cs" />
    <Compile Include="$(MSBuildThisFileDirectory)Bugzilla35132.cs" />
    <Compile Include="$(MSBuildThisFileDirectory)Bugzilla35157.cs" />
    <Compile Include="$(MSBuildThisFileDirectory)Bugzilla35294.cs" />
    <Compile Include="$(MSBuildThisFileDirectory)Bugzilla35472.cs" />
    <Compile Include="$(MSBuildThisFileDirectory)Bugzilla35477.cs" />
    <Compile Include="$(MSBuildThisFileDirectory)Bugzilla35490.cs" />
    <Compile Include="$(MSBuildThisFileDirectory)Bugzilla36014.cs" />
    <Compile Include="$(MSBuildThisFileDirectory)Bugzilla36649.cs" />
    <Compile Include="$(MSBuildThisFileDirectory)Bugzilla36559.cs" />
    <Compile Include="$(MSBuildThisFileDirectory)Bugzilla36171.cs" />
    <Compile Include="$(MSBuildThisFileDirectory)Bugzilla36780.cs" />
    <Compile Include="$(MSBuildThisFileDirectory)Bugzilla36651.cs" />
    <Compile Include="$(MSBuildThisFileDirectory)Bugzilla36703.cs" />
    <Compile Include="$(MSBuildThisFileDirectory)Bugzilla36846.cs" />
    <Compile Include="$(MSBuildThisFileDirectory)Bugzilla36955.cs" />
    <Compile Include="$(MSBuildThisFileDirectory)Bugzilla37285.cs" />
    <Compile Include="$(MSBuildThisFileDirectory)Bugzilla37462.cs" />
    <Compile Include="$(MSBuildThisFileDirectory)Bugzilla37841.cs" />
    <Compile Include="$(MSBuildThisFileDirectory)Bugzilla37863.cs" />
    <Compile Include="$(MSBuildThisFileDirectory)Bugzilla37601.cs" />
    <Compile Include="$(MSBuildThisFileDirectory)Bugzilla38105.cs" />
    <Compile Include="$(MSBuildThisFileDirectory)Issue3652.cs" />
    <Compile Include="$(MSBuildThisFileDirectory)Issue4891.cs" />
    <Compile Include="$(MSBuildThisFileDirectory)Bugzilla38723.cs" />
    <Compile Include="$(MSBuildThisFileDirectory)Bugzilla38770.cs" />
    <Compile Include="$(MSBuildThisFileDirectory)Bugzilla38827.xaml.cs">
      <DependentUpon>Bugzilla38827.xaml</DependentUpon>
      <SubType>Code</SubType>
    </Compile>
    <Compile Include="$(MSBuildThisFileDirectory)Bugzilla38989.cs" />
    <Compile Include="$(MSBuildThisFileDirectory)Bugzilla39395.cs" />
    <Compile Include="$(MSBuildThisFileDirectory)Bugzilla39461.cs" />
    <Compile Include="$(MSBuildThisFileDirectory)Bugzilla39483.xaml.cs">
      <DependentUpon>Bugzilla39483.xaml</DependentUpon>
      <SubType>Code</SubType>
    </Compile>
    <Compile Include="$(MSBuildThisFileDirectory)Bugzilla39530.cs" />
    <Compile Include="$(MSBuildThisFileDirectory)Bugzilla39624.cs" />
    <Compile Include="$(MSBuildThisFileDirectory)Bugzilla39463.xaml.cs">
      <DependentUpon>Bugzilla39463.xaml</DependentUpon>
      <SubType>Code</SubType>
    </Compile>
    <Compile Include="$(MSBuildThisFileDirectory)Bugzilla39636.xaml.cs">
      <DependentUpon>Bugzilla39636.xaml</DependentUpon>
      <SubType>Code</SubType>
    </Compile>
    <Compile Include="$(MSBuildThisFileDirectory)Bugzilla39702.cs" />
    <Compile Include="$(MSBuildThisFileDirectory)Bugzilla40005.cs" />
    <Compile Include="$(MSBuildThisFileDirectory)Bugzilla40073.cs" />
    <Compile Include="$(MSBuildThisFileDirectory)Bugzilla40139.cs" />
    <Compile Include="$(MSBuildThisFileDirectory)Bugzilla40173.cs" />
    <Compile Include="$(MSBuildThisFileDirectory)Bugzilla39821.cs" />
    <Compile Include="$(MSBuildThisFileDirectory)Bugzilla40185.cs" />
    <Compile Include="$(MSBuildThisFileDirectory)Bugzilla40251.cs" />
    <Compile Include="$(MSBuildThisFileDirectory)Bugzilla40333.cs" />
    <Compile Include="$(MSBuildThisFileDirectory)Bugzilla31806.cs" />
    <Compile Include="$(MSBuildThisFileDirectory)Bugzilla40408.cs" />
    <Compile Include="$(MSBuildThisFileDirectory)Bugzilla40858.cs" />
    <Compile Include="$(MSBuildThisFileDirectory)Bugzilla40824.cs" />
    <Compile Include="$(MSBuildThisFileDirectory)Bugzilla40911.cs" />
    <Compile Include="$(MSBuildThisFileDirectory)Bugzilla40955.cs" />
    <Compile Include="$(MSBuildThisFileDirectory)Bugzilla41054.cs" />
    <Compile Include="$(MSBuildThisFileDirectory)Bugzilla41078.cs" />
    <Compile Include="$(MSBuildThisFileDirectory)Bugzilla40998.cs" />
    <Compile Include="$(MSBuildThisFileDirectory)Bugzilla41205.cs" />
    <Compile Include="$(MSBuildThisFileDirectory)Bugzilla41415.cs" />
    <Compile Include="$(MSBuildThisFileDirectory)Bugzilla41418.cs" />
    <Compile Include="$(MSBuildThisFileDirectory)Bugzilla41424.cs" />
    <Compile Include="$(MSBuildThisFileDirectory)Bugzilla41778.cs" />
    <Compile Include="$(MSBuildThisFileDirectory)Bugzilla41600.cs" />
    <Compile Include="$(MSBuildThisFileDirectory)Bugzilla41619.cs" />
    <Compile Include="$(MSBuildThisFileDirectory)Bugzilla42000.cs" />
    <Compile Include="$(MSBuildThisFileDirectory)Bugzilla42069.cs" />
    <Compile Include="$(MSBuildThisFileDirectory)Bugzilla42069_Page.xaml.cs">
      <DependentUpon>Bugzilla42069_Page.xaml</DependentUpon>
      <SubType>Code</SubType>
    </Compile>
    <Compile Include="$(MSBuildThisFileDirectory)Bugzilla42074.cs" />
    <Compile Include="$(MSBuildThisFileDirectory)Bugzilla42075.cs" />
    <Compile Include="$(MSBuildThisFileDirectory)Bugzilla42329.cs" />
    <Compile Include="$(MSBuildThisFileDirectory)Bugzilla42364.cs" />
    <Compile Include="$(MSBuildThisFileDirectory)Bugzilla42519.cs" />
    <Compile Include="$(MSBuildThisFileDirectory)Bugzilla32871.cs" />
    <Compile Include="$(MSBuildThisFileDirectory)Bugzilla43313.cs" />
    <Compile Include="$(MSBuildThisFileDirectory)Bugzilla43469.cs" />
    <Compile Include="$(MSBuildThisFileDirectory)Bugzilla43516.cs" />
    <Compile Include="$(MSBuildThisFileDirectory)Bugzilla43519.cs" />
    <Compile Include="$(MSBuildThisFileDirectory)Bugzilla43527.cs" />
    <Compile Include="$(MSBuildThisFileDirectory)Bugzilla44047.cs" />
    <Compile Include="$(MSBuildThisFileDirectory)Bugzilla43941.cs" />
    <Compile Include="$(MSBuildThisFileDirectory)Bugzilla43663.cs" />
    <Compile Include="$(MSBuildThisFileDirectory)Bugzilla43867.cs" />
    <Compile Include="$(MSBuildThisFileDirectory)Bugzilla43735.cs" />
    <Compile Include="$(MSBuildThisFileDirectory)Bugzilla43783.cs" />
    <Compile Include="$(MSBuildThisFileDirectory)Bugzilla44096.cs" />
    <Compile Include="$(MSBuildThisFileDirectory)Bugzilla44176.cs" />
    <Compile Include="$(MSBuildThisFileDirectory)Bugzilla44453.cs" />
    <Compile Include="$(MSBuildThisFileDirectory)Bugzilla45215.cs" />
    <Compile Include="$(MSBuildThisFileDirectory)Bugzilla44500.cs" />
    <Compile Include="$(MSBuildThisFileDirectory)Bugzilla45722.cs" />
    <Compile Include="$(MSBuildThisFileDirectory)Bugzilla45722Xaml0.xaml.cs">
      <DependentUpon>Bugzilla45722Xaml0.xaml</DependentUpon>
      <SubType>Code</SubType>
    </Compile>
    <Compile Include="$(MSBuildThisFileDirectory)Bugzilla46363.cs" />
    <Compile Include="$(MSBuildThisFileDirectory)Bugzilla46363_2.cs" />
    <Compile Include="$(MSBuildThisFileDirectory)Bugzilla47548.cs" />
    <Compile Include="$(MSBuildThisFileDirectory)Bugzilla50787.cs" />
    <Compile Include="$(MSBuildThisFileDirectory)Bugzilla52299.cs" />
    <Compile Include="$(MSBuildThisFileDirectory)Bugzilla52419.cs" />
    <Compile Include="$(MSBuildThisFileDirectory)Bugzilla49304.cs" />
    <Compile Include="$(MSBuildThisFileDirectory)Bugzilla53834.cs" />
    <Compile Include="$(MSBuildThisFileDirectory)Bugzilla51536.cs" />
    <Compile Include="$(MSBuildThisFileDirectory)Bugzilla44940.cs" />
    <Compile Include="$(MSBuildThisFileDirectory)Bugzilla44944.cs" />
    <Compile Include="$(MSBuildThisFileDirectory)Bugzilla44166.cs" />
    <Compile Include="$(MSBuildThisFileDirectory)Bugzilla44461.cs" />
    <Compile Include="$(MSBuildThisFileDirectory)Bugzilla44584.cs" />
    <Compile Include="$(MSBuildThisFileDirectory)Bugzilla42832.cs" />
    <Compile Include="$(MSBuildThisFileDirectory)Bugzilla44044.cs" />
    <Compile Include="$(MSBuildThisFileDirectory)Bugzilla44338.cs" />
    <Compile Include="$(MSBuildThisFileDirectory)Bugzilla44980.cs" />
    <Compile Include="$(MSBuildThisFileDirectory)Bugzilla45067.cs" />
    <Compile Include="$(MSBuildThisFileDirectory)Bugzilla45723.cs" />
    <Compile Include="$(MSBuildThisFileDirectory)Bugzilla45027.cs" />
    <Compile Include="$(MSBuildThisFileDirectory)Bugzilla45330.cs" />
    <Compile Include="$(MSBuildThisFileDirectory)Bugzilla44955.cs" />
    <Compile Include="$(MSBuildThisFileDirectory)Bugzilla45277.cs" />
    <Compile Include="$(MSBuildThisFileDirectory)Bugzilla45743.cs" />
    <Compile Include="$(MSBuildThisFileDirectory)Bugzilla46458.cs" />
    <Compile Include="$(MSBuildThisFileDirectory)Bugzilla46494.cs" />
    <Compile Include="$(MSBuildThisFileDirectory)Bugzilla44476.cs" />
    <Compile Include="$(MSBuildThisFileDirectory)Bugzilla46630.cs" />
    <Compile Include="$(MSBuildThisFileDirectory)Bugzilla47923.cs" />
    <Compile Include="$(MSBuildThisFileDirectory)Bugzilla48236.cs" />
    <Compile Include="$(MSBuildThisFileDirectory)Bugzilla47971.cs" />
    <Compile Include="$(MSBuildThisFileDirectory)Bugzilla52318.cs" />
    <Compile Include="$(MSBuildThisFileDirectory)Bugzilla37290.cs" />
    <Compile Include="$(MSBuildThisFileDirectory)Bugzilla51553.cs" />
    <Compile Include="$(MSBuildThisFileDirectory)Bugzilla51802.cs" />
    <Compile Include="$(MSBuildThisFileDirectory)Bugzilla51236.cs" />
    <Compile Include="$(MSBuildThisFileDirectory)Bugzilla51238.cs" />
    <Compile Include="$(MSBuildThisFileDirectory)Bugzilla51642.xaml.cs">
      <DependentUpon>Bugzilla51642.xaml</DependentUpon>
      <SubType>Code</SubType>
    </Compile>
    <Compile Include="$(MSBuildThisFileDirectory)Bugzilla53445.cs" />
    <Compile Include="$(MSBuildThisFileDirectory)Bugzilla55714.cs" />
    <Compile Include="$(MSBuildThisFileDirectory)Bugzilla54649.cs" />
    <Compile Include="$(MSBuildThisFileDirectory)Bugzilla56609.cs" />
    <Compile Include="$(MSBuildThisFileDirectory)Bugzilla55674.cs" />
    <Compile Include="$(MSBuildThisFileDirectory)Bugzilla55912.cs" />
    <Compile Include="$(MSBuildThisFileDirectory)Bugzilla57317.cs" />
    <Compile Include="$(MSBuildThisFileDirectory)Bugzilla57114.cs" />
    <Compile Include="$(MSBuildThisFileDirectory)Bugzilla57515.cs" />
    <Compile Include="$(MSBuildThisFileDirectory)Bugzilla57674.cs" />
    <Compile Include="$(MSBuildThisFileDirectory)Bugzilla57758.cs" />
    <Compile Include="$(MSBuildThisFileDirectory)Bugzilla57910.cs" />
    <Compile Include="$(MSBuildThisFileDirectory)Bugzilla58406.cs" />
    <Compile Include="$(MSBuildThisFileDirectory)Bugzilla58833.cs" />
    <Compile Include="$(MSBuildThisFileDirectory)Bugzilla51427.cs" />
    <Compile Include="$(MSBuildThisFileDirectory)Bugzilla59248.cs" />
    <Compile Include="$(MSBuildThisFileDirectory)Bugzilla59457.cs" />
    <Compile Include="$(MSBuildThisFileDirectory)Bugzilla59580.cs" />
    <Compile Include="$(MSBuildThisFileDirectory)Issue1469.cs" />
    <Compile Include="$(MSBuildThisFileDirectory)Effects\AttachedStateEffect.cs" />
    <Compile Include="$(MSBuildThisFileDirectory)Effects\AttachedStateEffectLabel.cs" />
    <Compile Include="$(MSBuildThisFileDirectory)Effects\AttachedStateEffectList.cs" />
    <Compile Include="$(MSBuildThisFileDirectory)GitHub1648.cs" />
    <Compile Include="$(MSBuildThisFileDirectory)GitHub1702.cs" />
    <Compile Include="$(MSBuildThisFileDirectory)GitHub2642.cs" />
    <Compile Include="$(MSBuildThisFileDirectory)GitHub1700.cs" />
    <Compile Include="$(MSBuildThisFileDirectory)GitHub2598.cs" />
    <Compile Include="$(MSBuildThisFileDirectory)Issue1483.cs" />
    <Compile Include="$(MSBuildThisFileDirectory)Issue1556.cs" />
    <Compile Include="$(MSBuildThisFileDirectory)Issue1799.cs" />
    <Compile Include="$(MSBuildThisFileDirectory)Issue1931.cs" />
    <Compile Include="$(MSBuildThisFileDirectory)Issue1399.cs" />
    <Compile Include="$(MSBuildThisFileDirectory)Issue2187.cs" />
    <Compile Include="$(MSBuildThisFileDirectory)Issue3001.cs" />
    <Compile Include="$(MSBuildThisFileDirectory)Issue3271.cs" />
    <Compile Include="$(MSBuildThisFileDirectory)Issue3390.cs" />
    <Compile Include="$(MSBuildThisFileDirectory)Issue3000.cs" />
    <Compile Include="$(MSBuildThisFileDirectory)Issue3273.cs" />
    <Compile Include="$(MSBuildThisFileDirectory)Issue3053.cs" />
    <Compile Include="$(MSBuildThisFileDirectory)Issue2617.cs" />
    <Compile Include="$(MSBuildThisFileDirectory)Issue3139.cs" />
    <Compile Include="$(MSBuildThisFileDirectory)Issue3087.cs" />
    <Compile Include="$(MSBuildThisFileDirectory)Issue1760_1.cs" />
    <Compile Include="$(MSBuildThisFileDirectory)Issue1332.cs" />
    <Compile Include="$(MSBuildThisFileDirectory)Issue5184.cs" />
    <Compile Include="$(MSBuildThisFileDirectory)Issue3089.cs" />
    <Compile Include="$(MSBuildThisFileDirectory)Issue1342.cs" />
    <Compile Include="$(MSBuildThisFileDirectory)Issue2482.cs" />
    <Compile Include="$(MSBuildThisFileDirectory)Issue2680ScrollView.cs" />
    <Compile Include="$(MSBuildThisFileDirectory)Issue2767.cs" />
    <Compile Include="$(MSBuildThisFileDirectory)Issue2499.cs" />
    <Compile Include="$(MSBuildThisFileDirectory)GitHub1878.cs" />
    <Compile Include="$(MSBuildThisFileDirectory)Helpers\ISampleNativeControl.cs" />
    <Compile Include="$(MSBuildThisFileDirectory)Helpers\UITestHelper.cs" />
    <Compile Include="$(MSBuildThisFileDirectory)Helpers\ViewHelper.cs" />
    <Compile Include="$(MSBuildThisFileDirectory)Issue1544.cs" />
    <Compile Include="$(MSBuildThisFileDirectory)Issue1677.cs" />
    <Compile Include="$(MSBuildThisFileDirectory)Issue1704.cs" />
    <Compile Include="$(MSBuildThisFileDirectory)Issue1801.cs" />
    <Compile Include="$(MSBuildThisFileDirectory)Issue1734.cs" />
    <Compile Include="$(MSBuildThisFileDirectory)Issue1683.cs" />
    <Compile Include="$(MSBuildThisFileDirectory)Issue1705_2.cs" />
    <Compile Include="$(MSBuildThisFileDirectory)Issue1396.cs" />
    <Compile Include="$(MSBuildThisFileDirectory)Issue1415.cs" />
    <Compile Include="$(MSBuildThisFileDirectory)Issue2829.cs" />
    <Compile Include="$(MSBuildThisFileDirectory)Issue2653.cs" />
    <Compile Include="$(MSBuildThisFileDirectory)Issue1942.cs" />
    <Compile Include="$(MSBuildThisFileDirectory)Issue2763.cs" />
    <Compile Include="$(MSBuildThisFileDirectory)Issue2247.cs" />
    <Compile Include="$(MSBuildThisFileDirectory)GroupListViewHeaderIndexOutOfRange.cs" />
    <Compile Include="$(MSBuildThisFileDirectory)Issue1760.cs" />
    <Compile Include="$(MSBuildThisFileDirectory)Issue1975.cs" />
    <Compile Include="$(MSBuildThisFileDirectory)Issue1601.cs" />
    <Compile Include="$(MSBuildThisFileDirectory)Issue1717.cs" />
    <Compile Include="$(MSBuildThisFileDirectory)Bugzilla60001.cs" />
    <Compile Include="$(MSBuildThisFileDirectory)Issue1355.cs" />
    <Compile Include="$(MSBuildThisFileDirectory)Bugzilla60056.cs" />
    <Compile Include="$(MSBuildThisFileDirectory)Bugzilla60122.cs" />
    <Compile Include="$(MSBuildThisFileDirectory)Bugzilla59863_0.cs" />
    <Compile Include="$(MSBuildThisFileDirectory)Bugzilla59863_1.cs" />
    <Compile Include="$(MSBuildThisFileDirectory)Bugzilla59863_2.cs" />
    <Compile Include="$(MSBuildThisFileDirectory)Bugzilla60563.cs" />
    <Compile Include="$(MSBuildThisFileDirectory)Bugzilla60774.cs" />
    <Compile Include="$(MSBuildThisFileDirectory)Bugzilla60774_1.cs" />
    <Compile Include="$(MSBuildThisFileDirectory)Bugzilla60774_2.cs" />
    <Compile Include="$(MSBuildThisFileDirectory)ButtonBackgroundColorTest.cs" />
    <Compile Include="$(MSBuildThisFileDirectory)CarouselAsync.cs" />
    <Compile Include="$(MSBuildThisFileDirectory)Bugzilla34561.cs" />
    <Compile Include="$(MSBuildThisFileDirectory)Bugzilla34727.cs" />
    <Compile Include="$(MSBuildThisFileDirectory)ComplexListView.cs" />
    <Compile Include="$(MSBuildThisFileDirectory)CustomImageRendererErrorHandling.cs" />
    <Compile Include="$(MSBuildThisFileDirectory)DefaultColorToggleTest.cs" />
    <Compile Include="$(MSBuildThisFileDirectory)Bugzilla38416.xaml.cs">
      <DependentUpon>Bugzilla38416.xaml</DependentUpon>
    </Compile>
    <Compile Include="$(MSBuildThisFileDirectory)Effects.cs" />
    <Compile Include="$(MSBuildThisFileDirectory)GestureBubblingTests.cs" />
    <Compile Include="$(MSBuildThisFileDirectory)Github1461.cs" />
    <Compile Include="$(MSBuildThisFileDirectory)CascadeInputTransparent.cs" />
    <Compile Include="$(MSBuildThisFileDirectory)GitHub1331.xaml.cs">
      <DependentUpon>GitHub1331.xaml</DependentUpon>
    </Compile>
    <Compile Include="$(MSBuildThisFileDirectory)Issue1691_2.cs" />
    <Compile Include="$(MSBuildThisFileDirectory)Github1625.cs" />
    <Compile Include="$(MSBuildThisFileDirectory)InputTransparentTests.cs" />
    <Compile Include="$(MSBuildThisFileDirectory)Issue1614.cs" />
    <Compile Include="$(MSBuildThisFileDirectory)IsInvokeRequiredRaceCondition.cs" />
    <Compile Include="$(MSBuildThisFileDirectory)IsPasswordToggleTest.cs" />
    <Compile Include="$(MSBuildThisFileDirectory)Issue1023.cs" />
    <Compile Include="$(MSBuildThisFileDirectory)Issue1024.cs" />
    <Compile Include="$(MSBuildThisFileDirectory)Issue1025.cs" />
    <Compile Include="$(MSBuildThisFileDirectory)Issue1026.cs" />
    <Compile Include="$(MSBuildThisFileDirectory)Issue1347.cs" />
    <Compile Include="$(MSBuildThisFileDirectory)Issue1356.cs" />
    <Compile Include="$(MSBuildThisFileDirectory)Issue1439.cs" />
    <Compile Include="$(MSBuildThisFileDirectory)Issue1660.cs" />
    <Compile Include="$(MSBuildThisFileDirectory)Issue1691.cs" />
    <Compile Include="$(MSBuildThisFileDirectory)Issue1665.cs" />
    <Compile Include="$(MSBuildThisFileDirectory)Issue1707.cs" />
    <Compile Include="$(MSBuildThisFileDirectory)Issue1864.cs" />
    <Compile Include="$(MSBuildThisFileDirectory)Issue2104.cs" />
    <Compile Include="$(MSBuildThisFileDirectory)Issue1908.cs" />
    <Compile Include="$(MSBuildThisFileDirectory)Issue1672.cs" />
    <Compile Include="$(MSBuildThisFileDirectory)Issue2394.cs" />
    <Compile Include="$(MSBuildThisFileDirectory)Issue2595.cs" />
    <Compile Include="$(MSBuildThisFileDirectory)Issue2625.xaml.cs">
      <DependentUpon>Issue2625.xaml</DependentUpon>
      <SubType>Code</SubType>
    </Compile>
    <Compile Include="$(MSBuildThisFileDirectory)Issue2681.cs" />
    <Compile Include="$(MSBuildThisFileDirectory)Issue2858.xaml.cs">
      <DependentUpon>Issue2858.xaml</DependentUpon>
      <SubType>Code</SubType>
    </Compile>
    <Compile Include="$(MSBuildThisFileDirectory)Issue2929.cs" />
    <Compile Include="$(MSBuildThisFileDirectory)Issue2983.cs" />
    <Compile Include="$(MSBuildThisFileDirectory)Issue2963.cs" />
    <Compile Include="$(MSBuildThisFileDirectory)Issue2981.cs" />
    <Compile Include="$(MSBuildThisFileDirectory)Issue2964.cs" />
    <Compile Include="$(MSBuildThisFileDirectory)Bugzilla29017.cs" />
    <Compile Include="$(MSBuildThisFileDirectory)Issue2927.cs" />
    <Compile Include="$(MSBuildThisFileDirectory)IsShowingUserIssue.cs" />
    <Compile Include="$(MSBuildThisFileDirectory)Bugzilla25979.cs" />
    <Compile Include="$(MSBuildThisFileDirectory)Bugzilla30317.cs" />
    <Compile Include="$(MSBuildThisFileDirectory)Bugzilla29128.cs" />
    <Compile Include="$(MSBuildThisFileDirectory)Bugzilla31029.cs" />
    <Compile Include="$(MSBuildThisFileDirectory)Bugzilla24574.cs" />
    <Compile Include="$(MSBuildThisFileDirectory)Bugzilla26233.cs" />
    <Compile Include="$(MSBuildThisFileDirectory)Bugzilla27642.cs" />
    <Compile Include="$(MSBuildThisFileDirectory)Bugzilla36393.cs" />
    <Compile Include="$(MSBuildThisFileDirectory)Bugzilla33870.cs" />
    <Compile Include="$(MSBuildThisFileDirectory)Bugzilla32462.cs" />
    <Compile Include="$(MSBuildThisFileDirectory)Bugzilla36681.cs" />
    <Compile Include="$(MSBuildThisFileDirectory)Bugzilla36479.cs" />
    <Compile Include="$(MSBuildThisFileDirectory)Issue3008.cs" />
    <Compile Include="$(MSBuildThisFileDirectory)Issue3019.cs" />
    <Compile Include="$(MSBuildThisFileDirectory)Issue2993.cs" />
    <Compile Include="$(MSBuildThisFileDirectory)Issue3507.cs" />
    <Compile Include="$(MSBuildThisFileDirectory)Issue3367.cs" />
    <Compile Include="$(MSBuildThisFileDirectory)Issue3398.cs" />
    <Compile Include="$(MSBuildThisFileDirectory)Issue3558.cs" />
    <Compile Include="$(MSBuildThisFileDirectory)Issue3541.cs" />
    <Compile Include="$(MSBuildThisFileDirectory)Issue3840.cs" />
    <Compile Include="$(MSBuildThisFileDirectory)Issue4561.cs" />
    <Compile Include="$(MSBuildThisFileDirectory)Issue3913.cs" />
    <Compile Include="$(MSBuildThisFileDirectory)Issue3979.xaml.cs">
      <DependentUpon>Issue3979.xaml</DependentUpon>
      <SubType>Code</SubType>
    </Compile>
    <Compile Include="$(MSBuildThisFileDirectory)Issue7167.xaml.cs">
      <DependentUpon>Issue7167.xaml</DependentUpon>
      <SubType>Code</SubType>
    </Compile>
    <Compile Include="$(MSBuildThisFileDirectory)Issue4194.xaml.cs">
      <DependentUpon>Issue4194.xaml</DependentUpon>
      <SubType>Code</SubType>
    </Compile>
    <Compile Include="$(MSBuildThisFileDirectory)Issue4136.cs" />
    <Compile Include="$(MSBuildThisFileDirectory)Issue4262.cs" />
    <Compile Include="$(MSBuildThisFileDirectory)Issue4360.xaml.cs">
      <DependentUpon>Issue4360.xaml</DependentUpon>
      <SubType>Code</SubType>
    </Compile>
    <Compile Include="$(MSBuildThisFileDirectory)Issue4600.cs" />
    <Compile Include="$(MSBuildThisFileDirectory)Issue4973.cs" />
    <Compile Include="$(MSBuildThisFileDirectory)Issue5252.cs" />
    <Compile Include="$(MSBuildThisFileDirectory)Issue5057.xaml.cs">
      <DependentUpon>Issue5057.xaml</DependentUpon>
      <SubType>Code</SubType>
    </Compile>
    <Compile Include="$(MSBuildThisFileDirectory)Issue5003.xaml.cs">
      <DependentUpon>Issue5003.xaml</DependentUpon>
      <SubType>Code</SubType>
    </Compile>
    <Compile Include="$(MSBuildThisFileDirectory)Issue5801.xaml.cs">
      <DependentUpon>Issue5801.xaml</DependentUpon>
      <SubType>Code</SubType>
    </Compile>
    <Compile Include="$(MSBuildThisFileDirectory)Issue5695.cs" />
    <Compile Include="$(MSBuildThisFileDirectory)Issue5535.cs" />
    <Compile Include="$(MSBuildThisFileDirectory)Issue5949.cs" />
    <Compile Include="$(MSBuildThisFileDirectory)Issue5949_1.xaml.cs">
      <DependentUpon>Issue5949_1.xaml</DependentUpon>
      <SubType>Code</SubType>
    </Compile>
    <Compile Include="$(MSBuildThisFileDirectory)Issue5949_2.xaml.cs">
      <DependentUpon>Issue5949_2.xaml</DependentUpon>
      <SubType>Code</SubType>
    </Compile>
    <Compile Include="$(MSBuildThisFileDirectory)Issue5793.cs" />
    <Compile Include="$(MSBuildThisFileDirectory)Issue6957.cs" />
    <Compile Include="$(MSBuildThisFileDirectory)Issue6130.xaml.cs">
      <SubType>Code</SubType>
    </Compile>
    <Compile Include="$(MSBuildThisFileDirectory)Issue5268.xaml.cs">
      <DependentUpon>Issue5268.xaml</DependentUpon>
      <SubType>Code</SubType>
    </Compile>
    <Compile Include="$(MSBuildThisFileDirectory)Issue6713.cs" />
    <Compile Include="$(MSBuildThisFileDirectory)Issue6705.cs" />
    <Compile Include="$(MSBuildThisFileDirectory)LegacyComponents\NonAppCompatSwitch.cs" />
    <Compile Include="$(MSBuildThisFileDirectory)MapsModalCrash.cs" />
    <Compile Include="$(MSBuildThisFileDirectory)ModalActivityIndicatorTest.cs" />
    <Compile Include="$(MSBuildThisFileDirectory)Bugzilla37625.cs" />
    <Compile Include="$(MSBuildThisFileDirectory)Bugzilla38658.cs" />
    <Compile Include="$(MSBuildThisFileDirectory)DataTemplateGridImageTest.cs" />
    <Compile Include="$(MSBuildThisFileDirectory)Bugzilla39331.cs" />
    <Compile Include="$(MSBuildThisFileDirectory)Bugzilla36788.cs" />
    <Compile Include="$(MSBuildThisFileDirectory)Bugzilla38978.cs" />
    <Compile Include="$(MSBuildThisFileDirectory)Bugzilla38112.cs" />
    <Compile Include="$(MSBuildThisFileDirectory)Bugzilla39668.cs" />
    <Compile Include="$(MSBuildThisFileDirectory)Bugzilla21177.cs" />
    <Compile Include="$(MSBuildThisFileDirectory)Bugzilla39829.cs" />
    <Compile Include="$(MSBuildThisFileDirectory)Bugzilla39458.cs" />
    <Compile Include="$(MSBuildThisFileDirectory)Bugzilla39853.cs" />
    <Compile Include="$(MSBuildThisFileDirectory)MultipleClipToBounds.cs" />
    <Compile Include="$(MSBuildThisFileDirectory)Issue6994.cs" />
    <Compile Include="$(MSBuildThisFileDirectory)Issue7371.cs" />
    <Compile Include="$(MSBuildThisFileDirectory)Issue6698View2.xaml.cs">
      <DependentUpon>Issue6698View2.xaml</DependentUpon>
      <SubType>Code</SubType>
    </Compile>
    <Compile Include="$(MSBuildThisFileDirectory)ViewModel.cs" />
    <Compile Include="$(MSBuildThisFileDirectory)Issue8145.cs" />
    <Compile Include="$(MSBuildThisFileDirectory)Issue10222.cs" />
    <Compile Include="$(MSBuildThisFileDirectory)Issue4714.cs" />
    <Compile Include="$(MSBuildThisFileDirectory)Issue9827.xaml.cs">
      <SubType>Code</SubType>
      <DependentUpon>Issue9827.xaml</DependentUpon>
    </Compile>
    <Compile Include="$(MSBuildThisFileDirectory)Issue10699.cs" />
    <Compile Include="$(MSBuildThisFileDirectory)Issue11185.cs" />
    <Compile Include="$(MSBuildThisFileDirectory)_TemplateMarkup.xaml.cs">
      <DependentUpon>_TemplateMarkup.xaml</DependentUpon>
      <SubType>Code</SubType>
    </Compile>
    <Compile Include="$(MSBuildThisFileDirectory)PerformanceGallery\PerformanceDataManager.cs" />
    <Compile Include="$(MSBuildThisFileDirectory)PerformanceGallery\PerformanceGallery.cs" />
    <Compile Include="$(MSBuildThisFileDirectory)PerformanceGallery\PerformanceScenario.cs" />
    <Compile Include="$(MSBuildThisFileDirectory)PerformanceGallery\PerformanceTracker.cs" />
    <Compile Include="$(MSBuildThisFileDirectory)PerformanceGallery\PerformanceTrackerTemplate.cs" />
    <Compile Include="$(MSBuildThisFileDirectory)PerformanceGallery\PerformanceTrackerWatcher.cs" />
    <Compile Include="$(MSBuildThisFileDirectory)PerformanceGallery\PerformanceViewModel.cs" />
    <Compile Include="$(MSBuildThisFileDirectory)PerformanceGallery\Scenarios\SearchBarScenarios.cs" />
    <Compile Include="$(MSBuildThisFileDirectory)PerformanceGallery\Scenarios\SliderScenarios.cs" />
    <Compile Include="$(MSBuildThisFileDirectory)PerformanceGallery\Scenarios\StepperScenarios.cs" />
    <Compile Include="$(MSBuildThisFileDirectory)PerformanceGallery\Scenarios\TableViewScenarios.cs" />
    <Compile Include="$(MSBuildThisFileDirectory)PerformanceGallery\Scenarios\TimePickerScenarios.cs" />
    <Compile Include="$(MSBuildThisFileDirectory)PerformanceGallery\Scenarios\WebViewScenarios.cs" />
    <Compile Include="$(MSBuildThisFileDirectory)PerformanceGallery\Scenarios\ProgressBarScenarios.cs" />
    <Compile Include="$(MSBuildThisFileDirectory)PerformanceGallery\Scenarios\PickerScenarios.cs" />
    <Compile Include="$(MSBuildThisFileDirectory)PerformanceGallery\Scenarios\MapScenarios.cs" />
    <Compile Include="$(MSBuildThisFileDirectory)PerformanceGallery\Scenarios\EntryScenarios.cs" />
    <Compile Include="$(MSBuildThisFileDirectory)PerformanceGallery\Scenarios\EditorScenarios.cs" />
    <Compile Include="$(MSBuildThisFileDirectory)PerformanceGallery\Scenarios\ActivityIndicatorScenarios.cs" />
    <Compile Include="$(MSBuildThisFileDirectory)PerformanceGallery\Scenarios\LabelScenarios.cs" />
    <Compile Include="$(MSBuildThisFileDirectory)PerformanceGallery\Scenarios\BoxViewScenarios.cs" />
    <Compile Include="$(MSBuildThisFileDirectory)PerformanceGallery\Scenarios\SwitchScenarios.cs" />
    <Compile Include="$(MSBuildThisFileDirectory)PerformanceGallery\Scenarios\DatePickerScenarios.cs" />
    <Compile Include="$(MSBuildThisFileDirectory)PerformanceGallery\Scenarios\ButtonScenarios.cs" />
    <Compile Include="$(MSBuildThisFileDirectory)PerformanceGallery\Scenarios\ImageScenarios.cs" />
    <Compile Include="$(MSBuildThisFileDirectory)PerformanceGallery\Scenarios\ListViewScenarios.cs" />
    <Compile Include="$(MSBuildThisFileDirectory)Bugzilla53179_2.cs" />
    <Compile Include="$(MSBuildThisFileDirectory)ScrollViewIsEnabled.cs" />
    <Compile Include="$(MSBuildThisFileDirectory)PlatformSpecifics_iOSTranslucentNavBarX.xaml.cs">
      <DependentUpon>PlatformSpecifics_iOSTranslucentNavBarX.xaml</DependentUpon>
      <SubType>Code</SubType>
    </Compile>
    <Compile Include="$(MSBuildThisFileDirectory)Bugzilla53179_1.cs" />
    <Compile Include="$(MSBuildThisFileDirectory)RestartAppTest.cs" />
    <Compile Include="$(MSBuildThisFileDirectory)BottomTabbedPageTests.cs" />
    <Compile Include="$(MSBuildThisFileDirectory)TestPages\QuickCollectNavigationPage.cs" />
    <Compile Include="$(MSBuildThisFileDirectory)TestPages\ScreenshotConditionalApp.cs" />
    <Compile Include="$(MSBuildThisFileDirectory)Bugzilla41842.cs" />
    <Compile Include="$(MSBuildThisFileDirectory)Bugzilla42277.cs" />
    <Compile Include="$(MSBuildThisFileDirectory)Bugzilla51173.cs" />
    <Compile Include="$(MSBuildThisFileDirectory)Bugzilla33561.cs" />
    <Compile Include="$(MSBuildThisFileDirectory)Bugzilla43214.cs" />
    <Compile Include="$(MSBuildThisFileDirectory)Bugzilla42602.cs" />
    <Compile Include="$(MSBuildThisFileDirectory)Bugzilla43161.cs" />
    <Compile Include="$(MSBuildThisFileDirectory)Bugzilla39768.cs" />
    <Compile Include="$(MSBuildThisFileDirectory)Bugzilla41271.cs" />
    <Compile Include="$(MSBuildThisFileDirectory)Bugzilla40722.cs" />
    <Compile Include="$(MSBuildThisFileDirectory)Bugzilla41153.cs" />
    <Compile Include="$(MSBuildThisFileDirectory)Bugzilla44129.cs" />
    <Compile Include="$(MSBuildThisFileDirectory)Bugzilla44525.cs" />
    <Compile Include="$(MSBuildThisFileDirectory)Bugzilla28650.cs" />
    <Compile Include="$(MSBuildThisFileDirectory)Bugzilla37431.cs" />
    <Compile Include="$(MSBuildThisFileDirectory)Bugzilla44777.cs" />
    <Compile Include="$(MSBuildThisFileDirectory)Bugzilla42599.cs" />
    <Compile Include="$(MSBuildThisFileDirectory)Bugzilla51503.cs" />
    <Compile Include="$(MSBuildThisFileDirectory)Bugzilla51505.cs" />
    <Compile Include="$(MSBuildThisFileDirectory)Bugzilla52533.cs" />
    <Compile Include="$(MSBuildThisFileDirectory)Bugzilla53362.cs" />
    <Compile Include="$(MSBuildThisFileDirectory)Bugzilla45874.cs" />
    <Compile Include="$(MSBuildThisFileDirectory)TransparentOverlayTests.cs" />
    <Compile Include="$(MSBuildThisFileDirectory)Unreported1.cs" />
    <Compile Include="$(MSBuildThisFileDirectory)Bugzilla53909.cs" />
    <Compile Include="$(MSBuildThisFileDirectory)ListViewNRE.cs" />
    <Compile Include="$(MSBuildThisFileDirectory)Bugzilla55745.cs" />
    <Compile Include="$(MSBuildThisFileDirectory)AndroidHelpText.cs" />
    <Compile Include="$(MSBuildThisFileDirectory)Bugzilla32830.cs" />
    <Compile Include="$(MSBuildThisFileDirectory)Bugzilla55365.cs" />
    <Compile Include="$(MSBuildThisFileDirectory)Bugzilla39802.cs" />
    <Compile Include="$(MSBuildThisFileDirectory)Bugzilla53179.cs" />
    <Compile Include="$(MSBuildThisFileDirectory)Bugzilla54036.cs" />
    <Compile Include="$(MSBuildThisFileDirectory)Bugzilla56896.cs" />
    <Compile Include="$(MSBuildThisFileDirectory)Bugzilla40161.cs" />
    <Compile Include="$(MSBuildThisFileDirectory)Bugzilla44886.cs" />
    <Compile Include="$(MSBuildThisFileDirectory)Bugzilla57749.cs" />
    <Compile Include="$(MSBuildThisFileDirectory)Bugzilla45125.cs" />
    <Compile Include="$(MSBuildThisFileDirectory)ScrollViewObjectDisposed.cs" />
    <Compile Include="$(MSBuildThisFileDirectory)Bugzilla58645.cs" />
    <Compile Include="$(MSBuildThisFileDirectory)Bugzilla27731.cs" />
    <Compile Include="$(MSBuildThisFileDirectory)Bugzilla59097.cs" />
    <Compile Include="$(MSBuildThisFileDirectory)Bugzilla58875.cs" />
    <Compile Include="$(MSBuildThisFileDirectory)Bugzilla45702.cs" />
    <Compile Include="$(MSBuildThisFileDirectory)Bugzilla59718.cs" />
    <Compile Include="$(MSBuildThisFileDirectory)Bugzilla59896.cs" />
    <Compile Include="$(MSBuildThisFileDirectory)Bugzilla56771.cs" />
    <Compile Include="$(MSBuildThisFileDirectory)Bugzilla60382.cs" />
    <Compile Include="$(MSBuildThisFileDirectory)Bugzilla60524.cs" />
    <Compile Include="$(MSBuildThisFileDirectory)Bugzilla59925.cs" />
    <Compile Include="$(MSBuildThisFileDirectory)Bugzilla60691.cs" />
    <Compile Include="$(MSBuildThisFileDirectory)Issue1326.cs" />
    <Compile Include="$(MSBuildThisFileDirectory)Issue1436.cs" />
    <Compile Include="$(MSBuildThisFileDirectory)GitHub1567.cs" />
    <Compile Include="$(MSBuildThisFileDirectory)Issue1909.cs" />
    <Compile Include="$(MSBuildThisFileDirectory)Bugzilla60699.cs" />
    <Compile Include="$(MSBuildThisFileDirectory)Issue2035.cs" />
    <Compile Include="$(MSBuildThisFileDirectory)Issue2299.cs" />
    <Compile Include="$(MSBuildThisFileDirectory)Issue1900.cs" />
    <Compile Include="$(MSBuildThisFileDirectory)Issue2837.cs" />
    <Compile Include="$(MSBuildThisFileDirectory)Issue2740.cs" />
    <Compile Include="$(MSBuildThisFileDirectory)Issue1939.cs" />
    <Compile Include="$(MSBuildThisFileDirectory)Issue3385.cs" />
    <Compile Include="$(MSBuildThisFileDirectory)Issue3343.cs" />
    <Compile Include="$(MSBuildThisFileDirectory)Issue2842.cs" />
    <Compile Include="$(MSBuildThisFileDirectory)Issue1666.cs" />
    <Compile Include="$(MSBuildThisFileDirectory)Issue2838.cs" />
    <Compile Include="$(MSBuildThisFileDirectory)Issue3342.cs" />
    <Compile Include="$(MSBuildThisFileDirectory)Issue3415.cs" />
    <Compile Include="$(MSBuildThisFileDirectory)Issue3049.cs" />
    <Compile Include="$(MSBuildThisFileDirectory)Issue5030.cs" />
    <Compile Include="$(MSBuildThisFileDirectory)ViewClipBoundsShouldUpdate.cs" />
    <Compile Include="$(MSBuildThisFileDirectory)Issue3988.cs" />
    <Compile Include="$(MSBuildThisFileDirectory)Issue2580.cs" />
    <Compile Include="$(MSBuildThisFileDirectory)Issue4026.cs" />
    <Compile Include="$(MSBuildThisFileDirectory)Issue4748.cs" />
    <Compile Include="$(MSBuildThisFileDirectory)VisualControlsPage.xaml.cs">
      <SubType>Code</SubType>
      <DependentUpon>VisualControlsPage.xaml</DependentUpon>
    </Compile>
    <Compile Include="$(MSBuildThisFileDirectory)Issue5470.cs" />
    <Compile Include="$(MSBuildThisFileDirectory)Issue5724.cs" />
    <Compile Include="$(MSBuildThisFileDirectory)Issue6132.cs" />
    <Compile Include="$(MSBuildThisFileDirectory)Issue2577.cs" />
    <Compile Include="$(MSBuildThisFileDirectory)Issue6286.cs" />
    <Compile Include="$(MSBuildThisFileDirectory)_Template.cs" />
    <Compile Include="$(MSBuildThisFileDirectory)Bugzilla56298.cs" />
    <Compile Include="$(MSBuildThisFileDirectory)Bugzilla42620.cs" />
    <Compile Include="$(MSBuildThisFileDirectory)Issue1028.cs" />
    <Compile Include="$(MSBuildThisFileDirectory)Issue1075.cs" />
    <Compile Include="$(MSBuildThisFileDirectory)Issue1097.cs" />
    <Compile Include="$(MSBuildThisFileDirectory)Issue1146.cs" />
    <Compile Include="$(MSBuildThisFileDirectory)Issue1219.cs" />
    <Compile Include="$(MSBuildThisFileDirectory)Issue1228.cs" />
    <Compile Include="$(MSBuildThisFileDirectory)Issue1236.cs" />
    <Compile Include="$(MSBuildThisFileDirectory)Issue1259.cs" />
    <Compile Include="$(MSBuildThisFileDirectory)Issue1267.cs" />
    <Compile Include="$(MSBuildThisFileDirectory)Issue4187.cs" />
    <Compile Include="$(MSBuildThisFileDirectory)Issue1305.cs" />
    <Compile Include="$(MSBuildThisFileDirectory)Issue1329.cs" />
    <Compile Include="$(MSBuildThisFileDirectory)Issue1384.cs" />
    <Compile Include="$(MSBuildThisFileDirectory)Issue1400.cs" />
    <Compile Include="$(MSBuildThisFileDirectory)Issue1414.cs" />
    <Compile Include="$(MSBuildThisFileDirectory)Issue1461.cs" />
    <Compile Include="$(MSBuildThisFileDirectory)Issue1497.xaml.cs">
      <DependentUpon>Issue1497.xaml</DependentUpon>
    </Compile>
    <Compile Include="$(MSBuildThisFileDirectory)Issue1538.cs" />
    <Compile Include="$(MSBuildThisFileDirectory)Issue1545.xaml.cs">
      <DependentUpon>Issue1545.xaml</DependentUpon>
    </Compile>
    <Compile Include="$(MSBuildThisFileDirectory)Issue1546.cs" />
    <Compile Include="$(MSBuildThisFileDirectory)Issue1554.xaml.cs">
      <DependentUpon>Issue1554.xaml</DependentUpon>
    </Compile>
    <Compile Include="$(MSBuildThisFileDirectory)Issue1557.cs" />
    <Compile Include="$(MSBuildThisFileDirectory)Issue1566.cs" />
    <Compile Include="$(MSBuildThisFileDirectory)Issue1567.cs" />
    <Compile Include="$(MSBuildThisFileDirectory)Issue1568.xaml.cs">
      <DependentUpon>Issue1568.xaml</DependentUpon>
    </Compile>
    <Compile Include="$(MSBuildThisFileDirectory)Issue1583.cs" />
    <Compile Include="$(MSBuildThisFileDirectory)Issue1590.cs" />
    <Compile Include="$(MSBuildThisFileDirectory)Issue1593.cs" />
    <Compile Include="$(MSBuildThisFileDirectory)Issue1598.cs" />
    <Compile Include="$(MSBuildThisFileDirectory)Issue1613.cs" />
    <Compile Include="$(MSBuildThisFileDirectory)Issue1618.cs" />
    <Compile Include="$(MSBuildThisFileDirectory)Issue1641.xaml.cs">
      <DependentUpon>Issue1641.xaml</DependentUpon>
    </Compile>
    <Compile Include="$(MSBuildThisFileDirectory)Issue1644.cs" />
    <Compile Include="$(MSBuildThisFileDirectory)Issue1653.xaml.cs">
      <DependentUpon>Issue1653.xaml</DependentUpon>
    </Compile>
    <Compile Include="$(MSBuildThisFileDirectory)Issue1653v2.xaml.cs">
      <DependentUpon>Issue1653v2.xaml</DependentUpon>
    </Compile>
    <Compile Include="$(MSBuildThisFileDirectory)Issue1664.cs" />
    <Compile Include="$(MSBuildThisFileDirectory)Issue1680.cs" />
    <Compile Include="$(MSBuildThisFileDirectory)Issue3624.cs" />
    <Compile Include="$(MSBuildThisFileDirectory)Issue1682.cs" />
    <Compile Include="$(MSBuildThisFileDirectory)Issue1685.cs" />
    <Compile Include="$(MSBuildThisFileDirectory)Issue1698.cs" />
    <Compile Include="$(MSBuildThisFileDirectory)Issue1700.cs" />
    <Compile Include="$(MSBuildThisFileDirectory)Issue1703.cs" />
    <Compile Include="$(MSBuildThisFileDirectory)Issue1705.cs" />
    <Compile Include="$(MSBuildThisFileDirectory)Issue1712.xaml.cs">
      <DependentUpon>Issue1712.xaml</DependentUpon>
    </Compile>
    <Compile Include="$(MSBuildThisFileDirectory)Issue1722.cs" />
    <Compile Include="$(MSBuildThisFileDirectory)Issue1723.cs" />
    <Compile Include="$(MSBuildThisFileDirectory)Issue1741.xaml.cs">
      <DependentUpon>Issue1741.xaml</DependentUpon>
    </Compile>
    <Compile Include="$(MSBuildThisFileDirectory)Issue1742.cs" />
    <Compile Include="$(MSBuildThisFileDirectory)Issue1747.xaml.cs">
      <DependentUpon>Issue1747.xaml</DependentUpon>
    </Compile>
    <Compile Include="$(MSBuildThisFileDirectory)Issue1755.cs" />
    <Compile Include="$(MSBuildThisFileDirectory)Issue1758.cs" />
    <Compile Include="$(MSBuildThisFileDirectory)Issue1763.cs" />
    <Compile Include="$(MSBuildThisFileDirectory)Issue1766.xaml.cs">
      <DependentUpon>Issue1766.xaml</DependentUpon>
    </Compile>
    <Compile Include="$(MSBuildThisFileDirectory)Issue1769.cs" />
    <Compile Include="$(MSBuildThisFileDirectory)Issue1777.cs" />
    <Compile Include="$(MSBuildThisFileDirectory)Issue181.cs" />
    <Compile Include="$(MSBuildThisFileDirectory)Issue1851.cs" />
    <Compile Include="$(MSBuildThisFileDirectory)Issue1875.cs" />
    <Compile Include="$(MSBuildThisFileDirectory)Issue1888.cs" />
    <Compile Include="$(MSBuildThisFileDirectory)Issue1891.cs" />
    <Compile Include="$(MSBuildThisFileDirectory)Issue1895.cs" />
    <Compile Include="$(MSBuildThisFileDirectory)Issue1905.cs" />
    <Compile Include="$(MSBuildThisFileDirectory)Issue1914.cs" />
    <Compile Include="$(MSBuildThisFileDirectory)Issue194.cs" />
    <Compile Include="$(MSBuildThisFileDirectory)Issue198.cs" />
    <Compile Include="$(MSBuildThisFileDirectory)Issue206.cs" />
    <Compile Include="$(MSBuildThisFileDirectory)Issue214.cs" />
    <Compile Include="$(MSBuildThisFileDirectory)Issue2143.cs" />
    <Compile Include="$(MSBuildThisFileDirectory)Issue2222.cs" />
    <Compile Include="$(MSBuildThisFileDirectory)Issue22246_BZ.cs" />
    <Compile Include="$(MSBuildThisFileDirectory)Issue2241.cs" />
    <Compile Include="$(MSBuildThisFileDirectory)Issue2248.cs" />
    <Compile Include="$(MSBuildThisFileDirectory)Issue2259.cs" />
    <Compile Include="$(MSBuildThisFileDirectory)Issue2266.cs" />
    <Compile Include="$(MSBuildThisFileDirectory)Issue2270.cs" />
    <Compile Include="$(MSBuildThisFileDirectory)Issue2272.cs" />
    <Compile Include="$(MSBuildThisFileDirectory)Issue2282.xaml.cs">
      <DependentUpon>Issue2282.xaml</DependentUpon>
    </Compile>
    <Compile Include="$(MSBuildThisFileDirectory)Issue2288.xaml.cs">
      <DependentUpon>Issue2288.xaml</DependentUpon>
    </Compile>
    <Compile Include="$(MSBuildThisFileDirectory)Issue2289.xaml.cs">
      <DependentUpon>Issue2289.xaml</DependentUpon>
    </Compile>
    <Compile Include="$(MSBuildThisFileDirectory)Issue229.cs" />
    <Compile Include="$(MSBuildThisFileDirectory)Issue2291.cs" />
    <Compile Include="$(MSBuildThisFileDirectory)Issue2292.cs" />
    <Compile Include="$(MSBuildThisFileDirectory)Issue2294.cs" />
    <Compile Include="$(MSBuildThisFileDirectory)Issue2333.cs" />
    <Compile Include="$(MSBuildThisFileDirectory)Issue2339.cs" />
    <Compile Include="$(MSBuildThisFileDirectory)Issue2354.cs" />
    <Compile Include="$(MSBuildThisFileDirectory)Issue2357.xaml.cs">
      <DependentUpon>Issue2357.xaml</DependentUpon>
    </Compile>
    <Compile Include="$(MSBuildThisFileDirectory)Issue2411.cs" />
    <Compile Include="$(MSBuildThisFileDirectory)Issue2414.cs" />
    <Compile Include="$(MSBuildThisFileDirectory)Issue2470.xaml.cs">
      <DependentUpon>Issue2470.xaml</DependentUpon>
    </Compile>
    <Compile Include="$(MSBuildThisFileDirectory)Issue2563.cs" />
    <Compile Include="$(MSBuildThisFileDirectory)Issue2594.cs" />
    <Compile Include="$(MSBuildThisFileDirectory)Issue2597.cs" />
    <Compile Include="$(MSBuildThisFileDirectory)Issue260.cs" />
    <Compile Include="$(MSBuildThisFileDirectory)Issue2615.cs" />
    <Compile Include="$(MSBuildThisFileDirectory)Issue2628.cs" />
    <Compile Include="$(MSBuildThisFileDirectory)Issue2634.cs" />
    <Compile Include="$(MSBuildThisFileDirectory)Issue264.cs" />
    <Compile Include="$(MSBuildThisFileDirectory)Issue2659.xaml.cs">
      <DependentUpon>Issue2659.xaml</DependentUpon>
    </Compile>
    <Compile Include="$(MSBuildThisFileDirectory)Issue2783.cs" />
    <Compile Include="$(MSBuildThisFileDirectory)Issue2794.cs" />
    <Compile Include="$(MSBuildThisFileDirectory)Issue2809.cs" />
    <Compile Include="$(MSBuildThisFileDirectory)Issue2923.cs" />
    <Compile Include="$(MSBuildThisFileDirectory)Issue342.cs" />
    <Compile Include="$(MSBuildThisFileDirectory)Issue416.cs" />
    <Compile Include="$(MSBuildThisFileDirectory)Issue417.cs" />
    <Compile Include="$(MSBuildThisFileDirectory)Issue488.cs" />
    <Compile Include="$(MSBuildThisFileDirectory)Issue530.cs" />
    <Compile Include="$(MSBuildThisFileDirectory)Issue764.cs" />
    <Compile Include="$(MSBuildThisFileDirectory)Issue773.cs" />
    <Compile Include="$(MSBuildThisFileDirectory)Issue774.cs" />
    <Compile Include="$(MSBuildThisFileDirectory)Issue852.cs" />
    <Compile Include="$(MSBuildThisFileDirectory)Issue886.cs" />
    <Compile Include="$(MSBuildThisFileDirectory)Issue892.cs" />
    <Compile Include="$(MSBuildThisFileDirectory)Issue889.cs" />
    <Compile Include="$(MSBuildThisFileDirectory)Issue935.cs" />
    <Compile Include="$(MSBuildThisFileDirectory)Issue968.cs" />
    <Compile Include="$(MSBuildThisFileDirectory)Issue973.cs" />
    <Compile Include="$(MSBuildThisFileDirectory)Issue465.cs" />
    <Compile Include="$(MSBuildThisFileDirectory)ListViewViewCellBinding.cs" />
    <Compile Include="$(MSBuildThisFileDirectory)ModelContentPage.cs" />
    <Compile Include="$(MSBuildThisFileDirectory)NavigationStackTests.cs" />
    <Compile Include="$(MSBuildThisFileDirectory)NavPage.cs" />
    <Compile Include="$(MSBuildThisFileDirectory)ScrollViewOutOfBounds.cs" />
    <Compile Include="$(MSBuildThisFileDirectory)StackLayoutIssue.cs" />
    <Compile Include="$(MSBuildThisFileDirectory)SwipeBackNavCrash.cs" />
    <Compile Include="$(MSBuildThisFileDirectory)TabbedPageTests.cs" />
    <Compile Include="$(MSBuildThisFileDirectory)TabbedPageWithList.cs" />
    <Compile Include="$(MSBuildThisFileDirectory)TestPages\TestPages.cs" />
    <Compile Include="$(MSBuildThisFileDirectory)Issue2965.cs" />
    <Compile Include="$(MSBuildThisFileDirectory)Issue2775.cs" />
    <Compile Include="$(MSBuildThisFileDirectory)Issue2987.cs" />
    <Compile Include="$(MSBuildThisFileDirectory)Issue2976.cs" />
    <Compile Include="$(MSBuildThisFileDirectory)Issue2951.xaml.cs">
      <DependentUpon>Issue2951.xaml</DependentUpon>
    </Compile>
    <Compile Include="$(MSBuildThisFileDirectory)Issue2961.cs" />
    <Compile Include="$(MSBuildThisFileDirectory)Issue2948.cs" />
    <Compile Include="$(MSBuildThisFileDirectory)Issue2883.cs" />
    <Compile Include="$(MSBuildThisFileDirectory)Issue2953.cs" />
    <Compile Include="$(MSBuildThisFileDirectory)Issue2777.xaml.cs">
      <DependentUpon>Issue2777.xaml</DependentUpon>
    </Compile>
    <Compile Include="$(MSBuildThisFileDirectory)Issue2954.cs" />
    <Compile Include="$(MSBuildThisFileDirectory)Issue3086.xaml.cs">
      <DependentUpon>Issue3086.xaml</DependentUpon>
    </Compile>
    <Compile Include="$(MSBuildThisFileDirectory)Bugzilla27779.cs" />
    <Compile Include="$(MSBuildThisFileDirectory)Bugzilla27698.cs" />
    <Compile Include="$(MSBuildThisFileDirectory)Bugzilla29247.cs" />
    <Compile Include="$(MSBuildThisFileDirectory)Bugzilla27318.xaml.cs">
      <DependentUpon>Bugzilla27318.xaml</DependentUpon>
    </Compile>
    <Compile Include="$(MSBuildThisFileDirectory)Bugzilla29453.cs" />
    <Compile Include="$(MSBuildThisFileDirectory)Bugzilla28001.cs" />
    <Compile Include="$(MSBuildThisFileDirectory)Bugzilla30935.cs" />
    <Compile Include="$(MSBuildThisFileDirectory)Bugzilla26032.xaml.cs">
      <DependentUpon>Bugzilla26032.xaml</DependentUpon>
    </Compile>
    <Compile Include="$(MSBuildThisFileDirectory)Bugzilla30835.cs" />
    <Compile Include="$(MSBuildThisFileDirectory)Bugzilla27085.cs" />
    <Compile Include="$(MSBuildThisFileDirectory)Bugzilla31395.cs" />
    <Compile Include="$(MSBuildThisFileDirectory)Bugzilla30651.cs" />
    <Compile Include="$(MSBuildThisFileDirectory)Bugzilla26171.cs" />
    <Compile Include="$(MSBuildThisFileDirectory)Bugzilla31602.cs" />
    <Compile Include="$(MSBuildThisFileDirectory)Bugzilla30353.cs" />
    <Compile Include="$(MSBuildThisFileDirectory)Bugzilla28240.cs" />
    <Compile Include="$(MSBuildThisFileDirectory)Bugzilla30324.cs" />
    <Compile Include="$(MSBuildThisFileDirectory)Bugzilla31255.cs" />
    <Compile Include="$(MSBuildThisFileDirectory)Bugzilla28498.cs" />
    <Compile Include="$(MSBuildThisFileDirectory)Bugzilla32148.cs" />
    <Compile Include="$(MSBuildThisFileDirectory)Bugzilla31967.xaml.cs">
      <DependentUpon>Bugzilla31967.xaml</DependentUpon>
    </Compile>
    <Compile Include="$(MSBuildThisFileDirectory)Issue3276.cs" />
    <Compile Include="$(MSBuildThisFileDirectory)Bugzilla26993.cs" />
    <Compile Include="$(MSBuildThisFileDirectory)Issue3292.cs" />
    <Compile Include="$(MSBuildThisFileDirectory)Bugzilla32898.cs" />
    <Compile Include="$(MSBuildThisFileDirectory)Bugzilla31330.cs" />
    <Compile Include="$(MSBuildThisFileDirectory)Bugzilla31114.cs" />
    <Compile Include="$(MSBuildThisFileDirectory)Issue3319.xaml.cs">
      <DependentUpon>Issue3319.xaml</DependentUpon>
    </Compile>
    <Compile Include="$(MSBuildThisFileDirectory)Bugzilla32691.cs" />
    <Compile Include="$(MSBuildThisFileDirectory)Bugzilla32487.cs" />
    <Compile Include="$(MSBuildThisFileDirectory)Bugzilla34061.cs" />
    <Compile Include="$(MSBuildThisFileDirectory)Bugzilla34632.cs" />
    <Compile Include="$(MSBuildThisFileDirectory)Bugzilla32902.cs" />
    <Compile Include="$(MSBuildThisFileDirectory)Bugzilla32801.cs" />
    <Compile Include="$(MSBuildThisFileDirectory)Bugzilla32447.xaml.cs">
      <DependentUpon>Bugzilla32447.xaml</DependentUpon>
    </Compile>
    <Compile Include="$(MSBuildThisFileDirectory)Bugzilla29257.cs" />
    <Compile Include="$(MSBuildThisFileDirectory)Bugzilla32040.cs" />
    <Compile Include="$(MSBuildThisFileDirectory)Bugzilla33450.cs" />
    <Compile Include="$(MSBuildThisFileDirectory)Bugzilla34720.cs" />
    <Compile Include="$(MSBuildThisFileDirectory)Bugzilla35733.cs" />
    <Compile Include="$(MSBuildThisFileDirectory)Bugzilla36009.cs" />
    <Compile Include="$(MSBuildThisFileDirectory)Bugzilla34912.cs" />
    <Compile Include="$(MSBuildThisFileDirectory)Bugzilla32615.cs" />
    <Compile Include="$(MSBuildThisFileDirectory)Bugzilla27350.cs" />
    <Compile Include="$(MSBuildThisFileDirectory)Bugzilla28709.cs" />
    <Compile Include="$(MSBuildThisFileDirectory)Bugzilla33578.cs" />
    <Compile Include="$(MSBuildThisFileDirectory)Bugzilla39378.xaml.cs">
      <DependentUpon>Bugzilla39378.xaml</DependentUpon>
    </Compile>
    <Compile Include="$(MSBuildThisFileDirectory)Bugzilla39963.cs" />
    <Compile Include="$(MSBuildThisFileDirectory)Bugzilla39987.cs" />
    <Compile Include="$(MSBuildThisFileDirectory)Bugzilla40704.cs" />
    <Compile Include="$(MSBuildThisFileDirectory)Bugzilla41038.cs" />
    <Compile Include="$(MSBuildThisFileDirectory)Bugzilla38284.cs" />
    <Compile Include="$(MSBuildThisFileDirectory)Bugzilla39486.cs" />
    <Compile Include="$(MSBuildThisFileDirectory)Issue6323.cs" />
    <Compile Include="$(MSBuildThisFileDirectory)Issue55555.cs" />
    <Compile Include="$(MSBuildThisFileDirectory)Bugzilla41029.cs" />
    <Compile Include="$(MSBuildThisFileDirectory)Bugzilla39908.cs" />
    <Compile Include="$(MSBuildThisFileDirectory)Bugzilla39489.cs" />
    <Compile Include="$(MSBuildThisFileDirectory)Bugzilla36802.cs" />
    <Compile Include="$(MSBuildThisFileDirectory)Bugzilla35736.cs" />
    <Compile Include="$(MSBuildThisFileDirectory)Bugzilla48158.cs" />
    <Compile Include="$(MSBuildThisFileDirectory)Bugzilla45926.cs" />
    <Compile Include="$(MSBuildThisFileDirectory)Bugzilla45284.xaml.cs">
      <DependentUpon>Bugzilla45284.xaml</DependentUpon>
    </Compile>
    <Compile Include="$(MSBuildThisFileDirectory)Bugzilla54977.xaml.cs">
      <DependentUpon>Bugzilla54977.xaml</DependentUpon>
    </Compile>
    <Compile Include="$(MSBuildThisFileDirectory)Bugzilla49069.cs" />
    <Compile Include="$(MSBuildThisFileDirectory)Bugzilla42956.cs" />
    <Compile Include="$(MSBuildThisFileDirectory)Bugzilla38731.cs" />
    <Compile Include="$(MSBuildThisFileDirectory)Bugzilla56710.cs" />
    <Compile Include="$(MSBuildThisFileDirectory)Bugzilla52700.cs" />
    <Compile Include="$(MSBuildThisFileDirectory)Bugzilla39407.cs" />
    <Compile Include="$(MSBuildThisFileDirectory)ButtonFastRendererTest.cs" />
    <Compile Include="$(MSBuildThisFileDirectory)DesktopSupportTestPage.cs" />
    <Compile Include="$(MSBuildThisFileDirectory)Bugzilla58779.cs" />
    <Compile Include="$(MSBuildThisFileDirectory)Bugzilla51825.cs" />
    <Compile Include="$(MSBuildThisFileDirectory)Bugzilla31688.cs" />
    <Compile Include="$(MSBuildThisFileDirectory)Bugzilla40092.cs" />
    <Compile Include="$(MSBuildThisFileDirectory)Issue1426.cs" />
    <Compile Include="$(MSBuildThisFileDirectory)Issue1733.cs" />
    <Compile Include="$(MSBuildThisFileDirectory)Issue1898.cs" />
    <Compile Include="$(MSBuildThisFileDirectory)Issue1583_1.cs" />
    <Compile Include="$(MSBuildThisFileDirectory)Issue1323.cs" />
    <Compile Include="$(MSBuildThisFileDirectory)Issue2399.cs" />
    <Compile Include="$(MSBuildThisFileDirectory)Issue1729.cs" />
    <Compile Include="$(MSBuildThisFileDirectory)Issue2728.cs" />
    <Compile Include="$(MSBuildThisFileDirectory)Issue1667.cs" />
    <Compile Include="$(MSBuildThisFileDirectory)Issue3012.cs" />
    <Compile Include="$(MSBuildThisFileDirectory)Issue3872.cs" />
    <Compile Include="$(MSBuildThisFileDirectory)GitHub1650.cs" />
    <Compile Include="$(MSBuildThisFileDirectory)GitHub3216.cs" />
    <Compile Include="$(MSBuildThisFileDirectory)GitHub1776.cs" />
    <Compile Include="$(MSBuildThisFileDirectory)Issue3408.cs" />
    <Compile Include="$(MSBuildThisFileDirectory)Issue3413.cs" />
    <Compile Include="$(MSBuildThisFileDirectory)Issue3667.cs" />
    <Compile Include="$(MSBuildThisFileDirectory)Issue3525.cs" />
    <Compile Include="$(MSBuildThisFileDirectory)Issue3275.cs" />
    <Compile Include="$(MSBuildThisFileDirectory)Issue3884.cs" />
    <Compile Include="$(MSBuildThisFileDirectory)Issue2818.cs" />
    <Compile Include="$(MSBuildThisFileDirectory)Issue2831.cs" />
    <Compile Include="$(MSBuildThisFileDirectory)Issue4040.xaml.cs">
      <DependentUpon>Issue4040.xaml</DependentUpon>
    </Compile>
    <Compile Include="$(MSBuildThisFileDirectory)Issue4097.cs" />
    <Compile Include="$(MSBuildThisFileDirectory)Issue1480.cs" />
    <Compile Include="$(MSBuildThisFileDirectory)Issue2223.cs" />
    <Compile Include="$(MSBuildThisFileDirectory)Issue4001.cs" />
    <Compile Include="$(MSBuildThisFileDirectory)Issue4303.cs" />
    <Compile Include="$(MSBuildThisFileDirectory)Controls\GridExtension.cs" />
    <Compile Include="$(MSBuildThisFileDirectory)Controls\ViewModelBase.cs" />
    <Compile Include="$(MSBuildThisFileDirectory)Controls\DisposedSharedPages.cs" />
    <Compile Include="$(MSBuildThisFileDirectory)Controls\PerformanceProvider.cs" />
    <Compile Include="$(MSBuildThisFileDirectory)Controls\GenericValueConverter.cs" />
    <Compile Include="$(MSBuildThisFileDirectory)Controls\ContactsPage.cs" />
    <Compile Include="$(MSBuildThisFileDirectory)Controls\FailImageSource.cs" />
    <Compile Include="$(MSBuildThisFileDirectory)Controls\ICacheService.cs" />
    <Compile Include="$(MSBuildThisFileDirectory)Issue1386.cs" />
    <Compile Include="$(MSBuildThisFileDirectory)Issue3622.cs" />
    <Compile Include="$(MSBuildThisFileDirectory)Issue4138.cs" />
    <Compile Include="$(MSBuildThisFileDirectory)Issue4314.cs" />
    <Compile Include="$(MSBuildThisFileDirectory)Issue3318.cs" />
    <Compile Include="$(MSBuildThisFileDirectory)Issue4493.cs" />
    <Compile Include="$(MSBuildThisFileDirectory)Issue5172.cs" />
    <Compile Include="$(MSBuildThisFileDirectory)Issue5204.cs" />
    <Compile Include="$(MSBuildThisFileDirectory)Issue2204.cs" />
    <Compile Include="$(MSBuildThisFileDirectory)Issue4356.cs">
      <DependentUpon>Issue4356.xaml</DependentUpon>
    </Compile>
    <Compile Include="$(MSBuildThisFileDirectory)Issue4854.cs" />
    <Compile Include="$(MSBuildThisFileDirectory)Issue5951.cs" />
    <Compile Include="$(MSBuildThisFileDirectory)Github6021.cs" />
    <Compile Include="$(MSBuildThisFileDirectory)Issue5132.cs" />
    <Compile Include="$(MSBuildThisFileDirectory)Issue5888.cs" />
    <Compile Include="$(MSBuildThisFileDirectory)Issue6334.cs" />
    <Compile Include="$(MSBuildThisFileDirectory)Issue5728.cs" />
    <Compile Include="$(MSBuildThisFileDirectory)Issue6368.cs" />
    <Compile Include="$(MSBuildThisFileDirectory)Issue6077.cs" />
    <Compile Include="$(MSBuildThisFileDirectory)Issue3548.cs" />
    <Compile Include="$(MSBuildThisFileDirectory)Issue6472.cs" />
    <Compile Include="$(MSBuildThisFileDirectory)Issue6614.cs" />
    <Compile Include="$(MSBuildThisFileDirectory)Issue5239.cs" />
    <Compile Include="$(MSBuildThisFileDirectory)Issue6738.cs" />
    <Compile Include="$(MSBuildThisFileDirectory)GitHub6926.cs" />
    <Compile Include="$(MSBuildThisFileDirectory)Issue5503.cs" />
    <Compile Include="$(MSBuildThisFileDirectory)Issue5831.cs" />
    <Compile Include="$(MSBuildThisFileDirectory)LabelTextType.cs" />
    <Compile Include="$(MSBuildThisFileDirectory)ShellTitleView.cs" />
    <Compile Include="$(MSBuildThisFileDirectory)Issue5159.cs" />
    <Compile Include="$(MSBuildThisFileDirectory)Issue7311.cs" />
    <Compile Include="$(MSBuildThisFileDirectory)Issue7053.cs" />
    <Compile Include="$(MSBuildThisFileDirectory)Issue6894.cs" />
    <Compile Include="$(MSBuildThisFileDirectory)Issue6929.cs" />
    <Compile Include="$(MSBuildThisFileDirectory)Issue3798.xaml.cs">
      <DependentUpon>Issue3798.xaml</DependentUpon>
      <SubType>Code</SubType>
    </Compile>
    <Compile Include="$(MSBuildThisFileDirectory)Controls\ApiLabel.cs" />
    <Compile Include="$(MSBuildThisFileDirectory)Github6384.cs" />
    <Compile Include="$(MSBuildThisFileDirectory)Issue7035.xaml.cs">
      <DependentUpon>Issue7035.xaml</DependentUpon>
      <SubType>Code</SubType>
    </Compile>
    <Compile Include="$(MSBuildThisFileDirectory)Issue7525.xaml.cs" />
    <Compile Include="$(MSBuildThisFileDirectory)Issue7395.cs" />
    <Compile Include="$(MSBuildThisFileDirectory)Issue7582.cs" />
    <Compile Include="$(MSBuildThisFileDirectory)Issue7563.cs" />
    <Compile Include="$(MSBuildThisFileDirectory)Issue7742.cs" />
    <Compile Include="$(MSBuildThisFileDirectory)Issue7678.cs" />
    <Compile Include="$(MSBuildThisFileDirectory)Issue6491.cs" />
    <Compile Include="$(MSBuildThisFileDirectory)Issue6127.cs" />
    <Compile Include="$(MSBuildThisFileDirectory)Issue7283.cs" />
    <Compile Include="$(MSBuildThisFileDirectory)Issue1658.cs" />
    <Compile Include="$(MSBuildThisFileDirectory)Issue5395.cs" />
    <Compile Include="$(MSBuildThisFileDirectory)Issue7878.cs" />
    <Compile Include="$(MSBuildThisFileDirectory)Issue6663.cs" />
    <Compile Include="$(MSBuildThisFileDirectory)Issue8004.cs" />
    <Compile Include="$(MSBuildThisFileDirectory)Issue7886.xaml.cs">
      <DependentUpon>Issue7886.xaml</DependentUpon>
    </Compile>
    <Compile Include="$(MSBuildThisFileDirectory)Issue7898.cs" />
    <Compile Include="$(MSBuildThisFileDirectory)Issue8198.cs" />
    <Compile Include="$(MSBuildThisFileDirectory)Issue7249.cs" />
    <Compile Include="$(MSBuildThisFileDirectory)Issue8200.cs" />
    <Compile Include="$(MSBuildThisFileDirectory)Issue6932.xaml.cs">
      <SubType>Code</SubType>
      <DependentUpon>Issue6932.xaml</DependentUpon>
    </Compile>
    <Compile Include="$(MSBuildThisFileDirectory)Issue6932_emptyviewtemplate.xaml.cs">
      <SubType>Code</SubType>
      <DependentUpon>Issue6932_emptyviewtemplate.xaml</DependentUpon>
    </Compile>
    <Compile Include="$(MSBuildThisFileDirectory)Issue6932_emptyviewstring.xaml.cs">
      <SubType>Code</SubType>
      <DependentUpon>Issue6932_emptyviewstring.xaml</DependentUpon>
    </Compile>
    <Compile Include="$(MSBuildThisFileDirectory)Issue8417.xaml.cs" />
    <Compile Include="$(MSBuildThisFileDirectory)Issue8647.cs" />
    <Compile Include="$(MSBuildThisFileDirectory)Issue7510.cs" />
    <Compile Include="$(MSBuildThisFileDirectory)Issue8557.xaml.cs" />
    <Compile Include="$(MSBuildThisFileDirectory)Issue8753.cs" />
    <Compile Include="$(MSBuildThisFileDirectory)Issue8693.cs" />
    <Compile Include="$(MSBuildThisFileDirectory)Issue7813.xaml.cs" />
    <Compile Include="$(MSBuildThisFileDirectory)Issue8638.xaml.cs" />
    <Compile Include="$(MSBuildThisFileDirectory)Issue8294.cs" />
    <Compile Include="$(MSBuildThisFileDirectory)Issue8392.cs" />
    <Compile Include="$(MSBuildThisFileDirectory)Issue8672.cs" />
    <Compile Include="$(MSBuildThisFileDirectory)Issue8779.xaml.cs" />
    <Compile Include="$(MSBuildThisFileDirectory)Issue8806.cs" />
    <Compile Include="$(MSBuildThisFileDirectory)Issue8781.xaml.cs" />
    <Compile Include="$(MSBuildThisFileDirectory)Issue8782.xaml.cs" />
    <Compile Include="$(MSBuildThisFileDirectory)Issue8821.cs" />
    <Compile Include="$(MSBuildThisFileDirectory)Issue8326.xaml.cs" />
    <Compile Include="$(MSBuildThisFileDirectory)Issue8449.xaml.cs" />
    <Compile Include="$(MSBuildThisFileDirectory)Issue7875.cs" />
    <Compile Include="$(MSBuildThisFileDirectory)Issue8973.cs" />
    <Compile Include="$(MSBuildThisFileDirectory)Issue7924.xaml.cs" />
    <Compile Include="$(MSBuildThisFileDirectory)Issue8461.cs" />
    <Compile Include="$(MSBuildThisFileDirectory)Issue8777.cs" />
    <Compile Include="$(MSBuildThisFileDirectory)Issue9143.cs" />
    <Compile Include="$(MSBuildThisFileDirectory)Issue9588.xaml.cs" />
    <Compile Include="$(MSBuildThisFileDirectory)Issue9329.cs" />
    <Compile Include="$(MSBuildThisFileDirectory)Issue9734.xaml.cs" />
    <Compile Include="$(MSBuildThisFileDirectory)Issue8767.xaml.cs" />
    <Compile Include="$(MSBuildThisFileDirectory)Issue8778.xaml.cs" />
    <Compile Include="$(MSBuildThisFileDirectory)Issue9088.cs" />
    <Compile Include="$(MSBuildThisFileDirectory)Issue9646.xaml.cs" />
    <Compile Include="$(MSBuildThisFileDirectory)Issue9735.xaml.cs" />
    <Compile Include="$(MSBuildThisFileDirectory)Issue9305.xaml.cs" />
    <Compile Include="$(MSBuildThisFileDirectory)Issue9767.cs" />
    <Compile Include="$(MSBuildThisFileDirectory)Issue7856.cs" />
    <Compile Include="$(MSBuildThisFileDirectory)Issue7856_1.xaml.cs">
      <DependentUpon>Issue7856_1.xaml</DependentUpon>
    </Compile>
    <Compile Include="$(MSBuildThisFileDirectory)Issue9054.cs" />
    <Compile Include="$(MSBuildThisFileDirectory)Issue9326.xaml.cs" />
    <Compile Include="$(MSBuildThisFileDirectory)Issue8689.xaml.cs" />
    <Compile Include="$(MSBuildThisFileDirectory)Issue9306.cs" />
    <Compile Include="$(MSBuildThisFileDirectory)Issue9417.xaml.cs" />
    <Compile Include="$(MSBuildThisFileDirectory)Issue8272.cs" />
    <Compile Include="$(MSBuildThisFileDirectory)Issue8964.cs" />
    <Compile Include="$(MSBuildThisFileDirectory)Issue9951.cs" />
    <Compile Include="$(MSBuildThisFileDirectory)Issue9962.cs" />
    <Compile Include="$(MSBuildThisFileDirectory)Controls\INativeColorService.cs" />
    <Compile Include="$(MSBuildThisFileDirectory)Issue10337.cs" />
    <Compile Include="$(MSBuildThisFileDirectory)Issue9794.cs" />
    <Compile Include="$(MSBuildThisFileDirectory)Issue10134.cs" />
    <Compile Include="$(MSBuildThisFileDirectory)Issue10300.cs" />
    <Compile Include="$(MSBuildThisFileDirectory)Issue10438.cs" />
    <Compile Include="$(MSBuildThisFileDirectory)Issue10530.cs" />
    <Compile Include="$(MSBuildThisFileDirectory)Issue7780.cs" />
    <Compile Include="$(MSBuildThisFileDirectory)Issue8958.xaml.cs" />
    <Compile Include="$(MSBuildThisFileDirectory)Issue10830.cs" />
    <Compile Include="$(MSBuildThisFileDirectory)Issue10735.xaml.cs" />
    <Compile Include="$(MSBuildThisFileDirectory)Issue10497.cs" />
    <Compile Include="$(MSBuildThisFileDirectory)Issue10477.xaml.cs" />
    <Compile Include="$(MSBuildThisFileDirectory)Issue10875.xaml.cs" />
    <Compile Include="$(MSBuildThisFileDirectory)Issue10708.cs" />
    <Compile Include="$(MSBuildThisFileDirectory)Issue9711.xaml.cs">
      <DependentUpon>Issue9711.xaml</DependentUpon>
      <SubType>Code</SubType>
    </Compile>
    <Compile Include="$(MSBuildThisFileDirectory)Issue10166.xaml.cs">
      <DependentUpon>Issue10166.xaml</DependentUpon>
      <SubType>Code</SubType>
    </Compile>
    <Compile Include="$(MSBuildThisFileDirectory)Issue10422.xaml.cs">
      <DependentUpon>Issue10422.xaml</DependentUpon>
    </Compile>
    <Compile Include="$(MSBuildThisFileDirectory)Issue9990.xaml.cs">
      <DependentUpon>Issue9990.xaml</DependentUpon>
    </Compile>
    <Compile Include="$(MSBuildThisFileDirectory)Issue9774.xaml.cs">
      <DependentUpon>Issue9774.xaml</DependentUpon>
      <SubType>Code</SubType>
    </Compile>
    <Compile Include="$(MSBuildThisFileDirectory)Issue10024.xaml.cs">
      <DependentUpon>Issue10024.xaml</DependentUpon>
      <SubType>Code</SubType>
    </Compile>
    <Compile Include="$(MSBuildThisFileDirectory)Issue10348.xaml.cs">
      <DependentUpon>Issue10348.xaml</DependentUpon>
    </Compile>
    <Compile Include="$(MSBuildThisFileDirectory)Issue10333.xaml.cs">
      <DependentUpon>Issue10333.xaml</DependentUpon>
    </Compile>
    <Compile Include="$(MSBuildThisFileDirectory)Issue9555.xaml.cs">
      <DependentUpon>Issue9555.xaml</DependentUpon>
    </Compile>
    <Compile Include="$(MSBuildThisFileDirectory)Issue11031.cs" />
    <Compile Include="$(MSBuildThisFileDirectory)Issue11018.cs" />
    <Compile Include="$(MSBuildThisFileDirectory)Issue10940.cs" />
    <Compile Include="$(MSBuildThisFileDirectory)Issue11050.xaml.cs" />
    <Compile Include="$(MSBuildThisFileDirectory)Issue9456.cs" />
    <Compile Include="$(MSBuildThisFileDirectory)Issue10908.xaml.cs" />
    <Compile Include="$(MSBuildThisFileDirectory)Issue11132.cs" />
    <Compile Include="$(MSBuildThisFileDirectory)Issue11113.xaml.cs" />
    <Compile Include="$(MSBuildThisFileDirectory)Issue10182.cs" />
    <Compile Include="$(MSBuildThisFileDirectory)Issue11107.cs" />
    <Compile Include="$(MSBuildThisFileDirectory)RectTest.xaml.cs" />
    <Compile Include="$(MSBuildThisFileDirectory)Issue11224.xaml.cs" />
    <Compile Include="$(MSBuildThisFileDirectory)Issue11262.xaml.cs" />
    <Compile Include="$(MSBuildThisFileDirectory)Issue11120.xaml.cs" />
    <Compile Include="$(MSBuildThisFileDirectory)Issue11291.cs" />
    <Compile Include="$(MSBuildThisFileDirectory)Issue11244.cs" />
    <Compile Include="$(MSBuildThisFileDirectory)Issue11272.cs" />
<<<<<<< HEAD
    <Compile Include="$(MSBuildThisFileDirectory)Issue11412.xaml.cs" />
=======
    <Compile Include="$(MSBuildThisFileDirectory)Issue11563.cs" />
    <Compile Include="$(MSBuildThisFileDirectory)Issue11547.xaml.cs" />
    <Compile Include="$(MSBuildThisFileDirectory)Issue9451.cs" />
    <Compile Include="$(MSBuildThisFileDirectory)Issue11374.xaml.cs" />
    <Compile Include="$(MSBuildThisFileDirectory)Issue11430.cs" />
    <Compile Include="$(MSBuildThisFileDirectory)Issue11247.cs" />
    <Compile Include="$(MSBuildThisFileDirectory)Issue10608.cs" />
>>>>>>> 5e422f79
  </ItemGroup>
  <ItemGroup>
    <EmbeddedResource Include="$(MSBuildThisFileDirectory)Bugzilla22229.xaml">
      <Generator>MSBuild:UpdateDesignTimeXaml</Generator>
    </EmbeddedResource>
    <EmbeddedResource Include="$(MSBuildThisFileDirectory)Issue10672.xaml">
      <Generator>MSBuild:UpdateDesignTimeXaml</Generator>
    </EmbeddedResource>
    <EmbeddedResource Include="$(MSBuildThisFileDirectory)Issue1497.xaml">
      <Generator>MSBuild:UpdateDesignTimeXaml</Generator>
    </EmbeddedResource>
    <EmbeddedResource Include="$(MSBuildThisFileDirectory)Issue1545.xaml">
      <Generator>MSBuild:UpdateDesignTimeXaml</Generator>
    </EmbeddedResource>
    <EmbeddedResource Include="$(MSBuildThisFileDirectory)Issue1554.xaml">
      <Generator>MSBuild:UpdateDesignTimeXaml</Generator>
    </EmbeddedResource>
    <EmbeddedResource Include="$(MSBuildThisFileDirectory)Issue1568.xaml">
      <Generator>MSBuild:UpdateDesignTimeXaml</Generator>
    </EmbeddedResource>
    <EmbeddedResource Include="$(MSBuildThisFileDirectory)Issue1641.xaml">
      <Generator>MSBuild:UpdateDesignTimeXaml</Generator>
    </EmbeddedResource>
    <EmbeddedResource Include="$(MSBuildThisFileDirectory)Issue1653.xaml">
      <Generator>MSBuild:UpdateDesignTimeXaml</Generator>
    </EmbeddedResource>
    <EmbeddedResource Include="$(MSBuildThisFileDirectory)Issue1653v2.xaml">
      <Generator>MSBuild:UpdateDesignTimeXaml</Generator>
    </EmbeddedResource>
    <EmbeddedResource Include="$(MSBuildThisFileDirectory)Issue1712.xaml">
      <Generator>MSBuild:UpdateDesignTimeXaml</Generator>
    </EmbeddedResource>
    <EmbeddedResource Include="$(MSBuildThisFileDirectory)Issue1741.xaml">
      <Generator>MSBuild:UpdateDesignTimeXaml</Generator>
    </EmbeddedResource>
    <EmbeddedResource Include="$(MSBuildThisFileDirectory)Issue1747.xaml">
      <Generator>MSBuild:UpdateDesignTimeXaml</Generator>
    </EmbeddedResource>
    <EmbeddedResource Include="$(MSBuildThisFileDirectory)Issue1766.xaml">
      <Generator>MSBuild:UpdateDesignTimeXaml</Generator>
    </EmbeddedResource>
    <EmbeddedResource Include="$(MSBuildThisFileDirectory)Issue2282.xaml">
      <Generator>MSBuild:UpdateDesignTimeXaml</Generator>
    </EmbeddedResource>
    <EmbeddedResource Include="$(MSBuildThisFileDirectory)Issue2288.xaml">
      <Generator>MSBuild:UpdateDesignTimeXaml</Generator>
    </EmbeddedResource>
    <EmbeddedResource Include="$(MSBuildThisFileDirectory)Issue2289.xaml">
      <Generator>MSBuild:UpdateDesignTimeXaml</Generator>
    </EmbeddedResource>
    <EmbeddedResource Include="$(MSBuildThisFileDirectory)Issue2357.xaml">
      <Generator>MSBuild:UpdateDesignTimeXaml</Generator>
    </EmbeddedResource>
    <EmbeddedResource Include="$(MSBuildThisFileDirectory)Issue2470.xaml">
      <Generator>MSBuild:UpdateDesignTimeXaml</Generator>
    </EmbeddedResource>
    <EmbeddedResource Include="$(MSBuildThisFileDirectory)Issue8207.xaml">
      <SubType>Designer</SubType>
      <Generator>MSBuild:UpdateDesignTimeXaml</Generator>
    </EmbeddedResource>
    <EmbeddedResource Include="$(MSBuildThisFileDirectory)Issue6282.xaml">
      <Generator>MSBuild:UpdateDesignTimeXaml</Generator>
    </EmbeddedResource>
    <EmbeddedResource Include="$(MSBuildThisFileDirectory)Issue2659.xaml">
      <Generator>MSBuild:UpdateDesignTimeXaml</Generator>
    </EmbeddedResource>
    <EmbeddedResource Include="$(MSBuildThisFileDirectory)Issue2951.xaml">
      <Generator>MSBuild:UpdateDesignTimeXaml</Generator>
    </EmbeddedResource>
    <EmbeddedResource Include="$(MSBuildThisFileDirectory)Issue2777.xaml">
      <Generator>MSBuild:UpdateDesignTimeXaml</Generator>
    </EmbeddedResource>
    <EmbeddedResource Include="$(MSBuildThisFileDirectory)Issue3086.xaml">
      <Generator>MSBuild:UpdateDesignTimeXaml</Generator>
    </EmbeddedResource>
    <EmbeddedResource Include="$(MSBuildThisFileDirectory)Bugzilla27318.xaml">
      <Generator>MSBuild:UpdateDesignTimeXaml</Generator>
    </EmbeddedResource>
    <EmbeddedResource Include="$(MSBuildThisFileDirectory)Bugzilla29107.xaml">
      <Generator>MSBuild:UpdateDesignTimeXaml</Generator>
    </EmbeddedResource>
    <EmbeddedResource Include="$(MSBuildThisFileDirectory)Bugzilla26032.xaml">
      <Generator>MSBuild:UpdateDesignTimeXaml</Generator>
    </EmbeddedResource>
    <EmbeddedResource Include="$(MSBuildThisFileDirectory)Bugzilla31967.xaml">
      <Generator>MSBuild:UpdateDesignTimeXaml</Generator>
    </EmbeddedResource>
    <EmbeddedResource Include="$(MSBuildThisFileDirectory)Issue3319.xaml">
      <Generator>MSBuild:UpdateDesignTimeXaml</Generator>
    </EmbeddedResource>
    <EmbeddedResource Include="$(MSBuildThisFileDirectory)Bugzilla32447.xaml">
      <Generator>MSBuild:UpdateDesignTimeXaml</Generator>
    </EmbeddedResource>
    <EmbeddedResource Include="$(MSBuildThisFileDirectory)Bugzilla38827.xaml">
      <SubType>Designer</SubType>
      <Generator>MSBuild:UpdateDesignTimeXaml</Generator>
    </EmbeddedResource>
    <EmbeddedResource Include="$(MSBuildThisFileDirectory)Bugzilla32842.xaml">
      <SubType>Designer</SubType>
      <Generator>MSBuild:UpdateDesignTimeXaml</Generator>
    </EmbeddedResource>
    <EmbeddedResource Include="$(MSBuildThisFileDirectory)Bugzilla39463.xaml">
      <SubType>Designer</SubType>
      <Generator>MSBuild:UpdateDesignTimeXaml</Generator>
    </EmbeddedResource>
    <EmbeddedResource Include="$(MSBuildThisFileDirectory)Bugzilla38416.xaml">
      <SubType>Designer</SubType>
      <Generator>MSBuild:UpdateDesignTimeXaml</Generator>
    </EmbeddedResource>
    <EmbeddedResource Include="$(MSBuildThisFileDirectory)Bugzilla39483.xaml">
      <SubType>Designer</SubType>
      <Generator>MSBuild:UpdateDesignTimeXaml</Generator>
    </EmbeddedResource>
    <EmbeddedResource Include="$(MSBuildThisFileDirectory)Bugzilla39378.xaml">
      <Generator>MSBuild:UpdateDesignTimeXaml</Generator>
    </EmbeddedResource>
    <EmbeddedResource Include="$(MSBuildThisFileDirectory)Bugzilla45284.xaml">
      <Generator>MSBuild:UpdateDesignTimeXaml</Generator>
    </EmbeddedResource>
    <EmbeddedResource Include="$(MSBuildThisFileDirectory)Bugzilla54977.xaml">
      <Generator>MSBuild:UpdateDesignTimeXaml</Generator>
    </EmbeddedResource>
    <EmbeddedResource Include="$(MSBuildThisFileDirectory)Issue4040.xaml">
      <Generator>MSBuild:UpdateDesignTimeXaml</Generator>
    </EmbeddedResource>
    <EmbeddedResource Include="$(MSBuildThisFileDirectory)Issue8787.xaml" />
    <EmbeddedResource Include="$(MSBuildThisFileDirectory)Issue9771.xaml">
      <SubType>Designer</SubType>
      <Generator>MSBuild:UpdateDesignTimeXaml</Generator>
    </EmbeddedResource>
    <EmbeddedResource Include="$(MSBuildThisFileDirectory)VisualControlsPage.xaml">
      <SubType>Designer</SubType>
      <Generator>MSBuild:UpdateDesignTimeXaml</Generator>
    </EmbeddedResource>
    <EmbeddedResource Include="$(MSBuildThisFileDirectory)Issue4356.xaml">
      <Generator>MSBuild:UpdateDesignTimeXaml</Generator>
    </EmbeddedResource>
    <EmbeddedResource Include="$(MSBuildThisFileDirectory)Issue7035.xaml">
      <SubType>Designer</SubType>
      <Generator>MSBuild:UpdateDesignTimeXaml</Generator>
    </EmbeddedResource>
    <EmbeddedResource Include="$(MSBuildThisFileDirectory)Issue7525.xaml">
      <Generator>UpdateDesignTimeXaml</Generator>
    </EmbeddedResource>
    <EmbeddedResource Include="$(MSBuildThisFileDirectory)Issue7886.xaml">
      <Generator>MSBuild:UpdateDesignTimeXaml</Generator>
    </EmbeddedResource>
    <EmbeddedResource Include="$(MSBuildThisFileDirectory)Issue6932.xaml" />
    <EmbeddedResource Include="$(MSBuildThisFileDirectory)Issue6932_emptyviewtemplate.xaml" />
    <EmbeddedResource Include="$(MSBuildThisFileDirectory)Issue6932_emptyviewstring.xaml" />
    <EmbeddedResource Include="$(MSBuildThisFileDirectory)Issue8417.xaml" />
    <EmbeddedResource Include="$(MSBuildThisFileDirectory)Issue8557.xaml" />
    <EmbeddedResource Include="$(MSBuildThisFileDirectory)Issue7813.xaml" />
    <EmbeddedResource Include="$(MSBuildThisFileDirectory)Issue8638.xaml" />
    <EmbeddedResource Include="$(MSBuildThisFileDirectory)Issue8779.xaml" />
    <EmbeddedResource Include="$(MSBuildThisFileDirectory)Issue8781.xaml" />
    <EmbeddedResource Include="$(MSBuildThisFileDirectory)Issue8782.xaml" />
    <EmbeddedResource Include="$(MSBuildThisFileDirectory)Issue8326.xaml" />
    <EmbeddedResource Include="$(MSBuildThisFileDirectory)Issue8449.xaml" />
    <EmbeddedResource Include="$(MSBuildThisFileDirectory)Issue7924.xaml" />
    <EmbeddedResource Include="$(MSBuildThisFileDirectory)Issue7856_1.xaml">
      <SubType>Designer</SubType>
      <Generator>MSBuild:UpdateDesignTimeXaml</Generator>
    </EmbeddedResource>
    <EmbeddedResource Include="$(MSBuildThisFileDirectory)Issue9734.xaml">
      <Generator>MSBuild:UpdateDesignTimeXaml</Generator>
    </EmbeddedResource>
    <EmbeddedResource Include="$(MSBuildThisFileDirectory)Issue8767.xaml">
      <Generator>MSBuild:UpdateDesignTimeXaml</Generator>
    </EmbeddedResource>
    <EmbeddedResource Include="$(MSBuildThisFileDirectory)Issue8778.xaml">
      <Generator>MSBuild:UpdateDesignTimeXaml</Generator>
    </EmbeddedResource>
    <EmbeddedResource Include="$(MSBuildThisFileDirectory)Issue9646.xaml">
      <Generator>MSBuild:UpdateDesignTimeXaml</Generator>
    </EmbeddedResource>
    <EmbeddedResource Include="$(MSBuildThisFileDirectory)Issue9735.xaml">
      <SubType>Designer</SubType>
      <Generator>MSBuild:UpdateDesignTimeXaml</Generator>
    </EmbeddedResource>
    <EmbeddedResource Include="$(MSBuildThisFileDirectory)Issue9305.xaml">
      <SubType>Designer</SubType>
      <Generator>MSBuild:UpdateDesignTimeXaml</Generator>
    </EmbeddedResource>
    <EmbeddedResource Include="$(MSBuildThisFileDirectory)Issue9588.xaml">
      <Generator>MSBuild:UpdateDesignTimeXaml</Generator>
    </EmbeddedResource>
    <EmbeddedResource Include="$(MSBuildThisFileDirectory)Issue9326.xaml">
      <Generator>MSBuild:UpdateDesignTimeXaml</Generator>
    </EmbeddedResource>
    <EmbeddedResource Include="$(MSBuildThisFileDirectory)Issue8689.xaml">
      <Generator>MSBuild:UpdateDesignTimeXaml</Generator>
    </EmbeddedResource>
    <EmbeddedResource Include="$(MSBuildThisFileDirectory)Issue9417.xaml">
      <Generator>MSBuild:UpdateDesignTimeXaml</Generator>
    </EmbeddedResource>
    <EmbeddedResource Include="$(MSBuildThisFileDirectory)Issue8958.xaml">
      <Generator>MSBuild:UpdateDesignTimeXaml</Generator>
    </EmbeddedResource>
    <EmbeddedResource Include="$(MSBuildThisFileDirectory)Issue10735.xaml">
      <Generator>MSBuild:UpdateDesignTimeXaml</Generator>
    </EmbeddedResource>
    <EmbeddedResource Include="$(MSBuildThisFileDirectory)Issue10477.xaml">
      <SubType>Designer</SubType>
      <Generator>MSBuild:UpdateDesignTimeXaml</Generator>
    </EmbeddedResource>
    <EmbeddedResource Include="$(MSBuildThisFileDirectory)Issue10875.xaml">
      <SubType>Designer</SubType>
      <Generator>MSBuild:UpdateDesignTimeXaml</Generator>
    </EmbeddedResource>
    <EmbeddedResource Include="$(MSBuildThisFileDirectory)Issue9827.xaml">
      <SubType>Designer</SubType>
      <Generator>MSBuild:UpdateDesignTimeXaml</Generator>
    </EmbeddedResource>
    <EmbeddedResource Include="$(MSBuildThisFileDirectory)Issue9711.xaml" />
    <EmbeddedResource Include="$(MSBuildThisFileDirectory)Issue10166.xaml">
      <SubType>Designer</SubType>
      <Generator>MSBuild:UpdateDesignTimeXaml</Generator>
    </EmbeddedResource>
    <EmbeddedResource Include="$(MSBuildThisFileDirectory)Issue10422.xaml">
      <Generator>MSBuild:UpdateDesignTimeXaml</Generator>
    </EmbeddedResource>
    <EmbeddedResource Include="$(MSBuildThisFileDirectory)Issue9990.xaml">
      <Generator>MSBuild:UpdateDesignTimeXaml</Generator>
    </EmbeddedResource>
    <EmbeddedResource Include="$(MSBuildThisFileDirectory)Issue9774.xaml">
      <SubType>Designer</SubType>
      <Generator>MSBuild:UpdateDesignTimeXaml</Generator>
    </EmbeddedResource>
    <EmbeddedResource Include="$(MSBuildThisFileDirectory)Issue10024.xaml">
      <SubType>Designer</SubType>
      <Generator>MSBuild:UpdateDesignTimeXaml</Generator>
    </EmbeddedResource>
    <EmbeddedResource Include="$(MSBuildThisFileDirectory)Issue10348.xaml">
      <Generator>MSBuild:UpdateDesignTimeXaml</Generator>
    </EmbeddedResource>
    <EmbeddedResource Include="$(MSBuildThisFileDirectory)Issue10333.xaml">
      <Generator>MSBuild:UpdateDesignTimeXaml</Generator>
    </EmbeddedResource>
    <EmbeddedResource Include="$(MSBuildThisFileDirectory)Issue9555.xaml">
      <Generator>MSBuild:UpdateDesignTimeXaml</Generator>
    </EmbeddedResource>
    <EmbeddedResource Include="$(MSBuildThisFileDirectory)RectTest.xaml">
      <Generator>MSBuild:UpdateDesignTimeXaml</Generator>
    </EmbeddedResource>
    <EmbeddedResource Include="$(MSBuildThisFileDirectory)Issue11050.xaml">
      <Generator>MSBuild:UpdateDesignTimeXaml</Generator>
    </EmbeddedResource>
    <EmbeddedResource Include="$(MSBuildThisFileDirectory)Issue10908.xaml">
      <Generator>MSBuild:UpdateDesignTimeXaml</Generator>
    </EmbeddedResource>
    <EmbeddedResource Include="$(MSBuildThisFileDirectory)Issue11113.xaml">
      <Generator>MSBuild:UpdateDesignTimeXaml</Generator>
    </EmbeddedResource>
    <EmbeddedResource Include="$(MSBuildThisFileDirectory)Issue11120.xaml">
      <Generator>MSBuild:UpdateDesignTimeXaml</Generator>
    </EmbeddedResource>
<<<<<<< HEAD
    <EmbeddedResource Include="$(MSBuildThisFileDirectory)Issue11412.xaml">
=======
    <EmbeddedResource Include="$(MSBuildThisFileDirectory)Issue11224.xaml">
      <Generator>MSBuild:UpdateDesignTimeXaml</Generator>
    </EmbeddedResource>
    <EmbeddedResource Include="$(MSBuildThisFileDirectory)Issue11374.xaml">
      <Generator>MSBuild:UpdateDesignTimeXaml</Generator>
    </EmbeddedResource>
    <EmbeddedResource Include="$(MSBuildThisFileDirectory)Issue11262.xaml">
      <Generator>MSBuild:UpdateDesignTimeXaml</Generator>
    </EmbeddedResource>
    <EmbeddedResource Include="$(MSBuildThisFileDirectory)Issue11547.xaml">
>>>>>>> 5e422f79
      <Generator>MSBuild:UpdateDesignTimeXaml</Generator>
    </EmbeddedResource>
  </ItemGroup>
  <ItemGroup>
    <EmbeddedResource Include="$(MSBuildThisFileDirectory)Bugzilla27417Xaml.xaml">
      <SubType>Designer</SubType>
      <Generator>MSBuild:UpdateDesignTimeXaml</Generator>
    </EmbeddedResource>
  </ItemGroup>
  <ItemGroup>
    <EmbeddedResource Include="$(MSBuildThisFileDirectory)Bugzilla23942.xaml">
      <SubType>Designer</SubType>
      <Generator>MSBuild:UpdateDesignTimeXaml</Generator>
    </EmbeddedResource>
  </ItemGroup>
  <ItemGroup>
    <EmbeddedResource Include="$(MSBuildThisFileDirectory)Bugzilla39636.xaml">
      <SubType>Designer</SubType>
      <Generator>MSBuild:UpdateDesignTimeXaml</Generator>
    </EmbeddedResource>
  </ItemGroup>
  <ItemGroup>
    <EmbeddedResource Include="$(MSBuildThisFileDirectory)PlatformSpecifics_iOSTranslucentNavBarX.xaml">
      <SubType>Designer</SubType>
      <Generator>MSBuild:UpdateDesignTimeXaml</Generator>
    </EmbeddedResource>
  </ItemGroup>
  <ItemGroup>
    <EmbeddedResource Include="$(MSBuildThisFileDirectory)Bugzilla42069_Page.xaml">
      <SubType>Designer</SubType>
      <Generator>MSBuild:UpdateDesignTimeXaml</Generator>
    </EmbeddedResource>
  </ItemGroup>
  <ItemGroup>
    <EmbeddedResource Include="$(MSBuildThisFileDirectory)Bugzilla51642.xaml">
      <SubType>Designer</SubType>
      <Generator>MSBuild:UpdateDesignTimeXaml</Generator>
    </EmbeddedResource>
  </ItemGroup>
  <ItemGroup>
    <EmbeddedResource Include="$(MSBuildThisFileDirectory)Bugzilla45722Xaml0.xaml">
      <SubType>Designer</SubType>
      <Generator>MSBuild:UpdateDesignTimeXaml</Generator>
    </EmbeddedResource>
  </ItemGroup>
  <ItemGroup>
    <EmbeddedResource Include="$(MSBuildThisFileDirectory)GitHub1331.xaml">
      <SubType>Designer</SubType>
      <Generator>MSBuild:UpdateDesignTimeXaml</Generator>
    </EmbeddedResource>
  </ItemGroup>
  <ItemGroup>
    <EmbeddedResource Include="$(MSBuildThisFileDirectory)Bugzilla60045.xaml">
      <SubType>Designer</SubType>
      <Generator>MSBuild:UpdateDesignTimeXaml</Generator>
    </EmbeddedResource>
  </ItemGroup>
  <ItemGroup>
    <EmbeddedResource Include="$(MSBuildThisFileDirectory)Issue2625.xaml">
      <SubType>Designer</SubType>
      <Generator>MSBuild:UpdateDesignTimeXaml</Generator>
    </EmbeddedResource>
  </ItemGroup>
  <ItemGroup>
    <Folder Include="$(MSBuildThisFileDirectory)Controls\" />
    <EmbeddedResource Include="$(MSBuildThisFileDirectory)Issue2858.xaml">
      <SubType>Designer</SubType>
      <Generator>MSBuild:UpdateDesignTimeXaml</Generator>
    </EmbeddedResource>
  </ItemGroup>
  <ItemGroup>
    <EmbeddedResource Include="$(MSBuildThisFileDirectory)Issue1588.xaml">
      <SubType>Designer</SubType>
      <Generator>MSBuild:UpdateDesignTimeXaml</Generator>
    </EmbeddedResource>
  </ItemGroup>
  <ItemGroup>
    <EmbeddedResource Include="$(MSBuildThisFileDirectory)Bugzilla60787.xaml">
      <SubType>Designer</SubType>
      <Generator>MSBuild:UpdateDesignTimeXaml</Generator>
    </EmbeddedResource>
  </ItemGroup>
  <ItemGroup>
    <EmbeddedResource Include="$(MSBuildThisFileDirectory)Issue3979.xaml">
      <SubType>Designer</SubType>
      <Generator>MSBuild:UpdateDesignTimeXaml</Generator>
    </EmbeddedResource>
  </ItemGroup>
  <ItemGroup>
    <EmbeddedResource Include="$(MSBuildThisFileDirectory)Issue7167.xaml">
      <SubType>Designer</SubType>
      <Generator>MSBuild:UpdateDesignTimeXaml</Generator>
    </EmbeddedResource>
  </ItemGroup>
  <ItemGroup>
    <EmbeddedResource Include="$(MSBuildThisFileDirectory)Issue4194.xaml">
      <SubType>Designer</SubType>
      <Generator>MSBuild:UpdateDesignTimeXaml</Generator>
    </EmbeddedResource>
  </ItemGroup>
  <ItemGroup>
    <EmbeddedResource Include="$(MSBuildThisFileDirectory)Issue4360.xaml">
      <SubType>Designer</SubType>
      <Generator>MSBuild:UpdateDesignTimeXaml</Generator>
    </EmbeddedResource>
  </ItemGroup>
  <ItemGroup>
    <EmbeddedResource Include="$(MSBuildThisFileDirectory)Issue5057.xaml">
      <SubType>Designer</SubType>
      <Generator>MSBuild:UpdateDesignTimeXaml</Generator>
    </EmbeddedResource>
  </ItemGroup>
  <ItemGroup>
    <EmbeddedResource Include="$(MSBuildThisFileDirectory)Issue5003.xaml">
      <SubType>Designer</SubType>
      <Generator>MSBuild:UpdateDesignTimeXaml</Generator>
    </EmbeddedResource>
  </ItemGroup>
  <ItemGroup>
    <EmbeddedResource Include="$(MSBuildThisFileDirectory)CollectionViewBindingErrors.xaml">
      <SubType>Designer</SubType>
      <Generator>MSBuild:UpdateDesignTimeXaml</Generator>
    </EmbeddedResource>
  </ItemGroup>
  <ItemGroup>
    <EmbeddedResource Include="$(MSBuildThisFileDirectory)Github3847.xaml">
      <SubType>Designer</SubType>
      <Generator>MSBuild:UpdateDesignTimeXaml</Generator>
    </EmbeddedResource>
  </ItemGroup>
  <ItemGroup>
    <EmbeddedResource Include="$(MSBuildThisFileDirectory)Issue4684.xaml">
      <SubType>Designer</SubType>
      <Generator>MSBuild:UpdateDesignTimeXaml</Generator>
    </EmbeddedResource>
  </ItemGroup>
  <ItemGroup>
    <EmbeddedResource Include="$(MSBuildThisFileDirectory)_TemplateMarkup.xaml">
      <SubType>Designer</SubType>
      <Generator>MSBuild:UpdateDesignTimeXaml</Generator>
    </EmbeddedResource>
    <EmbeddedResource Include="$(MSBuildThisFileDirectory)Issue5801.xaml">
      <SubType>Designer</SubType>
      <Generator>MSBuild:UpdateDesignTimeXaml</Generator>
    </EmbeddedResource>
    <EmbeddedResource Include="$(MSBuildThisFileDirectory)A11yTabIndex.xaml">
      <SubType>Designer</SubType>
      <Generator>MSBuild:UpdateDesignTimeXaml</Generator>
    </EmbeddedResource>
  </ItemGroup>
  <ItemGroup>
    <EmbeddedResource Include="$(MSBuildThisFileDirectory)Issue4915.xaml">
      <SubType>Designer</SubType>
      <Generator>MSBuild:UpdateDesignTimeXaml</Generator>
    </EmbeddedResource>
  </ItemGroup>
  <ItemGroup>
    <EmbeddedResource Include="$(MSBuildThisFileDirectory)Issue5949_1.xaml">
      <SubType>Designer</SubType>
      <Generator>MSBuild:UpdateDesignTimeXaml</Generator>
    </EmbeddedResource>
  </ItemGroup>
  <ItemGroup>
    <EmbeddedResource Include="$(MSBuildThisFileDirectory)Issue5949_2.xaml">
      <SubType>Designer</SubType>
      <Generator>MSBuild:UpdateDesignTimeXaml</Generator>
    </EmbeddedResource>
  </ItemGroup>
  <ItemGroup>
    <EmbeddedResource Include="$(MSBuildThisFileDirectory)Issue4992.xaml">
      <SubType>Designer</SubType>
      <Generator>MSBuild:UpdateDesignTimeXaml</Generator>
    </EmbeddedResource>
  </ItemGroup>
  <ItemGroup>
    <EmbeddedResource Include="$(MSBuildThisFileDirectory)Issue6130.xaml">
      <SubType>Designer</SubType>
      <Generator>MSBuild:UpdateDesignTimeXaml</Generator>
    </EmbeddedResource>
  </ItemGroup>
  <ItemGroup>
    <Compile Update="$(MSBuildThisFileDirectory)Issue6130.xaml.cs">
      <DependentUpon>Issue6130.xaml</DependentUpon>
    </Compile>
    <Compile Update="$(MSBuildThisFileDirectory)Issue6644.xaml.cs">
      <DependentUpon>Issue6644.xaml</DependentUpon>
    </Compile>
    <Compile Update="$(MSBuildThisFileDirectory)Issue6254.xaml.cs">
      <DependentUpon>Issue6254.xaml</DependentUpon>
    </Compile>
    <Compile Update="$(MSBuildThisFileDirectory)Issue5749.xaml.cs">
      <DependentUpon>Issue5749.xaml</DependentUpon>
    </Compile>
    <Compile Update="$(MSBuildThisFileDirectory)Issue5108.xaml.cs">
      <DependentUpon>Issue5108.xaml</DependentUpon>
    </Compile>
    <Compile Update="$(MSBuildThisFileDirectory)Issue7357.xaml.cs">
      <DependentUpon>Issue7357.xaml</DependentUpon>
    </Compile>
    <Compile Update="$(MSBuildThisFileDirectory)Issue7792.xaml.cs">
      <DependentUpon>Issue7792.xaml</DependentUpon>
    </Compile>
    <Compile Update="$(MSBuildThisFileDirectory)Issue7789.xaml.cs">
      <DependentUpon>Issue7789.xaml</DependentUpon>
    </Compile>
    <Compile Update="$(MSBuildThisFileDirectory)Issue7519Xaml.xaml.cs">
      <DependentUpon>Issue7519Xaml.xaml</DependentUpon>
    </Compile>
    <Compile Update="$(MSBuildThisFileDirectory)Issue7817.xaml.cs">
      <DependentUpon>Issue7817.xaml</DependentUpon>
    </Compile>
    <Compile Update="$(MSBuildThisFileDirectory)Issue7519Xaml.xaml.cs">
      <DependentUpon>Issue7519Xaml.xaml</DependentUpon>
    </Compile>
    <Compile Update="$(MSBuildThisFileDirectory)Issue5354.xaml.cs">
      <DependentUpon>Issue5354.xaml</DependentUpon>
    </Compile>
    <Compile Update="$(MSBuildThisFileDirectory)Issue7621.xaml.cs">
      <DependentUpon>Issue7621.xaml</DependentUpon>
    </Compile>
    <Compile Update="$(MSBuildThisFileDirectory)Issue7512.xaml.cs">
      <DependentUpon>Issue7512.xaml</DependentUpon>
    </Compile>
    <Compile Update="$(MSBuildThisFileDirectory)Issue7593.xaml.cs">
      <DependentUpon>Issue7593.xaml</DependentUpon>
    </Compile>
    <Compile Update="$(MSBuildThisFileDirectory)Issue7758.xaml.cs">
      <DependentUpon>Issue7758.xaml</DependentUpon>
    </Compile>
    <Compile Update="$(MSBuildThisFileDirectory)Issue7943.xaml.cs">
      <DependentUpon>Issue7943.xaml</DependentUpon>
    </Compile>
    <Compile Update="$(MSBuildThisFileDirectory)Issue7993.xaml.cs">
      <DependentUpon>Issue7993.xaml</DependentUpon>
    </Compile>
    <Compile Update="$(MSBuildThisFileDirectory)Issue7865.xaml.cs">
      <DependentUpon>Issue7865.xaml</DependentUpon>
    </Compile>
    <Compile Update="$(MSBuildThisFileDirectory)Issue8263.xaml.cs">
      <DependentUpon>Issue8263.xaml</DependentUpon>
    </Compile>
    <Compile Update="$(MSBuildThisFileDirectory)Issue8508.xaml.cs">
      <DependentUpon>Issue8508.xaml</DependentUpon>
    </Compile>
  </ItemGroup>
  <ItemGroup>
    <EmbeddedResource Include="$(MSBuildThisFileDirectory)Issue1455.xaml">
      <SubType>Designer</SubType>
      <Generator>MSBuild:UpdateDesignTimeXaml</Generator>
    </EmbeddedResource>
    <EmbeddedResource Include="$(MSBuildThisFileDirectory)Issue5268.xaml">
      <SubType>Designer</SubType>
      <Generator>MSBuild:UpdateDesignTimeXaml</Generator>
    </EmbeddedResource>
  </ItemGroup>
  <ItemGroup>
    <EmbeddedResource Include="$(MSBuildThisFileDirectory)Issue5046.xaml">
      <SubType>Designer</SubType>
      <Generator>MSBuild:UpdateDesignTimeXaml</Generator>
    </EmbeddedResource>
  </ItemGroup>
  <ItemGroup>
    <EmbeddedResource Include="$(MSBuildThisFileDirectory)Issue6644.xaml">
    </EmbeddedResource>
    <EmbeddedResource Include="$(MSBuildThisFileDirectory)Github5623.xaml">
      <SubType>Designer</SubType>
      <Generator>MSBuild:UpdateDesignTimeXaml</Generator>
    </EmbeddedResource>
    <EmbeddedResource Include="$(MSBuildThisFileDirectory)Issue3798.xaml">
      <SubType>Designer</SubType>
      <Generator>MSBuild:UpdateDesignTimeXaml</Generator>
    </EmbeddedResource>
  </ItemGroup>
  <ItemGroup>
    <EmbeddedResource Include="$(MSBuildThisFileDirectory)Issue5749.xaml">
      <SubType>Designer</SubType>
      <Generator>MSBuild:UpdateDesignTimeXaml</Generator>
    </EmbeddedResource>
  </ItemGroup>
  <ItemGroup>
    <EmbeddedResource Include="$(MSBuildThisFileDirectory)Issue5108.xaml">
      <SubType>Designer</SubType>
      <Generator>MSBuild:UpdateDesignTimeXaml</Generator>
    </EmbeddedResource>
  </ItemGroup>
  <ItemGroup>
    <EmbeddedResource Include="$(MSBuildThisFileDirectory)Issue7357.xaml">
      <SubType>Designer</SubType>
      <Generator>MSBuild:UpdateDesignTimeXaml</Generator>
    </EmbeddedResource>
  </ItemGroup>
  <ItemGroup>
    <EmbeddedResource Include="$(MSBuildThisFileDirectory)Issue7519Xaml.xaml">
      <SubType>Designer</SubType>
      <Generator>MSBuild:UpdateDesignTimeXaml</Generator>
    </EmbeddedResource>
  </ItemGroup>
  <ItemGroup>
    <EmbeddedResource Include="$(MSBuildThisFileDirectory)Issue7621.xaml">
      <SubType>Designer</SubType>
      <Generator>MSBuild:UpdateDesignTimeXaml</Generator>
    </EmbeddedResource>
  </ItemGroup>
  <ItemGroup>
    <EmbeddedResource Include="$(MSBuildThisFileDirectory)Issue7512.xaml">
      <SubType>Designer</SubType>
      <Generator>MSBuild:UpdateDesignTimeXaml</Generator>
    </EmbeddedResource>
  </ItemGroup>
  <ItemGroup>
    <EmbeddedResource Include="$(MSBuildThisFileDirectory)Issue5354.xaml">
      <SubType>Designer</SubType>
      <Generator>MSBuild:UpdateDesignTimeXaml</Generator>
    </EmbeddedResource>
  </ItemGroup>
  <ItemGroup>
    <EmbeddedResource Include="$(MSBuildThisFileDirectory)Issue4459.xaml">
      <SubType>Designer</SubType>
      <Generator>MSBuild:UpdateDesignTimeXaml</Generator>
    </EmbeddedResource>
  </ItemGroup>
  <ItemGroup>
    <EmbeddedResource Include="$(MSBuildThisFileDirectory)Issue7593.xaml">
      <SubType>Designer</SubType>
      <Generator>MSBuild:UpdateDesignTimeXaml</Generator>
    </EmbeddedResource>
    <EmbeddedResource Include="$(MSBuildThisFileDirectory)Issue7789.xaml">
      <SubType>Designer</SubType>
      <Generator>MSBuild:UpdateDesignTimeXaml</Generator>
    </EmbeddedResource>
  </ItemGroup>
  <ItemGroup>
    <EmbeddedResource Include="$(MSBuildThisFileDirectory)Issue7865.xaml">
      <SubType>Designer</SubType>
      <Generator>MSBuild:UpdateDesignTimeXaml</Generator>
    </EmbeddedResource>
  </ItemGroup>
  <ItemGroup>
    <EmbeddedResource Include="$(MSBuildThisFileDirectory)Issue7792.xaml">
      <SubType>Designer</SubType>
      <Generator>MSBuild:UpdateDesignTimeXaml</Generator>
    </EmbeddedResource>
    <EmbeddedResource Include="$(MSBuildThisFileDirectory)Issue7758.xaml">
      <SubType>Designer</SubType>
      <Generator>MSBuild:UpdateDesignTimeXaml</Generator>
    </EmbeddedResource>
  </ItemGroup>
  <ItemGroup>
    <EmbeddedResource Include="$(MSBuildThisFileDirectory)Issue7817.xaml">
      <SubType>Designer</SubType>
      <Generator>MSBuild:UpdateDesignTimeXaml</Generator>
    </EmbeddedResource>
    <EmbeddedResource Include="$(MSBuildThisFileDirectory)Issue7943.xaml">
      <SubType>Designer</SubType>
      <Generator>MSBuild:UpdateDesignTimeXaml</Generator>
    </EmbeddedResource>
  </ItemGroup>
  <ItemGroup>
    <EmbeddedResource Include="$(MSBuildThisFileDirectory)Issue7993.xaml">
      <SubType>Designer</SubType>
      <Generator>MSBuild:UpdateDesignTimeXaml</Generator>
    </EmbeddedResource>
  </ItemGroup>
  <ItemGroup>
    <EmbeddedResource Include="$(MSBuildThisFileDirectory)Issue7803.xaml">
      <SubType>Designer</SubType>
      <Generator>MSBuild:UpdateDesignTimeXaml</Generator>
    </EmbeddedResource>
  </ItemGroup>
  <ItemGroup>
    <EmbeddedResource Include="$(MSBuildThisFileDirectory)Issue5577.xaml">
      <SubType>Designer</SubType>
      <Generator>MSBuild:UpdateDesignTimeXaml</Generator>
    </EmbeddedResource>
  </ItemGroup>
  <ItemGroup>
    <EmbeddedResource Include="$(MSBuildThisFileDirectory)Issue8263.xaml">
      <Generator>MSBuild:UpdateDesignTimeXaml</Generator>
    </EmbeddedResource>
  </ItemGroup>
  <ItemGroup>
    <EmbeddedResource Include="$(MSBuildThisFileDirectory)Issue7048.xaml">
      <SubType>Designer</SubType>
      <Generator>MSBuild:UpdateDesignTimeXaml</Generator>
    </EmbeddedResource>
  </ItemGroup>
  <ItemGroup>
    <EmbeddedResource Include="$(MSBuildThisFileDirectory)Issue8529_1.xaml">
      <Generator>MSBuild:UpdateDesignTimeXaml</Generator>
    </EmbeddedResource>
  </ItemGroup>
  <ItemGroup>
    <EmbeddedResource Include="$(MSBuildThisFileDirectory)Issue6693.xaml">
      <SubType>Designer</SubType>
      <Generator>MSBuild:UpdateDesignTimeXaml</Generator>
    </EmbeddedResource>
  </ItemGroup>
  <ItemGroup>
    <EmbeddedResource Include="$(MSBuildThisFileDirectory)Issue8508.xaml">
      <SubType>Designer</SubType>
      <Generator>MSBuild:UpdateDesignTimeXaml</Generator>
    </EmbeddedResource>
  </ItemGroup>
  <ItemGroup>
    <EmbeddedResource Include="$(MSBuildThisFileDirectory)Issue4744.xaml">
      <SubType>Designer</SubType>
      <Generator>MSBuild:UpdateDesignTimeXaml</Generator>
    </EmbeddedResource>
  </ItemGroup>
  <ItemGroup>
    <EmbeddedResource Include="$(MSBuildThisFileDirectory)Issue3228.xaml">
      <SubType>Designer</SubType>
      <Generator>MSBuild:UpdateDesignTimeXaml</Generator>
    </EmbeddedResource>
  </ItemGroup>
  <ItemGroup>
    <EmbeddedResource Include="$(MSBuildThisFileDirectory)Issue2172.xaml">
      <SubType>Designer</SubType>
      <Generator>MSBuild:UpdateDesignTimeXaml</Generator>
    </EmbeddedResource>
    <EmbeddedResource Include="$(MSBuildThisFileDirectory)Issue8902.xaml">
      <SubType>Designer</SubType>
      <Generator>MSBuild:UpdateDesignTimeXaml</Generator>
    </EmbeddedResource>
    <EmbeddedResource Include="$(MSBuildThisFileDirectory)Issue9682.xaml">
      <SubType>Designer</SubType>
      <Generator>MSBuild:UpdateDesignTimeXaml</Generator>
    </EmbeddedResource>
  </ItemGroup>
  <ItemGroup>
    <EmbeddedResource Include="$(MSBuildThisFileDirectory)Issue6403.xaml">
      <SubType>Designer</SubType>
      <Generator>MSBuild:UpdateDesignTimeXaml</Generator>
    </EmbeddedResource>
    <EmbeddedResource Include="$(MSBuildThisFileDirectory)Issue9196.xaml">
      <SubType>Designer</SubType>
      <Generator>MSBuild:UpdateDesignTimeXaml</Generator>
    </EmbeddedResource>
  </ItemGroup>
  <ItemGroup>
    <EmbeddedResource Include="$(MSBuildThisFileDirectory)Issue8715.xaml">
      <SubType>Designer</SubType>
      <Generator>MSBuild:UpdateDesignTimeXaml</Generator>
    </EmbeddedResource>
    <EmbeddedResource Include="$(MSBuildThisFileDirectory)Issue9783.xaml">
      <SubType>Designer</SubType>
      <Generator>MSBuild:UpdateDesignTimeXaml</Generator>
    </EmbeddedResource>
  </ItemGroup>
  <ItemGroup>
    <EmbeddedResource Include="$(MSBuildThisFileDirectory)Issue8308.xaml">
      <SubType>Designer</SubType>
      <Generator>MSBuild:UpdateDesignTimeXaml</Generator>
    </EmbeddedResource>
    <EmbeddedResource Include="$(MSBuildThisFileDirectory)Issue6698View2.xaml">
      <SubType>Designer</SubType>
      <Generator>MSBuild:UpdateDesignTimeXaml</Generator>
    </EmbeddedResource>
  </ItemGroup>
  <ItemGroup>
    <EmbeddedResource Include="$(MSBuildThisFileDirectory)Issue7242.xaml">
      <SubType>Designer</SubType>
      <Generator>MSBuild:UpdateDesignTimeXaml</Generator>
    </EmbeddedResource>
  </ItemGroup>
  <ItemGroup>
    <EmbeddedResource Include="$(MSBuildThisFileDirectory)Github9536.xaml">
      <SubType>Designer</SubType>
      <Generator>MSBuild:UpdateDesignTimeXaml</Generator>
    </EmbeddedResource>
    <EmbeddedResource Include="$(MSBuildThisFileDirectory)Issue10482.xaml">
      <SubType>Designer</SubType>
      <Generator>MSBuild:UpdateDesignTimeXaml</Generator>
    </EmbeddedResource>
    <EmbeddedResource Include="$(MSBuildThisFileDirectory)Issue9279.xaml">
      <SubType>Designer</SubType>
      <Generator>MSBuild:UpdateDesignTimeXaml</Generator>
    </EmbeddedResource>
  </ItemGroup>
  <ItemGroup>
    <EmbeddedResource Include="$(MSBuildThisFileDirectory)Issue11259.xaml">
      <SubType>Designer</SubType>
      <Generator>MSBuild:UpdateDesignTimeXaml</Generator>
    </EmbeddedResource>
  </ItemGroup>
</Project><|MERGE_RESOLUTION|>--- conflicted
+++ resolved
@@ -1465,9 +1465,7 @@
     <Compile Include="$(MSBuildThisFileDirectory)Issue11291.cs" />
     <Compile Include="$(MSBuildThisFileDirectory)Issue11244.cs" />
     <Compile Include="$(MSBuildThisFileDirectory)Issue11272.cs" />
-<<<<<<< HEAD
     <Compile Include="$(MSBuildThisFileDirectory)Issue11412.xaml.cs" />
-=======
     <Compile Include="$(MSBuildThisFileDirectory)Issue11563.cs" />
     <Compile Include="$(MSBuildThisFileDirectory)Issue11547.xaml.cs" />
     <Compile Include="$(MSBuildThisFileDirectory)Issue9451.cs" />
@@ -1475,7 +1473,6 @@
     <Compile Include="$(MSBuildThisFileDirectory)Issue11430.cs" />
     <Compile Include="$(MSBuildThisFileDirectory)Issue11247.cs" />
     <Compile Include="$(MSBuildThisFileDirectory)Issue10608.cs" />
->>>>>>> 5e422f79
   </ItemGroup>
   <ItemGroup>
     <EmbeddedResource Include="$(MSBuildThisFileDirectory)Bugzilla22229.xaml">
@@ -1733,9 +1730,9 @@
     <EmbeddedResource Include="$(MSBuildThisFileDirectory)Issue11120.xaml">
       <Generator>MSBuild:UpdateDesignTimeXaml</Generator>
     </EmbeddedResource>
-<<<<<<< HEAD
     <EmbeddedResource Include="$(MSBuildThisFileDirectory)Issue11412.xaml">
-=======
+      <Generator>MSBuild:UpdateDesignTimeXaml</Generator>
+    </EmbeddedResource>
     <EmbeddedResource Include="$(MSBuildThisFileDirectory)Issue11224.xaml">
       <Generator>MSBuild:UpdateDesignTimeXaml</Generator>
     </EmbeddedResource>
@@ -1746,7 +1743,6 @@
       <Generator>MSBuild:UpdateDesignTimeXaml</Generator>
     </EmbeddedResource>
     <EmbeddedResource Include="$(MSBuildThisFileDirectory)Issue11547.xaml">
->>>>>>> 5e422f79
       <Generator>MSBuild:UpdateDesignTimeXaml</Generator>
     </EmbeddedResource>
   </ItemGroup>
