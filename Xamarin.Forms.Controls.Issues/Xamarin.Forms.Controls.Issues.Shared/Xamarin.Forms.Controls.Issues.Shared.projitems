--- conflicted
+++ resolved
@@ -1600,12 +1600,9 @@
     </Compile>
     <Compile Include="$(MSBuildThisFileDirectory)Issue11869.cs" />
     <Compile Include="$(MSBuildThisFileDirectory)Issue11723.cs" />
-<<<<<<< HEAD
     <Compile Include="$(MSBuildThisFileDirectory)Issue10623.cs" />
-=======
     <Compile Include="$(MSBuildThisFileDirectory)Issue11155.cs" />
     <Compile Include="$(MSBuildThisFileDirectory)Issue11643.xaml.cs" />
->>>>>>> 947e1783
     <Compile Include="$(MSBuildThisFileDirectory)HeaderFooterShellFlyout.cs" />
     <Compile Include="$(MSBuildThisFileDirectory)Issue12134.cs" />
     <Compile Include="$(MSBuildThisFileDirectory)Issue11963.cs" />
