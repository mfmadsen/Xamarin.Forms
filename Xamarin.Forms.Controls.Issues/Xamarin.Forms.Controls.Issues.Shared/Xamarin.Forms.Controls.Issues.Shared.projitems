--- conflicted
+++ resolved
@@ -1422,12 +1422,9 @@
       <DependentUpon>Issue9555.xaml</DependentUpon>
     </Compile>
     <Compile Include="$(MSBuildThisFileDirectory)Issue11031.cs" />
-<<<<<<< HEAD
     <Compile Include="$(MSBuildThisFileDirectory)Issue10940.cs" />
-=======
     <Compile Include="$(MSBuildThisFileDirectory)Issue10182.cs" />
     <Compile Include="$(MSBuildThisFileDirectory)Issue11107.cs" />
->>>>>>> 56463b68
   </ItemGroup>
   <ItemGroup>
     <EmbeddedResource Include="$(MSBuildThisFileDirectory)Bugzilla22229.xaml">
