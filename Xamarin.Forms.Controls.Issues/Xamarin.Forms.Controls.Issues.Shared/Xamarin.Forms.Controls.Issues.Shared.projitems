--- conflicted
+++ resolved
@@ -20,11 +20,8 @@
     <Compile Include="$(MSBuildThisFileDirectory)CollectionViewHeaderFooterTemplate.cs" />
     <Compile Include="$(MSBuildThisFileDirectory)CollectionViewHeaderFooterView.cs" />
     <Compile Include="$(MSBuildThisFileDirectory)CollectionViewItemsUpdatingScrollMode.cs" />
-<<<<<<< HEAD
     <Compile Include="$(MSBuildThisFileDirectory)Issue4606.cs" />
-=======
     <Compile Include="$(MSBuildThisFileDirectory)Issue8177.cs" />
->>>>>>> 4549ffa2
     <Compile Include="$(MSBuildThisFileDirectory)Issue8186.cs" />
     <Compile Include="$(MSBuildThisFileDirectory)Issue3475.cs" />
     <Compile Include="$(MSBuildThisFileDirectory)Issue6556.cs" />
@@ -1160,13 +1157,10 @@
       <DependentUpon>Issue7886.xaml</DependentUpon>
     </Compile>
     <Compile Include="$(MSBuildThisFileDirectory)Issue7898.cs" />
-<<<<<<< HEAD
     <Compile Include="$(MSBuildThisFileDirectory)Issue7027.cs" />
     <Compile Include="$(MSBuildThisFileDirectory)Issue8198.cs" />
-=======
     <Compile Include="$(MSBuildThisFileDirectory)Issue7249.cs" />
     <Compile Include="$(MSBuildThisFileDirectory)Issue8200.cs" />
->>>>>>> 4549ffa2
   </ItemGroup>
   <ItemGroup>
     <EmbeddedResource Include="$(MSBuildThisFileDirectory)Bugzilla22229.xaml">
