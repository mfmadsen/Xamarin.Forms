<?xml version="1.0" encoding="utf-8"?>
<Project xmlns="http://schemas.microsoft.com/developer/msbuild/2003">
  <PropertyGroup>
    <MSBuildAllProjects>$(MSBuildAllProjects);$(MSBuildThisFileFullPath)</MSBuildAllProjects>
    <HasSharedItems>true</HasSharedItems>
    <SharedGUID>0f0db9cc-ea65-429c-9363-38624bf8f49c</SharedGUID>
  </PropertyGroup>
  <PropertyGroup Label="Configuration">
    <Import_RootNamespace>Xamarin.Forms.Controls.Issues</Import_RootNamespace>
  </PropertyGroup>
  <ItemGroup>
    <Compile Include="$(MSBuildThisFileDirectory)CollectionViewGroupTypeIssue.cs" />
    <Compile Include="$(MSBuildThisFileDirectory)Issue10324.cs" />
    <Compile Include="$(MSBuildThisFileDirectory)Github9536.xaml.cs">
      <DependentUpon>Github9536.xaml</DependentUpon>
      <SubType>Code</SubType>
    </Compile>
    <Compile Include="$(MSBuildThisFileDirectory)Issue10482.xaml.cs">
      <DependentUpon>Issue10482.xaml</DependentUpon>
      <SubType>Code</SubType>
    </Compile>
    <Compile Include="$(MSBuildThisFileDirectory)Issue10110.cs" />
    <Compile Include="$(MSBuildThisFileDirectory)Issue10672.xaml.cs">
      <DependentUpon>Issue10672.xaml</DependentUpon>
      <SubType>Code</SubType>
    </Compile>
    <Compile Include="$(MSBuildThisFileDirectory)Issue10744.cs" />
    <Compile Include="$(MSBuildThisFileDirectory)Issue10909.cs" />
    <Compile Include="$(MSBuildThisFileDirectory)Issue11794.xaml.cs">
      <DependentUpon>Issue11794.xaml</DependentUpon>
    </Compile>
    <Compile Include="$(MSBuildThisFileDirectory)Issue8613.cs" />
    <Compile Include="$(MSBuildThisFileDirectory)Issue9137.cs" />
    <Compile Include="$(MSBuildThisFileDirectory)Issue8691.cs" />
    <Compile Include="$(MSBuildThisFileDirectory)Issue7606.cs" />
    <Compile Include="$(MSBuildThisFileDirectory)Issue11137.cs" />
    <Compile Include="$(MSBuildThisFileDirectory)Issue11106.cs" />
    <Compile Include="$(MSBuildThisFileDirectory)Issue11251.cs" />
    <Compile Include="$(MSBuildThisFileDirectory)Issue11259.cs" />
    <Compile Include="$(MSBuildThisFileDirectory)Issue11523.cs" />
    <Compile Include="$(MSBuildThisFileDirectory)Issue8291.cs" />
    <Compile Include="$(MSBuildThisFileDirectory)Issue2674.cs" />
    <Compile Include="$(MSBuildThisFileDirectory)Issue6484.cs" />
    <Compile Include="$(MSBuildThisFileDirectory)Issue6187.cs" />
    <Compile Include="$(MSBuildThisFileDirectory)Issue3228.xaml.cs">
      <DependentUpon>Issue3228.xaml</DependentUpon>
      <SubType>Code</SubType>
    </Compile>
    <Compile Include="$(MSBuildThisFileDirectory)Issue3262.cs" />
    <Compile Include="$(MSBuildThisFileDirectory)Issue8308.xaml.cs">
      <DependentUpon>Issue8308.xaml</DependentUpon>
      <SubType>Code</SubType>
    </Compile>
    <Compile Include="$(MSBuildThisFileDirectory)Issue8715.xaml.cs">
      <DependentUpon>Issue8715.xaml</DependentUpon>
      <SubType>Code</SubType>
    </Compile>
    <Compile Include="$(MSBuildThisFileDirectory)Issue8766.cs" />
    <Compile Include="$(MSBuildThisFileDirectory)Issue8797.cs" />
    <Compile Include="$(MSBuildThisFileDirectory)Issue8801.cs" />
    <Compile Include="$(MSBuildThisFileDirectory)Issue9279.xaml.cs">
      <DependentUpon>Issue9279.xaml</DependentUpon>
    </Compile>
    <Compile Include="$(MSBuildThisFileDirectory)Issue8870.cs" />
    <Compile Include="$(MSBuildThisFileDirectory)Issue9428.cs" />
    <Compile Include="$(MSBuildThisFileDirectory)Issue9419.cs" />
    <Compile Include="$(MSBuildThisFileDirectory)Issue8262.cs" />
    <Compile Include="$(MSBuildThisFileDirectory)Issue8787.cs" />
    <Compile Include="$(MSBuildThisFileDirectory)Issue8899.cs" />
    <Compile Include="$(MSBuildThisFileDirectory)Issue8551.cs" />
    <Compile Include="$(MSBuildThisFileDirectory)Issue8836.cs" />
    <Compile Include="$(MSBuildThisFileDirectory)Issue8902.xaml.cs">
      <DependentUpon>Issue8902.xaml</DependentUpon>
      <SubType>Code</SubType>
    </Compile>
    <Compile Include="$(MSBuildThisFileDirectory)Issue9580.cs" />
    <Compile Include="$(MSBuildThisFileDirectory)Issue9631.cs" />
    <Compile Include="$(MSBuildThisFileDirectory)Issue9682.xaml.cs">
      <DependentUpon>Issue9682.xaml</DependentUpon>
      <SubType>Code</SubType>
    </Compile>
    <Compile Include="$(MSBuildThisFileDirectory)Issue9006.cs" />
    <Compile Include="$(MSBuildThisFileDirectory)Issue8207.xaml.cs" />
    <Compile Include="$(MSBuildThisFileDirectory)Issue6362.cs" />
    <Compile Include="$(MSBuildThisFileDirectory)Issue6698.cs" />
    <Compile Include="$(MSBuildThisFileDirectory)Issue7393.cs" />
    <Compile Include="$(MSBuildThisFileDirectory)Issue7505.cs" />
    <Compile Include="$(MSBuildThisFileDirectory)Issue4459.xaml.cs">
      <DependentUpon>Issue4459.xaml</DependentUpon>
      <SubType>Code</SubType>
    </Compile>
    <Compile Include="$(MSBuildThisFileDirectory)CollectionViewItemsSourceTypes.cs" />
    <Compile Include="$(MSBuildThisFileDirectory)Issue1455.xaml.cs">
      <DependentUpon>Issue1455.xaml</DependentUpon>
      <SubType>Code</SubType>
    </Compile>
    <Compile Include="$(MSBuildThisFileDirectory)CollectionViewHeaderFooterString.cs" />
    <Compile Include="$(MSBuildThisFileDirectory)CollectionViewHeaderFooterTemplate.cs" />
    <Compile Include="$(MSBuildThisFileDirectory)CollectionViewHeaderFooterView.cs" />
    <Compile Include="$(MSBuildThisFileDirectory)CollectionViewItemsUpdatingScrollMode.cs" />
    <Compile Include="$(MSBuildThisFileDirectory)Issue4606.cs" />
    <Compile Include="$(MSBuildThisFileDirectory)Issue8161.cs" />
    <Compile Include="$(MSBuildThisFileDirectory)Issue8644.cs" />
    <Compile Include="$(MSBuildThisFileDirectory)Issue7534.cs" />
    <Compile Include="$(MSBuildThisFileDirectory)Issue8177.cs" />
    <Compile Include="$(MSBuildThisFileDirectory)Issue4744.xaml.cs">
      <DependentUpon>Issue4744.xaml</DependentUpon>
    </Compile>
    <Compile Include="$(MSBuildThisFileDirectory)Issue7773.cs" />
    <Compile Include="$(MSBuildThisFileDirectory)Issue8186.cs" />
    <Compile Include="$(MSBuildThisFileDirectory)Issue2172.xaml.cs">
      <DependentUpon>Issue2172.xaml</DependentUpon>
      <SubType>Code</SubType>
    </Compile>
    <Compile Include="$(MSBuildThisFileDirectory)Issue3475.cs" />
    <Compile Include="$(MSBuildThisFileDirectory)Issue5168.cs" />
    <Compile Include="$(MSBuildThisFileDirectory)Issue5749.xaml.cs">
      <SubType>Code</SubType>
    </Compile>
    <Compile Include="$(MSBuildThisFileDirectory)Issue6556.cs" />
    <Compile Include="$(MSBuildThisFileDirectory)Issue5830.cs" />
    <Compile Include="$(MSBuildThisFileDirectory)Issue6476.cs" />
    <Compile Include="$(MSBuildThisFileDirectory)Issue6693.xaml.cs">
      <DependentUpon>Issue6693.xaml</DependentUpon>
      <SubType>Code</SubType>
    </Compile>
    <Compile Include="$(MSBuildThisFileDirectory)Issue7396.cs" />
    <Compile Include="$(MSBuildThisFileDirectory)Issue6403.xaml.cs">
      <DependentUpon>Issue6403.xaml</DependentUpon>
      <SubType>Code</SubType>
    </Compile>
    <Compile Include="$(MSBuildThisFileDirectory)Issue7825.cs" />
    <Compile Include="$(MSBuildThisFileDirectory)Issue2271.cs" />
    <Compile Include="$(MSBuildThisFileDirectory)Issue5354.xaml.cs">
      <DependentUpon>Issue5354.xaml</DependentUpon>
      <SubType>Code</SubType>
    </Compile>
    <Compile Include="$(MSBuildThisFileDirectory)Issue5868.cs" />
    <Compile Include="$(MSBuildThisFileDirectory)Issue6963.cs" />
    <Compile Include="$(MSBuildThisFileDirectory)Issue7048.xaml.cs">
      <DependentUpon>Issue7048.xaml</DependentUpon>
      <SubType>Code</SubType>
    </Compile>
    <Compile Include="$(MSBuildThisFileDirectory)Issue5577.xaml.cs">
      <DependentUpon>Issue5577.xaml</DependentUpon>
      <SubType>Code</SubType>
    </Compile>
    <Compile Include="$(MSBuildThisFileDirectory)Issue6804.cs" />
    <Compile Include="$(MSBuildThisFileDirectory)Issue7181.cs" />
    <Compile Include="$(MSBuildThisFileDirectory)Issue5367.cs" />
    <Compile Include="$(MSBuildThisFileDirectory)Issue6878.cs" />
    <Compile Include="$(MSBuildThisFileDirectory)Issue7253.cs" />
    <Compile Include="$(MSBuildThisFileDirectory)Issue7581.cs" />
    <Compile Include="$(MSBuildThisFileDirectory)Issue7361.cs" />
    <Compile Include="$(MSBuildThisFileDirectory)Issue7621.xaml.cs">
      <SubType>Code</SubType>
    </Compile>
    <Compile Include="$(MSBuildThisFileDirectory)Issue6889.cs" />
    <Compile Include="$(MSBuildThisFileDirectory)Issue6945.cs" />
    <Compile Include="$(MSBuildThisFileDirectory)Issue7313.cs" />
    <Compile Include="$(MSBuildThisFileDirectory)Issue5500.cs" />
    <Compile Include="$(MSBuildThisFileDirectory)Issue8148.cs" />
    <Compile Include="$(MSBuildThisFileDirectory)Issue8008.cs" />
    <Compile Include="$(MSBuildThisFileDirectory)Issue6640.cs" />
    <Compile Include="$(MSBuildThisFileDirectory)Issue7890.cs" />
    <Compile Include="$(MSBuildThisFileDirectory)Issue7556.cs" />
    <Compile Include="$(MSBuildThisFileDirectory)Issue5108.xaml.cs">
      <SubType>Code</SubType>
    </Compile>
    <Compile Include="$(MSBuildThisFileDirectory)Issue7329.cs" />
    <Compile Include="$(MSBuildThisFileDirectory)Issue7290.cs" />
    <Compile Include="$(MSBuildThisFileDirectory)Issue7240.cs" />
    <Compile Include="$(MSBuildThisFileDirectory)Issue5046.xaml.cs">
      <DependentUpon>Issue5046.xaml</DependentUpon>
      <SubType>Code</SubType>
    </Compile>
    <Compile Include="$(MSBuildThisFileDirectory)Issue6609.cs" />
    <Compile Include="$(MSBuildThisFileDirectory)Issue6802.cs" />
    <Compile Include="$(MSBuildThisFileDirectory)Issue6644.xaml.cs">
      <SubType>Code</SubType>
    </Compile>
    <Compile Include="$(MSBuildThisFileDirectory)Issue7049.cs" />
    <Compile Include="$(MSBuildThisFileDirectory)Issue7061.cs" />
    <Compile Include="$(MSBuildThisFileDirectory)Issue7385.cs" />
    <Compile Include="$(MSBuildThisFileDirectory)Issue7111.cs" />
    <Compile Include="$(MSBuildThisFileDirectory)Issue7357.xaml.cs">
      <SubType>Code</SubType>
    </Compile>
    <Compile Include="$(MSBuildThisFileDirectory)Issue7512.xaml.cs">
      <SubType>Code</SubType>
    </Compile>
    <Compile Include="$(MSBuildThisFileDirectory)Issue7519.cs" />
    <Compile Include="$(MSBuildThisFileDirectory)Issue7519Xaml.xaml.cs">
      <SubType>Code</SubType>
    </Compile>
    <Compile Include="$(MSBuildThisFileDirectory)Issue7700.cs" />
    <Compile Include="$(MSBuildThisFileDirectory)Issue7758.xaml.cs">
      <SubType>Code</SubType>
    </Compile>
    <Compile Include="$(MSBuildThisFileDirectory)Issue7593.xaml.cs">
      <SubType>Code</SubType>
    </Compile>
    <Compile Include="$(MSBuildThisFileDirectory)Issue7992.cs" />
    <Compile Include="$(MSBuildThisFileDirectory)Issue7792.xaml.cs">
      <SubType>Code</SubType>
    </Compile>
    <Compile Include="$(MSBuildThisFileDirectory)Issue7789.xaml.cs">
      <SubType>Code</SubType>
    </Compile>
    <Compile Include="$(MSBuildThisFileDirectory)Issue7817.xaml.cs">
      <SubType>Code</SubType>
    </Compile>
    <Compile Include="$(MSBuildThisFileDirectory)Issue7823.cs" />
    <Compile Include="$(MSBuildThisFileDirectory)Issue7943.xaml.cs">
      <SubType>Code</SubType>
    </Compile>
    <Compile Include="$(MSBuildThisFileDirectory)Issue7993.xaml.cs">
      <SubType>Code</SubType>
    </Compile>
    <Compile Include="$(MSBuildThisFileDirectory)Issue7865.xaml.cs">
      <SubType>Code</SubType>
    </Compile>
    <Compile Include="$(MSBuildThisFileDirectory)Issue7803.xaml.cs">
      <DependentUpon>Issue7803.xaml</DependentUpon>
    </Compile>
    <Compile Include="$(MSBuildThisFileDirectory)Issue8087.cs" />
    <Compile Include="$(MSBuildThisFileDirectory)Issue8203.cs" />
    <Compile Include="$(MSBuildThisFileDirectory)Issue8222.cs" />
    <Compile Include="$(MSBuildThisFileDirectory)Issue8167.cs" />
    <Compile Include="$(MSBuildThisFileDirectory)Issue8503.cs" />
    <Compile Include="$(MSBuildThisFileDirectory)Issue8263.xaml.cs">
      <DependentUpon>Issue8263.xaml</DependentUpon>
      <SubType>Code</SubType>
    </Compile>
    <Compile Include="$(MSBuildThisFileDirectory)Issue8345.cs" />
    <Compile Include="$(MSBuildThisFileDirectory)Issue8366.cs" />
    <Compile Include="$(MSBuildThisFileDirectory)Issue8526.cs" />
    <Compile Include="$(MSBuildThisFileDirectory)Issue8529.cs" />
    <Compile Include="$(MSBuildThisFileDirectory)Issue8529_1.xaml.cs">
      <DependentUpon>Issue8529_1.xaml</DependentUpon>
      <SubType>Code</SubType>
    </Compile>
    <Compile Include="$(MSBuildThisFileDirectory)Issue8508.xaml.cs">
      <SubType>Code</SubType>
    </Compile>
    <Compile Include="$(MSBuildThisFileDirectory)Issue7963.cs" />
    <Compile Include="$(MSBuildThisFileDirectory)Issue8741.cs" />
    <Compile Include="$(MSBuildThisFileDirectory)Issue8743.cs" />
    <Compile Include="$(MSBuildThisFileDirectory)Issue9092.cs" />
    <Compile Include="$(MSBuildThisFileDirectory)Issue9087.cs" />
    <Compile Include="$(MSBuildThisFileDirectory)Issue9196.xaml.cs">
      <DependentUpon>Issue9196.xaml</DependentUpon>
      <SubType>Code</SubType>
    </Compile>
    <Compile Include="$(MSBuildThisFileDirectory)Issue9355.cs" />
    <Compile Include="$(MSBuildThisFileDirectory)Issue8784.cs" />
    <Compile Include="$(MSBuildThisFileDirectory)Issue9360.cs" />
    <Compile Include="$(MSBuildThisFileDirectory)Issue9440.cs" />
    <Compile Include="$(MSBuildThisFileDirectory)Issue7242.xaml.cs">
      <DependentUpon>Issue7242.xaml</DependentUpon>
      <SubType>Code</SubType>
    </Compile>
    <Compile Include="$(MSBuildThisFileDirectory)Issue9783.xaml.cs">
      <DependentUpon>Issue9783.xaml</DependentUpon>
      <SubType>Code</SubType>
    </Compile>
    <Compile Include="$(MSBuildThisFileDirectory)Issue9686.cs" />
    <Compile Include="$(MSBuildThisFileDirectory)Issue9694.cs" />
    <Compile Include="$(MSBuildThisFileDirectory)Issue9771.xaml.cs">
      <SubType>Code</SubType>
      <DependentUpon>Issue9771.xaml</DependentUpon>
    </Compile>
    <Compile Include="$(MSBuildThisFileDirectory)Issue9833.cs" />
    <Compile Include="$(MSBuildThisFileDirectory)Issue9929.cs" />
<<<<<<< HEAD
    <Compile Include="$(MSBuildThisFileDirectory)Issue9525.cs" />
=======
    <Compile Include="$(MSBuildThisFileDirectory)Issue9088.cs" />
>>>>>>> 2131ea16
    <Compile Include="$(MSBuildThisFileDirectory)RefreshViewTests.cs" />
    <Compile Include="$(MSBuildThisFileDirectory)Issue7338.cs" />
    <Compile Include="$(MSBuildThisFileDirectory)ScrollToGroup.cs" />
    <Compile Include="$(MSBuildThisFileDirectory)NestedCollectionViews.cs" />
    <Compile Include="$(MSBuildThisFileDirectory)Issue7339.cs" />
    <Compile Include="$(MSBuildThisFileDirectory)ShellAppearanceChange.cs" />
    <Compile Include="$(MSBuildThisFileDirectory)Issue10234.cs" />
    <Compile Include="$(MSBuildThisFileDirectory)ShellModal.cs" />
    <Compile Include="$(MSBuildThisFileDirectory)ShellFlyoutBehavior.cs" />
    <Compile Include="$(MSBuildThisFileDirectory)Issue7128.cs" />
    <Compile Include="$(MSBuildThisFileDirectory)ShellItemIsVisible.cs" />
    <Compile Include="$(MSBuildThisFileDirectory)ShellGestures.cs" />
    <Compile Include="$(MSBuildThisFileDirectory)ShellBackButtonBehavior.cs" />
    <Compile Include="$(MSBuildThisFileDirectory)Issue7102.cs" />
    <Compile Include="$(MSBuildThisFileDirectory)ShellInsets.cs" />
    <Compile Include="$(MSBuildThisFileDirectory)CollectionViewGrouping.cs" />
    <Compile Include="$(MSBuildThisFileDirectory)Issue5412.cs" />
    <Compile Include="$(MSBuildThisFileDirectory)Helpers\GarbageCollectionHelper.cs" />
    <Compile Include="$(MSBuildThisFileDirectory)Issue4879.cs" />
    <Compile Include="$(MSBuildThisFileDirectory)Issue5518.cs" />
    <Compile Include="$(MSBuildThisFileDirectory)Issue5555.cs" />
    <Compile Include="$(MSBuildThisFileDirectory)Issue6458.cs" />
    <Compile Include="$(MSBuildThisFileDirectory)Issue6258.cs" />
    <Compile Include="$(MSBuildThisFileDirectory)Issue3150.cs" />
    <Compile Include="$(MSBuildThisFileDirectory)Issue6262.cs" />
    <Compile Include="$(MSBuildThisFileDirectory)Github5623.xaml.cs">
      <DependentUpon>Github5623.xaml</DependentUpon>
      <SubType>Code</SubType>
    </Compile>
    <Compile Include="$(MSBuildThisFileDirectory)Bugzilla59172.cs" />
    <Compile Include="$(MSBuildThisFileDirectory)FlagTestHelpers.cs" />
    <Compile Include="$(MSBuildThisFileDirectory)Issue5886.cs" />
    <Compile Include="$(MSBuildThisFileDirectory)Issue6260.cs" />
    <Compile Include="$(MSBuildThisFileDirectory)Issue5766.cs" />
    <Compile Include="$(MSBuildThisFileDirectory)CollectionViewBoundMultiSelection.cs" />
    <Compile Include="$(MSBuildThisFileDirectory)CollectionViewBoundSingleSelection.cs" />
    <Compile Include="$(MSBuildThisFileDirectory)Issue5765.cs" />
    <Compile Include="$(MSBuildThisFileDirectory)Issue4684.xaml.cs" />
    <Compile Include="$(MSBuildThisFileDirectory)Issue4992.xaml.cs">
      <DependentUpon>Issue4992.xaml</DependentUpon>
      <SubType>Code</SubType>
    </Compile>
    <Compile Include="$(MSBuildThisFileDirectory)Issue4915.xaml.cs">
      <SubType>Code</SubType>
    </Compile>
    <Compile Include="$(MSBuildThisFileDirectory)Issue5131.cs" />
    <Compile Include="$(MSBuildThisFileDirectory)Issue5376.cs" />
    <Compile Include="$(MSBuildThisFileDirectory)Bugzilla60787.xaml.cs">
      <DependentUpon>Bugzilla60787.xaml</DependentUpon>
      <SubType>Code</SubType>
    </Compile>
    <Compile Include="$(MSBuildThisFileDirectory)Issue4919.cs" />
    <Compile Include="$(MSBuildThisFileDirectory)Issue4756.cs" />
    <Compile Include="$(MSBuildThisFileDirectory)Issue5461.cs" />
    <Compile Include="$(MSBuildThisFileDirectory)CollectionViewBindingErrors.xaml.cs">
      <DependentUpon>CollectionViewBindingErrors.xaml</DependentUpon>
      <SubType>Code</SubType>
    </Compile>
    <Compile Include="$(MSBuildThisFileDirectory)Github3847.xaml.cs">
      <DependentUpon>Github3847.xaml</DependentUpon>
      <SubType>Code</SubType>
    </Compile>
    <Compile Include="$(MSBuildThisFileDirectory)Issue2102.cs" />
    <Compile Include="$(MSBuildThisFileDirectory)Issue1588.xaml.cs">
      <DependentUpon>Issue1588.xaml</DependentUpon>
      <SubType>Code</SubType>
    </Compile>
    <Compile Include="$(MSBuildThisFileDirectory)Issue4961.cs" />
    <Compile Include="$(MSBuildThisFileDirectory)Issue4629.cs" />
    <Compile Include="$(MSBuildThisFileDirectory)Issue4384.cs" />
    <Compile Include="$(MSBuildThisFileDirectory)Issue4782.cs" />
    <Compile Include="$(MSBuildThisFileDirectory)Issue4484.cs" />
    <Compile Include="$(MSBuildThisFileDirectory)Issue3509.cs" />
    <Compile Include="$(MSBuildThisFileDirectory)Issue4597.cs" />
    <Compile Include="$(MSBuildThisFileDirectory)A11yTabIndex.xaml.cs">
      <DependentUpon>A11yTabIndex.xaml</DependentUpon>
      <SubType>Code</SubType>
    </Compile>
    <Compile Include="$(MSBuildThisFileDirectory)Github3856.cs" />
    <Compile Include="$(MSBuildThisFileDirectory)Issue1937.cs" />
    <Compile Include="$(MSBuildThisFileDirectory)Issue3555.cs" />
    <Compile Include="$(MSBuildThisFileDirectory)Issue3843.cs" />
    <Compile Include="$(MSBuildThisFileDirectory)Issue4053.cs" />
    <Compile Include="$(MSBuildThisFileDirectory)Issue3809.cs" />
    <Compile Include="$(MSBuildThisFileDirectory)Issue2894.cs" />
    <Compile Include="$(MSBuildThisFileDirectory)Issue3306.cs" />
    <Compile Include="$(MSBuildThisFileDirectory)Issue3454.cs" />
    <Compile Include="$(MSBuildThisFileDirectory)Issue3308.cs" />
    <Compile Include="$(MSBuildThisFileDirectory)Issue3788.cs" />
    <Compile Include="$(MSBuildThisFileDirectory)Issue1724.cs" />
    <Compile Include="$(MSBuildThisFileDirectory)Issue3524.cs" />
    <Compile Include="$(MSBuildThisFileDirectory)Issue1678.cs" />
    <Compile Include="$(MSBuildThisFileDirectory)Issue7701.cs" />
    <Compile Include="$(MSBuildThisFileDirectory)Issue2004.cs" />
    <Compile Include="$(MSBuildThisFileDirectory)Issue3333.cs" />
    <Compile Include="$(MSBuildThisFileDirectory)Issue2338.cs" />
    <Compile Include="$(MSBuildThisFileDirectory)Bugzilla60045.xaml.cs">
      <DependentUpon>Bugzilla60045.xaml</DependentUpon>
    </Compile>
    <Compile Include="$(MSBuildThisFileDirectory)Issue6282.xaml.cs">
      <DependentUpon>Issue6282.xaml</DependentUpon>
      <SubType>Code</SubType>
    </Compile>
    <Compile Include="$(MSBuildThisFileDirectory)AddingMultipleItemsListView.cs" />
    <Compile Include="$(MSBuildThisFileDirectory)AndroidStatusBarColor.cs" />
    <Compile Include="$(MSBuildThisFileDirectory)AppBarIconColors.cs" />
    <Compile Include="$(MSBuildThisFileDirectory)Bugzilla21368.cs" />
    <Compile Include="$(MSBuildThisFileDirectory)Bugzilla21501.cs" />
    <Compile Include="$(MSBuildThisFileDirectory)Bugzilla21780.cs" />
    <Compile Include="$(MSBuildThisFileDirectory)Bugzilla22229.xaml.cs">
      <DependentUpon>Bugzilla22229.xaml</DependentUpon>
    </Compile>
    <Compile Include="$(MSBuildThisFileDirectory)Bugzilla22401.cs" />
    <Compile Include="$(MSBuildThisFileDirectory)Bugzilla23942.xaml.cs">
      <DependentUpon>Bugzilla23942.xaml</DependentUpon>
    </Compile>
    <Compile Include="$(MSBuildThisFileDirectory)Bugzilla24769.cs" />
    <Compile Include="$(MSBuildThisFileDirectory)Bugzilla25234.cs" />
    <Compile Include="$(MSBuildThisFileDirectory)Bugzilla25662.cs" />
    <Compile Include="$(MSBuildThisFileDirectory)Bugzilla25943.cs" />
    <Compile Include="$(MSBuildThisFileDirectory)Bugzilla26501.cs" />
    <Compile Include="$(MSBuildThisFileDirectory)Bugzilla26868.cs" />
    <Compile Include="$(MSBuildThisFileDirectory)Bugzilla27378.cs" />
    <Compile Include="$(MSBuildThisFileDirectory)Bugzilla27417.cs" />
    <Compile Include="$(MSBuildThisFileDirectory)Bugzilla27417Xaml.xaml.cs">
      <DependentUpon>Bugzilla27417Xaml.xaml</DependentUpon>
      <SubType>Code</SubType>
    </Compile>
    <Compile Include="$(MSBuildThisFileDirectory)Bugzilla27581.cs" />
    <Compile Include="$(MSBuildThisFileDirectory)Bugzilla28570.cs" />
    <Compile Include="$(MSBuildThisFileDirectory)Bugzilla28796.cs" />
    <Compile Include="$(MSBuildThisFileDirectory)Bugzilla28939.cs" />
    <Compile Include="$(MSBuildThisFileDirectory)Bugzilla28953.cs" />
    <Compile Include="$(MSBuildThisFileDirectory)Bugzilla29107.xaml.cs">
      <DependentUpon>Bugzilla29107.xaml</DependentUpon>
    </Compile>
    <Compile Include="$(MSBuildThisFileDirectory)Bugzilla29110.cs" />
    <Compile Include="$(MSBuildThisFileDirectory)Bugzilla29158.cs" />
    <Compile Include="$(MSBuildThisFileDirectory)Bugzilla29363.cs" />
    <Compile Include="$(MSBuildThisFileDirectory)Bugzilla29229.cs" />
    <Compile Include="$(MSBuildThisFileDirectory)Bugzilla30166.cs" />
    <Compile Include="$(MSBuildThisFileDirectory)Bugzilla31141.cs" />
    <Compile Include="$(MSBuildThisFileDirectory)Bugzilla31145.cs" />
    <Compile Include="$(MSBuildThisFileDirectory)Bugzilla31333.cs" />
    <Compile Include="$(MSBuildThisFileDirectory)Bugzilla31366.cs" />
    <Compile Include="$(MSBuildThisFileDirectory)Issue4653.cs" />
    <Compile Include="$(MSBuildThisFileDirectory)Bugzilla31964.cs" />
    <Compile Include="$(MSBuildThisFileDirectory)Bugzilla32033.cs" />
    <Compile Include="$(MSBuildThisFileDirectory)Bugzilla32034.cs" />
    <Compile Include="$(MSBuildThisFileDirectory)Bugzilla32206.cs" />
    <Compile Include="$(MSBuildThisFileDirectory)Bugzilla32776.cs" />
    <Compile Include="$(MSBuildThisFileDirectory)Bugzilla32842.xaml.cs">
      <DependentUpon>Bugzilla32842.xaml</DependentUpon>
      <SubType>Code</SubType>
    </Compile>
    <Compile Include="$(MSBuildThisFileDirectory)Bugzilla32847.cs" />
    <Compile Include="$(MSBuildThisFileDirectory)Bugzilla32865.cs" />
    <Compile Include="$(MSBuildThisFileDirectory)Bugzilla32956.cs" />
    <Compile Include="$(MSBuildThisFileDirectory)Bugzilla33248.cs" />
    <Compile Include="$(MSBuildThisFileDirectory)Bugzilla33268.cs" />
    <Compile Include="$(MSBuildThisFileDirectory)Bugzilla33612.cs" />
    <Compile Include="$(MSBuildThisFileDirectory)Bugzilla33714.cs" />
    <Compile Include="$(MSBuildThisFileDirectory)Bugzilla33890.cs" />
    <Compile Include="$(MSBuildThisFileDirectory)Bugzilla34072.cs" />
    <Compile Include="$(MSBuildThisFileDirectory)Bugzilla34007.cs" />
    <Compile Include="$(MSBuildThisFileDirectory)Bugzilla35078.cs" />
    <Compile Include="$(MSBuildThisFileDirectory)Bugzilla35127.cs" />
    <Compile Include="$(MSBuildThisFileDirectory)Bugzilla35132.cs" />
    <Compile Include="$(MSBuildThisFileDirectory)Bugzilla35157.cs" />
    <Compile Include="$(MSBuildThisFileDirectory)Bugzilla35294.cs" />
    <Compile Include="$(MSBuildThisFileDirectory)Bugzilla35472.cs" />
    <Compile Include="$(MSBuildThisFileDirectory)Bugzilla35477.cs" />
    <Compile Include="$(MSBuildThisFileDirectory)Bugzilla35490.cs" />
    <Compile Include="$(MSBuildThisFileDirectory)Bugzilla36014.cs" />
    <Compile Include="$(MSBuildThisFileDirectory)Bugzilla36649.cs" />
    <Compile Include="$(MSBuildThisFileDirectory)Bugzilla36559.cs" />
    <Compile Include="$(MSBuildThisFileDirectory)Bugzilla36171.cs" />
    <Compile Include="$(MSBuildThisFileDirectory)Bugzilla36780.cs" />
    <Compile Include="$(MSBuildThisFileDirectory)Bugzilla36651.cs" />
    <Compile Include="$(MSBuildThisFileDirectory)Bugzilla36703.cs" />
    <Compile Include="$(MSBuildThisFileDirectory)Bugzilla36846.cs" />
    <Compile Include="$(MSBuildThisFileDirectory)Bugzilla36955.cs" />
    <Compile Include="$(MSBuildThisFileDirectory)Bugzilla37285.cs" />
    <Compile Include="$(MSBuildThisFileDirectory)Bugzilla37462.cs" />
    <Compile Include="$(MSBuildThisFileDirectory)Bugzilla37841.cs" />
    <Compile Include="$(MSBuildThisFileDirectory)Bugzilla37863.cs" />
    <Compile Include="$(MSBuildThisFileDirectory)Bugzilla37601.cs" />
    <Compile Include="$(MSBuildThisFileDirectory)Bugzilla38105.cs" />
    <Compile Include="$(MSBuildThisFileDirectory)Issue3652.cs" />
    <Compile Include="$(MSBuildThisFileDirectory)Issue4891.cs" />
    <Compile Include="$(MSBuildThisFileDirectory)Bugzilla38723.cs" />
    <Compile Include="$(MSBuildThisFileDirectory)Bugzilla38770.cs" />
    <Compile Include="$(MSBuildThisFileDirectory)Bugzilla38827.xaml.cs">
      <DependentUpon>Bugzilla38827.xaml</DependentUpon>
      <SubType>Code</SubType>
    </Compile>
    <Compile Include="$(MSBuildThisFileDirectory)Bugzilla38989.cs" />
    <Compile Include="$(MSBuildThisFileDirectory)Bugzilla39395.cs" />
    <Compile Include="$(MSBuildThisFileDirectory)Bugzilla39461.cs" />
    <Compile Include="$(MSBuildThisFileDirectory)Bugzilla39483.xaml.cs">
      <DependentUpon>Bugzilla39483.xaml</DependentUpon>
      <SubType>Code</SubType>
    </Compile>
    <Compile Include="$(MSBuildThisFileDirectory)Bugzilla39530.cs" />
    <Compile Include="$(MSBuildThisFileDirectory)Bugzilla39624.cs" />
    <Compile Include="$(MSBuildThisFileDirectory)Bugzilla39463.xaml.cs">
      <DependentUpon>Bugzilla39463.xaml</DependentUpon>
      <SubType>Code</SubType>
    </Compile>
    <Compile Include="$(MSBuildThisFileDirectory)Bugzilla39636.xaml.cs">
      <DependentUpon>Bugzilla39636.xaml</DependentUpon>
      <SubType>Code</SubType>
    </Compile>
    <Compile Include="$(MSBuildThisFileDirectory)Bugzilla39702.cs" />
    <Compile Include="$(MSBuildThisFileDirectory)Bugzilla40005.cs" />
    <Compile Include="$(MSBuildThisFileDirectory)Bugzilla40073.cs" />
    <Compile Include="$(MSBuildThisFileDirectory)Bugzilla40139.cs" />
    <Compile Include="$(MSBuildThisFileDirectory)Bugzilla40173.cs" />
    <Compile Include="$(MSBuildThisFileDirectory)Bugzilla39821.cs" />
    <Compile Include="$(MSBuildThisFileDirectory)Bugzilla40185.cs" />
    <Compile Include="$(MSBuildThisFileDirectory)Bugzilla40251.cs" />
    <Compile Include="$(MSBuildThisFileDirectory)Bugzilla40333.cs" />
    <Compile Include="$(MSBuildThisFileDirectory)Bugzilla31806.cs" />
    <Compile Include="$(MSBuildThisFileDirectory)Bugzilla40408.cs" />
    <Compile Include="$(MSBuildThisFileDirectory)Bugzilla40858.cs" />
    <Compile Include="$(MSBuildThisFileDirectory)Bugzilla40824.cs" />
    <Compile Include="$(MSBuildThisFileDirectory)Bugzilla40911.cs" />
    <Compile Include="$(MSBuildThisFileDirectory)Bugzilla40955.cs" />
    <Compile Include="$(MSBuildThisFileDirectory)Bugzilla41054.cs" />
    <Compile Include="$(MSBuildThisFileDirectory)Bugzilla41078.cs" />
    <Compile Include="$(MSBuildThisFileDirectory)Bugzilla40998.cs" />
    <Compile Include="$(MSBuildThisFileDirectory)Bugzilla41205.cs" />
    <Compile Include="$(MSBuildThisFileDirectory)Bugzilla41415.cs" />
    <Compile Include="$(MSBuildThisFileDirectory)Bugzilla41418.cs" />
    <Compile Include="$(MSBuildThisFileDirectory)Bugzilla41424.cs" />
    <Compile Include="$(MSBuildThisFileDirectory)Bugzilla41778.cs" />
    <Compile Include="$(MSBuildThisFileDirectory)Bugzilla41600.cs" />
    <Compile Include="$(MSBuildThisFileDirectory)Bugzilla41619.cs" />
    <Compile Include="$(MSBuildThisFileDirectory)Bugzilla42000.cs" />
    <Compile Include="$(MSBuildThisFileDirectory)Bugzilla42069.cs" />
    <Compile Include="$(MSBuildThisFileDirectory)Bugzilla42069_Page.xaml.cs">
      <DependentUpon>Bugzilla42069_Page.xaml</DependentUpon>
      <SubType>Code</SubType>
    </Compile>
    <Compile Include="$(MSBuildThisFileDirectory)Bugzilla42074.cs" />
    <Compile Include="$(MSBuildThisFileDirectory)Bugzilla42075.cs" />
    <Compile Include="$(MSBuildThisFileDirectory)Bugzilla42329.cs" />
    <Compile Include="$(MSBuildThisFileDirectory)Bugzilla42364.cs" />
    <Compile Include="$(MSBuildThisFileDirectory)Bugzilla42519.cs" />
    <Compile Include="$(MSBuildThisFileDirectory)Bugzilla32871.cs" />
    <Compile Include="$(MSBuildThisFileDirectory)Bugzilla43313.cs" />
    <Compile Include="$(MSBuildThisFileDirectory)Bugzilla43469.cs" />
    <Compile Include="$(MSBuildThisFileDirectory)Bugzilla43516.cs" />
    <Compile Include="$(MSBuildThisFileDirectory)Bugzilla43519.cs" />
    <Compile Include="$(MSBuildThisFileDirectory)Bugzilla43527.cs" />
    <Compile Include="$(MSBuildThisFileDirectory)Bugzilla44047.cs" />
    <Compile Include="$(MSBuildThisFileDirectory)Bugzilla43941.cs" />
    <Compile Include="$(MSBuildThisFileDirectory)Bugzilla43663.cs" />
    <Compile Include="$(MSBuildThisFileDirectory)Bugzilla43867.cs" />
    <Compile Include="$(MSBuildThisFileDirectory)Bugzilla43735.cs" />
    <Compile Include="$(MSBuildThisFileDirectory)Bugzilla43783.cs" />
    <Compile Include="$(MSBuildThisFileDirectory)Bugzilla44096.cs" />
    <Compile Include="$(MSBuildThisFileDirectory)Bugzilla44176.cs" />
    <Compile Include="$(MSBuildThisFileDirectory)Bugzilla44453.cs" />
    <Compile Include="$(MSBuildThisFileDirectory)Bugzilla45215.cs" />
    <Compile Include="$(MSBuildThisFileDirectory)Bugzilla44500.cs" />
    <Compile Include="$(MSBuildThisFileDirectory)Bugzilla45722.cs" />
    <Compile Include="$(MSBuildThisFileDirectory)Bugzilla45722Xaml0.xaml.cs">
      <DependentUpon>Bugzilla45722Xaml0.xaml</DependentUpon>
      <SubType>Code</SubType>
    </Compile>
    <Compile Include="$(MSBuildThisFileDirectory)Bugzilla46363.cs" />
    <Compile Include="$(MSBuildThisFileDirectory)Bugzilla46363_2.cs" />
    <Compile Include="$(MSBuildThisFileDirectory)Bugzilla47548.cs" />
    <Compile Include="$(MSBuildThisFileDirectory)Bugzilla50787.cs" />
    <Compile Include="$(MSBuildThisFileDirectory)Bugzilla52299.cs" />
    <Compile Include="$(MSBuildThisFileDirectory)Bugzilla52419.cs" />
    <Compile Include="$(MSBuildThisFileDirectory)Bugzilla49304.cs" />
    <Compile Include="$(MSBuildThisFileDirectory)Bugzilla53834.cs" />
    <Compile Include="$(MSBuildThisFileDirectory)Bugzilla51536.cs" />
    <Compile Include="$(MSBuildThisFileDirectory)Bugzilla44940.cs" />
    <Compile Include="$(MSBuildThisFileDirectory)Bugzilla44944.cs" />
    <Compile Include="$(MSBuildThisFileDirectory)Bugzilla44166.cs" />
    <Compile Include="$(MSBuildThisFileDirectory)Bugzilla44461.cs" />
    <Compile Include="$(MSBuildThisFileDirectory)Bugzilla44584.cs" />
    <Compile Include="$(MSBuildThisFileDirectory)Bugzilla42832.cs" />
    <Compile Include="$(MSBuildThisFileDirectory)Bugzilla44044.cs" />
    <Compile Include="$(MSBuildThisFileDirectory)Bugzilla44338.cs" />
    <Compile Include="$(MSBuildThisFileDirectory)Bugzilla44980.cs" />
    <Compile Include="$(MSBuildThisFileDirectory)Bugzilla45067.cs" />
    <Compile Include="$(MSBuildThisFileDirectory)Bugzilla45723.cs" />
    <Compile Include="$(MSBuildThisFileDirectory)Bugzilla45027.cs" />
    <Compile Include="$(MSBuildThisFileDirectory)Bugzilla45330.cs" />
    <Compile Include="$(MSBuildThisFileDirectory)Bugzilla44955.cs" />
    <Compile Include="$(MSBuildThisFileDirectory)Bugzilla45277.cs" />
    <Compile Include="$(MSBuildThisFileDirectory)Bugzilla45743.cs" />
    <Compile Include="$(MSBuildThisFileDirectory)Bugzilla46458.cs" />
    <Compile Include="$(MSBuildThisFileDirectory)Bugzilla46494.cs" />
    <Compile Include="$(MSBuildThisFileDirectory)Bugzilla44476.cs" />
    <Compile Include="$(MSBuildThisFileDirectory)Bugzilla46630.cs" />
    <Compile Include="$(MSBuildThisFileDirectory)Bugzilla47923.cs" />
    <Compile Include="$(MSBuildThisFileDirectory)Bugzilla48236.cs" />
    <Compile Include="$(MSBuildThisFileDirectory)Bugzilla47971.cs" />
    <Compile Include="$(MSBuildThisFileDirectory)Bugzilla52318.cs" />
    <Compile Include="$(MSBuildThisFileDirectory)Bugzilla37290.cs" />
    <Compile Include="$(MSBuildThisFileDirectory)Bugzilla51553.cs" />
    <Compile Include="$(MSBuildThisFileDirectory)Bugzilla51802.cs" />
    <Compile Include="$(MSBuildThisFileDirectory)Bugzilla51236.cs" />
    <Compile Include="$(MSBuildThisFileDirectory)Bugzilla51238.cs" />
    <Compile Include="$(MSBuildThisFileDirectory)Bugzilla51642.xaml.cs">
      <DependentUpon>Bugzilla51642.xaml</DependentUpon>
      <SubType>Code</SubType>
    </Compile>
    <Compile Include="$(MSBuildThisFileDirectory)Bugzilla53445.cs" />
    <Compile Include="$(MSBuildThisFileDirectory)Bugzilla55714.cs" />
    <Compile Include="$(MSBuildThisFileDirectory)Bugzilla54649.cs" />
    <Compile Include="$(MSBuildThisFileDirectory)Bugzilla56609.cs" />
    <Compile Include="$(MSBuildThisFileDirectory)Bugzilla55674.cs" />
    <Compile Include="$(MSBuildThisFileDirectory)Bugzilla55912.cs" />
    <Compile Include="$(MSBuildThisFileDirectory)Bugzilla57317.cs" />
    <Compile Include="$(MSBuildThisFileDirectory)Bugzilla57114.cs" />
    <Compile Include="$(MSBuildThisFileDirectory)Bugzilla57515.cs" />
    <Compile Include="$(MSBuildThisFileDirectory)Bugzilla57674.cs" />
    <Compile Include="$(MSBuildThisFileDirectory)Bugzilla57758.cs" />
    <Compile Include="$(MSBuildThisFileDirectory)Bugzilla57910.cs" />
    <Compile Include="$(MSBuildThisFileDirectory)Bugzilla58406.cs" />
    <Compile Include="$(MSBuildThisFileDirectory)Bugzilla58833.cs" />
    <Compile Include="$(MSBuildThisFileDirectory)Bugzilla51427.cs" />
    <Compile Include="$(MSBuildThisFileDirectory)Bugzilla59248.cs" />
    <Compile Include="$(MSBuildThisFileDirectory)Bugzilla59457.cs" />
    <Compile Include="$(MSBuildThisFileDirectory)Bugzilla59580.cs" />
    <Compile Include="$(MSBuildThisFileDirectory)Issue1469.cs" />
    <Compile Include="$(MSBuildThisFileDirectory)Effects\AttachedStateEffect.cs" />
    <Compile Include="$(MSBuildThisFileDirectory)Effects\AttachedStateEffectLabel.cs" />
    <Compile Include="$(MSBuildThisFileDirectory)Effects\AttachedStateEffectList.cs" />
    <Compile Include="$(MSBuildThisFileDirectory)GitHub1648.cs" />
    <Compile Include="$(MSBuildThisFileDirectory)GitHub1702.cs" />
    <Compile Include="$(MSBuildThisFileDirectory)GitHub2642.cs" />
    <Compile Include="$(MSBuildThisFileDirectory)GitHub1700.cs" />
    <Compile Include="$(MSBuildThisFileDirectory)GitHub2598.cs" />
    <Compile Include="$(MSBuildThisFileDirectory)Issue1483.cs" />
    <Compile Include="$(MSBuildThisFileDirectory)Issue1556.cs" />
    <Compile Include="$(MSBuildThisFileDirectory)Issue1799.cs" />
    <Compile Include="$(MSBuildThisFileDirectory)Issue1931.cs" />
    <Compile Include="$(MSBuildThisFileDirectory)Issue1399.cs" />
    <Compile Include="$(MSBuildThisFileDirectory)Issue2187.cs" />
    <Compile Include="$(MSBuildThisFileDirectory)Issue3001.cs" />
    <Compile Include="$(MSBuildThisFileDirectory)Issue3271.cs" />
    <Compile Include="$(MSBuildThisFileDirectory)Issue3390.cs" />
    <Compile Include="$(MSBuildThisFileDirectory)Issue3000.cs" />
    <Compile Include="$(MSBuildThisFileDirectory)Issue3273.cs" />
    <Compile Include="$(MSBuildThisFileDirectory)Issue3053.cs" />
    <Compile Include="$(MSBuildThisFileDirectory)Issue2617.cs" />
    <Compile Include="$(MSBuildThisFileDirectory)Issue3139.cs" />
    <Compile Include="$(MSBuildThisFileDirectory)Issue3087.cs" />
    <Compile Include="$(MSBuildThisFileDirectory)Issue1760_1.cs" />
    <Compile Include="$(MSBuildThisFileDirectory)Issue1332.cs" />
    <Compile Include="$(MSBuildThisFileDirectory)Issue5184.cs" />
    <Compile Include="$(MSBuildThisFileDirectory)Issue3089.cs" />
    <Compile Include="$(MSBuildThisFileDirectory)Issue1342.cs" />
    <Compile Include="$(MSBuildThisFileDirectory)Issue2482.cs" />
    <Compile Include="$(MSBuildThisFileDirectory)Issue2680ScrollView.cs" />
    <Compile Include="$(MSBuildThisFileDirectory)Issue2767.cs" />
    <Compile Include="$(MSBuildThisFileDirectory)Issue2499.cs" />
    <Compile Include="$(MSBuildThisFileDirectory)GitHub1878.cs" />
    <Compile Include="$(MSBuildThisFileDirectory)Helpers\ISampleNativeControl.cs" />
    <Compile Include="$(MSBuildThisFileDirectory)Helpers\UITestHelper.cs" />
    <Compile Include="$(MSBuildThisFileDirectory)Helpers\ViewHelper.cs" />
    <Compile Include="$(MSBuildThisFileDirectory)Issue1544.cs" />
    <Compile Include="$(MSBuildThisFileDirectory)Issue1677.cs" />
    <Compile Include="$(MSBuildThisFileDirectory)Issue1704.cs" />
    <Compile Include="$(MSBuildThisFileDirectory)Issue1801.cs" />
    <Compile Include="$(MSBuildThisFileDirectory)Issue1734.cs" />
    <Compile Include="$(MSBuildThisFileDirectory)Issue1683.cs" />
    <Compile Include="$(MSBuildThisFileDirectory)Issue1705_2.cs" />
    <Compile Include="$(MSBuildThisFileDirectory)Issue1396.cs" />
    <Compile Include="$(MSBuildThisFileDirectory)Issue1415.cs" />
    <Compile Include="$(MSBuildThisFileDirectory)Issue2829.cs" />
    <Compile Include="$(MSBuildThisFileDirectory)Issue2653.cs" />
    <Compile Include="$(MSBuildThisFileDirectory)Issue1942.cs" />
    <Compile Include="$(MSBuildThisFileDirectory)Issue2763.cs" />
    <Compile Include="$(MSBuildThisFileDirectory)Issue2247.cs" />
    <Compile Include="$(MSBuildThisFileDirectory)GroupListViewHeaderIndexOutOfRange.cs" />
    <Compile Include="$(MSBuildThisFileDirectory)Issue1760.cs" />
    <Compile Include="$(MSBuildThisFileDirectory)Issue1975.cs" />
    <Compile Include="$(MSBuildThisFileDirectory)Issue1601.cs" />
    <Compile Include="$(MSBuildThisFileDirectory)Issue1717.cs" />
    <Compile Include="$(MSBuildThisFileDirectory)Bugzilla60001.cs" />
    <Compile Include="$(MSBuildThisFileDirectory)Issue1355.cs" />
    <Compile Include="$(MSBuildThisFileDirectory)Bugzilla60056.cs" />
    <Compile Include="$(MSBuildThisFileDirectory)Bugzilla60122.cs" />
    <Compile Include="$(MSBuildThisFileDirectory)Bugzilla59863_0.cs" />
    <Compile Include="$(MSBuildThisFileDirectory)Bugzilla59863_1.cs" />
    <Compile Include="$(MSBuildThisFileDirectory)Bugzilla59863_2.cs" />
    <Compile Include="$(MSBuildThisFileDirectory)Bugzilla60563.cs" />
    <Compile Include="$(MSBuildThisFileDirectory)Bugzilla60774.cs" />
    <Compile Include="$(MSBuildThisFileDirectory)Bugzilla60774_1.cs" />
    <Compile Include="$(MSBuildThisFileDirectory)Bugzilla60774_2.cs" />
    <Compile Include="$(MSBuildThisFileDirectory)ButtonBackgroundColorTest.cs" />
    <Compile Include="$(MSBuildThisFileDirectory)CarouselAsync.cs" />
    <Compile Include="$(MSBuildThisFileDirectory)Bugzilla34561.cs" />
    <Compile Include="$(MSBuildThisFileDirectory)Bugzilla34727.cs" />
    <Compile Include="$(MSBuildThisFileDirectory)ComplexListView.cs" />
    <Compile Include="$(MSBuildThisFileDirectory)CustomImageRendererErrorHandling.cs" />
    <Compile Include="$(MSBuildThisFileDirectory)DefaultColorToggleTest.cs" />
    <Compile Include="$(MSBuildThisFileDirectory)Bugzilla38416.xaml.cs">
      <DependentUpon>Bugzilla38416.xaml</DependentUpon>
    </Compile>
    <Compile Include="$(MSBuildThisFileDirectory)Effects.cs" />
    <Compile Include="$(MSBuildThisFileDirectory)GestureBubblingTests.cs" />
    <Compile Include="$(MSBuildThisFileDirectory)Github1461.cs" />
    <Compile Include="$(MSBuildThisFileDirectory)CascadeInputTransparent.cs" />
    <Compile Include="$(MSBuildThisFileDirectory)GitHub1331.xaml.cs">
      <DependentUpon>GitHub1331.xaml</DependentUpon>
    </Compile>
    <Compile Include="$(MSBuildThisFileDirectory)Issue1691_2.cs" />
    <Compile Include="$(MSBuildThisFileDirectory)Github1625.cs" />
    <Compile Include="$(MSBuildThisFileDirectory)InputTransparentTests.cs" />
    <Compile Include="$(MSBuildThisFileDirectory)Issue1614.cs" />
    <Compile Include="$(MSBuildThisFileDirectory)IsInvokeRequiredRaceCondition.cs" />
    <Compile Include="$(MSBuildThisFileDirectory)IsPasswordToggleTest.cs" />
    <Compile Include="$(MSBuildThisFileDirectory)Issue1023.cs" />
    <Compile Include="$(MSBuildThisFileDirectory)Issue1024.cs" />
    <Compile Include="$(MSBuildThisFileDirectory)Issue1025.cs" />
    <Compile Include="$(MSBuildThisFileDirectory)Issue1026.cs" />
    <Compile Include="$(MSBuildThisFileDirectory)Issue1347.cs" />
    <Compile Include="$(MSBuildThisFileDirectory)Issue1356.cs" />
    <Compile Include="$(MSBuildThisFileDirectory)Issue1439.cs" />
    <Compile Include="$(MSBuildThisFileDirectory)Issue1660.cs" />
    <Compile Include="$(MSBuildThisFileDirectory)Issue1691.cs" />
    <Compile Include="$(MSBuildThisFileDirectory)Issue1665.cs" />
    <Compile Include="$(MSBuildThisFileDirectory)Issue1707.cs" />
    <Compile Include="$(MSBuildThisFileDirectory)Issue1864.cs" />
    <Compile Include="$(MSBuildThisFileDirectory)Issue2104.cs" />
    <Compile Include="$(MSBuildThisFileDirectory)Issue1908.cs" />
    <Compile Include="$(MSBuildThisFileDirectory)Issue1672.cs" />
    <Compile Include="$(MSBuildThisFileDirectory)Issue2394.cs" />
    <Compile Include="$(MSBuildThisFileDirectory)Issue2595.cs" />
    <Compile Include="$(MSBuildThisFileDirectory)Issue2625.xaml.cs">
      <DependentUpon>Issue2625.xaml</DependentUpon>
      <SubType>Code</SubType>
    </Compile>
    <Compile Include="$(MSBuildThisFileDirectory)Issue2681.cs" />
    <Compile Include="$(MSBuildThisFileDirectory)Issue2858.xaml.cs">
      <DependentUpon>Issue2858.xaml</DependentUpon>
      <SubType>Code</SubType>
    </Compile>
    <Compile Include="$(MSBuildThisFileDirectory)Issue2929.cs" />
    <Compile Include="$(MSBuildThisFileDirectory)Issue2983.cs" />
    <Compile Include="$(MSBuildThisFileDirectory)Issue2963.cs" />
    <Compile Include="$(MSBuildThisFileDirectory)Issue2981.cs" />
    <Compile Include="$(MSBuildThisFileDirectory)Issue2964.cs" />
    <Compile Include="$(MSBuildThisFileDirectory)Bugzilla29017.cs" />
    <Compile Include="$(MSBuildThisFileDirectory)Issue2927.cs" />
    <Compile Include="$(MSBuildThisFileDirectory)IsShowingUserIssue.cs" />
    <Compile Include="$(MSBuildThisFileDirectory)Bugzilla25979.cs" />
    <Compile Include="$(MSBuildThisFileDirectory)Bugzilla30317.cs" />
    <Compile Include="$(MSBuildThisFileDirectory)Bugzilla29128.cs" />
    <Compile Include="$(MSBuildThisFileDirectory)Bugzilla31029.cs" />
    <Compile Include="$(MSBuildThisFileDirectory)Bugzilla24574.cs" />
    <Compile Include="$(MSBuildThisFileDirectory)Bugzilla26233.cs" />
    <Compile Include="$(MSBuildThisFileDirectory)Bugzilla27642.cs" />
    <Compile Include="$(MSBuildThisFileDirectory)Bugzilla36393.cs" />
    <Compile Include="$(MSBuildThisFileDirectory)Bugzilla33870.cs" />
    <Compile Include="$(MSBuildThisFileDirectory)Bugzilla32462.cs" />
    <Compile Include="$(MSBuildThisFileDirectory)Bugzilla36681.cs" />
    <Compile Include="$(MSBuildThisFileDirectory)Bugzilla36479.cs" />
    <Compile Include="$(MSBuildThisFileDirectory)Issue3008.cs" />
    <Compile Include="$(MSBuildThisFileDirectory)Issue3019.cs" />
    <Compile Include="$(MSBuildThisFileDirectory)Issue2993.cs" />
    <Compile Include="$(MSBuildThisFileDirectory)Issue3507.cs" />
    <Compile Include="$(MSBuildThisFileDirectory)Issue3367.cs" />
    <Compile Include="$(MSBuildThisFileDirectory)Issue3398.cs" />
    <Compile Include="$(MSBuildThisFileDirectory)Issue3558.cs" />
    <Compile Include="$(MSBuildThisFileDirectory)Issue3541.cs" />
    <Compile Include="$(MSBuildThisFileDirectory)Issue3840.cs" />
    <Compile Include="$(MSBuildThisFileDirectory)Issue4561.cs" />
    <Compile Include="$(MSBuildThisFileDirectory)Issue3913.cs" />
    <Compile Include="$(MSBuildThisFileDirectory)Issue3979.xaml.cs">
      <DependentUpon>Issue3979.xaml</DependentUpon>
      <SubType>Code</SubType>
    </Compile>
    <Compile Include="$(MSBuildThisFileDirectory)Issue7167.xaml.cs">
      <DependentUpon>Issue7167.xaml</DependentUpon>
      <SubType>Code</SubType>
    </Compile>
    <Compile Include="$(MSBuildThisFileDirectory)Issue4194.xaml.cs">
      <DependentUpon>Issue4194.xaml</DependentUpon>
      <SubType>Code</SubType>
    </Compile>
    <Compile Include="$(MSBuildThisFileDirectory)Issue4136.cs" />
    <Compile Include="$(MSBuildThisFileDirectory)Issue4262.cs" />
    <Compile Include="$(MSBuildThisFileDirectory)Issue4360.xaml.cs">
      <DependentUpon>Issue4360.xaml</DependentUpon>
      <SubType>Code</SubType>
    </Compile>
    <Compile Include="$(MSBuildThisFileDirectory)Issue4600.cs" />
    <Compile Include="$(MSBuildThisFileDirectory)Issue4973.cs" />
    <Compile Include="$(MSBuildThisFileDirectory)Issue5252.cs" />
    <Compile Include="$(MSBuildThisFileDirectory)Issue5057.xaml.cs">
      <DependentUpon>Issue5057.xaml</DependentUpon>
      <SubType>Code</SubType>
    </Compile>
    <Compile Include="$(MSBuildThisFileDirectory)Issue5003.xaml.cs">
      <DependentUpon>Issue5003.xaml</DependentUpon>
      <SubType>Code</SubType>
    </Compile>
    <Compile Include="$(MSBuildThisFileDirectory)Issue5801.xaml.cs">
      <DependentUpon>Issue5801.xaml</DependentUpon>
      <SubType>Code</SubType>
    </Compile>
    <Compile Include="$(MSBuildThisFileDirectory)Issue5695.cs" />
    <Compile Include="$(MSBuildThisFileDirectory)Issue5535.cs" />
    <Compile Include="$(MSBuildThisFileDirectory)Issue5949.cs" />
    <Compile Include="$(MSBuildThisFileDirectory)Issue5949_1.xaml.cs">
      <DependentUpon>Issue5949_1.xaml</DependentUpon>
      <SubType>Code</SubType>
    </Compile>
    <Compile Include="$(MSBuildThisFileDirectory)Issue5949_2.xaml.cs">
      <DependentUpon>Issue5949_2.xaml</DependentUpon>
      <SubType>Code</SubType>
    </Compile>
    <Compile Include="$(MSBuildThisFileDirectory)Issue5793.cs" />
    <Compile Include="$(MSBuildThisFileDirectory)Issue6957.cs" />
    <Compile Include="$(MSBuildThisFileDirectory)Issue6130.xaml.cs">
      <SubType>Code</SubType>
    </Compile>
    <Compile Include="$(MSBuildThisFileDirectory)Issue5268.xaml.cs">
      <DependentUpon>Issue5268.xaml</DependentUpon>
      <SubType>Code</SubType>
    </Compile>
    <Compile Include="$(MSBuildThisFileDirectory)Issue6713.cs" />
    <Compile Include="$(MSBuildThisFileDirectory)Issue6705.cs" />
    <Compile Include="$(MSBuildThisFileDirectory)LegacyComponents\NonAppCompatSwitch.cs" />
    <Compile Include="$(MSBuildThisFileDirectory)MapsModalCrash.cs" />
    <Compile Include="$(MSBuildThisFileDirectory)ModalActivityIndicatorTest.cs" />
    <Compile Include="$(MSBuildThisFileDirectory)Bugzilla37625.cs" />
    <Compile Include="$(MSBuildThisFileDirectory)Bugzilla38658.cs" />
    <Compile Include="$(MSBuildThisFileDirectory)DataTemplateGridImageTest.cs" />
    <Compile Include="$(MSBuildThisFileDirectory)Bugzilla39331.cs" />
    <Compile Include="$(MSBuildThisFileDirectory)Bugzilla36788.cs" />
    <Compile Include="$(MSBuildThisFileDirectory)Bugzilla38978.cs" />
    <Compile Include="$(MSBuildThisFileDirectory)Bugzilla38112.cs" />
    <Compile Include="$(MSBuildThisFileDirectory)Bugzilla39668.cs" />
    <Compile Include="$(MSBuildThisFileDirectory)Bugzilla21177.cs" />
    <Compile Include="$(MSBuildThisFileDirectory)Bugzilla39829.cs" />
    <Compile Include="$(MSBuildThisFileDirectory)Bugzilla39458.cs" />
    <Compile Include="$(MSBuildThisFileDirectory)Bugzilla39853.cs" />
    <Compile Include="$(MSBuildThisFileDirectory)MultipleClipToBounds.cs" />
    <Compile Include="$(MSBuildThisFileDirectory)Issue6994.cs" />
    <Compile Include="$(MSBuildThisFileDirectory)Issue7371.cs" />
    <Compile Include="$(MSBuildThisFileDirectory)Issue6698View2.xaml.cs">
      <DependentUpon>Issue6698View2.xaml</DependentUpon>
      <SubType>Code</SubType>
    </Compile>
    <Compile Include="$(MSBuildThisFileDirectory)ShellStoreTests.cs" />
    <Compile Include="$(MSBuildThisFileDirectory)ViewModel.cs" />
    <Compile Include="$(MSBuildThisFileDirectory)Issue8145.cs" />
    <Compile Include="$(MSBuildThisFileDirectory)Issue10222.cs" />
    <Compile Include="$(MSBuildThisFileDirectory)Issue4714.cs" />
    <Compile Include="$(MSBuildThisFileDirectory)Issue9827.xaml.cs">
      <SubType>Code</SubType>
      <DependentUpon>Issue9827.xaml</DependentUpon>
    </Compile>
    <Compile Include="$(MSBuildThisFileDirectory)Issue10699.cs" />
    <Compile Include="$(MSBuildThisFileDirectory)Issue11185.cs" />
    <Compile Include="$(MSBuildThisFileDirectory)Issue10307.cs" />
    <Compile Include="$(MSBuildThisFileDirectory)_TemplateMarkup.xaml.cs">
      <DependentUpon>_TemplateMarkup.xaml</DependentUpon>
      <SubType>Code</SubType>
    </Compile>
    <Compile Include="$(MSBuildThisFileDirectory)PerformanceGallery\PerformanceDataManager.cs" />
    <Compile Include="$(MSBuildThisFileDirectory)PerformanceGallery\PerformanceGallery.cs" />
    <Compile Include="$(MSBuildThisFileDirectory)PerformanceGallery\PerformanceScenario.cs" />
    <Compile Include="$(MSBuildThisFileDirectory)PerformanceGallery\PerformanceTracker.cs" />
    <Compile Include="$(MSBuildThisFileDirectory)PerformanceGallery\PerformanceTrackerTemplate.cs" />
    <Compile Include="$(MSBuildThisFileDirectory)PerformanceGallery\PerformanceTrackerWatcher.cs" />
    <Compile Include="$(MSBuildThisFileDirectory)PerformanceGallery\PerformanceViewModel.cs" />
    <Compile Include="$(MSBuildThisFileDirectory)PerformanceGallery\Scenarios\SearchBarScenarios.cs" />
    <Compile Include="$(MSBuildThisFileDirectory)PerformanceGallery\Scenarios\SliderScenarios.cs" />
    <Compile Include="$(MSBuildThisFileDirectory)PerformanceGallery\Scenarios\StepperScenarios.cs" />
    <Compile Include="$(MSBuildThisFileDirectory)PerformanceGallery\Scenarios\TableViewScenarios.cs" />
    <Compile Include="$(MSBuildThisFileDirectory)PerformanceGallery\Scenarios\TimePickerScenarios.cs" />
    <Compile Include="$(MSBuildThisFileDirectory)PerformanceGallery\Scenarios\WebViewScenarios.cs" />
    <Compile Include="$(MSBuildThisFileDirectory)PerformanceGallery\Scenarios\ProgressBarScenarios.cs" />
    <Compile Include="$(MSBuildThisFileDirectory)PerformanceGallery\Scenarios\PickerScenarios.cs" />
    <Compile Include="$(MSBuildThisFileDirectory)PerformanceGallery\Scenarios\MapScenarios.cs" />
    <Compile Include="$(MSBuildThisFileDirectory)PerformanceGallery\Scenarios\EntryScenarios.cs" />
    <Compile Include="$(MSBuildThisFileDirectory)PerformanceGallery\Scenarios\EditorScenarios.cs" />
    <Compile Include="$(MSBuildThisFileDirectory)PerformanceGallery\Scenarios\ActivityIndicatorScenarios.cs" />
    <Compile Include="$(MSBuildThisFileDirectory)PerformanceGallery\Scenarios\LabelScenarios.cs" />
    <Compile Include="$(MSBuildThisFileDirectory)PerformanceGallery\Scenarios\BoxViewScenarios.cs" />
    <Compile Include="$(MSBuildThisFileDirectory)PerformanceGallery\Scenarios\SwitchScenarios.cs" />
    <Compile Include="$(MSBuildThisFileDirectory)PerformanceGallery\Scenarios\DatePickerScenarios.cs" />
    <Compile Include="$(MSBuildThisFileDirectory)PerformanceGallery\Scenarios\ButtonScenarios.cs" />
    <Compile Include="$(MSBuildThisFileDirectory)PerformanceGallery\Scenarios\ImageScenarios.cs" />
    <Compile Include="$(MSBuildThisFileDirectory)PerformanceGallery\Scenarios\ListViewScenarios.cs" />
    <Compile Include="$(MSBuildThisFileDirectory)Bugzilla53179_2.cs" />
    <Compile Include="$(MSBuildThisFileDirectory)ScrollViewIsEnabled.cs" />
    <Compile Include="$(MSBuildThisFileDirectory)PlatformSpecifics_iOSTranslucentNavBarX.xaml.cs">
      <DependentUpon>PlatformSpecifics_iOSTranslucentNavBarX.xaml</DependentUpon>
      <SubType>Code</SubType>
    </Compile>
    <Compile Include="$(MSBuildThisFileDirectory)Bugzilla53179_1.cs" />
    <Compile Include="$(MSBuildThisFileDirectory)RestartAppTest.cs" />
    <Compile Include="$(MSBuildThisFileDirectory)BottomTabbedPageTests.cs" />
    <Compile Include="$(MSBuildThisFileDirectory)TestPages\QuickCollectNavigationPage.cs" />
    <Compile Include="$(MSBuildThisFileDirectory)TestPages\ScreenshotConditionalApp.cs" />
    <Compile Include="$(MSBuildThisFileDirectory)Bugzilla41842.cs" />
    <Compile Include="$(MSBuildThisFileDirectory)Bugzilla42277.cs" />
    <Compile Include="$(MSBuildThisFileDirectory)Bugzilla51173.cs" />
    <Compile Include="$(MSBuildThisFileDirectory)Bugzilla33561.cs" />
    <Compile Include="$(MSBuildThisFileDirectory)Bugzilla43214.cs" />
    <Compile Include="$(MSBuildThisFileDirectory)Bugzilla42602.cs" />
    <Compile Include="$(MSBuildThisFileDirectory)Bugzilla43161.cs" />
    <Compile Include="$(MSBuildThisFileDirectory)Bugzilla39768.cs" />
    <Compile Include="$(MSBuildThisFileDirectory)Bugzilla41271.cs" />
    <Compile Include="$(MSBuildThisFileDirectory)Bugzilla40722.cs" />
    <Compile Include="$(MSBuildThisFileDirectory)Bugzilla41153.cs" />
    <Compile Include="$(MSBuildThisFileDirectory)Bugzilla44129.cs" />
    <Compile Include="$(MSBuildThisFileDirectory)Bugzilla44525.cs" />
    <Compile Include="$(MSBuildThisFileDirectory)Bugzilla28650.cs" />
    <Compile Include="$(MSBuildThisFileDirectory)Bugzilla37431.cs" />
    <Compile Include="$(MSBuildThisFileDirectory)Bugzilla44777.cs" />
    <Compile Include="$(MSBuildThisFileDirectory)Bugzilla42599.cs" />
    <Compile Include="$(MSBuildThisFileDirectory)Bugzilla51503.cs" />
    <Compile Include="$(MSBuildThisFileDirectory)Bugzilla51505.cs" />
    <Compile Include="$(MSBuildThisFileDirectory)Bugzilla52533.cs" />
    <Compile Include="$(MSBuildThisFileDirectory)Bugzilla53362.cs" />
    <Compile Include="$(MSBuildThisFileDirectory)Bugzilla45874.cs" />
    <Compile Include="$(MSBuildThisFileDirectory)TransparentOverlayTests.cs" />
    <Compile Include="$(MSBuildThisFileDirectory)Unreported1.cs" />
    <Compile Include="$(MSBuildThisFileDirectory)Bugzilla53909.cs" />
    <Compile Include="$(MSBuildThisFileDirectory)ListViewNRE.cs" />
    <Compile Include="$(MSBuildThisFileDirectory)Bugzilla55745.cs" />
    <Compile Include="$(MSBuildThisFileDirectory)AndroidHelpText.cs" />
    <Compile Include="$(MSBuildThisFileDirectory)Bugzilla32830.cs" />
    <Compile Include="$(MSBuildThisFileDirectory)Bugzilla55365.cs" />
    <Compile Include="$(MSBuildThisFileDirectory)Bugzilla39802.cs" />
    <Compile Include="$(MSBuildThisFileDirectory)Bugzilla53179.cs" />
    <Compile Include="$(MSBuildThisFileDirectory)Bugzilla54036.cs" />
    <Compile Include="$(MSBuildThisFileDirectory)Bugzilla56896.cs" />
    <Compile Include="$(MSBuildThisFileDirectory)Bugzilla40161.cs" />
    <Compile Include="$(MSBuildThisFileDirectory)Bugzilla44886.cs" />
    <Compile Include="$(MSBuildThisFileDirectory)Bugzilla57749.cs" />
    <Compile Include="$(MSBuildThisFileDirectory)Bugzilla45125.cs" />
    <Compile Include="$(MSBuildThisFileDirectory)ScrollViewObjectDisposed.cs" />
    <Compile Include="$(MSBuildThisFileDirectory)Bugzilla58645.cs" />
    <Compile Include="$(MSBuildThisFileDirectory)Bugzilla27731.cs" />
    <Compile Include="$(MSBuildThisFileDirectory)Bugzilla59097.cs" />
    <Compile Include="$(MSBuildThisFileDirectory)Bugzilla58875.cs" />
    <Compile Include="$(MSBuildThisFileDirectory)Bugzilla45702.cs" />
    <Compile Include="$(MSBuildThisFileDirectory)Bugzilla59718.cs" />
    <Compile Include="$(MSBuildThisFileDirectory)Bugzilla59896.cs" />
    <Compile Include="$(MSBuildThisFileDirectory)Bugzilla56771.cs" />
    <Compile Include="$(MSBuildThisFileDirectory)Bugzilla60382.cs" />
    <Compile Include="$(MSBuildThisFileDirectory)Bugzilla60524.cs" />
    <Compile Include="$(MSBuildThisFileDirectory)Bugzilla59925.cs" />
    <Compile Include="$(MSBuildThisFileDirectory)Bugzilla60691.cs" />
    <Compile Include="$(MSBuildThisFileDirectory)Issue1326.cs" />
    <Compile Include="$(MSBuildThisFileDirectory)Issue1436.cs" />
    <Compile Include="$(MSBuildThisFileDirectory)GitHub1567.cs" />
    <Compile Include="$(MSBuildThisFileDirectory)Issue1909.cs" />
    <Compile Include="$(MSBuildThisFileDirectory)Bugzilla60699.cs" />
    <Compile Include="$(MSBuildThisFileDirectory)Issue2035.cs" />
    <Compile Include="$(MSBuildThisFileDirectory)Issue2299.cs" />
    <Compile Include="$(MSBuildThisFileDirectory)Issue1900.cs" />
    <Compile Include="$(MSBuildThisFileDirectory)Issue6417.cs" />
    <Compile Include="$(MSBuildThisFileDirectory)Issue2837.cs" />
    <Compile Include="$(MSBuildThisFileDirectory)Issue2740.cs" />
    <Compile Include="$(MSBuildThisFileDirectory)Issue1939.cs" />
    <Compile Include="$(MSBuildThisFileDirectory)Issue3385.cs" />
    <Compile Include="$(MSBuildThisFileDirectory)Issue3343.cs" />
    <Compile Include="$(MSBuildThisFileDirectory)Issue2842.cs" />
    <Compile Include="$(MSBuildThisFileDirectory)Issue1666.cs" />
    <Compile Include="$(MSBuildThisFileDirectory)Issue2838.cs" />
    <Compile Include="$(MSBuildThisFileDirectory)Issue3342.cs" />
    <Compile Include="$(MSBuildThisFileDirectory)Issue3415.cs" />
    <Compile Include="$(MSBuildThisFileDirectory)Issue3049.cs" />
    <Compile Include="$(MSBuildThisFileDirectory)Issue5030.cs" />
    <Compile Include="$(MSBuildThisFileDirectory)ViewClipBoundsShouldUpdate.cs" />
    <Compile Include="$(MSBuildThisFileDirectory)Issue3988.cs" />
    <Compile Include="$(MSBuildThisFileDirectory)Issue2580.cs" />
    <Compile Include="$(MSBuildThisFileDirectory)Issue4026.cs" />
    <Compile Include="$(MSBuildThisFileDirectory)Issue4748.cs" />
    <Compile Include="$(MSBuildThisFileDirectory)VisualControlsPage.xaml.cs">
      <SubType>Code</SubType>
      <DependentUpon>VisualControlsPage.xaml</DependentUpon>
    </Compile>
    <Compile Include="$(MSBuildThisFileDirectory)Issue5470.cs" />
    <Compile Include="$(MSBuildThisFileDirectory)Issue5724.cs" />
    <Compile Include="$(MSBuildThisFileDirectory)Issue6132.cs" />
    <Compile Include="$(MSBuildThisFileDirectory)Issue2577.cs" />
    <Compile Include="$(MSBuildThisFileDirectory)Issue6286.cs" />
    <Compile Include="$(MSBuildThisFileDirectory)_Template.cs" />
    <Compile Include="$(MSBuildThisFileDirectory)Bugzilla56298.cs" />
    <Compile Include="$(MSBuildThisFileDirectory)Bugzilla42620.cs" />
    <Compile Include="$(MSBuildThisFileDirectory)Issue1028.cs" />
    <Compile Include="$(MSBuildThisFileDirectory)Issue1075.cs" />
    <Compile Include="$(MSBuildThisFileDirectory)Issue1097.cs" />
    <Compile Include="$(MSBuildThisFileDirectory)Issue1146.cs" />
    <Compile Include="$(MSBuildThisFileDirectory)Issue1219.cs" />
    <Compile Include="$(MSBuildThisFileDirectory)Issue1228.cs" />
    <Compile Include="$(MSBuildThisFileDirectory)Issue1236.cs" />
    <Compile Include="$(MSBuildThisFileDirectory)Issue1259.cs" />
    <Compile Include="$(MSBuildThisFileDirectory)Issue1267.cs" />
    <Compile Include="$(MSBuildThisFileDirectory)Issue4187.cs" />
    <Compile Include="$(MSBuildThisFileDirectory)Issue1305.cs" />
    <Compile Include="$(MSBuildThisFileDirectory)Issue1329.cs" />
    <Compile Include="$(MSBuildThisFileDirectory)Issue1384.cs" />
    <Compile Include="$(MSBuildThisFileDirectory)Issue1400.cs" />
    <Compile Include="$(MSBuildThisFileDirectory)Issue1414.cs" />
    <Compile Include="$(MSBuildThisFileDirectory)Issue1461.cs" />
    <Compile Include="$(MSBuildThisFileDirectory)Issue1497.xaml.cs">
      <DependentUpon>Issue1497.xaml</DependentUpon>
    </Compile>
    <Compile Include="$(MSBuildThisFileDirectory)Issue1538.cs" />
    <Compile Include="$(MSBuildThisFileDirectory)Issue1545.xaml.cs">
      <DependentUpon>Issue1545.xaml</DependentUpon>
    </Compile>
    <Compile Include="$(MSBuildThisFileDirectory)Issue1546.cs" />
    <Compile Include="$(MSBuildThisFileDirectory)Issue1554.xaml.cs">
      <DependentUpon>Issue1554.xaml</DependentUpon>
    </Compile>
    <Compile Include="$(MSBuildThisFileDirectory)Issue1557.cs" />
    <Compile Include="$(MSBuildThisFileDirectory)Issue1566.cs" />
    <Compile Include="$(MSBuildThisFileDirectory)Issue1567.cs" />
    <Compile Include="$(MSBuildThisFileDirectory)Issue1568.xaml.cs">
      <DependentUpon>Issue1568.xaml</DependentUpon>
    </Compile>
    <Compile Include="$(MSBuildThisFileDirectory)Issue1583.cs" />
    <Compile Include="$(MSBuildThisFileDirectory)Issue1590.cs" />
    <Compile Include="$(MSBuildThisFileDirectory)Issue1593.cs" />
    <Compile Include="$(MSBuildThisFileDirectory)Issue1598.cs" />
    <Compile Include="$(MSBuildThisFileDirectory)Issue1613.cs" />
    <Compile Include="$(MSBuildThisFileDirectory)Issue1618.cs" />
    <Compile Include="$(MSBuildThisFileDirectory)Issue1641.xaml.cs">
      <DependentUpon>Issue1641.xaml</DependentUpon>
    </Compile>
    <Compile Include="$(MSBuildThisFileDirectory)Issue1644.cs" />
    <Compile Include="$(MSBuildThisFileDirectory)Issue1653.xaml.cs">
      <DependentUpon>Issue1653.xaml</DependentUpon>
    </Compile>
    <Compile Include="$(MSBuildThisFileDirectory)Issue1653v2.xaml.cs">
      <DependentUpon>Issue1653v2.xaml</DependentUpon>
    </Compile>
    <Compile Include="$(MSBuildThisFileDirectory)Issue1664.cs" />
    <Compile Include="$(MSBuildThisFileDirectory)Issue1680.cs" />
    <Compile Include="$(MSBuildThisFileDirectory)Issue3624.cs" />
    <Compile Include="$(MSBuildThisFileDirectory)Issue1682.cs" />
    <Compile Include="$(MSBuildThisFileDirectory)Issue1685.cs" />
    <Compile Include="$(MSBuildThisFileDirectory)Issue1698.cs" />
    <Compile Include="$(MSBuildThisFileDirectory)Issue1700.cs" />
    <Compile Include="$(MSBuildThisFileDirectory)Issue1703.cs" />
    <Compile Include="$(MSBuildThisFileDirectory)Issue1705.cs" />
    <Compile Include="$(MSBuildThisFileDirectory)Issue1712.xaml.cs">
      <DependentUpon>Issue1712.xaml</DependentUpon>
    </Compile>
    <Compile Include="$(MSBuildThisFileDirectory)Issue1722.cs" />
    <Compile Include="$(MSBuildThisFileDirectory)Issue1723.cs" />
    <Compile Include="$(MSBuildThisFileDirectory)Issue1741.xaml.cs">
      <DependentUpon>Issue1741.xaml</DependentUpon>
    </Compile>
    <Compile Include="$(MSBuildThisFileDirectory)Issue1742.cs" />
    <Compile Include="$(MSBuildThisFileDirectory)Issue1747.xaml.cs">
      <DependentUpon>Issue1747.xaml</DependentUpon>
    </Compile>
    <Compile Include="$(MSBuildThisFileDirectory)Issue1755.cs" />
    <Compile Include="$(MSBuildThisFileDirectory)Issue1758.cs" />
    <Compile Include="$(MSBuildThisFileDirectory)Issue1763.cs" />
    <Compile Include="$(MSBuildThisFileDirectory)Issue1766.xaml.cs">
      <DependentUpon>Issue1766.xaml</DependentUpon>
    </Compile>
    <Compile Include="$(MSBuildThisFileDirectory)Issue1769.cs" />
    <Compile Include="$(MSBuildThisFileDirectory)Issue1777.cs" />
    <Compile Include="$(MSBuildThisFileDirectory)Issue181.cs" />
    <Compile Include="$(MSBuildThisFileDirectory)Issue1851.cs" />
    <Compile Include="$(MSBuildThisFileDirectory)Issue1875.cs" />
    <Compile Include="$(MSBuildThisFileDirectory)Issue1888.cs" />
    <Compile Include="$(MSBuildThisFileDirectory)Issue1891.cs" />
    <Compile Include="$(MSBuildThisFileDirectory)Issue1895.cs" />
    <Compile Include="$(MSBuildThisFileDirectory)Issue1905.cs" />
    <Compile Include="$(MSBuildThisFileDirectory)Issue1914.cs" />
    <Compile Include="$(MSBuildThisFileDirectory)Issue194.cs" />
    <Compile Include="$(MSBuildThisFileDirectory)Issue198.cs" />
    <Compile Include="$(MSBuildThisFileDirectory)Issue206.cs" />
    <Compile Include="$(MSBuildThisFileDirectory)Issue214.cs" />
    <Compile Include="$(MSBuildThisFileDirectory)Issue2143.cs" />
    <Compile Include="$(MSBuildThisFileDirectory)Issue2222.cs" />
    <Compile Include="$(MSBuildThisFileDirectory)Issue22246_BZ.cs" />
    <Compile Include="$(MSBuildThisFileDirectory)Issue2241.cs" />
    <Compile Include="$(MSBuildThisFileDirectory)Issue2248.cs" />
    <Compile Include="$(MSBuildThisFileDirectory)Issue2259.cs" />
    <Compile Include="$(MSBuildThisFileDirectory)Issue2266.cs" />
    <Compile Include="$(MSBuildThisFileDirectory)Issue2270.cs" />
    <Compile Include="$(MSBuildThisFileDirectory)Issue2272.cs" />
    <Compile Include="$(MSBuildThisFileDirectory)Issue2282.xaml.cs">
      <DependentUpon>Issue2282.xaml</DependentUpon>
    </Compile>
    <Compile Include="$(MSBuildThisFileDirectory)Issue2288.xaml.cs">
      <DependentUpon>Issue2288.xaml</DependentUpon>
    </Compile>
    <Compile Include="$(MSBuildThisFileDirectory)Issue2289.xaml.cs">
      <DependentUpon>Issue2289.xaml</DependentUpon>
    </Compile>
    <Compile Include="$(MSBuildThisFileDirectory)Issue229.cs" />
    <Compile Include="$(MSBuildThisFileDirectory)Issue2291.cs" />
    <Compile Include="$(MSBuildThisFileDirectory)Issue2292.cs" />
    <Compile Include="$(MSBuildThisFileDirectory)Issue2294.cs" />
    <Compile Include="$(MSBuildThisFileDirectory)Issue2333.cs" />
    <Compile Include="$(MSBuildThisFileDirectory)Issue2339.cs" />
    <Compile Include="$(MSBuildThisFileDirectory)Issue2354.cs" />
    <Compile Include="$(MSBuildThisFileDirectory)Issue2357.xaml.cs">
      <DependentUpon>Issue2357.xaml</DependentUpon>
    </Compile>
    <Compile Include="$(MSBuildThisFileDirectory)Issue2411.cs" />
    <Compile Include="$(MSBuildThisFileDirectory)Issue2414.cs" />
    <Compile Include="$(MSBuildThisFileDirectory)Issue2470.xaml.cs">
      <DependentUpon>Issue2470.xaml</DependentUpon>
    </Compile>
    <Compile Include="$(MSBuildThisFileDirectory)Issue2563.cs" />
    <Compile Include="$(MSBuildThisFileDirectory)Issue2594.cs" />
    <Compile Include="$(MSBuildThisFileDirectory)Issue2597.cs" />
    <Compile Include="$(MSBuildThisFileDirectory)Issue260.cs" />
    <Compile Include="$(MSBuildThisFileDirectory)Issue2615.cs" />
    <Compile Include="$(MSBuildThisFileDirectory)Issue2628.cs" />
    <Compile Include="$(MSBuildThisFileDirectory)Issue2634.cs" />
    <Compile Include="$(MSBuildThisFileDirectory)Issue264.cs" />
    <Compile Include="$(MSBuildThisFileDirectory)Issue2659.xaml.cs">
      <DependentUpon>Issue2659.xaml</DependentUpon>
    </Compile>
    <Compile Include="$(MSBuildThisFileDirectory)Issue2783.cs" />
    <Compile Include="$(MSBuildThisFileDirectory)Issue2794.cs" />
    <Compile Include="$(MSBuildThisFileDirectory)Issue2809.cs" />
    <Compile Include="$(MSBuildThisFileDirectory)Issue2923.cs" />
    <Compile Include="$(MSBuildThisFileDirectory)Issue342.cs" />
    <Compile Include="$(MSBuildThisFileDirectory)Issue416.cs" />
    <Compile Include="$(MSBuildThisFileDirectory)Issue417.cs" />
    <Compile Include="$(MSBuildThisFileDirectory)Issue488.cs" />
    <Compile Include="$(MSBuildThisFileDirectory)Issue530.cs" />
    <Compile Include="$(MSBuildThisFileDirectory)Issue764.cs" />
    <Compile Include="$(MSBuildThisFileDirectory)Issue773.cs" />
    <Compile Include="$(MSBuildThisFileDirectory)Issue774.cs" />
    <Compile Include="$(MSBuildThisFileDirectory)Issue852.cs" />
    <Compile Include="$(MSBuildThisFileDirectory)Issue886.cs" />
    <Compile Include="$(MSBuildThisFileDirectory)Issue892.cs" />
    <Compile Include="$(MSBuildThisFileDirectory)Issue889.cs" />
    <Compile Include="$(MSBuildThisFileDirectory)Issue935.cs" />
    <Compile Include="$(MSBuildThisFileDirectory)Issue968.cs" />
    <Compile Include="$(MSBuildThisFileDirectory)Issue973.cs" />
    <Compile Include="$(MSBuildThisFileDirectory)Issue465.cs" />
    <Compile Include="$(MSBuildThisFileDirectory)ListViewViewCellBinding.cs" />
    <Compile Include="$(MSBuildThisFileDirectory)ModelContentPage.cs" />
    <Compile Include="$(MSBuildThisFileDirectory)NavigationStackTests.cs" />
    <Compile Include="$(MSBuildThisFileDirectory)NavPage.cs" />
    <Compile Include="$(MSBuildThisFileDirectory)ScrollViewOutOfBounds.cs" />
    <Compile Include="$(MSBuildThisFileDirectory)StackLayoutIssue.cs" />
    <Compile Include="$(MSBuildThisFileDirectory)SwipeBackNavCrash.cs" />
    <Compile Include="$(MSBuildThisFileDirectory)TabbedPageTests.cs" />
    <Compile Include="$(MSBuildThisFileDirectory)TabbedPageWithList.cs" />
    <Compile Include="$(MSBuildThisFileDirectory)TestPages\TestPages.cs" />
    <Compile Include="$(MSBuildThisFileDirectory)Issue2965.cs" />
    <Compile Include="$(MSBuildThisFileDirectory)Issue2775.cs" />
    <Compile Include="$(MSBuildThisFileDirectory)Issue2987.cs" />
    <Compile Include="$(MSBuildThisFileDirectory)Issue2976.cs" />
    <Compile Include="$(MSBuildThisFileDirectory)Issue2951.xaml.cs">
      <DependentUpon>Issue2951.xaml</DependentUpon>
    </Compile>
    <Compile Include="$(MSBuildThisFileDirectory)Issue2961.cs" />
    <Compile Include="$(MSBuildThisFileDirectory)Issue2948.cs" />
    <Compile Include="$(MSBuildThisFileDirectory)Issue2883.cs" />
    <Compile Include="$(MSBuildThisFileDirectory)Issue2953.cs" />
    <Compile Include="$(MSBuildThisFileDirectory)Issue2777.xaml.cs">
      <DependentUpon>Issue2777.xaml</DependentUpon>
    </Compile>
    <Compile Include="$(MSBuildThisFileDirectory)Issue2954.cs" />
    <Compile Include="$(MSBuildThisFileDirectory)Issue3086.xaml.cs">
      <DependentUpon>Issue3086.xaml</DependentUpon>
    </Compile>
    <Compile Include="$(MSBuildThisFileDirectory)Bugzilla27779.cs" />
    <Compile Include="$(MSBuildThisFileDirectory)Bugzilla27698.cs" />
    <Compile Include="$(MSBuildThisFileDirectory)Bugzilla29247.cs" />
    <Compile Include="$(MSBuildThisFileDirectory)Bugzilla27318.xaml.cs">
      <DependentUpon>Bugzilla27318.xaml</DependentUpon>
    </Compile>
    <Compile Include="$(MSBuildThisFileDirectory)Bugzilla29453.cs" />
    <Compile Include="$(MSBuildThisFileDirectory)Bugzilla28001.cs" />
    <Compile Include="$(MSBuildThisFileDirectory)Bugzilla30935.cs" />
    <Compile Include="$(MSBuildThisFileDirectory)Bugzilla26032.xaml.cs">
      <DependentUpon>Bugzilla26032.xaml</DependentUpon>
    </Compile>
    <Compile Include="$(MSBuildThisFileDirectory)Bugzilla30835.cs" />
    <Compile Include="$(MSBuildThisFileDirectory)Bugzilla27085.cs" />
    <Compile Include="$(MSBuildThisFileDirectory)Bugzilla31395.cs" />
    <Compile Include="$(MSBuildThisFileDirectory)Bugzilla30651.cs" />
    <Compile Include="$(MSBuildThisFileDirectory)Bugzilla26171.cs" />
    <Compile Include="$(MSBuildThisFileDirectory)Bugzilla31602.cs" />
    <Compile Include="$(MSBuildThisFileDirectory)Bugzilla30353.cs" />
    <Compile Include="$(MSBuildThisFileDirectory)Bugzilla28240.cs" />
    <Compile Include="$(MSBuildThisFileDirectory)Bugzilla30324.cs" />
    <Compile Include="$(MSBuildThisFileDirectory)Bugzilla31255.cs" />
    <Compile Include="$(MSBuildThisFileDirectory)Bugzilla28498.cs" />
    <Compile Include="$(MSBuildThisFileDirectory)Bugzilla32148.cs" />
    <Compile Include="$(MSBuildThisFileDirectory)Bugzilla31967.xaml.cs">
      <DependentUpon>Bugzilla31967.xaml</DependentUpon>
    </Compile>
    <Compile Include="$(MSBuildThisFileDirectory)Issue3276.cs" />
    <Compile Include="$(MSBuildThisFileDirectory)Bugzilla26993.cs" />
    <Compile Include="$(MSBuildThisFileDirectory)Issue3292.cs" />
    <Compile Include="$(MSBuildThisFileDirectory)Bugzilla32898.cs" />
    <Compile Include="$(MSBuildThisFileDirectory)Bugzilla31330.cs" />
    <Compile Include="$(MSBuildThisFileDirectory)Bugzilla31114.cs" />
    <Compile Include="$(MSBuildThisFileDirectory)Issue3319.xaml.cs">
      <DependentUpon>Issue3319.xaml</DependentUpon>
    </Compile>
    <Compile Include="$(MSBuildThisFileDirectory)Bugzilla32691.cs" />
    <Compile Include="$(MSBuildThisFileDirectory)Bugzilla32487.cs" />
    <Compile Include="$(MSBuildThisFileDirectory)Bugzilla34061.cs" />
    <Compile Include="$(MSBuildThisFileDirectory)Bugzilla34632.cs" />
    <Compile Include="$(MSBuildThisFileDirectory)Bugzilla32902.cs" />
    <Compile Include="$(MSBuildThisFileDirectory)Bugzilla32801.cs" />
    <Compile Include="$(MSBuildThisFileDirectory)Bugzilla32447.xaml.cs">
      <DependentUpon>Bugzilla32447.xaml</DependentUpon>
    </Compile>
    <Compile Include="$(MSBuildThisFileDirectory)Bugzilla29257.cs" />
    <Compile Include="$(MSBuildThisFileDirectory)Bugzilla32040.cs" />
    <Compile Include="$(MSBuildThisFileDirectory)Bugzilla33450.cs" />
    <Compile Include="$(MSBuildThisFileDirectory)Bugzilla34720.cs" />
    <Compile Include="$(MSBuildThisFileDirectory)Bugzilla35733.cs" />
    <Compile Include="$(MSBuildThisFileDirectory)Bugzilla36009.cs" />
    <Compile Include="$(MSBuildThisFileDirectory)Bugzilla34912.cs" />
    <Compile Include="$(MSBuildThisFileDirectory)Bugzilla32615.cs" />
    <Compile Include="$(MSBuildThisFileDirectory)Bugzilla27350.cs" />
    <Compile Include="$(MSBuildThisFileDirectory)Bugzilla28709.cs" />
    <Compile Include="$(MSBuildThisFileDirectory)Bugzilla33578.cs" />
    <Compile Include="$(MSBuildThisFileDirectory)Bugzilla39378.xaml.cs">
      <DependentUpon>Bugzilla39378.xaml</DependentUpon>
    </Compile>
    <Compile Include="$(MSBuildThisFileDirectory)Bugzilla39963.cs" />
    <Compile Include="$(MSBuildThisFileDirectory)Bugzilla39987.cs" />
    <Compile Include="$(MSBuildThisFileDirectory)Bugzilla40704.cs" />
    <Compile Include="$(MSBuildThisFileDirectory)Bugzilla41038.cs" />
    <Compile Include="$(MSBuildThisFileDirectory)Bugzilla38284.cs" />
    <Compile Include="$(MSBuildThisFileDirectory)Bugzilla39486.cs" />
    <Compile Include="$(MSBuildThisFileDirectory)Issue6323.cs" />
    <Compile Include="$(MSBuildThisFileDirectory)Issue55555.cs" />
    <Compile Include="$(MSBuildThisFileDirectory)Bugzilla41029.cs" />
    <Compile Include="$(MSBuildThisFileDirectory)Bugzilla39908.cs" />
    <Compile Include="$(MSBuildThisFileDirectory)Bugzilla39489.cs" />
    <Compile Include="$(MSBuildThisFileDirectory)Bugzilla36802.cs" />
    <Compile Include="$(MSBuildThisFileDirectory)Bugzilla35736.cs" />
    <Compile Include="$(MSBuildThisFileDirectory)Bugzilla48158.cs" />
    <Compile Include="$(MSBuildThisFileDirectory)Bugzilla45926.cs" />
    <Compile Include="$(MSBuildThisFileDirectory)Bugzilla45284.xaml.cs">
      <DependentUpon>Bugzilla45284.xaml</DependentUpon>
    </Compile>
    <Compile Include="$(MSBuildThisFileDirectory)Bugzilla54977.xaml.cs">
      <DependentUpon>Bugzilla54977.xaml</DependentUpon>
    </Compile>
    <Compile Include="$(MSBuildThisFileDirectory)Bugzilla49069.cs" />
    <Compile Include="$(MSBuildThisFileDirectory)Bugzilla42956.cs" />
    <Compile Include="$(MSBuildThisFileDirectory)Bugzilla38731.cs" />
    <Compile Include="$(MSBuildThisFileDirectory)Bugzilla56710.cs" />
    <Compile Include="$(MSBuildThisFileDirectory)Bugzilla52700.cs" />
    <Compile Include="$(MSBuildThisFileDirectory)Bugzilla39407.cs" />
    <Compile Include="$(MSBuildThisFileDirectory)ButtonFastRendererTest.cs" />
    <Compile Include="$(MSBuildThisFileDirectory)DesktopSupportTestPage.cs" />
    <Compile Include="$(MSBuildThisFileDirectory)Bugzilla58779.cs" />
    <Compile Include="$(MSBuildThisFileDirectory)Bugzilla51825.cs" />
    <Compile Include="$(MSBuildThisFileDirectory)Bugzilla31688.cs" />
    <Compile Include="$(MSBuildThisFileDirectory)Bugzilla40092.cs" />
    <Compile Include="$(MSBuildThisFileDirectory)Issue1426.cs" />
    <Compile Include="$(MSBuildThisFileDirectory)Issue1733.cs" />
    <Compile Include="$(MSBuildThisFileDirectory)Issue1898.cs" />
    <Compile Include="$(MSBuildThisFileDirectory)Issue1583_1.cs" />
    <Compile Include="$(MSBuildThisFileDirectory)Issue1323.cs" />
    <Compile Include="$(MSBuildThisFileDirectory)Issue2399.cs" />
    <Compile Include="$(MSBuildThisFileDirectory)Issue1729.cs" />
    <Compile Include="$(MSBuildThisFileDirectory)Issue2728.cs" />
    <Compile Include="$(MSBuildThisFileDirectory)Issue1667.cs" />
    <Compile Include="$(MSBuildThisFileDirectory)Issue3012.cs" />
    <Compile Include="$(MSBuildThisFileDirectory)Issue3872.cs" />
    <Compile Include="$(MSBuildThisFileDirectory)GitHub1650.cs" />
    <Compile Include="$(MSBuildThisFileDirectory)GitHub3216.cs" />
    <Compile Include="$(MSBuildThisFileDirectory)GitHub1776.cs" />
    <Compile Include="$(MSBuildThisFileDirectory)Issue3408.cs" />
    <Compile Include="$(MSBuildThisFileDirectory)Issue3413.cs" />
    <Compile Include="$(MSBuildThisFileDirectory)Issue3667.cs" />
    <Compile Include="$(MSBuildThisFileDirectory)Issue3525.cs" />
    <Compile Include="$(MSBuildThisFileDirectory)Issue3275.cs" />
    <Compile Include="$(MSBuildThisFileDirectory)Issue3884.cs" />
    <Compile Include="$(MSBuildThisFileDirectory)Issue2818.cs" />
    <Compile Include="$(MSBuildThisFileDirectory)Issue2831.cs" />
    <Compile Include="$(MSBuildThisFileDirectory)Issue4040.xaml.cs">
      <DependentUpon>Issue4040.xaml</DependentUpon>
    </Compile>
    <Compile Include="$(MSBuildThisFileDirectory)Issue4097.cs" />
    <Compile Include="$(MSBuildThisFileDirectory)Issue1480.cs" />
    <Compile Include="$(MSBuildThisFileDirectory)Issue2223.cs" />
    <Compile Include="$(MSBuildThisFileDirectory)Issue4001.cs" />
    <Compile Include="$(MSBuildThisFileDirectory)Issue4303.cs" />
    <Compile Include="$(MSBuildThisFileDirectory)Controls\GridExtension.cs" />
    <Compile Include="$(MSBuildThisFileDirectory)Controls\ViewModelBase.cs" />
    <Compile Include="$(MSBuildThisFileDirectory)Controls\DisposedSharedPages.cs" />
    <Compile Include="$(MSBuildThisFileDirectory)Controls\PerformanceProvider.cs" />
    <Compile Include="$(MSBuildThisFileDirectory)Controls\GenericValueConverter.cs" />
    <Compile Include="$(MSBuildThisFileDirectory)Controls\ContactsPage.cs" />
    <Compile Include="$(MSBuildThisFileDirectory)Controls\FailImageSource.cs" />
    <Compile Include="$(MSBuildThisFileDirectory)Controls\ICacheService.cs" />
    <Compile Include="$(MSBuildThisFileDirectory)Issue1386.cs" />
    <Compile Include="$(MSBuildThisFileDirectory)Issue3622.cs" />
    <Compile Include="$(MSBuildThisFileDirectory)Issue4138.cs" />
    <Compile Include="$(MSBuildThisFileDirectory)Issue4314.cs" />
    <Compile Include="$(MSBuildThisFileDirectory)Issue3318.cs" />
    <Compile Include="$(MSBuildThisFileDirectory)Issue4493.cs" />
    <Compile Include="$(MSBuildThisFileDirectory)Issue5172.cs" />
    <Compile Include="$(MSBuildThisFileDirectory)Issue5204.cs" />
    <Compile Include="$(MSBuildThisFileDirectory)Issue2204.cs" />
    <Compile Include="$(MSBuildThisFileDirectory)Issue4356.cs">
      <DependentUpon>Issue4356.xaml</DependentUpon>
    </Compile>
    <Compile Include="$(MSBuildThisFileDirectory)Issue4854.cs" />
    <Compile Include="$(MSBuildThisFileDirectory)Issue5951.cs" />
    <Compile Include="$(MSBuildThisFileDirectory)Github6021.cs" />
    <Compile Include="$(MSBuildThisFileDirectory)Issue5132.cs" />
    <Compile Include="$(MSBuildThisFileDirectory)Issue5888.cs" />
    <Compile Include="$(MSBuildThisFileDirectory)Issue6334.cs" />
    <Compile Include="$(MSBuildThisFileDirectory)Issue5728.cs" />
    <Compile Include="$(MSBuildThisFileDirectory)Issue6368.cs" />
    <Compile Include="$(MSBuildThisFileDirectory)Issue6077.cs" />
    <Compile Include="$(MSBuildThisFileDirectory)Issue3548.cs" />
    <Compile Include="$(MSBuildThisFileDirectory)Issue6472.cs" />
    <Compile Include="$(MSBuildThisFileDirectory)Issue6614.cs" />
    <Compile Include="$(MSBuildThisFileDirectory)Issue5239.cs" />
    <Compile Include="$(MSBuildThisFileDirectory)Issue6738.cs" />
    <Compile Include="$(MSBuildThisFileDirectory)GitHub6926.cs" />
    <Compile Include="$(MSBuildThisFileDirectory)Issue5503.cs" />
    <Compile Include="$(MSBuildThisFileDirectory)Issue5831.cs" />
    <Compile Include="$(MSBuildThisFileDirectory)LabelTextType.cs" />
    <Compile Include="$(MSBuildThisFileDirectory)ShellTitleView.cs" />
    <Compile Include="$(MSBuildThisFileDirectory)Issue5159.cs" />
    <Compile Include="$(MSBuildThisFileDirectory)Issue7311.cs" />
    <Compile Include="$(MSBuildThisFileDirectory)Issue7053.cs" />
    <Compile Include="$(MSBuildThisFileDirectory)Issue6894.cs" />
    <Compile Include="$(MSBuildThisFileDirectory)Issue6929.cs" />
    <Compile Include="$(MSBuildThisFileDirectory)Issue3798.xaml.cs">
      <DependentUpon>Issue3798.xaml</DependentUpon>
      <SubType>Code</SubType>
    </Compile>
    <Compile Include="$(MSBuildThisFileDirectory)Controls\ApiLabel.cs" />
    <Compile Include="$(MSBuildThisFileDirectory)Github6384.cs" />
    <Compile Include="$(MSBuildThisFileDirectory)Issue7035.xaml.cs">
      <DependentUpon>Issue7035.xaml</DependentUpon>
      <SubType>Code</SubType>
    </Compile>
    <Compile Include="$(MSBuildThisFileDirectory)Issue7525.xaml.cs" />
    <Compile Include="$(MSBuildThisFileDirectory)Issue7395.cs" />
    <Compile Include="$(MSBuildThisFileDirectory)Issue7582.cs" />
    <Compile Include="$(MSBuildThisFileDirectory)Issue7563.cs" />
    <Compile Include="$(MSBuildThisFileDirectory)Issue7742.cs" />
    <Compile Include="$(MSBuildThisFileDirectory)Issue7678.cs" />
    <Compile Include="$(MSBuildThisFileDirectory)Issue6491.cs" />
    <Compile Include="$(MSBuildThisFileDirectory)Issue6127.cs" />
    <Compile Include="$(MSBuildThisFileDirectory)Issue7283.cs" />
    <Compile Include="$(MSBuildThisFileDirectory)Issue1658.cs" />
    <Compile Include="$(MSBuildThisFileDirectory)Issue5395.cs" />
    <Compile Include="$(MSBuildThisFileDirectory)Issue7878.cs" />
    <Compile Include="$(MSBuildThisFileDirectory)Issue6663.cs" />
    <Compile Include="$(MSBuildThisFileDirectory)Issue8004.cs" />
    <Compile Include="$(MSBuildThisFileDirectory)Issue7886.xaml.cs">
      <DependentUpon>Issue7886.xaml</DependentUpon>
    </Compile>
    <Compile Include="$(MSBuildThisFileDirectory)Issue7898.cs" />
    <Compile Include="$(MSBuildThisFileDirectory)Issue8198.cs" />
    <Compile Include="$(MSBuildThisFileDirectory)Issue7249.cs" />
    <Compile Include="$(MSBuildThisFileDirectory)Issue8200.cs" />
    <Compile Include="$(MSBuildThisFileDirectory)Issue6932.xaml.cs">
      <SubType>Code</SubType>
      <DependentUpon>Issue6932.xaml</DependentUpon>
    </Compile>
    <Compile Include="$(MSBuildThisFileDirectory)Issue6932_emptyviewtemplate.xaml.cs">
      <SubType>Code</SubType>
      <DependentUpon>Issue6932_emptyviewtemplate.xaml</DependentUpon>
    </Compile>
    <Compile Include="$(MSBuildThisFileDirectory)Issue6932_emptyviewstring.xaml.cs">
      <SubType>Code</SubType>
      <DependentUpon>Issue6932_emptyviewstring.xaml</DependentUpon>
    </Compile>
    <Compile Include="$(MSBuildThisFileDirectory)Issue8417.xaml.cs" />
    <Compile Include="$(MSBuildThisFileDirectory)Issue8647.cs" />
    <Compile Include="$(MSBuildThisFileDirectory)Issue7510.cs" />
    <Compile Include="$(MSBuildThisFileDirectory)Issue8557.xaml.cs" />
    <Compile Include="$(MSBuildThisFileDirectory)Issue8753.cs" />
    <Compile Include="$(MSBuildThisFileDirectory)Issue8693.cs" />
    <Compile Include="$(MSBuildThisFileDirectory)Issue7813.xaml.cs" />
    <Compile Include="$(MSBuildThisFileDirectory)Issue8638.xaml.cs" />
    <Compile Include="$(MSBuildThisFileDirectory)Issue8294.cs" />
    <Compile Include="$(MSBuildThisFileDirectory)Issue8392.cs" />
    <Compile Include="$(MSBuildThisFileDirectory)Issue8672.cs" />
    <Compile Include="$(MSBuildThisFileDirectory)Issue8779.xaml.cs" />
    <Compile Include="$(MSBuildThisFileDirectory)Issue8806.cs" />
    <Compile Include="$(MSBuildThisFileDirectory)Issue8781.xaml.cs" />
    <Compile Include="$(MSBuildThisFileDirectory)Issue8782.xaml.cs" />
    <Compile Include="$(MSBuildThisFileDirectory)Issue8821.cs" />
    <Compile Include="$(MSBuildThisFileDirectory)Issue8326.xaml.cs" />
    <Compile Include="$(MSBuildThisFileDirectory)Issue8449.xaml.cs" />
    <Compile Include="$(MSBuildThisFileDirectory)Issue7875.cs" />
    <Compile Include="$(MSBuildThisFileDirectory)Issue8973.cs" />
    <Compile Include="$(MSBuildThisFileDirectory)Issue7924.xaml.cs" />
    <Compile Include="$(MSBuildThisFileDirectory)Issue8461.cs" />
    <Compile Include="$(MSBuildThisFileDirectory)Issue8777.cs" />
    <Compile Include="$(MSBuildThisFileDirectory)Issue9143.cs" />
    <Compile Include="$(MSBuildThisFileDirectory)Issue9588.xaml.cs" />
    <Compile Include="$(MSBuildThisFileDirectory)Issue9329.cs" />
    <Compile Include="$(MSBuildThisFileDirectory)Issue9734.xaml.cs" />
    <Compile Include="$(MSBuildThisFileDirectory)Issue8767.xaml.cs" />
    <Compile Include="$(MSBuildThisFileDirectory)Issue8778.xaml.cs" />
    <Compile Include="$(MSBuildThisFileDirectory)Issue9646.xaml.cs" />
    <Compile Include="$(MSBuildThisFileDirectory)Issue9735.xaml.cs" />
    <Compile Include="$(MSBuildThisFileDirectory)Issue9305.xaml.cs" />
    <Compile Include="$(MSBuildThisFileDirectory)Issue9767.cs" />
    <Compile Include="$(MSBuildThisFileDirectory)Issue7856.cs" />
    <Compile Include="$(MSBuildThisFileDirectory)Issue7856_1.xaml.cs">
      <DependentUpon>Issue7856_1.xaml</DependentUpon>
    </Compile>
    <Compile Include="$(MSBuildThisFileDirectory)Issue9054.cs" />
    <Compile Include="$(MSBuildThisFileDirectory)Issue9326.xaml.cs" />
    <Compile Include="$(MSBuildThisFileDirectory)Issue8689.xaml.cs" />
    <Compile Include="$(MSBuildThisFileDirectory)Issue9306.cs" />
    <Compile Include="$(MSBuildThisFileDirectory)Issue9417.xaml.cs" />
    <Compile Include="$(MSBuildThisFileDirectory)Issue8272.cs" />
    <Compile Include="$(MSBuildThisFileDirectory)Issue8964.cs" />
    <Compile Include="$(MSBuildThisFileDirectory)Issue9951.cs" />
    <Compile Include="$(MSBuildThisFileDirectory)Issue9962.cs" />
    <Compile Include="$(MSBuildThisFileDirectory)Controls\INativeColorService.cs" />
    <Compile Include="$(MSBuildThisFileDirectory)Issue10337.cs" />
    <Compile Include="$(MSBuildThisFileDirectory)Issue9794.cs" />
    <Compile Include="$(MSBuildThisFileDirectory)Issue10134.cs" />
    <Compile Include="$(MSBuildThisFileDirectory)Issue10300.cs" />
    <Compile Include="$(MSBuildThisFileDirectory)Issue10438.cs" />
    <Compile Include="$(MSBuildThisFileDirectory)Issue10530.cs" />
    <Compile Include="$(MSBuildThisFileDirectory)Issue7780.cs" />
    <Compile Include="$(MSBuildThisFileDirectory)Issue8958.xaml.cs" />
    <Compile Include="$(MSBuildThisFileDirectory)Issue10679.xaml.cs" />
    <Compile Include="$(MSBuildThisFileDirectory)Issue10830.cs" />
    <Compile Include="$(MSBuildThisFileDirectory)Issue10735.xaml.cs" />
    <Compile Include="$(MSBuildThisFileDirectory)Issue10497.cs" />
    <Compile Include="$(MSBuildThisFileDirectory)Issue10477.xaml.cs" />
    <Compile Include="$(MSBuildThisFileDirectory)Issue10875.xaml.cs" />
    <Compile Include="$(MSBuildThisFileDirectory)Issue10708.cs" />
    <Compile Include="$(MSBuildThisFileDirectory)Issue9711.xaml.cs">
      <DependentUpon>Issue9711.xaml</DependentUpon>
      <SubType>Code</SubType>
    </Compile>
    <Compile Include="$(MSBuildThisFileDirectory)Issue10166.xaml.cs">
      <DependentUpon>Issue10166.xaml</DependentUpon>
      <SubType>Code</SubType>
    </Compile>
    <Compile Include="$(MSBuildThisFileDirectory)Issue10422.xaml.cs">
      <DependentUpon>Issue10422.xaml</DependentUpon>
    </Compile>
    <Compile Include="$(MSBuildThisFileDirectory)Issue9990.xaml.cs">
      <DependentUpon>Issue9990.xaml</DependentUpon>
    </Compile>
    <Compile Include="$(MSBuildThisFileDirectory)Issue9774.xaml.cs">
      <DependentUpon>Issue9774.xaml</DependentUpon>
      <SubType>Code</SubType>
    </Compile>
    <Compile Include="$(MSBuildThisFileDirectory)Issue10024.xaml.cs">
      <DependentUpon>Issue10024.xaml</DependentUpon>
      <SubType>Code</SubType>
    </Compile>
    <Compile Include="$(MSBuildThisFileDirectory)Issue10348.xaml.cs">
      <DependentUpon>Issue10348.xaml</DependentUpon>
    </Compile>
    <Compile Include="$(MSBuildThisFileDirectory)Issue10333.xaml.cs">
      <DependentUpon>Issue10333.xaml</DependentUpon>
    </Compile>
    <Compile Include="$(MSBuildThisFileDirectory)Issue9555.xaml.cs">
      <DependentUpon>Issue9555.xaml</DependentUpon>
    </Compile>
    <Compile Include="$(MSBuildThisFileDirectory)Issue11031.cs" />
    <Compile Include="$(MSBuildThisFileDirectory)Issue11018.cs" />
    <Compile Include="$(MSBuildThisFileDirectory)Issue10940.cs" />
    <Compile Include="$(MSBuildThisFileDirectory)Issue11190.xaml.cs" />
    <Compile Include="$(MSBuildThisFileDirectory)Issue11050.xaml.cs" />
    <Compile Include="$(MSBuildThisFileDirectory)Issue9456.cs" />
    <Compile Include="$(MSBuildThisFileDirectory)Issue10908.xaml.cs" />
    <Compile Include="$(MSBuildThisFileDirectory)Issue11132.cs" />
    <Compile Include="$(MSBuildThisFileDirectory)Issue11113.xaml.cs" />
    <Compile Include="$(MSBuildThisFileDirectory)Issue10182.cs" />
    <Compile Include="$(MSBuildThisFileDirectory)Issue11107.cs" />
    <Compile Include="$(MSBuildThisFileDirectory)Issue11286.cs" />
    <Compile Include="$(MSBuildThisFileDirectory)RectTest.xaml.cs" />
    <Compile Include="$(MSBuildThisFileDirectory)Issue11224.xaml.cs" />
    <Compile Include="$(MSBuildThisFileDirectory)Issue11262.xaml.cs" />
    <Compile Include="$(MSBuildThisFileDirectory)Issue11120.xaml.cs" />
    <Compile Include="$(MSBuildThisFileDirectory)Issue11291.cs" />
    <Compile Include="$(MSBuildThisFileDirectory)Issue11244.cs" />
    <Compile Include="$(MSBuildThisFileDirectory)Issue11272.cs" />
    <Compile Include="$(MSBuildThisFileDirectory)Issue11333.xaml.cs" />
    <Compile Include="$(MSBuildThisFileDirectory)Issue11314.cs" />
    <Compile Include="$(MSBuildThisFileDirectory)Issue11413.xaml.cs" />
    <Compile Include="$(MSBuildThisFileDirectory)Issue11563.cs" />
    <Compile Include="$(MSBuildThisFileDirectory)Issue11547.xaml.cs" />
    <Compile Include="$(MSBuildThisFileDirectory)Issue9451.cs" />
    <Compile Include="$(MSBuildThisFileDirectory)Issue11374.xaml.cs" />
    <Compile Include="$(MSBuildThisFileDirectory)Issue11430.cs" />
    <Compile Include="$(MSBuildThisFileDirectory)Issue11247.cs" />
    <Compile Include="$(MSBuildThisFileDirectory)Issue10608.cs" />
    <Compile Include="$(MSBuildThisFileDirectory)Issue11480.cs" />
    <Compile Include="$(MSBuildThisFileDirectory)Issue11737.xaml.cs" />
    <Compile Include="$(MSBuildThisFileDirectory)Issue11764.xaml.cs" />
    <Compile Include="$(MSBuildThisFileDirectory)Issue11573.xaml.cs" />
    <Compile Include="$(MSBuildThisFileDirectory)Issue9210.cs" />
    <Compile Include="$(MSBuildThisFileDirectory)Issue11865.cs" />
    <Compile Include="$(MSBuildThisFileDirectory)Issue11653.xaml.cs" />
    <Compile Include="$(MSBuildThisFileDirectory)Issue11869.cs" />
    <Compile Include="$(MSBuildThisFileDirectory)Issue11723.cs" />
    <Compile Include="$(MSBuildThisFileDirectory)Issue11496.xaml.cs" />
  </ItemGroup>
  <ItemGroup>
    <EmbeddedResource Include="$(MSBuildThisFileDirectory)Bugzilla22229.xaml">
      <Generator>MSBuild:UpdateDesignTimeXaml</Generator>
    </EmbeddedResource>
    <EmbeddedResource Include="$(MSBuildThisFileDirectory)Issue10672.xaml">
      <Generator>MSBuild:UpdateDesignTimeXaml</Generator>
    </EmbeddedResource>
    <EmbeddedResource Include="$(MSBuildThisFileDirectory)Issue1497.xaml">
      <Generator>MSBuild:UpdateDesignTimeXaml</Generator>
    </EmbeddedResource>
    <EmbeddedResource Include="$(MSBuildThisFileDirectory)Issue1545.xaml">
      <Generator>MSBuild:UpdateDesignTimeXaml</Generator>
    </EmbeddedResource>
    <EmbeddedResource Include="$(MSBuildThisFileDirectory)Issue1554.xaml">
      <Generator>MSBuild:UpdateDesignTimeXaml</Generator>
    </EmbeddedResource>
    <EmbeddedResource Include="$(MSBuildThisFileDirectory)Issue1568.xaml">
      <Generator>MSBuild:UpdateDesignTimeXaml</Generator>
    </EmbeddedResource>
    <EmbeddedResource Include="$(MSBuildThisFileDirectory)Issue1641.xaml">
      <Generator>MSBuild:UpdateDesignTimeXaml</Generator>
    </EmbeddedResource>
    <EmbeddedResource Include="$(MSBuildThisFileDirectory)Issue1653.xaml">
      <Generator>MSBuild:UpdateDesignTimeXaml</Generator>
    </EmbeddedResource>
    <EmbeddedResource Include="$(MSBuildThisFileDirectory)Issue1653v2.xaml">
      <Generator>MSBuild:UpdateDesignTimeXaml</Generator>
    </EmbeddedResource>
    <EmbeddedResource Include="$(MSBuildThisFileDirectory)Issue1712.xaml">
      <Generator>MSBuild:UpdateDesignTimeXaml</Generator>
    </EmbeddedResource>
    <EmbeddedResource Include="$(MSBuildThisFileDirectory)Issue1741.xaml">
      <Generator>MSBuild:UpdateDesignTimeXaml</Generator>
    </EmbeddedResource>
    <EmbeddedResource Include="$(MSBuildThisFileDirectory)Issue1747.xaml">
      <Generator>MSBuild:UpdateDesignTimeXaml</Generator>
    </EmbeddedResource>
    <EmbeddedResource Include="$(MSBuildThisFileDirectory)Issue1766.xaml">
      <Generator>MSBuild:UpdateDesignTimeXaml</Generator>
    </EmbeddedResource>
    <EmbeddedResource Include="$(MSBuildThisFileDirectory)Issue2282.xaml">
      <Generator>MSBuild:UpdateDesignTimeXaml</Generator>
    </EmbeddedResource>
    <EmbeddedResource Include="$(MSBuildThisFileDirectory)Issue2288.xaml">
      <Generator>MSBuild:UpdateDesignTimeXaml</Generator>
    </EmbeddedResource>
    <EmbeddedResource Include="$(MSBuildThisFileDirectory)Issue2289.xaml">
      <Generator>MSBuild:UpdateDesignTimeXaml</Generator>
    </EmbeddedResource>
    <EmbeddedResource Include="$(MSBuildThisFileDirectory)Issue2357.xaml">
      <Generator>MSBuild:UpdateDesignTimeXaml</Generator>
    </EmbeddedResource>
    <EmbeddedResource Include="$(MSBuildThisFileDirectory)Issue2470.xaml">
      <Generator>MSBuild:UpdateDesignTimeXaml</Generator>
    </EmbeddedResource>
    <EmbeddedResource Include="$(MSBuildThisFileDirectory)Issue8207.xaml">
      <SubType>Designer</SubType>
      <Generator>MSBuild:UpdateDesignTimeXaml</Generator>
    </EmbeddedResource>
    <EmbeddedResource Include="$(MSBuildThisFileDirectory)Issue6282.xaml">
      <Generator>MSBuild:UpdateDesignTimeXaml</Generator>
    </EmbeddedResource>
    <EmbeddedResource Include="$(MSBuildThisFileDirectory)Issue2659.xaml">
      <Generator>MSBuild:UpdateDesignTimeXaml</Generator>
    </EmbeddedResource>
    <EmbeddedResource Include="$(MSBuildThisFileDirectory)Issue2951.xaml">
      <Generator>MSBuild:UpdateDesignTimeXaml</Generator>
    </EmbeddedResource>
    <EmbeddedResource Include="$(MSBuildThisFileDirectory)Issue2777.xaml">
      <Generator>MSBuild:UpdateDesignTimeXaml</Generator>
    </EmbeddedResource>
    <EmbeddedResource Include="$(MSBuildThisFileDirectory)Issue3086.xaml">
      <Generator>MSBuild:UpdateDesignTimeXaml</Generator>
    </EmbeddedResource>
    <EmbeddedResource Include="$(MSBuildThisFileDirectory)Bugzilla27318.xaml">
      <Generator>MSBuild:UpdateDesignTimeXaml</Generator>
    </EmbeddedResource>
    <EmbeddedResource Include="$(MSBuildThisFileDirectory)Bugzilla29107.xaml">
      <Generator>MSBuild:UpdateDesignTimeXaml</Generator>
    </EmbeddedResource>
    <EmbeddedResource Include="$(MSBuildThisFileDirectory)Bugzilla26032.xaml">
      <Generator>MSBuild:UpdateDesignTimeXaml</Generator>
    </EmbeddedResource>
    <EmbeddedResource Include="$(MSBuildThisFileDirectory)Bugzilla31967.xaml">
      <Generator>MSBuild:UpdateDesignTimeXaml</Generator>
    </EmbeddedResource>
    <EmbeddedResource Include="$(MSBuildThisFileDirectory)Issue3319.xaml">
      <Generator>MSBuild:UpdateDesignTimeXaml</Generator>
    </EmbeddedResource>
    <EmbeddedResource Include="$(MSBuildThisFileDirectory)Bugzilla32447.xaml">
      <Generator>MSBuild:UpdateDesignTimeXaml</Generator>
    </EmbeddedResource>
    <EmbeddedResource Include="$(MSBuildThisFileDirectory)Bugzilla38827.xaml">
      <SubType>Designer</SubType>
      <Generator>MSBuild:UpdateDesignTimeXaml</Generator>
    </EmbeddedResource>
    <EmbeddedResource Include="$(MSBuildThisFileDirectory)Bugzilla32842.xaml">
      <SubType>Designer</SubType>
      <Generator>MSBuild:UpdateDesignTimeXaml</Generator>
    </EmbeddedResource>
    <EmbeddedResource Include="$(MSBuildThisFileDirectory)Bugzilla39463.xaml">
      <SubType>Designer</SubType>
      <Generator>MSBuild:UpdateDesignTimeXaml</Generator>
    </EmbeddedResource>
    <EmbeddedResource Include="$(MSBuildThisFileDirectory)Bugzilla38416.xaml">
      <SubType>Designer</SubType>
      <Generator>MSBuild:UpdateDesignTimeXaml</Generator>
    </EmbeddedResource>
    <EmbeddedResource Include="$(MSBuildThisFileDirectory)Bugzilla39483.xaml">
      <SubType>Designer</SubType>
      <Generator>MSBuild:UpdateDesignTimeXaml</Generator>
    </EmbeddedResource>
    <EmbeddedResource Include="$(MSBuildThisFileDirectory)Bugzilla39378.xaml">
      <Generator>MSBuild:UpdateDesignTimeXaml</Generator>
    </EmbeddedResource>
    <EmbeddedResource Include="$(MSBuildThisFileDirectory)Bugzilla45284.xaml">
      <Generator>MSBuild:UpdateDesignTimeXaml</Generator>
    </EmbeddedResource>
    <EmbeddedResource Include="$(MSBuildThisFileDirectory)Bugzilla54977.xaml">
      <Generator>MSBuild:UpdateDesignTimeXaml</Generator>
    </EmbeddedResource>
    <EmbeddedResource Include="$(MSBuildThisFileDirectory)Issue4040.xaml">
      <Generator>MSBuild:UpdateDesignTimeXaml</Generator>
    </EmbeddedResource>
    <EmbeddedResource Include="$(MSBuildThisFileDirectory)Issue8787.xaml" />
    <EmbeddedResource Include="$(MSBuildThisFileDirectory)Issue9771.xaml">
      <SubType>Designer</SubType>
      <Generator>MSBuild:UpdateDesignTimeXaml</Generator>
    </EmbeddedResource>
    <EmbeddedResource Include="$(MSBuildThisFileDirectory)VisualControlsPage.xaml">
      <SubType>Designer</SubType>
      <Generator>MSBuild:UpdateDesignTimeXaml</Generator>
    </EmbeddedResource>
    <EmbeddedResource Include="$(MSBuildThisFileDirectory)Issue4356.xaml">
      <Generator>MSBuild:UpdateDesignTimeXaml</Generator>
    </EmbeddedResource>
    <EmbeddedResource Include="$(MSBuildThisFileDirectory)Issue7035.xaml">
      <SubType>Designer</SubType>
      <Generator>MSBuild:UpdateDesignTimeXaml</Generator>
    </EmbeddedResource>
    <EmbeddedResource Include="$(MSBuildThisFileDirectory)Issue7525.xaml">
      <Generator>UpdateDesignTimeXaml</Generator>
    </EmbeddedResource>
    <EmbeddedResource Include="$(MSBuildThisFileDirectory)Issue7886.xaml">
      <Generator>MSBuild:UpdateDesignTimeXaml</Generator>
    </EmbeddedResource>
    <EmbeddedResource Include="$(MSBuildThisFileDirectory)Issue6932.xaml" />
    <EmbeddedResource Include="$(MSBuildThisFileDirectory)Issue6932_emptyviewtemplate.xaml" />
    <EmbeddedResource Include="$(MSBuildThisFileDirectory)Issue6932_emptyviewstring.xaml" />
    <EmbeddedResource Include="$(MSBuildThisFileDirectory)Issue8417.xaml" />
    <EmbeddedResource Include="$(MSBuildThisFileDirectory)Issue8557.xaml" />
    <EmbeddedResource Include="$(MSBuildThisFileDirectory)Issue7813.xaml" />
    <EmbeddedResource Include="$(MSBuildThisFileDirectory)Issue8638.xaml" />
    <EmbeddedResource Include="$(MSBuildThisFileDirectory)Issue8779.xaml" />
    <EmbeddedResource Include="$(MSBuildThisFileDirectory)Issue8781.xaml" />
    <EmbeddedResource Include="$(MSBuildThisFileDirectory)Issue8782.xaml" />
    <EmbeddedResource Include="$(MSBuildThisFileDirectory)Issue8326.xaml" />
    <EmbeddedResource Include="$(MSBuildThisFileDirectory)Issue8449.xaml" />
    <EmbeddedResource Include="$(MSBuildThisFileDirectory)Issue7924.xaml" />
    <EmbeddedResource Include="$(MSBuildThisFileDirectory)Issue7856_1.xaml">
      <SubType>Designer</SubType>
      <Generator>MSBuild:UpdateDesignTimeXaml</Generator>
    </EmbeddedResource>
    <EmbeddedResource Include="$(MSBuildThisFileDirectory)Issue9734.xaml">
      <Generator>MSBuild:UpdateDesignTimeXaml</Generator>
    </EmbeddedResource>
    <EmbeddedResource Include="$(MSBuildThisFileDirectory)Issue8767.xaml">
      <Generator>MSBuild:UpdateDesignTimeXaml</Generator>
    </EmbeddedResource>
    <EmbeddedResource Include="$(MSBuildThisFileDirectory)Issue8778.xaml">
      <Generator>MSBuild:UpdateDesignTimeXaml</Generator>
    </EmbeddedResource>
    <EmbeddedResource Include="$(MSBuildThisFileDirectory)Issue9646.xaml">
      <Generator>MSBuild:UpdateDesignTimeXaml</Generator>
    </EmbeddedResource>
    <EmbeddedResource Include="$(MSBuildThisFileDirectory)Issue9735.xaml">
      <SubType>Designer</SubType>
      <Generator>MSBuild:UpdateDesignTimeXaml</Generator>
    </EmbeddedResource>
    <EmbeddedResource Include="$(MSBuildThisFileDirectory)Issue9305.xaml">
      <SubType>Designer</SubType>
      <Generator>MSBuild:UpdateDesignTimeXaml</Generator>
    </EmbeddedResource>
    <EmbeddedResource Include="$(MSBuildThisFileDirectory)Issue9588.xaml">
      <Generator>MSBuild:UpdateDesignTimeXaml</Generator>
    </EmbeddedResource>
    <EmbeddedResource Include="$(MSBuildThisFileDirectory)Issue9326.xaml">
      <Generator>MSBuild:UpdateDesignTimeXaml</Generator>
    </EmbeddedResource>
    <EmbeddedResource Include="$(MSBuildThisFileDirectory)Issue8689.xaml">
      <Generator>MSBuild:UpdateDesignTimeXaml</Generator>
    </EmbeddedResource>
    <EmbeddedResource Include="$(MSBuildThisFileDirectory)Issue9417.xaml">
      <Generator>MSBuild:UpdateDesignTimeXaml</Generator>
    </EmbeddedResource>
    <EmbeddedResource Include="$(MSBuildThisFileDirectory)Issue8958.xaml">
      <Generator>MSBuild:UpdateDesignTimeXaml</Generator>
    </EmbeddedResource>
    <EmbeddedResource Include="$(MSBuildThisFileDirectory)Issue10679.xaml">
      <SubType>Designer</SubType>
      <Generator>MSBuild:UpdateDesignTimeXaml</Generator>
    </EmbeddedResource>
    <EmbeddedResource Include="$(MSBuildThisFileDirectory)Issue10735.xaml">
      <Generator>MSBuild:UpdateDesignTimeXaml</Generator>
    </EmbeddedResource>
    <EmbeddedResource Include="$(MSBuildThisFileDirectory)Issue10477.xaml">
      <SubType>Designer</SubType>
      <Generator>MSBuild:UpdateDesignTimeXaml</Generator>
    </EmbeddedResource>
    <EmbeddedResource Include="$(MSBuildThisFileDirectory)Issue10875.xaml">
      <SubType>Designer</SubType>
      <Generator>MSBuild:UpdateDesignTimeXaml</Generator>
    </EmbeddedResource>
    <EmbeddedResource Include="$(MSBuildThisFileDirectory)Issue9827.xaml">
      <SubType>Designer</SubType>
      <Generator>MSBuild:UpdateDesignTimeXaml</Generator>
    </EmbeddedResource>
    <EmbeddedResource Include="$(MSBuildThisFileDirectory)Issue9711.xaml" />
    <EmbeddedResource Include="$(MSBuildThisFileDirectory)Issue10166.xaml">
      <SubType>Designer</SubType>
      <Generator>MSBuild:UpdateDesignTimeXaml</Generator>
    </EmbeddedResource>
    <EmbeddedResource Include="$(MSBuildThisFileDirectory)Issue10422.xaml">
      <Generator>MSBuild:UpdateDesignTimeXaml</Generator>
    </EmbeddedResource>
    <EmbeddedResource Include="$(MSBuildThisFileDirectory)Issue9990.xaml">
      <Generator>MSBuild:UpdateDesignTimeXaml</Generator>
    </EmbeddedResource>
    <EmbeddedResource Include="$(MSBuildThisFileDirectory)Issue9774.xaml">
      <SubType>Designer</SubType>
      <Generator>MSBuild:UpdateDesignTimeXaml</Generator>
    </EmbeddedResource>
    <EmbeddedResource Include="$(MSBuildThisFileDirectory)Issue10024.xaml">
      <SubType>Designer</SubType>
      <Generator>MSBuild:UpdateDesignTimeXaml</Generator>
    </EmbeddedResource>
    <EmbeddedResource Include="$(MSBuildThisFileDirectory)Issue10348.xaml">
      <Generator>MSBuild:UpdateDesignTimeXaml</Generator>
    </EmbeddedResource>
    <EmbeddedResource Include="$(MSBuildThisFileDirectory)Issue10333.xaml">
      <Generator>MSBuild:UpdateDesignTimeXaml</Generator>
    </EmbeddedResource>
    <EmbeddedResource Include="$(MSBuildThisFileDirectory)Issue9555.xaml">
      <Generator>MSBuild:UpdateDesignTimeXaml</Generator>
    </EmbeddedResource>
    <EmbeddedResource Include="$(MSBuildThisFileDirectory)Issue11190.xaml">
      <Generator>MSBuild:UpdateDesignTimeXaml</Generator>
    </EmbeddedResource>
    <EmbeddedResource Include="$(MSBuildThisFileDirectory)RectTest.xaml">
      <Generator>MSBuild:UpdateDesignTimeXaml</Generator>
    </EmbeddedResource>
    <EmbeddedResource Include="$(MSBuildThisFileDirectory)Issue11050.xaml">
      <Generator>MSBuild:UpdateDesignTimeXaml</Generator>
    </EmbeddedResource>
    <EmbeddedResource Include="$(MSBuildThisFileDirectory)Issue10908.xaml">
      <Generator>MSBuild:UpdateDesignTimeXaml</Generator>
    </EmbeddedResource>
    <EmbeddedResource Include="$(MSBuildThisFileDirectory)Issue11113.xaml">
      <Generator>MSBuild:UpdateDesignTimeXaml</Generator>
    </EmbeddedResource>
    <EmbeddedResource Include="$(MSBuildThisFileDirectory)Issue11120.xaml">
      <Generator>MSBuild:UpdateDesignTimeXaml</Generator>
    </EmbeddedResource>
    <EmbeddedResource Include="$(MSBuildThisFileDirectory)Issue11333.xaml">
      <Generator>MSBuild:UpdateDesignTimeXaml</Generator>
    </EmbeddedResource>
    <EmbeddedResource Include="$(MSBuildThisFileDirectory)Issue11413.xaml">
      <Generator>MSBuild:UpdateDesignTimeXaml</Generator>
    </EmbeddedResource>
    <EmbeddedResource Include="$(MSBuildThisFileDirectory)Issue11224.xaml">
      <Generator>MSBuild:UpdateDesignTimeXaml</Generator>
    </EmbeddedResource>
    <EmbeddedResource Include="$(MSBuildThisFileDirectory)Issue11374.xaml">
      <Generator>MSBuild:UpdateDesignTimeXaml</Generator>
    </EmbeddedResource>
    <EmbeddedResource Include="$(MSBuildThisFileDirectory)Issue11262.xaml">
      <Generator>MSBuild:UpdateDesignTimeXaml</Generator>
    </EmbeddedResource>
    <EmbeddedResource Include="$(MSBuildThisFileDirectory)Issue11547.xaml">
      <Generator>MSBuild:UpdateDesignTimeXaml</Generator>
    </EmbeddedResource>
    <EmbeddedResource Include="$(MSBuildThisFileDirectory)Issue11737.xaml">
      <Generator>MSBuild:UpdateDesignTimeXaml</Generator>
    </EmbeddedResource>
    <EmbeddedResource Include="$(MSBuildThisFileDirectory)Issue11764.xaml">
      <Generator>MSBuild:UpdateDesignTimeXaml</Generator>
    </EmbeddedResource>
    <EmbeddedResource Include="$(MSBuildThisFileDirectory)Issue11573.xaml">
      <Generator>MSBuild:UpdateDesignTimeXaml</Generator>
    </EmbeddedResource>
    <EmbeddedResource Include="$(MSBuildThisFileDirectory)Issue11653.xaml">
      <Generator>MSBuild:UpdateDesignTimeXaml</Generator>
    </EmbeddedResource>      
    <EmbeddedResource Include="$(MSBuildThisFileDirectory)Issue11496.xaml">
      <Generator>MSBuild:UpdateDesignTimeXaml</Generator>
    </EmbeddedResource>
  </ItemGroup>
  <ItemGroup>
    <EmbeddedResource Include="$(MSBuildThisFileDirectory)Bugzilla27417Xaml.xaml">
      <SubType>Designer</SubType>
      <Generator>MSBuild:UpdateDesignTimeXaml</Generator>
    </EmbeddedResource>
  </ItemGroup>
  <ItemGroup>
    <EmbeddedResource Include="$(MSBuildThisFileDirectory)Bugzilla23942.xaml">
      <SubType>Designer</SubType>
      <Generator>MSBuild:UpdateDesignTimeXaml</Generator>
    </EmbeddedResource>
  </ItemGroup>
  <ItemGroup>
    <EmbeddedResource Include="$(MSBuildThisFileDirectory)Bugzilla39636.xaml">
      <SubType>Designer</SubType>
      <Generator>MSBuild:UpdateDesignTimeXaml</Generator>
    </EmbeddedResource>
  </ItemGroup>
  <ItemGroup>
    <EmbeddedResource Include="$(MSBuildThisFileDirectory)PlatformSpecifics_iOSTranslucentNavBarX.xaml">
      <SubType>Designer</SubType>
      <Generator>MSBuild:UpdateDesignTimeXaml</Generator>
    </EmbeddedResource>
  </ItemGroup>
  <ItemGroup>
    <EmbeddedResource Include="$(MSBuildThisFileDirectory)Bugzilla42069_Page.xaml">
      <SubType>Designer</SubType>
      <Generator>MSBuild:UpdateDesignTimeXaml</Generator>
    </EmbeddedResource>
  </ItemGroup>
  <ItemGroup>
    <EmbeddedResource Include="$(MSBuildThisFileDirectory)Bugzilla51642.xaml">
      <SubType>Designer</SubType>
      <Generator>MSBuild:UpdateDesignTimeXaml</Generator>
    </EmbeddedResource>
  </ItemGroup>
  <ItemGroup>
    <EmbeddedResource Include="$(MSBuildThisFileDirectory)Bugzilla45722Xaml0.xaml">
      <SubType>Designer</SubType>
      <Generator>MSBuild:UpdateDesignTimeXaml</Generator>
    </EmbeddedResource>
  </ItemGroup>
  <ItemGroup>
    <EmbeddedResource Include="$(MSBuildThisFileDirectory)GitHub1331.xaml">
      <SubType>Designer</SubType>
      <Generator>MSBuild:UpdateDesignTimeXaml</Generator>
    </EmbeddedResource>
  </ItemGroup>
  <ItemGroup>
    <EmbeddedResource Include="$(MSBuildThisFileDirectory)Bugzilla60045.xaml">
      <SubType>Designer</SubType>
      <Generator>MSBuild:UpdateDesignTimeXaml</Generator>
    </EmbeddedResource>
  </ItemGroup>
  <ItemGroup>
    <EmbeddedResource Include="$(MSBuildThisFileDirectory)Issue2625.xaml">
      <SubType>Designer</SubType>
      <Generator>MSBuild:UpdateDesignTimeXaml</Generator>
    </EmbeddedResource>
  </ItemGroup>
  <ItemGroup>
    <Folder Include="$(MSBuildThisFileDirectory)Controls\" />
    <EmbeddedResource Include="$(MSBuildThisFileDirectory)Issue2858.xaml">
      <SubType>Designer</SubType>
      <Generator>MSBuild:UpdateDesignTimeXaml</Generator>
    </EmbeddedResource>
  </ItemGroup>
  <ItemGroup>
    <EmbeddedResource Include="$(MSBuildThisFileDirectory)Issue1588.xaml">
      <SubType>Designer</SubType>
      <Generator>MSBuild:UpdateDesignTimeXaml</Generator>
    </EmbeddedResource>
  </ItemGroup>
  <ItemGroup>
    <EmbeddedResource Include="$(MSBuildThisFileDirectory)Bugzilla60787.xaml">
      <SubType>Designer</SubType>
      <Generator>MSBuild:UpdateDesignTimeXaml</Generator>
    </EmbeddedResource>
  </ItemGroup>
  <ItemGroup>
    <EmbeddedResource Include="$(MSBuildThisFileDirectory)Issue3979.xaml">
      <SubType>Designer</SubType>
      <Generator>MSBuild:UpdateDesignTimeXaml</Generator>
    </EmbeddedResource>
  </ItemGroup>
  <ItemGroup>
    <EmbeddedResource Include="$(MSBuildThisFileDirectory)Issue7167.xaml">
      <SubType>Designer</SubType>
      <Generator>MSBuild:UpdateDesignTimeXaml</Generator>
    </EmbeddedResource>
  </ItemGroup>
  <ItemGroup>
    <EmbeddedResource Include="$(MSBuildThisFileDirectory)Issue4194.xaml">
      <SubType>Designer</SubType>
      <Generator>MSBuild:UpdateDesignTimeXaml</Generator>
    </EmbeddedResource>
  </ItemGroup>
  <ItemGroup>
    <EmbeddedResource Include="$(MSBuildThisFileDirectory)Issue4360.xaml">
      <SubType>Designer</SubType>
      <Generator>MSBuild:UpdateDesignTimeXaml</Generator>
    </EmbeddedResource>
  </ItemGroup>
  <ItemGroup>
    <EmbeddedResource Include="$(MSBuildThisFileDirectory)Issue5057.xaml">
      <SubType>Designer</SubType>
      <Generator>MSBuild:UpdateDesignTimeXaml</Generator>
    </EmbeddedResource>
  </ItemGroup>
  <ItemGroup>
    <EmbeddedResource Include="$(MSBuildThisFileDirectory)Issue5003.xaml">
      <SubType>Designer</SubType>
      <Generator>MSBuild:UpdateDesignTimeXaml</Generator>
    </EmbeddedResource>
  </ItemGroup>
  <ItemGroup>
    <EmbeddedResource Include="$(MSBuildThisFileDirectory)CollectionViewBindingErrors.xaml">
      <SubType>Designer</SubType>
      <Generator>MSBuild:UpdateDesignTimeXaml</Generator>
    </EmbeddedResource>
  </ItemGroup>
  <ItemGroup>
    <EmbeddedResource Include="$(MSBuildThisFileDirectory)Github3847.xaml">
      <SubType>Designer</SubType>
      <Generator>MSBuild:UpdateDesignTimeXaml</Generator>
    </EmbeddedResource>
  </ItemGroup>
  <ItemGroup>
    <EmbeddedResource Include="$(MSBuildThisFileDirectory)Issue4684.xaml">
      <SubType>Designer</SubType>
      <Generator>MSBuild:UpdateDesignTimeXaml</Generator>
    </EmbeddedResource>
  </ItemGroup>
  <ItemGroup>
    <EmbeddedResource Include="$(MSBuildThisFileDirectory)_TemplateMarkup.xaml">
      <SubType>Designer</SubType>
      <Generator>MSBuild:UpdateDesignTimeXaml</Generator>
    </EmbeddedResource>
    <EmbeddedResource Include="$(MSBuildThisFileDirectory)Issue5801.xaml">
      <SubType>Designer</SubType>
      <Generator>MSBuild:UpdateDesignTimeXaml</Generator>
    </EmbeddedResource>
    <EmbeddedResource Include="$(MSBuildThisFileDirectory)A11yTabIndex.xaml">
      <SubType>Designer</SubType>
      <Generator>MSBuild:UpdateDesignTimeXaml</Generator>
    </EmbeddedResource>
  </ItemGroup>
  <ItemGroup>
    <EmbeddedResource Include="$(MSBuildThisFileDirectory)Issue4915.xaml">
      <SubType>Designer</SubType>
      <Generator>MSBuild:UpdateDesignTimeXaml</Generator>
    </EmbeddedResource>
  </ItemGroup>
  <ItemGroup>
    <EmbeddedResource Include="$(MSBuildThisFileDirectory)Issue5949_1.xaml">
      <SubType>Designer</SubType>
      <Generator>MSBuild:UpdateDesignTimeXaml</Generator>
    </EmbeddedResource>
  </ItemGroup>
  <ItemGroup>
    <EmbeddedResource Include="$(MSBuildThisFileDirectory)Issue5949_2.xaml">
      <SubType>Designer</SubType>
      <Generator>MSBuild:UpdateDesignTimeXaml</Generator>
    </EmbeddedResource>
  </ItemGroup>
  <ItemGroup>
    <EmbeddedResource Include="$(MSBuildThisFileDirectory)Issue4992.xaml">
      <SubType>Designer</SubType>
      <Generator>MSBuild:UpdateDesignTimeXaml</Generator>
    </EmbeddedResource>
  </ItemGroup>
  <ItemGroup>
    <EmbeddedResource Include="$(MSBuildThisFileDirectory)Issue6130.xaml">
      <SubType>Designer</SubType>
      <Generator>MSBuild:UpdateDesignTimeXaml</Generator>
    </EmbeddedResource>
  </ItemGroup>
  <ItemGroup>
    <Compile Update="$(MSBuildThisFileDirectory)Issue6130.xaml.cs">
      <DependentUpon>Issue6130.xaml</DependentUpon>
    </Compile>
    <Compile Update="$(MSBuildThisFileDirectory)Issue6644.xaml.cs">
      <DependentUpon>Issue6644.xaml</DependentUpon>
    </Compile>
    <Compile Update="$(MSBuildThisFileDirectory)Issue6254.xaml.cs">
      <DependentUpon>Issue6254.xaml</DependentUpon>
    </Compile>
    <Compile Update="$(MSBuildThisFileDirectory)Issue5749.xaml.cs">
      <DependentUpon>Issue5749.xaml</DependentUpon>
    </Compile>
    <Compile Update="$(MSBuildThisFileDirectory)Issue5108.xaml.cs">
      <DependentUpon>Issue5108.xaml</DependentUpon>
    </Compile>
    <Compile Update="$(MSBuildThisFileDirectory)Issue7357.xaml.cs">
      <DependentUpon>Issue7357.xaml</DependentUpon>
    </Compile>
    <Compile Update="$(MSBuildThisFileDirectory)Issue7792.xaml.cs">
      <DependentUpon>Issue7792.xaml</DependentUpon>
    </Compile>
    <Compile Update="$(MSBuildThisFileDirectory)Issue7789.xaml.cs">
      <DependentUpon>Issue7789.xaml</DependentUpon>
    </Compile>
    <Compile Update="$(MSBuildThisFileDirectory)Issue7519Xaml.xaml.cs">
      <DependentUpon>Issue7519Xaml.xaml</DependentUpon>
    </Compile>
    <Compile Update="$(MSBuildThisFileDirectory)Issue7817.xaml.cs">
      <DependentUpon>Issue7817.xaml</DependentUpon>
    </Compile>
    <Compile Update="$(MSBuildThisFileDirectory)Issue7519Xaml.xaml.cs">
      <DependentUpon>Issue7519Xaml.xaml</DependentUpon>
    </Compile>
    <Compile Update="$(MSBuildThisFileDirectory)Issue5354.xaml.cs">
      <DependentUpon>Issue5354.xaml</DependentUpon>
    </Compile>
    <Compile Update="$(MSBuildThisFileDirectory)Issue7621.xaml.cs">
      <DependentUpon>Issue7621.xaml</DependentUpon>
    </Compile>
    <Compile Update="$(MSBuildThisFileDirectory)Issue7512.xaml.cs">
      <DependentUpon>Issue7512.xaml</DependentUpon>
    </Compile>
    <Compile Update="$(MSBuildThisFileDirectory)Issue7593.xaml.cs">
      <DependentUpon>Issue7593.xaml</DependentUpon>
    </Compile>
    <Compile Update="$(MSBuildThisFileDirectory)Issue7758.xaml.cs">
      <DependentUpon>Issue7758.xaml</DependentUpon>
    </Compile>
    <Compile Update="$(MSBuildThisFileDirectory)Issue7943.xaml.cs">
      <DependentUpon>Issue7943.xaml</DependentUpon>
    </Compile>
    <Compile Update="$(MSBuildThisFileDirectory)Issue7993.xaml.cs">
      <DependentUpon>Issue7993.xaml</DependentUpon>
    </Compile>
    <Compile Update="$(MSBuildThisFileDirectory)Issue7865.xaml.cs">
      <DependentUpon>Issue7865.xaml</DependentUpon>
    </Compile>
    <Compile Update="$(MSBuildThisFileDirectory)Issue8263.xaml.cs">
      <DependentUpon>Issue8263.xaml</DependentUpon>
    </Compile>
    <Compile Update="$(MSBuildThisFileDirectory)Issue8508.xaml.cs">
      <DependentUpon>Issue8508.xaml</DependentUpon>
    </Compile>
  </ItemGroup>
  <ItemGroup>
    <EmbeddedResource Include="$(MSBuildThisFileDirectory)Issue1455.xaml">
      <SubType>Designer</SubType>
      <Generator>MSBuild:UpdateDesignTimeXaml</Generator>
    </EmbeddedResource>
    <EmbeddedResource Include="$(MSBuildThisFileDirectory)Issue5268.xaml">
      <SubType>Designer</SubType>
      <Generator>MSBuild:UpdateDesignTimeXaml</Generator>
    </EmbeddedResource>
  </ItemGroup>
  <ItemGroup>
    <EmbeddedResource Include="$(MSBuildThisFileDirectory)Issue5046.xaml">
      <SubType>Designer</SubType>
      <Generator>MSBuild:UpdateDesignTimeXaml</Generator>
    </EmbeddedResource>
  </ItemGroup>
  <ItemGroup>
    <EmbeddedResource Include="$(MSBuildThisFileDirectory)Issue6644.xaml">
    </EmbeddedResource>
    <EmbeddedResource Include="$(MSBuildThisFileDirectory)Github5623.xaml">
      <SubType>Designer</SubType>
      <Generator>MSBuild:UpdateDesignTimeXaml</Generator>
    </EmbeddedResource>
    <EmbeddedResource Include="$(MSBuildThisFileDirectory)Issue3798.xaml">
      <SubType>Designer</SubType>
      <Generator>MSBuild:UpdateDesignTimeXaml</Generator>
    </EmbeddedResource>
  </ItemGroup>
  <ItemGroup>
    <EmbeddedResource Include="$(MSBuildThisFileDirectory)Issue5749.xaml">
      <SubType>Designer</SubType>
      <Generator>MSBuild:UpdateDesignTimeXaml</Generator>
    </EmbeddedResource>
  </ItemGroup>
  <ItemGroup>
    <EmbeddedResource Include="$(MSBuildThisFileDirectory)Issue5108.xaml">
      <SubType>Designer</SubType>
      <Generator>MSBuild:UpdateDesignTimeXaml</Generator>
    </EmbeddedResource>
  </ItemGroup>
  <ItemGroup>
    <EmbeddedResource Include="$(MSBuildThisFileDirectory)Issue7357.xaml">
      <SubType>Designer</SubType>
      <Generator>MSBuild:UpdateDesignTimeXaml</Generator>
    </EmbeddedResource>
  </ItemGroup>
  <ItemGroup>
    <EmbeddedResource Include="$(MSBuildThisFileDirectory)Issue7519Xaml.xaml">
      <SubType>Designer</SubType>
      <Generator>MSBuild:UpdateDesignTimeXaml</Generator>
    </EmbeddedResource>
  </ItemGroup>
  <ItemGroup>
    <EmbeddedResource Include="$(MSBuildThisFileDirectory)Issue7621.xaml">
      <SubType>Designer</SubType>
      <Generator>MSBuild:UpdateDesignTimeXaml</Generator>
    </EmbeddedResource>
  </ItemGroup>
  <ItemGroup>
    <EmbeddedResource Include="$(MSBuildThisFileDirectory)Issue7512.xaml">
      <SubType>Designer</SubType>
      <Generator>MSBuild:UpdateDesignTimeXaml</Generator>
    </EmbeddedResource>
  </ItemGroup>
  <ItemGroup>
    <EmbeddedResource Include="$(MSBuildThisFileDirectory)Issue5354.xaml">
      <SubType>Designer</SubType>
      <Generator>MSBuild:UpdateDesignTimeXaml</Generator>
    </EmbeddedResource>
  </ItemGroup>
  <ItemGroup>
    <EmbeddedResource Include="$(MSBuildThisFileDirectory)Issue4459.xaml">
      <SubType>Designer</SubType>
      <Generator>MSBuild:UpdateDesignTimeXaml</Generator>
    </EmbeddedResource>
  </ItemGroup>
  <ItemGroup>
    <EmbeddedResource Include="$(MSBuildThisFileDirectory)Issue7593.xaml">
      <SubType>Designer</SubType>
      <Generator>MSBuild:UpdateDesignTimeXaml</Generator>
    </EmbeddedResource>
    <EmbeddedResource Include="$(MSBuildThisFileDirectory)Issue7789.xaml">
      <SubType>Designer</SubType>
      <Generator>MSBuild:UpdateDesignTimeXaml</Generator>
    </EmbeddedResource>
  </ItemGroup>
  <ItemGroup>
    <EmbeddedResource Include="$(MSBuildThisFileDirectory)Issue7865.xaml">
      <SubType>Designer</SubType>
      <Generator>MSBuild:UpdateDesignTimeXaml</Generator>
    </EmbeddedResource>
  </ItemGroup>
  <ItemGroup>
    <EmbeddedResource Include="$(MSBuildThisFileDirectory)Issue7792.xaml">
      <SubType>Designer</SubType>
      <Generator>MSBuild:UpdateDesignTimeXaml</Generator>
    </EmbeddedResource>
    <EmbeddedResource Include="$(MSBuildThisFileDirectory)Issue7758.xaml">
      <SubType>Designer</SubType>
      <Generator>MSBuild:UpdateDesignTimeXaml</Generator>
    </EmbeddedResource>
  </ItemGroup>
  <ItemGroup>
    <EmbeddedResource Include="$(MSBuildThisFileDirectory)Issue7817.xaml">
      <SubType>Designer</SubType>
      <Generator>MSBuild:UpdateDesignTimeXaml</Generator>
    </EmbeddedResource>
    <EmbeddedResource Include="$(MSBuildThisFileDirectory)Issue7943.xaml">
      <SubType>Designer</SubType>
      <Generator>MSBuild:UpdateDesignTimeXaml</Generator>
    </EmbeddedResource>
  </ItemGroup>
  <ItemGroup>
    <EmbeddedResource Include="$(MSBuildThisFileDirectory)Issue7993.xaml">
      <SubType>Designer</SubType>
      <Generator>MSBuild:UpdateDesignTimeXaml</Generator>
    </EmbeddedResource>
  </ItemGroup>
  <ItemGroup>
    <EmbeddedResource Include="$(MSBuildThisFileDirectory)Issue7803.xaml">
      <SubType>Designer</SubType>
      <Generator>MSBuild:UpdateDesignTimeXaml</Generator>
    </EmbeddedResource>
  </ItemGroup>
  <ItemGroup>
    <EmbeddedResource Include="$(MSBuildThisFileDirectory)Issue5577.xaml">
      <SubType>Designer</SubType>
      <Generator>MSBuild:UpdateDesignTimeXaml</Generator>
    </EmbeddedResource>
  </ItemGroup>
  <ItemGroup>
    <EmbeddedResource Include="$(MSBuildThisFileDirectory)Issue8263.xaml">
      <Generator>MSBuild:UpdateDesignTimeXaml</Generator>
    </EmbeddedResource>
  </ItemGroup>
  <ItemGroup>
    <EmbeddedResource Include="$(MSBuildThisFileDirectory)Issue7048.xaml">
      <SubType>Designer</SubType>
      <Generator>MSBuild:UpdateDesignTimeXaml</Generator>
    </EmbeddedResource>
  </ItemGroup>
  <ItemGroup>
    <EmbeddedResource Include="$(MSBuildThisFileDirectory)Issue8529_1.xaml">
      <Generator>MSBuild:UpdateDesignTimeXaml</Generator>
    </EmbeddedResource>
  </ItemGroup>
  <ItemGroup>
    <EmbeddedResource Include="$(MSBuildThisFileDirectory)Issue6693.xaml">
      <SubType>Designer</SubType>
      <Generator>MSBuild:UpdateDesignTimeXaml</Generator>
    </EmbeddedResource>
  </ItemGroup>
  <ItemGroup>
    <EmbeddedResource Include="$(MSBuildThisFileDirectory)Issue8508.xaml">
      <SubType>Designer</SubType>
      <Generator>MSBuild:UpdateDesignTimeXaml</Generator>
    </EmbeddedResource>
  </ItemGroup>
  <ItemGroup>
    <EmbeddedResource Include="$(MSBuildThisFileDirectory)Issue4744.xaml">
      <SubType>Designer</SubType>
      <Generator>MSBuild:UpdateDesignTimeXaml</Generator>
    </EmbeddedResource>
  </ItemGroup>
  <ItemGroup>
    <EmbeddedResource Include="$(MSBuildThisFileDirectory)Issue3228.xaml">
      <SubType>Designer</SubType>
      <Generator>MSBuild:UpdateDesignTimeXaml</Generator>
    </EmbeddedResource>
  </ItemGroup>
  <ItemGroup>
    <EmbeddedResource Include="$(MSBuildThisFileDirectory)Issue2172.xaml">
      <SubType>Designer</SubType>
      <Generator>MSBuild:UpdateDesignTimeXaml</Generator>
    </EmbeddedResource>
    <EmbeddedResource Include="$(MSBuildThisFileDirectory)Issue8902.xaml">
      <SubType>Designer</SubType>
      <Generator>MSBuild:UpdateDesignTimeXaml</Generator>
    </EmbeddedResource>
    <EmbeddedResource Include="$(MSBuildThisFileDirectory)Issue9682.xaml">
      <SubType>Designer</SubType>
      <Generator>MSBuild:UpdateDesignTimeXaml</Generator>
    </EmbeddedResource>
  </ItemGroup>
  <ItemGroup>
    <EmbeddedResource Include="$(MSBuildThisFileDirectory)Issue6403.xaml">
      <SubType>Designer</SubType>
      <Generator>MSBuild:UpdateDesignTimeXaml</Generator>
    </EmbeddedResource>
    <EmbeddedResource Include="$(MSBuildThisFileDirectory)Issue9196.xaml">
      <SubType>Designer</SubType>
      <Generator>MSBuild:UpdateDesignTimeXaml</Generator>
    </EmbeddedResource>
  </ItemGroup>
  <ItemGroup>
    <EmbeddedResource Include="$(MSBuildThisFileDirectory)Issue8715.xaml">
      <SubType>Designer</SubType>
      <Generator>MSBuild:UpdateDesignTimeXaml</Generator>
    </EmbeddedResource>
    <EmbeddedResource Include="$(MSBuildThisFileDirectory)Issue9783.xaml">
      <SubType>Designer</SubType>
      <Generator>MSBuild:UpdateDesignTimeXaml</Generator>
    </EmbeddedResource>
  </ItemGroup>
  <ItemGroup>
    <EmbeddedResource Include="$(MSBuildThisFileDirectory)Issue8308.xaml">
      <SubType>Designer</SubType>
      <Generator>MSBuild:UpdateDesignTimeXaml</Generator>
    </EmbeddedResource>
    <EmbeddedResource Include="$(MSBuildThisFileDirectory)Issue6698View2.xaml">
      <SubType>Designer</SubType>
      <Generator>MSBuild:UpdateDesignTimeXaml</Generator>
    </EmbeddedResource>
  </ItemGroup>
  <ItemGroup>
    <EmbeddedResource Include="$(MSBuildThisFileDirectory)Issue7242.xaml">
      <SubType>Designer</SubType>
      <Generator>MSBuild:UpdateDesignTimeXaml</Generator>
    </EmbeddedResource>
  </ItemGroup>
  <ItemGroup>
    <EmbeddedResource Include="$(MSBuildThisFileDirectory)Github9536.xaml">
      <SubType>Designer</SubType>
      <Generator>MSBuild:UpdateDesignTimeXaml</Generator>
    </EmbeddedResource>
    <EmbeddedResource Include="$(MSBuildThisFileDirectory)Issue10482.xaml">
      <SubType>Designer</SubType>
      <Generator>MSBuild:UpdateDesignTimeXaml</Generator>
    </EmbeddedResource>
    <EmbeddedResource Include="$(MSBuildThisFileDirectory)Issue9279.xaml">
      <SubType>Designer</SubType>
      <Generator>MSBuild:UpdateDesignTimeXaml</Generator>
    </EmbeddedResource>
  </ItemGroup>
  <ItemGroup>
    <EmbeddedResource Include="$(MSBuildThisFileDirectory)Issue11259.xaml">
      <SubType>Designer</SubType>
      <Generator>MSBuild:UpdateDesignTimeXaml</Generator>
    </EmbeddedResource>
  </ItemGroup>
  <ItemGroup>
    <EmbeddedResource Include="$(MSBuildThisFileDirectory)Issue11794.xaml">
      <SubType>Designer</SubType>
      <Generator>MSBuild:UpdateDesignTimeXaml</Generator>
    </EmbeddedResource>
  </ItemGroup>
</Project><|MERGE_RESOLUTION|>--- conflicted
+++ resolved
@@ -272,11 +272,8 @@
     </Compile>
     <Compile Include="$(MSBuildThisFileDirectory)Issue9833.cs" />
     <Compile Include="$(MSBuildThisFileDirectory)Issue9929.cs" />
-<<<<<<< HEAD
     <Compile Include="$(MSBuildThisFileDirectory)Issue9525.cs" />
-=======
     <Compile Include="$(MSBuildThisFileDirectory)Issue9088.cs" />
->>>>>>> 2131ea16
     <Compile Include="$(MSBuildThisFileDirectory)RefreshViewTests.cs" />
     <Compile Include="$(MSBuildThisFileDirectory)Issue7338.cs" />
     <Compile Include="$(MSBuildThisFileDirectory)ScrollToGroup.cs" />
