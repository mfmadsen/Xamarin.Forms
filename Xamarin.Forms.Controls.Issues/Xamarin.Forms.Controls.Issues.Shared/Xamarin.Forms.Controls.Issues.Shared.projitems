<?xml version="1.0" encoding="utf-8"?>
<Project xmlns="http://schemas.microsoft.com/developer/msbuild/2003">
  <PropertyGroup>
    <MSBuildAllProjects>$(MSBuildAllProjects);$(MSBuildThisFileFullPath)</MSBuildAllProjects>
    <HasSharedItems>true</HasSharedItems>
    <SharedGUID>0f0db9cc-ea65-429c-9363-38624bf8f49c</SharedGUID>
  </PropertyGroup>
  <PropertyGroup Label="Configuration">
    <Import_RootNamespace>Xamarin.Forms.Controls.Issues</Import_RootNamespace>
  </PropertyGroup>
  <ItemGroup>
    <Compile Include="$(MSBuildThisFileDirectory)CollectionViewHeaderFooterString.cs" />
    <Compile Include="$(MSBuildThisFileDirectory)CollectionViewHeaderFooterTemplate.cs" />
    <Compile Include="$(MSBuildThisFileDirectory)CollectionViewHeaderFooterView.cs" />
    <Compile Include="$(MSBuildThisFileDirectory)CollectionViewItemsUpdatingScrollMode.cs" />
    <Compile Include="$(MSBuildThisFileDirectory)Issue7240.cs" />
    <Compile Include="$(MSBuildThisFileDirectory)Issue5046.xaml.cs">
      <DependentUpon>Issue5046.xaml</DependentUpon>
      <SubType>Code</SubType>
    </Compile>
    <Compile Include="$(MSBuildThisFileDirectory)Issue6609.cs" />
    <Compile Include="$(MSBuildThisFileDirectory)Issue6644.xaml.cs">
      <SubType>Code</SubType>
    </Compile>
    <Compile Include="$(MSBuildThisFileDirectory)Issue7061.cs" />
    <Compile Include="$(MSBuildThisFileDirectory)Issue7111.cs" />
    <Compile Include="$(MSBuildThisFileDirectory)ShellFlyoutBehavior.cs" />
    <Compile Include="$(MSBuildThisFileDirectory)ShellGestures.cs" />
    <Compile Include="$(MSBuildThisFileDirectory)ShellBackButtonBehavior.cs" />
    <Compile Include="$(MSBuildThisFileDirectory)ShellInsets.cs" />
    <Compile Include="$(MSBuildThisFileDirectory)CollectionViewGrouping.cs" />
    <Compile Include="$(MSBuildThisFileDirectory)Issue5412.cs" />
    <Compile Include="$(MSBuildThisFileDirectory)Helpers\GarbageCollectionHelper.cs" />
    <Compile Include="$(MSBuildThisFileDirectory)Issue4879.cs" />
    <Compile Include="$(MSBuildThisFileDirectory)Issue5555.cs" />
    <Compile Include="$(MSBuildThisFileDirectory)Issue6458.cs" />
    <Compile Include="$(MSBuildThisFileDirectory)Issue6258.cs" />
    <Compile Include="$(MSBuildThisFileDirectory)Issue3150.cs" />
    <Compile Include="$(MSBuildThisFileDirectory)Issue6262.cs" />
    <Compile Include="$(MSBuildThisFileDirectory)Github5623.xaml.cs">
      <DependentUpon>Github5623.xaml</DependentUpon>
      <SubType>Code</SubType>
    </Compile>
    <Compile Include="$(MSBuildThisFileDirectory)Bugzilla59172.cs" />
    <Compile Include="$(MSBuildThisFileDirectory)FlagTestHelpers.cs" />
    <Compile Include="$(MSBuildThisFileDirectory)Issue5886.cs" />
    <Compile Include="$(MSBuildThisFileDirectory)Issue6260.cs" />
    <Compile Include="$(MSBuildThisFileDirectory)Issue5766.cs" />
    <Compile Include="$(MSBuildThisFileDirectory)CollectionViewBoundMultiSelection.cs" />
    <Compile Include="$(MSBuildThisFileDirectory)CollectionViewBoundSingleSelection.cs" />
    <Compile Include="$(MSBuildThisFileDirectory)Issue5765.cs" />
    <Compile Include="$(MSBuildThisFileDirectory)Issue4684.xaml.cs" />
    <Compile Include="$(MSBuildThisFileDirectory)Issue4992.xaml.cs">
      <DependentUpon>Issue4992.xaml</DependentUpon>
      <SubType>Code</SubType>
    </Compile>
    <Compile Include="$(MSBuildThisFileDirectory)Issue4915.xaml.cs">
      <SubType>Code</SubType>
    </Compile>
    <Compile Include="$(MSBuildThisFileDirectory)Issue5131.cs" />
    <Compile Include="$(MSBuildThisFileDirectory)Issue5376.cs" />
    <Compile Include="$(MSBuildThisFileDirectory)Bugzilla60787.xaml.cs">
      <DependentUpon>Bugzilla60787.xaml</DependentUpon>
      <SubType>Code</SubType>
    </Compile>
    <Compile Include="$(MSBuildThisFileDirectory)Issue4919.cs" />
    <Compile Include="$(MSBuildThisFileDirectory)Issue5461.cs" />
    <Compile Include="$(MSBuildThisFileDirectory)CollectionViewBindingErrors.xaml.cs">
      <DependentUpon>CollectionViewBindingErrors.xaml</DependentUpon>
      <SubType>Code</SubType>
    </Compile>
    <Compile Include="$(MSBuildThisFileDirectory)Issue2102.cs" />
    <Compile Include="$(MSBuildThisFileDirectory)Issue1588.xaml.cs">
      <DependentUpon>Issue1588.xaml</DependentUpon>
      <SubType>Code</SubType>
    </Compile>
    <Compile Include="$(MSBuildThisFileDirectory)Issue4961.cs" />
    <Compile Include="$(MSBuildThisFileDirectory)Issue4629.cs" />
    <Compile Include="$(MSBuildThisFileDirectory)Issue4384.cs" />
    <Compile Include="$(MSBuildThisFileDirectory)Issue4782.cs" />
    <Compile Include="$(MSBuildThisFileDirectory)Issue4484.cs" />
    <Compile Include="$(MSBuildThisFileDirectory)Issue3509.cs" />
    <Compile Include="$(MSBuildThisFileDirectory)Issue4597.cs" />
    <Compile Include="$(MSBuildThisFileDirectory)A11yTabIndex.xaml.cs">
      <DependentUpon>A11yTabIndex.xaml</DependentUpon>
      <SubType>Code</SubType>
    </Compile>
    <Compile Include="$(MSBuildThisFileDirectory)Github3856.cs" />
    <Compile Include="$(MSBuildThisFileDirectory)Issue1937.cs" />
    <Compile Include="$(MSBuildThisFileDirectory)Issue3555.cs" />
    <Compile Include="$(MSBuildThisFileDirectory)Issue3843.cs" />
    <Compile Include="$(MSBuildThisFileDirectory)Issue4053.cs" />
    <Compile Include="$(MSBuildThisFileDirectory)Issue3809.cs" />
    <Compile Include="$(MSBuildThisFileDirectory)Issue2894.cs" />
    <Compile Include="$(MSBuildThisFileDirectory)Issue3306.cs" />
    <Compile Include="$(MSBuildThisFileDirectory)Issue3454.cs" />
    <Compile Include="$(MSBuildThisFileDirectory)Issue3308.cs" />
    <Compile Include="$(MSBuildThisFileDirectory)Issue3788.cs" />
    <Compile Include="$(MSBuildThisFileDirectory)Issue1724.cs" />
    <Compile Include="$(MSBuildThisFileDirectory)Issue3524.cs" />
    <Compile Include="$(MSBuildThisFileDirectory)Issue1678.cs" />
    <Compile Include="$(MSBuildThisFileDirectory)Issue2004.cs" />
    <Compile Include="$(MSBuildThisFileDirectory)Issue3333.cs" />
    <Compile Include="$(MSBuildThisFileDirectory)Issue2338.cs" />
    <Compile Include="$(MSBuildThisFileDirectory)Bugzilla60045.xaml.cs">
      <DependentUpon>Bugzilla60045.xaml</DependentUpon>
    </Compile>
    <Compile Include="$(MSBuildThisFileDirectory)Issue6282.xaml.cs">
      <DependentUpon>Issue6282.xaml</DependentUpon>
      <SubType>Code</SubType>
    </Compile>
    <Compile Include="$(MSBuildThisFileDirectory)AddingMultipleItemsListView.cs" />
    <Compile Include="$(MSBuildThisFileDirectory)AndroidStatusBarColor.cs" />
    <Compile Include="$(MSBuildThisFileDirectory)AppBarIconColors.cs" />
    <Compile Include="$(MSBuildThisFileDirectory)Bugzilla21368.cs" />
    <Compile Include="$(MSBuildThisFileDirectory)Bugzilla21501.cs" />
    <Compile Include="$(MSBuildThisFileDirectory)Bugzilla21780.cs" />
    <Compile Include="$(MSBuildThisFileDirectory)Bugzilla22229.xaml.cs">
      <DependentUpon>Bugzilla22229.xaml</DependentUpon>
    </Compile>
    <Compile Include="$(MSBuildThisFileDirectory)Bugzilla22401.cs" />
    <Compile Include="$(MSBuildThisFileDirectory)Bugzilla23942.xaml.cs">
      <DependentUpon>Bugzilla23942.xaml</DependentUpon>
    </Compile>
    <Compile Include="$(MSBuildThisFileDirectory)Bugzilla24769.cs" />
    <Compile Include="$(MSBuildThisFileDirectory)Bugzilla25234.cs" />
    <Compile Include="$(MSBuildThisFileDirectory)Bugzilla25662.cs" />
    <Compile Include="$(MSBuildThisFileDirectory)Bugzilla25943.cs" />
    <Compile Include="$(MSBuildThisFileDirectory)Bugzilla26501.cs" />
    <Compile Include="$(MSBuildThisFileDirectory)Bugzilla26868.cs" />
    <Compile Include="$(MSBuildThisFileDirectory)Bugzilla27378.cs" />
    <Compile Include="$(MSBuildThisFileDirectory)Bugzilla27417.cs" />
    <Compile Include="$(MSBuildThisFileDirectory)Bugzilla27417Xaml.xaml.cs">
      <DependentUpon>Bugzilla27417Xaml.xaml</DependentUpon>
      <SubType>Code</SubType>
    </Compile>
    <Compile Include="$(MSBuildThisFileDirectory)Bugzilla27581.cs" />
    <Compile Include="$(MSBuildThisFileDirectory)Bugzilla28570.cs" />
    <Compile Include="$(MSBuildThisFileDirectory)Bugzilla28796.cs" />
    <Compile Include="$(MSBuildThisFileDirectory)Bugzilla28939.cs" />
    <Compile Include="$(MSBuildThisFileDirectory)Bugzilla28953.cs" />
    <Compile Include="$(MSBuildThisFileDirectory)Bugzilla29107.xaml.cs">
      <DependentUpon>Bugzilla29107.xaml</DependentUpon>
    </Compile>
    <Compile Include="$(MSBuildThisFileDirectory)Bugzilla29110.cs" />
    <Compile Include="$(MSBuildThisFileDirectory)Bugzilla29158.cs" />
    <Compile Include="$(MSBuildThisFileDirectory)Bugzilla29363.cs" />
    <Compile Include="$(MSBuildThisFileDirectory)Bugzilla29229.cs" />
    <Compile Include="$(MSBuildThisFileDirectory)Bugzilla30166.cs" />
    <Compile Include="$(MSBuildThisFileDirectory)Bugzilla31141.cs" />
    <Compile Include="$(MSBuildThisFileDirectory)Bugzilla31145.cs" />
    <Compile Include="$(MSBuildThisFileDirectory)Bugzilla31333.cs" />
    <Compile Include="$(MSBuildThisFileDirectory)Bugzilla31366.cs" />
    <Compile Include="$(MSBuildThisFileDirectory)Issue4653.cs" />
    <Compile Include="$(MSBuildThisFileDirectory)Bugzilla31964.cs" />
    <Compile Include="$(MSBuildThisFileDirectory)Bugzilla32033.cs" />
    <Compile Include="$(MSBuildThisFileDirectory)Bugzilla32034.cs" />
    <Compile Include="$(MSBuildThisFileDirectory)Bugzilla32206.cs" />
    <Compile Include="$(MSBuildThisFileDirectory)Bugzilla32776.cs" />
    <Compile Include="$(MSBuildThisFileDirectory)Bugzilla32842.xaml.cs">
      <DependentUpon>Bugzilla32842.xaml</DependentUpon>
      <SubType>Code</SubType>
    </Compile>
    <Compile Include="$(MSBuildThisFileDirectory)Bugzilla32847.cs" />
    <Compile Include="$(MSBuildThisFileDirectory)Bugzilla32865.cs" />
    <Compile Include="$(MSBuildThisFileDirectory)Bugzilla32956.cs" />
    <Compile Include="$(MSBuildThisFileDirectory)Bugzilla33248.cs" />
    <Compile Include="$(MSBuildThisFileDirectory)Bugzilla33268.cs" />
    <Compile Include="$(MSBuildThisFileDirectory)Bugzilla33612.cs" />
    <Compile Include="$(MSBuildThisFileDirectory)Bugzilla33714.cs" />
    <Compile Include="$(MSBuildThisFileDirectory)Bugzilla33890.cs" />
    <Compile Include="$(MSBuildThisFileDirectory)Bugzilla34072.cs" />
    <Compile Include="$(MSBuildThisFileDirectory)Bugzilla34007.cs" />
    <Compile Include="$(MSBuildThisFileDirectory)Bugzilla35078.cs" />
    <Compile Include="$(MSBuildThisFileDirectory)Bugzilla35127.cs" />
    <Compile Include="$(MSBuildThisFileDirectory)Bugzilla35132.cs" />
    <Compile Include="$(MSBuildThisFileDirectory)Bugzilla35157.cs" />
    <Compile Include="$(MSBuildThisFileDirectory)Bugzilla35294.cs" />
    <Compile Include="$(MSBuildThisFileDirectory)Bugzilla35472.cs" />
    <Compile Include="$(MSBuildThisFileDirectory)Bugzilla35477.cs" />
    <Compile Include="$(MSBuildThisFileDirectory)Bugzilla35490.cs" />
    <Compile Include="$(MSBuildThisFileDirectory)Bugzilla35738.cs" />
    <Compile Include="$(MSBuildThisFileDirectory)Bugzilla36014.cs" />
    <Compile Include="$(MSBuildThisFileDirectory)Bugzilla36649.cs" />
    <Compile Include="$(MSBuildThisFileDirectory)Bugzilla36559.cs" />
    <Compile Include="$(MSBuildThisFileDirectory)Bugzilla36171.cs" />
    <Compile Include="$(MSBuildThisFileDirectory)Bugzilla36780.cs" />
    <Compile Include="$(MSBuildThisFileDirectory)Bugzilla36651.cs" />
    <Compile Include="$(MSBuildThisFileDirectory)Bugzilla36703.cs" />
    <Compile Include="$(MSBuildThisFileDirectory)Bugzilla36846.cs" />
    <Compile Include="$(MSBuildThisFileDirectory)Bugzilla36955.cs" />
    <Compile Include="$(MSBuildThisFileDirectory)Bugzilla37285.cs" />
    <Compile Include="$(MSBuildThisFileDirectory)Bugzilla37462.cs" />
    <Compile Include="$(MSBuildThisFileDirectory)Bugzilla37841.cs" />
    <Compile Include="$(MSBuildThisFileDirectory)Bugzilla37863.cs" />
    <Compile Include="$(MSBuildThisFileDirectory)Bugzilla37601.cs" />
    <Compile Include="$(MSBuildThisFileDirectory)Bugzilla38105.cs" />
    <Compile Include="$(MSBuildThisFileDirectory)Issue3652.cs" />
    <Compile Include="$(MSBuildThisFileDirectory)Issue4891.cs" />
    <Compile Include="$(MSBuildThisFileDirectory)Bugzilla38723.cs" />
    <Compile Include="$(MSBuildThisFileDirectory)Bugzilla38770.cs" />
    <Compile Include="$(MSBuildThisFileDirectory)Bugzilla38827.xaml.cs">
      <DependentUpon>Bugzilla38827.xaml</DependentUpon>
      <SubType>Code</SubType>
    </Compile>
    <Compile Include="$(MSBuildThisFileDirectory)Bugzilla38989.cs" />
    <Compile Include="$(MSBuildThisFileDirectory)Bugzilla39395.cs" />
    <Compile Include="$(MSBuildThisFileDirectory)Bugzilla39461.cs" />
    <Compile Include="$(MSBuildThisFileDirectory)Bugzilla39483.xaml.cs">
      <DependentUpon>Bugzilla39483.xaml</DependentUpon>
      <SubType>Code</SubType>
    </Compile>
    <Compile Include="$(MSBuildThisFileDirectory)Bugzilla39530.cs" />
    <Compile Include="$(MSBuildThisFileDirectory)Bugzilla39624.cs" />
    <Compile Include="$(MSBuildThisFileDirectory)Bugzilla39463.xaml.cs">
      <DependentUpon>Bugzilla39463.xaml</DependentUpon>
      <SubType>Code</SubType>
    </Compile>
    <Compile Include="$(MSBuildThisFileDirectory)Bugzilla39636.xaml.cs">
      <DependentUpon>Bugzilla39636.xaml</DependentUpon>
      <SubType>Code</SubType>
    </Compile>
    <Compile Include="$(MSBuildThisFileDirectory)Bugzilla39702.cs" />
    <Compile Include="$(MSBuildThisFileDirectory)Bugzilla40005.cs" />
    <Compile Include="$(MSBuildThisFileDirectory)Bugzilla40073.cs" />
    <Compile Include="$(MSBuildThisFileDirectory)Bugzilla40139.cs" />
    <Compile Include="$(MSBuildThisFileDirectory)Bugzilla40173.cs" />
    <Compile Include="$(MSBuildThisFileDirectory)Bugzilla39821.cs" />
    <Compile Include="$(MSBuildThisFileDirectory)Bugzilla40185.cs" />
    <Compile Include="$(MSBuildThisFileDirectory)Bugzilla40251.cs" />
    <Compile Include="$(MSBuildThisFileDirectory)Bugzilla40333.cs" />
    <Compile Include="$(MSBuildThisFileDirectory)Bugzilla31806.cs" />
    <Compile Include="$(MSBuildThisFileDirectory)Bugzilla40408.cs" />
    <Compile Include="$(MSBuildThisFileDirectory)Bugzilla40858.cs" />
    <Compile Include="$(MSBuildThisFileDirectory)Bugzilla40824.cs" />
    <Compile Include="$(MSBuildThisFileDirectory)Bugzilla40911.cs" />
    <Compile Include="$(MSBuildThisFileDirectory)Bugzilla40955.cs" />
    <Compile Include="$(MSBuildThisFileDirectory)Bugzilla41054.cs" />
    <Compile Include="$(MSBuildThisFileDirectory)Bugzilla41078.cs" />
    <Compile Include="$(MSBuildThisFileDirectory)Bugzilla40998.cs" />
    <Compile Include="$(MSBuildThisFileDirectory)Bugzilla41205.cs" />
    <Compile Include="$(MSBuildThisFileDirectory)Bugzilla41415.cs" />
    <Compile Include="$(MSBuildThisFileDirectory)Bugzilla41418.cs" />
    <Compile Include="$(MSBuildThisFileDirectory)Bugzilla41424.cs" />
    <Compile Include="$(MSBuildThisFileDirectory)Bugzilla41778.cs" />
    <Compile Include="$(MSBuildThisFileDirectory)Bugzilla41600.cs" />
    <Compile Include="$(MSBuildThisFileDirectory)Bugzilla41619.cs" />
    <Compile Include="$(MSBuildThisFileDirectory)Bugzilla42000.cs" />
    <Compile Include="$(MSBuildThisFileDirectory)Bugzilla42069.cs" />
    <Compile Include="$(MSBuildThisFileDirectory)Bugzilla42069_Page.xaml.cs">
      <DependentUpon>Bugzilla42069_Page.xaml</DependentUpon>
      <SubType>Code</SubType>
    </Compile>
    <Compile Include="$(MSBuildThisFileDirectory)Bugzilla42074.cs" />
    <Compile Include="$(MSBuildThisFileDirectory)Bugzilla42075.cs" />
    <Compile Include="$(MSBuildThisFileDirectory)Bugzilla42329.cs" />
    <Compile Include="$(MSBuildThisFileDirectory)Bugzilla42364.cs" />
    <Compile Include="$(MSBuildThisFileDirectory)Bugzilla42519.cs" />
    <Compile Include="$(MSBuildThisFileDirectory)Bugzilla32871.cs" />
    <Compile Include="$(MSBuildThisFileDirectory)Bugzilla43313.cs" />
    <Compile Include="$(MSBuildThisFileDirectory)Bugzilla43469.cs" />
    <Compile Include="$(MSBuildThisFileDirectory)Bugzilla43516.cs" />
    <Compile Include="$(MSBuildThisFileDirectory)Bugzilla43519.cs" />
    <Compile Include="$(MSBuildThisFileDirectory)Bugzilla43527.cs" />
    <Compile Include="$(MSBuildThisFileDirectory)Bugzilla44047.cs" />
    <Compile Include="$(MSBuildThisFileDirectory)Bugzilla43941.cs" />
    <Compile Include="$(MSBuildThisFileDirectory)Bugzilla43663.cs" />
    <Compile Include="$(MSBuildThisFileDirectory)Bugzilla43867.cs" />
    <Compile Include="$(MSBuildThisFileDirectory)Bugzilla43735.cs" />
    <Compile Include="$(MSBuildThisFileDirectory)Bugzilla43783.cs" />
    <Compile Include="$(MSBuildThisFileDirectory)Bugzilla44096.cs" />
    <Compile Include="$(MSBuildThisFileDirectory)Bugzilla44176.cs" />
    <Compile Include="$(MSBuildThisFileDirectory)Bugzilla44453.cs" />
    <Compile Include="$(MSBuildThisFileDirectory)Bugzilla45215.cs" />
    <Compile Include="$(MSBuildThisFileDirectory)Bugzilla44500.cs" />
    <Compile Include="$(MSBuildThisFileDirectory)Bugzilla45722.cs" />
    <Compile Include="$(MSBuildThisFileDirectory)Bugzilla45722Xaml0.xaml.cs">
      <DependentUpon>Bugzilla45722Xaml0.xaml</DependentUpon>
      <SubType>Code</SubType>
    </Compile>
    <Compile Include="$(MSBuildThisFileDirectory)Bugzilla46363.cs" />
    <Compile Include="$(MSBuildThisFileDirectory)Bugzilla46363_2.cs" />
    <Compile Include="$(MSBuildThisFileDirectory)Bugzilla47548.cs" />
    <Compile Include="$(MSBuildThisFileDirectory)Bugzilla50787.cs" />
    <Compile Include="$(MSBuildThisFileDirectory)Bugzilla52299.cs" />
    <Compile Include="$(MSBuildThisFileDirectory)Bugzilla52419.cs" />
    <Compile Include="$(MSBuildThisFileDirectory)Bugzilla49304.cs" />
    <Compile Include="$(MSBuildThisFileDirectory)Bugzilla53834.cs" />
    <Compile Include="$(MSBuildThisFileDirectory)Bugzilla51536.cs" />
    <Compile Include="$(MSBuildThisFileDirectory)Bugzilla44940.cs" />
    <Compile Include="$(MSBuildThisFileDirectory)Bugzilla44944.cs" />
    <Compile Include="$(MSBuildThisFileDirectory)Bugzilla44166.cs" />
    <Compile Include="$(MSBuildThisFileDirectory)Bugzilla44461.cs" />
    <Compile Include="$(MSBuildThisFileDirectory)Bugzilla44584.cs" />
    <Compile Include="$(MSBuildThisFileDirectory)Bugzilla42832.cs" />
    <Compile Include="$(MSBuildThisFileDirectory)Bugzilla44044.cs" />
    <Compile Include="$(MSBuildThisFileDirectory)Bugzilla44338.cs" />
    <Compile Include="$(MSBuildThisFileDirectory)Bugzilla44980.cs" />
    <Compile Include="$(MSBuildThisFileDirectory)Bugzilla45067.cs" />
    <Compile Include="$(MSBuildThisFileDirectory)Bugzilla45027.cs" />
    <Compile Include="$(MSBuildThisFileDirectory)Bugzilla45330.cs" />
    <Compile Include="$(MSBuildThisFileDirectory)Bugzilla44955.cs" />
    <Compile Include="$(MSBuildThisFileDirectory)Bugzilla45277.cs" />
    <Compile Include="$(MSBuildThisFileDirectory)Bugzilla45743.cs" />
    <Compile Include="$(MSBuildThisFileDirectory)Bugzilla46458.cs" />
    <Compile Include="$(MSBuildThisFileDirectory)Bugzilla46494.cs" />
    <Compile Include="$(MSBuildThisFileDirectory)Bugzilla44476.cs" />
    <Compile Include="$(MSBuildThisFileDirectory)Bugzilla46630.cs" />
    <Compile Include="$(MSBuildThisFileDirectory)Bugzilla47923.cs" />
    <Compile Include="$(MSBuildThisFileDirectory)Bugzilla48236.cs" />
    <Compile Include="$(MSBuildThisFileDirectory)Bugzilla47971.cs" />
    <Compile Include="$(MSBuildThisFileDirectory)Bugzilla52318.cs" />
    <Compile Include="$(MSBuildThisFileDirectory)Bugzilla37290.cs" />
    <Compile Include="$(MSBuildThisFileDirectory)Bugzilla51553.cs" />
    <Compile Include="$(MSBuildThisFileDirectory)Bugzilla51802.cs" />
    <Compile Include="$(MSBuildThisFileDirectory)Bugzilla51236.cs" />
    <Compile Include="$(MSBuildThisFileDirectory)Bugzilla51238.cs" />
    <Compile Include="$(MSBuildThisFileDirectory)Bugzilla51642.xaml.cs">
      <DependentUpon>Bugzilla51642.xaml</DependentUpon>
      <SubType>Code</SubType>
    </Compile>
    <Compile Include="$(MSBuildThisFileDirectory)Bugzilla53445.cs" />
    <Compile Include="$(MSBuildThisFileDirectory)Bugzilla55714.cs" />
    <Compile Include="$(MSBuildThisFileDirectory)Bugzilla54649.cs" />
    <Compile Include="$(MSBuildThisFileDirectory)Bugzilla56609.cs" />
    <Compile Include="$(MSBuildThisFileDirectory)Bugzilla55674.cs" />
    <Compile Include="$(MSBuildThisFileDirectory)Bugzilla55912.cs" />
    <Compile Include="$(MSBuildThisFileDirectory)Bugzilla57317.cs" />
    <Compile Include="$(MSBuildThisFileDirectory)Bugzilla57114.cs" />
    <Compile Include="$(MSBuildThisFileDirectory)Bugzilla57515.cs" />
    <Compile Include="$(MSBuildThisFileDirectory)Bugzilla57674.cs" />
    <Compile Include="$(MSBuildThisFileDirectory)Bugzilla57758.cs" />
    <Compile Include="$(MSBuildThisFileDirectory)Bugzilla57910.cs" />
    <Compile Include="$(MSBuildThisFileDirectory)Bugzilla58406.cs" />
    <Compile Include="$(MSBuildThisFileDirectory)Bugzilla58833.cs" />
    <Compile Include="$(MSBuildThisFileDirectory)Bugzilla51427.cs" />
    <Compile Include="$(MSBuildThisFileDirectory)Bugzilla59248.cs" />
    <Compile Include="$(MSBuildThisFileDirectory)Bugzilla59457.cs" />
    <Compile Include="$(MSBuildThisFileDirectory)Bugzilla59580.cs" />
    <Compile Include="$(MSBuildThisFileDirectory)Issue1469.cs" />
    <Compile Include="$(MSBuildThisFileDirectory)Effects\AttachedStateEffect.cs" />
    <Compile Include="$(MSBuildThisFileDirectory)Effects\AttachedStateEffectLabel.cs" />
    <Compile Include="$(MSBuildThisFileDirectory)Effects\AttachedStateEffectList.cs" />
    <Compile Include="$(MSBuildThisFileDirectory)GitHub1648.cs" />
    <Compile Include="$(MSBuildThisFileDirectory)GitHub1702.cs" />
    <Compile Include="$(MSBuildThisFileDirectory)GitHub2642.cs" />
    <Compile Include="$(MSBuildThisFileDirectory)GitHub1700.cs" />
    <Compile Include="$(MSBuildThisFileDirectory)GitHub2598.cs" />
    <Compile Include="$(MSBuildThisFileDirectory)Issue1483.cs" />
    <Compile Include="$(MSBuildThisFileDirectory)Issue1556.cs" />
    <Compile Include="$(MSBuildThisFileDirectory)Issue1799.cs" />
    <Compile Include="$(MSBuildThisFileDirectory)Issue1931.cs" />
    <Compile Include="$(MSBuildThisFileDirectory)Issue1399.cs" />
    <Compile Include="$(MSBuildThisFileDirectory)Issue2187.cs" />
    <Compile Include="$(MSBuildThisFileDirectory)Issue3001.cs" />
    <Compile Include="$(MSBuildThisFileDirectory)Issue3271.cs" />
    <Compile Include="$(MSBuildThisFileDirectory)Issue3390.cs" />
    <Compile Include="$(MSBuildThisFileDirectory)Issue3000.cs" />
    <Compile Include="$(MSBuildThisFileDirectory)Issue3273.cs" />
    <Compile Include="$(MSBuildThisFileDirectory)Issue3053.cs" />
    <Compile Include="$(MSBuildThisFileDirectory)Issue2617.cs" />
    <Compile Include="$(MSBuildThisFileDirectory)Issue3139.cs" />
    <Compile Include="$(MSBuildThisFileDirectory)Issue3087.cs" />
    <Compile Include="$(MSBuildThisFileDirectory)Issue1760_1.cs" />
    <Compile Include="$(MSBuildThisFileDirectory)Issue1332.cs" />
    <Compile Include="$(MSBuildThisFileDirectory)Issue5184.cs" />
    <Compile Include="$(MSBuildThisFileDirectory)Issue3089.cs" />
    <Compile Include="$(MSBuildThisFileDirectory)Issue1342.cs" />
    <Compile Include="$(MSBuildThisFileDirectory)Issue2482.cs" />
    <Compile Include="$(MSBuildThisFileDirectory)Issue2767.cs" />
    <Compile Include="$(MSBuildThisFileDirectory)Issue2499.cs" />
    <Compile Include="$(MSBuildThisFileDirectory)GitHub1878.cs" />
    <Compile Include="$(MSBuildThisFileDirectory)Helpers\ISampleNativeControl.cs" />
    <Compile Include="$(MSBuildThisFileDirectory)Helpers\UITestHelper.cs" />
    <Compile Include="$(MSBuildThisFileDirectory)Helpers\ViewHelper.cs" />
    <Compile Include="$(MSBuildThisFileDirectory)Issue1544.cs" />
    <Compile Include="$(MSBuildThisFileDirectory)Issue1677.cs" />
    <Compile Include="$(MSBuildThisFileDirectory)Issue1801.cs" />
    <Compile Include="$(MSBuildThisFileDirectory)Issue1734.cs" />
    <Compile Include="$(MSBuildThisFileDirectory)Issue1683.cs" />
    <Compile Include="$(MSBuildThisFileDirectory)Issue1705_2.cs" />
    <Compile Include="$(MSBuildThisFileDirectory)Issue1396.cs" />
    <Compile Include="$(MSBuildThisFileDirectory)Issue1415.cs" />
    <Compile Include="$(MSBuildThisFileDirectory)Issue2829.cs" />
    <Compile Include="$(MSBuildThisFileDirectory)Issue2653.cs" />
    <Compile Include="$(MSBuildThisFileDirectory)Issue1942.cs" />
    <Compile Include="$(MSBuildThisFileDirectory)Issue2763.cs" />
    <Compile Include="$(MSBuildThisFileDirectory)Issue2247.cs" />
    <Compile Include="$(MSBuildThisFileDirectory)GroupListViewHeaderIndexOutOfRange.cs" />
    <Compile Include="$(MSBuildThisFileDirectory)Issue1760.cs" />
    <Compile Include="$(MSBuildThisFileDirectory)Issue1975.cs" />
    <Compile Include="$(MSBuildThisFileDirectory)Issue1601.cs" />
    <Compile Include="$(MSBuildThisFileDirectory)Issue1717.cs" />
    <Compile Include="$(MSBuildThisFileDirectory)Bugzilla60001.cs" />
    <Compile Include="$(MSBuildThisFileDirectory)Issue1355.cs" />
    <Compile Include="$(MSBuildThisFileDirectory)Bugzilla60056.cs" />
    <Compile Include="$(MSBuildThisFileDirectory)Bugzilla60122.cs" />
    <Compile Include="$(MSBuildThisFileDirectory)Bugzilla59863_0.cs" />
    <Compile Include="$(MSBuildThisFileDirectory)Bugzilla59863_1.cs" />
    <Compile Include="$(MSBuildThisFileDirectory)Bugzilla59863_2.cs" />
    <Compile Include="$(MSBuildThisFileDirectory)Bugzilla60563.cs" />
    <Compile Include="$(MSBuildThisFileDirectory)Bugzilla60774.cs" />
    <Compile Include="$(MSBuildThisFileDirectory)Bugzilla60774_1.cs" />
    <Compile Include="$(MSBuildThisFileDirectory)Bugzilla60774_2.cs" />
    <Compile Include="$(MSBuildThisFileDirectory)ButtonBackgroundColorTest.cs" />
    <Compile Include="$(MSBuildThisFileDirectory)CarouselAsync.cs" />
    <Compile Include="$(MSBuildThisFileDirectory)Bugzilla34561.cs" />
    <Compile Include="$(MSBuildThisFileDirectory)Bugzilla34727.cs" />
    <Compile Include="$(MSBuildThisFileDirectory)ComplexListView.cs" />
    <Compile Include="$(MSBuildThisFileDirectory)CustomImageRendererErrorHandling.cs" />
    <Compile Include="$(MSBuildThisFileDirectory)DefaultColorToggleTest.cs" />
    <Compile Include="$(MSBuildThisFileDirectory)Bugzilla38416.xaml.cs">
      <DependentUpon>Bugzilla38416.xaml</DependentUpon>
    </Compile>
    <Compile Include="$(MSBuildThisFileDirectory)Effects.cs" />
    <Compile Include="$(MSBuildThisFileDirectory)GestureBubblingTests.cs" />
    <Compile Include="$(MSBuildThisFileDirectory)Github1461.cs" />
    <Compile Include="$(MSBuildThisFileDirectory)CascadeInputTransparent.cs" />
    <Compile Include="$(MSBuildThisFileDirectory)GitHub1331.xaml.cs">
      <DependentUpon>GitHub1331.xaml</DependentUpon>
    </Compile>
    <Compile Include="$(MSBuildThisFileDirectory)Issue1691_2.cs" />
    <Compile Include="$(MSBuildThisFileDirectory)Github1625.cs" />
    <Compile Include="$(MSBuildThisFileDirectory)InputTransparentTests.cs" />
    <Compile Include="$(MSBuildThisFileDirectory)Issue1614.cs" />
    <Compile Include="$(MSBuildThisFileDirectory)IsInvokeRequiredRaceCondition.cs" />
    <Compile Include="$(MSBuildThisFileDirectory)IsPasswordToggleTest.cs" />
    <Compile Include="$(MSBuildThisFileDirectory)Issue1023.cs" />
    <Compile Include="$(MSBuildThisFileDirectory)Issue1024.cs" />
    <Compile Include="$(MSBuildThisFileDirectory)Issue1025.cs" />
    <Compile Include="$(MSBuildThisFileDirectory)Issue1026.cs" />
    <Compile Include="$(MSBuildThisFileDirectory)Issue1347.cs" />
    <Compile Include="$(MSBuildThisFileDirectory)Issue1356.cs" />
    <Compile Include="$(MSBuildThisFileDirectory)Issue1439.cs" />
    <Compile Include="$(MSBuildThisFileDirectory)Issue1660.cs" />
    <Compile Include="$(MSBuildThisFileDirectory)Issue1691.cs" />
    <Compile Include="$(MSBuildThisFileDirectory)Issue1665.cs" />
    <Compile Include="$(MSBuildThisFileDirectory)Issue1707.cs" />
    <Compile Include="$(MSBuildThisFileDirectory)Issue1864.cs" />
    <Compile Include="$(MSBuildThisFileDirectory)Issue2104.cs" />
    <Compile Include="$(MSBuildThisFileDirectory)Issue1908.cs" />
    <Compile Include="$(MSBuildThisFileDirectory)Issue1672.cs" />
    <Compile Include="$(MSBuildThisFileDirectory)Issue2394.cs" />
    <Compile Include="$(MSBuildThisFileDirectory)Issue2595.cs" />
    <Compile Include="$(MSBuildThisFileDirectory)Issue2625.xaml.cs">
      <DependentUpon>Issue2625.xaml</DependentUpon>
      <SubType>Code</SubType>
    </Compile>
    <Compile Include="$(MSBuildThisFileDirectory)Issue2681.cs" />
    <Compile Include="$(MSBuildThisFileDirectory)Issue2858.xaml.cs">
      <DependentUpon>Issue2858.xaml</DependentUpon>
      <SubType>Code</SubType>
    </Compile>
    <Compile Include="$(MSBuildThisFileDirectory)Issue2929.cs" />
    <Compile Include="$(MSBuildThisFileDirectory)Issue2983.cs" />
    <Compile Include="$(MSBuildThisFileDirectory)Issue2963.cs" />
    <Compile Include="$(MSBuildThisFileDirectory)Issue2981.cs" />
    <Compile Include="$(MSBuildThisFileDirectory)Issue2964.cs" />
    <Compile Include="$(MSBuildThisFileDirectory)Bugzilla29017.cs" />
    <Compile Include="$(MSBuildThisFileDirectory)Issue2927.cs" />
    <Compile Include="$(MSBuildThisFileDirectory)IsShowingUserIssue.cs" />
    <Compile Include="$(MSBuildThisFileDirectory)Bugzilla25979.cs" />
    <Compile Include="$(MSBuildThisFileDirectory)Bugzilla30317.cs" />
    <Compile Include="$(MSBuildThisFileDirectory)Bugzilla29128.cs" />
    <Compile Include="$(MSBuildThisFileDirectory)Bugzilla31029.cs" />
    <Compile Include="$(MSBuildThisFileDirectory)Bugzilla24574.cs" />
    <Compile Include="$(MSBuildThisFileDirectory)Bugzilla26233.cs" />
    <Compile Include="$(MSBuildThisFileDirectory)Bugzilla27642.cs" />
    <Compile Include="$(MSBuildThisFileDirectory)Bugzilla36393.cs" />
    <Compile Include="$(MSBuildThisFileDirectory)Bugzilla33870.cs" />
    <Compile Include="$(MSBuildThisFileDirectory)Bugzilla32462.cs" />
    <Compile Include="$(MSBuildThisFileDirectory)Bugzilla36681.cs" />
    <Compile Include="$(MSBuildThisFileDirectory)Bugzilla36479.cs" />
    <Compile Include="$(MSBuildThisFileDirectory)Issue3008.cs" />
    <Compile Include="$(MSBuildThisFileDirectory)Issue3019.cs" />
    <Compile Include="$(MSBuildThisFileDirectory)Issue2993.cs" />
    <Compile Include="$(MSBuildThisFileDirectory)Issue3507.cs" />
    <Compile Include="$(MSBuildThisFileDirectory)Issue3367.cs" />
    <Compile Include="$(MSBuildThisFileDirectory)Issue3398.cs" />
    <Compile Include="$(MSBuildThisFileDirectory)Issue3558.cs" />
    <Compile Include="$(MSBuildThisFileDirectory)Issue3541.cs" />
    <Compile Include="$(MSBuildThisFileDirectory)Issue3840.cs" />
    <Compile Include="$(MSBuildThisFileDirectory)Issue4561.cs" />
    <Compile Include="$(MSBuildThisFileDirectory)Issue3913.cs" />
    <Compile Include="$(MSBuildThisFileDirectory)Issue3979.xaml.cs">
      <DependentUpon>Issue3979.xaml</DependentUpon>
      <SubType>Code</SubType>
    </Compile>
    <Compile Include="$(MSBuildThisFileDirectory)Issue4194.xaml.cs">
      <DependentUpon>Issue4194.xaml</DependentUpon>
      <SubType>Code</SubType>
    </Compile>
    <Compile Include="$(MSBuildThisFileDirectory)Issue4136.cs" />
    <Compile Include="$(MSBuildThisFileDirectory)Issue4262.cs" />
    <Compile Include="$(MSBuildThisFileDirectory)Issue4360.xaml.cs">
      <DependentUpon>Issue4360.xaml</DependentUpon>
      <SubType>Code</SubType>
    </Compile>
    <Compile Include="$(MSBuildThisFileDirectory)Issue4600.cs" />
    <Compile Include="$(MSBuildThisFileDirectory)Issue5057.xaml.cs">
      <DependentUpon>Issue5057.xaml</DependentUpon>
      <SubType>Code</SubType>
    </Compile>
    <Compile Include="$(MSBuildThisFileDirectory)Issue5003.xaml.cs">
      <DependentUpon>Issue5003.xaml</DependentUpon>
      <SubType>Code</SubType>
    </Compile>
    <Compile Include="$(MSBuildThisFileDirectory)Issue5801.xaml.cs">
      <DependentUpon>Issue5801.xaml</DependentUpon>
      <SubType>Code</SubType>
    </Compile>
    <Compile Include="$(MSBuildThisFileDirectory)Issue5695.cs" />
    <Compile Include="$(MSBuildThisFileDirectory)Issue5535.cs" />
    <Compile Include="$(MSBuildThisFileDirectory)Issue5949.cs" />
    <Compile Include="$(MSBuildThisFileDirectory)Issue5949_1.xaml.cs">
      <DependentUpon>Issue5949_1.xaml</DependentUpon>
      <SubType>Code</SubType>
    </Compile>
    <Compile Include="$(MSBuildThisFileDirectory)Issue5949_2.xaml.cs">
      <DependentUpon>Issue5949_2.xaml</DependentUpon>
      <SubType>Code</SubType>
    </Compile>
    <Compile Include="$(MSBuildThisFileDirectory)Issue5793.cs" />
    <Compile Include="$(MSBuildThisFileDirectory)Issue6130.xaml.cs">
      <SubType>Code</SubType>
    </Compile>
    <Compile Include="$(MSBuildThisFileDirectory)Issue5268.xaml.cs">
      <DependentUpon>Issue5268.xaml</DependentUpon>
      <SubType>Code</SubType>
    </Compile>
    <Compile Include="$(MSBuildThisFileDirectory)Issue6705.cs" />
    <Compile Include="$(MSBuildThisFileDirectory)LegacyComponents\NonAppCompatSwitch.cs" />
    <Compile Include="$(MSBuildThisFileDirectory)MapsModalCrash.cs" />
    <Compile Include="$(MSBuildThisFileDirectory)ModalActivityIndicatorTest.cs" />
    <Compile Include="$(MSBuildThisFileDirectory)Bugzilla37625.cs" />
    <Compile Include="$(MSBuildThisFileDirectory)Bugzilla38658.cs" />
    <Compile Include="$(MSBuildThisFileDirectory)DataTemplateGridImageTest.cs" />
    <Compile Include="$(MSBuildThisFileDirectory)Bugzilla39331.cs" />
    <Compile Include="$(MSBuildThisFileDirectory)Bugzilla36788.cs" />
    <Compile Include="$(MSBuildThisFileDirectory)Bugzilla38978.cs" />
    <Compile Include="$(MSBuildThisFileDirectory)Bugzilla38112.cs" />
    <Compile Include="$(MSBuildThisFileDirectory)Bugzilla39668.cs" />
    <Compile Include="$(MSBuildThisFileDirectory)Bugzilla21177.cs" />
    <Compile Include="$(MSBuildThisFileDirectory)Bugzilla39829.cs" />
    <Compile Include="$(MSBuildThisFileDirectory)Bugzilla39458.cs" />
    <Compile Include="$(MSBuildThisFileDirectory)Bugzilla39853.cs" />
    <Compile Include="$(MSBuildThisFileDirectory)MultipleClipToBounds.cs" />
    <Compile Include="$(MSBuildThisFileDirectory)Issue6994.cs" />
    <Compile Include="$(MSBuildThisFileDirectory)_TemplateMarkup.xaml.cs">
      <DependentUpon>_TemplateMarkup.xaml</DependentUpon>
      <SubType>Code</SubType>
    </Compile>
    <Compile Include="$(MSBuildThisFileDirectory)PerformanceGallery\PerformanceDataManager.cs" />
    <Compile Include="$(MSBuildThisFileDirectory)PerformanceGallery\PerformanceGallery.cs" />
    <Compile Include="$(MSBuildThisFileDirectory)PerformanceGallery\PerformanceScenario.cs" />
    <Compile Include="$(MSBuildThisFileDirectory)PerformanceGallery\PerformanceTracker.cs" />
    <Compile Include="$(MSBuildThisFileDirectory)PerformanceGallery\PerformanceTrackerTemplate.cs" />
    <Compile Include="$(MSBuildThisFileDirectory)PerformanceGallery\PerformanceTrackerWatcher.cs" />
    <Compile Include="$(MSBuildThisFileDirectory)PerformanceGallery\PerformanceViewModel.cs" />
    <Compile Include="$(MSBuildThisFileDirectory)PerformanceGallery\Scenarios\SearchBarScenarios.cs" />
    <Compile Include="$(MSBuildThisFileDirectory)PerformanceGallery\Scenarios\SliderScenarios.cs" />
    <Compile Include="$(MSBuildThisFileDirectory)PerformanceGallery\Scenarios\StepperScenarios.cs" />
    <Compile Include="$(MSBuildThisFileDirectory)PerformanceGallery\Scenarios\TableViewScenarios.cs" />
    <Compile Include="$(MSBuildThisFileDirectory)PerformanceGallery\Scenarios\TimePickerScenarios.cs" />
    <Compile Include="$(MSBuildThisFileDirectory)PerformanceGallery\Scenarios\WebViewScenarios.cs" />
    <Compile Include="$(MSBuildThisFileDirectory)PerformanceGallery\Scenarios\ProgressBarScenarios.cs" />
    <Compile Include="$(MSBuildThisFileDirectory)PerformanceGallery\Scenarios\PickerScenarios.cs" />
    <Compile Include="$(MSBuildThisFileDirectory)PerformanceGallery\Scenarios\MapScenarios.cs" />
    <Compile Include="$(MSBuildThisFileDirectory)PerformanceGallery\Scenarios\EntryScenarios.cs" />
    <Compile Include="$(MSBuildThisFileDirectory)PerformanceGallery\Scenarios\EditorScenarios.cs" />
    <Compile Include="$(MSBuildThisFileDirectory)PerformanceGallery\Scenarios\ActivityIndicatorScenarios.cs" />
    <Compile Include="$(MSBuildThisFileDirectory)PerformanceGallery\Scenarios\LabelScenarios.cs" />
    <Compile Include="$(MSBuildThisFileDirectory)PerformanceGallery\Scenarios\BoxViewScenarios.cs" />
    <Compile Include="$(MSBuildThisFileDirectory)PerformanceGallery\Scenarios\SwitchScenarios.cs" />
    <Compile Include="$(MSBuildThisFileDirectory)PerformanceGallery\Scenarios\DatePickerScenarios.cs" />
    <Compile Include="$(MSBuildThisFileDirectory)PerformanceGallery\Scenarios\ButtonScenarios.cs" />
    <Compile Include="$(MSBuildThisFileDirectory)PerformanceGallery\Scenarios\ImageScenarios.cs" />
    <Compile Include="$(MSBuildThisFileDirectory)PerformanceGallery\Scenarios\ListViewScenarios.cs" />
    <Compile Include="$(MSBuildThisFileDirectory)Bugzilla53179_2.cs" />
    <Compile Include="$(MSBuildThisFileDirectory)ScrollViewIsEnabled.cs" />
    <Compile Include="$(MSBuildThisFileDirectory)PlatformSpecifics_iOSTranslucentNavBarX.xaml.cs">
      <DependentUpon>PlatformSpecifics_iOSTranslucentNavBarX.xaml</DependentUpon>
      <SubType>Code</SubType>
    </Compile>
    <Compile Include="$(MSBuildThisFileDirectory)Bugzilla53179_1.cs" />
    <Compile Include="$(MSBuildThisFileDirectory)RestartAppTest.cs" />
    <Compile Include="$(MSBuildThisFileDirectory)BottomTabbedPageTests.cs" />
    <Compile Include="$(MSBuildThisFileDirectory)TestPages\QuickCollectNavigationPage.cs" />
    <Compile Include="$(MSBuildThisFileDirectory)TestPages\ScreenshotConditionalApp.cs" />
    <Compile Include="$(MSBuildThisFileDirectory)Bugzilla41842.cs" />
    <Compile Include="$(MSBuildThisFileDirectory)Bugzilla42277.cs" />
    <Compile Include="$(MSBuildThisFileDirectory)Bugzilla51173.cs" />
    <Compile Include="$(MSBuildThisFileDirectory)Bugzilla33561.cs" />
    <Compile Include="$(MSBuildThisFileDirectory)Bugzilla43214.cs" />
    <Compile Include="$(MSBuildThisFileDirectory)Bugzilla42602.cs" />
    <Compile Include="$(MSBuildThisFileDirectory)Bugzilla43161.cs" />
    <Compile Include="$(MSBuildThisFileDirectory)Bugzilla39768.cs" />
    <Compile Include="$(MSBuildThisFileDirectory)Bugzilla41271.cs" />
    <Compile Include="$(MSBuildThisFileDirectory)Bugzilla40722.cs" />
    <Compile Include="$(MSBuildThisFileDirectory)Bugzilla41153.cs" />
    <Compile Include="$(MSBuildThisFileDirectory)Bugzilla44129.cs" />
    <Compile Include="$(MSBuildThisFileDirectory)Bugzilla44525.cs" />
    <Compile Include="$(MSBuildThisFileDirectory)Bugzilla28650.cs" />
    <Compile Include="$(MSBuildThisFileDirectory)Bugzilla37431.cs" />
    <Compile Include="$(MSBuildThisFileDirectory)Bugzilla44777.cs" />
    <Compile Include="$(MSBuildThisFileDirectory)Bugzilla42599.cs" />
    <Compile Include="$(MSBuildThisFileDirectory)Bugzilla51503.cs" />
    <Compile Include="$(MSBuildThisFileDirectory)Bugzilla51505.cs" />
    <Compile Include="$(MSBuildThisFileDirectory)Bugzilla52533.cs" />
    <Compile Include="$(MSBuildThisFileDirectory)Bugzilla53362.cs" />
    <Compile Include="$(MSBuildThisFileDirectory)Bugzilla45874.cs" />
    <Compile Include="$(MSBuildThisFileDirectory)TransparentOverlayTests.cs" />
    <Compile Include="$(MSBuildThisFileDirectory)Unreported1.cs" />
    <Compile Include="$(MSBuildThisFileDirectory)Bugzilla53909.cs" />
    <Compile Include="$(MSBuildThisFileDirectory)ListViewNRE.cs" />
    <Compile Include="$(MSBuildThisFileDirectory)Bugzilla55745.cs" />
    <Compile Include="$(MSBuildThisFileDirectory)AndroidHelpText.cs" />
    <Compile Include="$(MSBuildThisFileDirectory)Bugzilla32830.cs" />
    <Compile Include="$(MSBuildThisFileDirectory)Bugzilla55365.cs" />
    <Compile Include="$(MSBuildThisFileDirectory)Bugzilla39802.cs" />
    <Compile Include="$(MSBuildThisFileDirectory)Bugzilla53179.cs" />
    <Compile Include="$(MSBuildThisFileDirectory)Bugzilla54036.cs" />
    <Compile Include="$(MSBuildThisFileDirectory)Bugzilla56896.cs" />
    <Compile Include="$(MSBuildThisFileDirectory)Bugzilla40161.cs" />
    <Compile Include="$(MSBuildThisFileDirectory)Bugzilla44886.cs" />
    <Compile Include="$(MSBuildThisFileDirectory)Bugzila57749.cs" />
    <Compile Include="$(MSBuildThisFileDirectory)Bugzilla45125.cs" />
    <Compile Include="$(MSBuildThisFileDirectory)ScrollViewObjectDisposed.cs" />
    <Compile Include="$(MSBuildThisFileDirectory)Bugzilla58645.cs" />
    <Compile Include="$(MSBuildThisFileDirectory)Bugzilla27731.cs" />
    <Compile Include="$(MSBuildThisFileDirectory)Bugzilla59097.cs" />
    <Compile Include="$(MSBuildThisFileDirectory)Bugzilla58875.cs" />
    <Compile Include="$(MSBuildThisFileDirectory)Bugzilla45702.cs" />
    <Compile Include="$(MSBuildThisFileDirectory)Bugzilla59718.cs" />
    <Compile Include="$(MSBuildThisFileDirectory)Bugzilla59896.cs" />
    <Compile Include="$(MSBuildThisFileDirectory)Bugzilla56771.cs" />
    <Compile Include="$(MSBuildThisFileDirectory)Bugzilla60382.cs" />
    <Compile Include="$(MSBuildThisFileDirectory)Bugzilla60524.cs" />
    <Compile Include="$(MSBuildThisFileDirectory)Bugzilla59925.cs" />
    <Compile Include="$(MSBuildThisFileDirectory)Bugzilla60691.cs" />
    <Compile Include="$(MSBuildThisFileDirectory)Issue1326.cs" />
    <Compile Include="$(MSBuildThisFileDirectory)Issue1436.cs" />
    <Compile Include="$(MSBuildThisFileDirectory)GitHub1567.cs" />
    <Compile Include="$(MSBuildThisFileDirectory)Issue1909.cs" />
    <Compile Include="$(MSBuildThisFileDirectory)Bugzilla60699.cs" />
    <Compile Include="$(MSBuildThisFileDirectory)Issue2035.cs" />
    <Compile Include="$(MSBuildThisFileDirectory)Issue2299.cs" />
    <Compile Include="$(MSBuildThisFileDirectory)Issue1900.cs" />
    <Compile Include="$(MSBuildThisFileDirectory)Issue2837.cs" />
    <Compile Include="$(MSBuildThisFileDirectory)Issue2740.cs" />
    <Compile Include="$(MSBuildThisFileDirectory)Issue1939.cs" />
    <Compile Include="$(MSBuildThisFileDirectory)Issue3385.cs" />
    <Compile Include="$(MSBuildThisFileDirectory)Issue3343.cs" />
    <Compile Include="$(MSBuildThisFileDirectory)Issue2842.cs" />
    <Compile Include="$(MSBuildThisFileDirectory)Issue1666.cs" />
    <Compile Include="$(MSBuildThisFileDirectory)Issue2838.cs" />
    <Compile Include="$(MSBuildThisFileDirectory)Issue3342.cs" />
    <Compile Include="$(MSBuildThisFileDirectory)Issue3415.cs" />
    <Compile Include="$(MSBuildThisFileDirectory)Issue3049.cs" />
    <Compile Include="$(MSBuildThisFileDirectory)Issue5030.cs" />
    <Compile Include="$(MSBuildThisFileDirectory)ViewClipBoundsShouldUpdate.cs" />
    <Compile Include="$(MSBuildThisFileDirectory)Issue3988.cs" />
    <Compile Include="$(MSBuildThisFileDirectory)Issue2580.cs" />
    <Compile Include="$(MSBuildThisFileDirectory)Issue4026.cs" />
    <Compile Include="$(MSBuildThisFileDirectory)Issue4748.cs" />
    <Compile Include="$(MSBuildThisFileDirectory)VisualControlsPage.xaml.cs">
      <SubType>Code</SubType>
      <DependentUpon>VisualControlsPage.xaml</DependentUpon>
    </Compile>
    <Compile Include="$(MSBuildThisFileDirectory)Issue5470.cs" />
    <Compile Include="$(MSBuildThisFileDirectory)Issue5724.cs" />
    <Compile Include="$(MSBuildThisFileDirectory)Issue6132.cs" />
    <Compile Include="$(MSBuildThisFileDirectory)Issue2577.cs" />
    <Compile Include="$(MSBuildThisFileDirectory)Issue6286.cs" />
    <Compile Include="$(MSBuildThisFileDirectory)_Template.cs" />
    <Compile Include="$(MSBuildThisFileDirectory)Bugzilla56298.cs" />
    <Compile Include="$(MSBuildThisFileDirectory)Bugzilla42620.cs" />
    <Compile Include="$(MSBuildThisFileDirectory)Issue1028.cs" />
    <Compile Include="$(MSBuildThisFileDirectory)Issue1075.cs" />
    <Compile Include="$(MSBuildThisFileDirectory)Issue1097.cs" />
    <Compile Include="$(MSBuildThisFileDirectory)Issue1146.cs" />
    <Compile Include="$(MSBuildThisFileDirectory)Issue1219.cs" />
    <Compile Include="$(MSBuildThisFileDirectory)Issue1228.cs" />
    <Compile Include="$(MSBuildThisFileDirectory)Issue1236.cs" />
    <Compile Include="$(MSBuildThisFileDirectory)Issue1259.cs" />
    <Compile Include="$(MSBuildThisFileDirectory)Issue1267.cs" />
    <Compile Include="$(MSBuildThisFileDirectory)Issue4187.cs" />
    <Compile Include="$(MSBuildThisFileDirectory)Issue1305.cs" />
    <Compile Include="$(MSBuildThisFileDirectory)Issue1329.cs" />
    <Compile Include="$(MSBuildThisFileDirectory)Issue1384.cs" />
    <Compile Include="$(MSBuildThisFileDirectory)Issue1400.cs" />
    <Compile Include="$(MSBuildThisFileDirectory)Issue1414.cs" />
    <Compile Include="$(MSBuildThisFileDirectory)Issue1461.cs" />
    <Compile Include="$(MSBuildThisFileDirectory)Issue1497.xaml.cs">
      <DependentUpon>Issue1497.xaml</DependentUpon>
    </Compile>
    <Compile Include="$(MSBuildThisFileDirectory)Issue1538.cs" />
    <Compile Include="$(MSBuildThisFileDirectory)Issue1545.xaml.cs">
      <DependentUpon>Issue1545.xaml</DependentUpon>
    </Compile>
    <Compile Include="$(MSBuildThisFileDirectory)Issue1546.cs" />
    <Compile Include="$(MSBuildThisFileDirectory)Issue1554.xaml.cs">
      <DependentUpon>Issue1554.xaml</DependentUpon>
    </Compile>
    <Compile Include="$(MSBuildThisFileDirectory)Issue1557.cs" />
    <Compile Include="$(MSBuildThisFileDirectory)Issue1566.cs" />
    <Compile Include="$(MSBuildThisFileDirectory)Issue1567.cs" />
    <Compile Include="$(MSBuildThisFileDirectory)Issue1568.xaml.cs">
      <DependentUpon>Issue1568.xaml</DependentUpon>
    </Compile>
    <Compile Include="$(MSBuildThisFileDirectory)Issue1583.cs" />
    <Compile Include="$(MSBuildThisFileDirectory)Issue1590.cs" />
    <Compile Include="$(MSBuildThisFileDirectory)Issue1593.cs" />
    <Compile Include="$(MSBuildThisFileDirectory)Issue1598.cs" />
    <Compile Include="$(MSBuildThisFileDirectory)Issue1613.cs" />
    <Compile Include="$(MSBuildThisFileDirectory)Issue1618.cs" />
    <Compile Include="$(MSBuildThisFileDirectory)Issue1641.xaml.cs">
      <DependentUpon>Issue1641.xaml</DependentUpon>
    </Compile>
    <Compile Include="$(MSBuildThisFileDirectory)Issue1644.cs" />
    <Compile Include="$(MSBuildThisFileDirectory)Issue1653.xaml.cs">
      <DependentUpon>Issue1653.xaml</DependentUpon>
    </Compile>
    <Compile Include="$(MSBuildThisFileDirectory)Issue1653v2.xaml.cs">
      <DependentUpon>Issue1653v2.xaml</DependentUpon>
    </Compile>
    <Compile Include="$(MSBuildThisFileDirectory)Issue1664.cs" />
    <Compile Include="$(MSBuildThisFileDirectory)Issue1680.cs" />
    <Compile Include="$(MSBuildThisFileDirectory)Issue3624.cs" />
    <Compile Include="$(MSBuildThisFileDirectory)Issue1682.cs" />
    <Compile Include="$(MSBuildThisFileDirectory)Issue1685.cs" />
    <Compile Include="$(MSBuildThisFileDirectory)Issue1698.cs" />
    <Compile Include="$(MSBuildThisFileDirectory)Issue1700.cs" />
    <Compile Include="$(MSBuildThisFileDirectory)Issue1703.cs" />
    <Compile Include="$(MSBuildThisFileDirectory)Issue1705.cs" />
    <Compile Include="$(MSBuildThisFileDirectory)Issue1712.xaml.cs">
      <DependentUpon>Issue1712.xaml</DependentUpon>
    </Compile>
    <Compile Include="$(MSBuildThisFileDirectory)Issue1722.cs" />
    <Compile Include="$(MSBuildThisFileDirectory)Issue1723.cs" />
    <Compile Include="$(MSBuildThisFileDirectory)Issue1741.xaml.cs">
      <DependentUpon>Issue1741.xaml</DependentUpon>
    </Compile>
    <Compile Include="$(MSBuildThisFileDirectory)Issue1742.cs" />
    <Compile Include="$(MSBuildThisFileDirectory)Issue1747.xaml.cs">
      <DependentUpon>Issue1747.xaml</DependentUpon>
    </Compile>
    <Compile Include="$(MSBuildThisFileDirectory)Issue1755.cs" />
    <Compile Include="$(MSBuildThisFileDirectory)Issue1758.cs" />
    <Compile Include="$(MSBuildThisFileDirectory)Issue1763.cs" />
    <Compile Include="$(MSBuildThisFileDirectory)Issue1766.xaml.cs">
      <DependentUpon>Issue1766.xaml</DependentUpon>
    </Compile>
    <Compile Include="$(MSBuildThisFileDirectory)Issue1769.cs" />
    <Compile Include="$(MSBuildThisFileDirectory)Issue1777.cs" />
    <Compile Include="$(MSBuildThisFileDirectory)Issue181.cs" />
    <Compile Include="$(MSBuildThisFileDirectory)Issue1851.cs" />
    <Compile Include="$(MSBuildThisFileDirectory)Issue1875.cs" />
    <Compile Include="$(MSBuildThisFileDirectory)Issue1888.cs" />
    <Compile Include="$(MSBuildThisFileDirectory)Issue1891.cs" />
    <Compile Include="$(MSBuildThisFileDirectory)Issue1895.cs" />
    <Compile Include="$(MSBuildThisFileDirectory)Issue1905.cs" />
    <Compile Include="$(MSBuildThisFileDirectory)Issue1914.cs" />
    <Compile Include="$(MSBuildThisFileDirectory)Issue194.cs" />
    <Compile Include="$(MSBuildThisFileDirectory)Issue198.cs" />
    <Compile Include="$(MSBuildThisFileDirectory)Issue206.cs" />
    <Compile Include="$(MSBuildThisFileDirectory)Issue214.cs" />
    <Compile Include="$(MSBuildThisFileDirectory)Issue2143.cs" />
    <Compile Include="$(MSBuildThisFileDirectory)Issue2222.cs" />
    <Compile Include="$(MSBuildThisFileDirectory)Issue22246_BZ.cs" />
    <Compile Include="$(MSBuildThisFileDirectory)Issue2241.cs" />
    <Compile Include="$(MSBuildThisFileDirectory)Issue2248.cs" />
    <Compile Include="$(MSBuildThisFileDirectory)Issue2259.cs" />
    <Compile Include="$(MSBuildThisFileDirectory)Issue2266.cs" />
    <Compile Include="$(MSBuildThisFileDirectory)Issue2270.cs" />
    <Compile Include="$(MSBuildThisFileDirectory)Issue2272.cs" />
    <Compile Include="$(MSBuildThisFileDirectory)Issue2282.xaml.cs">
      <DependentUpon>Issue2282.xaml</DependentUpon>
    </Compile>
    <Compile Include="$(MSBuildThisFileDirectory)Issue2288.xaml.cs">
      <DependentUpon>Issue2288.xaml</DependentUpon>
    </Compile>
    <Compile Include="$(MSBuildThisFileDirectory)Issue2289.xaml.cs">
      <DependentUpon>Issue2289.xaml</DependentUpon>
    </Compile>
    <Compile Include="$(MSBuildThisFileDirectory)Issue229.cs" />
    <Compile Include="$(MSBuildThisFileDirectory)Issue2291.cs" />
    <Compile Include="$(MSBuildThisFileDirectory)Issue2292.cs" />
    <Compile Include="$(MSBuildThisFileDirectory)Issue2294.cs" />
    <Compile Include="$(MSBuildThisFileDirectory)Issue2333.cs" />
    <Compile Include="$(MSBuildThisFileDirectory)Issue2339.cs" />
    <Compile Include="$(MSBuildThisFileDirectory)Issue2354.cs" />
    <Compile Include="$(MSBuildThisFileDirectory)Issue2357.xaml.cs">
      <DependentUpon>Issue2357.xaml</DependentUpon>
    </Compile>
    <Compile Include="$(MSBuildThisFileDirectory)Issue2411.cs" />
    <Compile Include="$(MSBuildThisFileDirectory)Issue2414.cs" />
    <Compile Include="$(MSBuildThisFileDirectory)Issue2470.xaml.cs">
      <DependentUpon>Issue2470.xaml</DependentUpon>
    </Compile>
    <Compile Include="$(MSBuildThisFileDirectory)Issue2563.cs" />
    <Compile Include="$(MSBuildThisFileDirectory)Issue2594.cs" />
    <Compile Include="$(MSBuildThisFileDirectory)Issue2597.cs" />
    <Compile Include="$(MSBuildThisFileDirectory)Issue260.cs" />
    <Compile Include="$(MSBuildThisFileDirectory)Issue2615.cs" />
    <Compile Include="$(MSBuildThisFileDirectory)Issue2628.cs" />
    <Compile Include="$(MSBuildThisFileDirectory)Issue2634.cs" />
    <Compile Include="$(MSBuildThisFileDirectory)Issue264.cs" />
    <Compile Include="$(MSBuildThisFileDirectory)Issue2659.xaml.cs">
      <DependentUpon>Issue2659.xaml</DependentUpon>
    </Compile>
    <Compile Include="$(MSBuildThisFileDirectory)Issue2783.cs" />
    <Compile Include="$(MSBuildThisFileDirectory)Issue2794.cs" />
    <Compile Include="$(MSBuildThisFileDirectory)Issue2809.cs" />
    <Compile Include="$(MSBuildThisFileDirectory)Issue2923.cs" />
    <Compile Include="$(MSBuildThisFileDirectory)Issue342.cs" />
    <Compile Include="$(MSBuildThisFileDirectory)Issue416.cs" />
    <Compile Include="$(MSBuildThisFileDirectory)Issue417.cs" />
    <Compile Include="$(MSBuildThisFileDirectory)Issue488.cs" />
    <Compile Include="$(MSBuildThisFileDirectory)Issue530.cs" />
    <Compile Include="$(MSBuildThisFileDirectory)Issue764.cs" />
    <Compile Include="$(MSBuildThisFileDirectory)Issue773.cs" />
    <Compile Include="$(MSBuildThisFileDirectory)Issue774.cs" />
    <Compile Include="$(MSBuildThisFileDirectory)Issue852.cs" />
    <Compile Include="$(MSBuildThisFileDirectory)Issue886.cs" />
    <Compile Include="$(MSBuildThisFileDirectory)Issue892.cs" />
    <Compile Include="$(MSBuildThisFileDirectory)Issue889.cs" />
    <Compile Include="$(MSBuildThisFileDirectory)Issue935.cs" />
    <Compile Include="$(MSBuildThisFileDirectory)Issue968.cs" />
    <Compile Include="$(MSBuildThisFileDirectory)Issue973.cs" />
    <Compile Include="$(MSBuildThisFileDirectory)Issue465.cs" />
    <Compile Include="$(MSBuildThisFileDirectory)ListViewViewCellBinding.cs" />
    <Compile Include="$(MSBuildThisFileDirectory)ModelContentPage.cs" />
    <Compile Include="$(MSBuildThisFileDirectory)NavigationStackTests.cs" />
    <Compile Include="$(MSBuildThisFileDirectory)NavPage.cs" />
    <Compile Include="$(MSBuildThisFileDirectory)ScrollViewOutOfBounds.cs" />
    <Compile Include="$(MSBuildThisFileDirectory)StackLayoutIssue.cs" />
    <Compile Include="$(MSBuildThisFileDirectory)SwipeBackNavCrash.cs" />
    <Compile Include="$(MSBuildThisFileDirectory)TabbedPageTests.cs" />
    <Compile Include="$(MSBuildThisFileDirectory)TabbedPageWithList.cs" />
    <Compile Include="$(MSBuildThisFileDirectory)TestPages\TestPages.cs" />
    <Compile Include="$(MSBuildThisFileDirectory)Issue2965.cs" />
    <Compile Include="$(MSBuildThisFileDirectory)Issue2775.cs" />
    <Compile Include="$(MSBuildThisFileDirectory)Issue2987.cs" />
    <Compile Include="$(MSBuildThisFileDirectory)Issue2976.cs" />
    <Compile Include="$(MSBuildThisFileDirectory)Issue2951.xaml.cs">
      <DependentUpon>Issue2951.xaml</DependentUpon>
    </Compile>
    <Compile Include="$(MSBuildThisFileDirectory)Issue2961.cs" />
    <Compile Include="$(MSBuildThisFileDirectory)Issue2948.cs" />
    <Compile Include="$(MSBuildThisFileDirectory)Issue2883.cs" />
    <Compile Include="$(MSBuildThisFileDirectory)Issue2953.cs" />
    <Compile Include="$(MSBuildThisFileDirectory)Issue2777.xaml.cs">
      <DependentUpon>Issue2777.xaml</DependentUpon>
    </Compile>
    <Compile Include="$(MSBuildThisFileDirectory)Issue2954.cs" />
    <Compile Include="$(MSBuildThisFileDirectory)Issue3086.xaml.cs">
      <DependentUpon>Issue3086.xaml</DependentUpon>
    </Compile>
    <Compile Include="$(MSBuildThisFileDirectory)Bugzilla27779.cs" />
    <Compile Include="$(MSBuildThisFileDirectory)Bugzilla27698.cs" />
    <Compile Include="$(MSBuildThisFileDirectory)Bugzilla29247.cs" />
    <Compile Include="$(MSBuildThisFileDirectory)Bugzilla27318.xaml.cs">
      <DependentUpon>Bugzilla27318.xaml</DependentUpon>
    </Compile>
    <Compile Include="$(MSBuildThisFileDirectory)Bugzilla29453.cs" />
    <Compile Include="$(MSBuildThisFileDirectory)Bugzilla28001.cs" />
    <Compile Include="$(MSBuildThisFileDirectory)Bugzilla28575.cs" />
    <Compile Include="$(MSBuildThisFileDirectory)Bugzilla30935.cs" />
    <Compile Include="$(MSBuildThisFileDirectory)Bugzilla26032.xaml.cs">
      <DependentUpon>Bugzilla26032.xaml</DependentUpon>
    </Compile>
    <Compile Include="$(MSBuildThisFileDirectory)Bugzilla30835.cs" />
    <Compile Include="$(MSBuildThisFileDirectory)Bugzilla27085.cs" />
    <Compile Include="$(MSBuildThisFileDirectory)Bugzilla31395.cs" />
    <Compile Include="$(MSBuildThisFileDirectory)Bugzilla30651.cs" />
    <Compile Include="$(MSBuildThisFileDirectory)Bugzilla26171.cs" />
    <Compile Include="$(MSBuildThisFileDirectory)Bugzilla31602.cs" />
    <Compile Include="$(MSBuildThisFileDirectory)Bugzilla30353.cs" />
    <Compile Include="$(MSBuildThisFileDirectory)Bugzilla28240.cs" />
    <Compile Include="$(MSBuildThisFileDirectory)Bugzilla30324.cs" />
    <Compile Include="$(MSBuildThisFileDirectory)Bugzilla31255.cs" />
    <Compile Include="$(MSBuildThisFileDirectory)Bugzilla28498.cs" />
    <Compile Include="$(MSBuildThisFileDirectory)Bugzilla32148.cs" />
    <Compile Include="$(MSBuildThisFileDirectory)Bugzilla31967.xaml.cs">
      <DependentUpon>Bugzilla31967.xaml</DependentUpon>
    </Compile>
    <Compile Include="$(MSBuildThisFileDirectory)Issue3276.cs" />
    <Compile Include="$(MSBuildThisFileDirectory)Bugzilla26993.cs" />
    <Compile Include="$(MSBuildThisFileDirectory)Issue3292.cs" />
    <Compile Include="$(MSBuildThisFileDirectory)Bugzilla32230.cs" />
    <Compile Include="$(MSBuildThisFileDirectory)Bugzilla32898.cs" />
    <Compile Include="$(MSBuildThisFileDirectory)Bugzilla31330.cs" />
    <Compile Include="$(MSBuildThisFileDirectory)Bugzilla31114.cs" />
    <Compile Include="$(MSBuildThisFileDirectory)Issue3319.xaml.cs">
      <DependentUpon>Issue3319.xaml</DependentUpon>
    </Compile>
    <Compile Include="$(MSBuildThisFileDirectory)Bugzilla32691.cs" />
    <Compile Include="$(MSBuildThisFileDirectory)Bugzilla32487.cs" />
    <Compile Include="$(MSBuildThisFileDirectory)Bugzilla34061.cs" />
    <Compile Include="$(MSBuildThisFileDirectory)Bugzilla34632.cs" />
    <Compile Include="$(MSBuildThisFileDirectory)Bugzilla32902.cs" />
    <Compile Include="$(MSBuildThisFileDirectory)Bugzilla32801.cs" />
    <Compile Include="$(MSBuildThisFileDirectory)Bugzilla32447.xaml.cs">
      <DependentUpon>Bugzilla32447.xaml</DependentUpon>
    </Compile>
    <Compile Include="$(MSBuildThisFileDirectory)Bugzilla29257.cs" />
    <Compile Include="$(MSBuildThisFileDirectory)Bugzilla32040.cs" />
    <Compile Include="$(MSBuildThisFileDirectory)Bugzilla33450.cs" />
    <Compile Include="$(MSBuildThisFileDirectory)Bugzilla34720.cs" />
    <Compile Include="$(MSBuildThisFileDirectory)Bugzilla35733.cs" />
    <Compile Include="$(MSBuildThisFileDirectory)Bugzilla36009.cs" />
    <Compile Include="$(MSBuildThisFileDirectory)Bugzilla34912.cs" />
    <Compile Include="$(MSBuildThisFileDirectory)Bugzilla32615.cs" />
    <Compile Include="$(MSBuildThisFileDirectory)Bugzilla27350.cs" />
    <Compile Include="$(MSBuildThisFileDirectory)Bugzilla28709.cs" />
    <Compile Include="$(MSBuildThisFileDirectory)Bugzilla33578.cs" />
    <Compile Include="$(MSBuildThisFileDirectory)Bugzilla39378.xaml.cs">
      <DependentUpon>Bugzilla39378.xaml</DependentUpon>
    </Compile>
    <Compile Include="$(MSBuildThisFileDirectory)Bugzilla39963.cs" />
    <Compile Include="$(MSBuildThisFileDirectory)Bugzilla39987.cs" />
    <Compile Include="$(MSBuildThisFileDirectory)Bugzilla40704.cs" />
    <Compile Include="$(MSBuildThisFileDirectory)Bugzilla41038.cs" />
    <Compile Include="$(MSBuildThisFileDirectory)Bugzilla38284.cs" />
    <Compile Include="$(MSBuildThisFileDirectory)Bugzilla39486.cs" />
    <Compile Include="$(MSBuildThisFileDirectory)Issue6323.cs" />
    <Compile Include="$(MSBuildThisFileDirectory)Issue55555.cs" />
    <Compile Include="$(MSBuildThisFileDirectory)Bugzilla41029.cs" />
    <Compile Include="$(MSBuildThisFileDirectory)Bugzilla39908.cs" />
    <Compile Include="$(MSBuildThisFileDirectory)Bugzilla39489.cs" />
    <Compile Include="$(MSBuildThisFileDirectory)Bugzilla36802.cs" />
    <Compile Include="$(MSBuildThisFileDirectory)Bugzilla35736.cs" />
    <Compile Include="$(MSBuildThisFileDirectory)Bugzilla48158.cs" />
    <Compile Include="$(MSBuildThisFileDirectory)Bugzilla45926.cs" />
    <Compile Include="$(MSBuildThisFileDirectory)Bugzilla45284.xaml.cs">
      <DependentUpon>Bugzilla45284.xaml</DependentUpon>
    </Compile>
    <Compile Include="$(MSBuildThisFileDirectory)Bugzilla54977.xaml.cs">
      <DependentUpon>Bugzilla54977.xaml</DependentUpon>
    </Compile>
    <Compile Include="$(MSBuildThisFileDirectory)Bugzilla49069.cs" />
    <Compile Include="$(MSBuildThisFileDirectory)Bugzilla42956.cs" />
    <Compile Include="$(MSBuildThisFileDirectory)Bugzilla38731.cs" />
    <Compile Include="$(MSBuildThisFileDirectory)Bugzilla56710.cs" />
    <Compile Include="$(MSBuildThisFileDirectory)Bugzilla52700.cs" />
    <Compile Include="$(MSBuildThisFileDirectory)Bugzilla39407.cs" />
    <Compile Include="$(MSBuildThisFileDirectory)ButtonFastRendererTest.cs" />
    <Compile Include="$(MSBuildThisFileDirectory)DesktopSupportTestPage.cs" />
    <Compile Include="$(MSBuildThisFileDirectory)Bugzilla58779.cs" />
    <Compile Include="$(MSBuildThisFileDirectory)Bugzilla51825.cs" />
    <Compile Include="$(MSBuildThisFileDirectory)Bugzilla31688.cs" />
    <Compile Include="$(MSBuildThisFileDirectory)Bugzilla40092.cs" />
    <Compile Include="$(MSBuildThisFileDirectory)Issue1426.cs" />
    <Compile Include="$(MSBuildThisFileDirectory)Issue1733.cs" />
    <Compile Include="$(MSBuildThisFileDirectory)Issue1898.cs" />
    <Compile Include="$(MSBuildThisFileDirectory)Issue1583_1.cs" />
    <Compile Include="$(MSBuildThisFileDirectory)Issue1323.cs" />
    <Compile Include="$(MSBuildThisFileDirectory)Issue2399.cs" />
    <Compile Include="$(MSBuildThisFileDirectory)Issue1729.cs" />
    <Compile Include="$(MSBuildThisFileDirectory)Issue2728.cs" />
    <Compile Include="$(MSBuildThisFileDirectory)Issue1667.cs" />
    <Compile Include="$(MSBuildThisFileDirectory)Issue3012.cs" />
    <Compile Include="$(MSBuildThisFileDirectory)Issue3872.cs" />
    <Compile Include="$(MSBuildThisFileDirectory)GitHub1650.cs" />
    <Compile Include="$(MSBuildThisFileDirectory)GitHub3216.cs" />
    <Compile Include="$(MSBuildThisFileDirectory)GitHub1776.cs" />
    <Compile Include="$(MSBuildThisFileDirectory)Issue3408.cs" />
    <Compile Include="$(MSBuildThisFileDirectory)Issue3413.cs" />
    <Compile Include="$(MSBuildThisFileDirectory)Issue3525.cs" />
    <Compile Include="$(MSBuildThisFileDirectory)Issue3275.cs" />
    <Compile Include="$(MSBuildThisFileDirectory)Issue3884.cs" />
    <Compile Include="$(MSBuildThisFileDirectory)Issue2818.cs" />
    <Compile Include="$(MSBuildThisFileDirectory)Issue2831.cs" />
    <Compile Include="$(MSBuildThisFileDirectory)Issue4040.xaml.cs">
      <DependentUpon>Issue4040.xaml</DependentUpon>
    </Compile>
    <Compile Include="$(MSBuildThisFileDirectory)Issue4097.cs" />
    <Compile Include="$(MSBuildThisFileDirectory)Issue1480.cs" />
    <Compile Include="$(MSBuildThisFileDirectory)Issue2223.cs" />
    <Compile Include="$(MSBuildThisFileDirectory)Issue4001.cs" />
    <Compile Include="$(MSBuildThisFileDirectory)Issue4303.cs" />
    <Compile Include="$(MSBuildThisFileDirectory)Controls\GridExtension.cs" />
    <Compile Include="$(MSBuildThisFileDirectory)Controls\ViewModelBase.cs" />
    <Compile Include="$(MSBuildThisFileDirectory)Controls\DisposedSharedPages.cs" />
    <Compile Include="$(MSBuildThisFileDirectory)Controls\PerformanceProvider.cs" />
    <Compile Include="$(MSBuildThisFileDirectory)Controls\GenericValueConverter.cs" />
    <Compile Include="$(MSBuildThisFileDirectory)Controls\ContactsPage.cs" />
    <Compile Include="$(MSBuildThisFileDirectory)Controls\FailImageSource.cs" />
    <Compile Include="$(MSBuildThisFileDirectory)Controls\ICacheService.cs" />
    <Compile Include="$(MSBuildThisFileDirectory)Issue1386.cs" />
    <Compile Include="$(MSBuildThisFileDirectory)Issue3622.cs" />
    <Compile Include="$(MSBuildThisFileDirectory)Issue4138.cs" />
    <Compile Include="$(MSBuildThisFileDirectory)Issue4314.cs" />
    <Compile Include="$(MSBuildThisFileDirectory)Issue3318.cs" />
    <Compile Include="$(MSBuildThisFileDirectory)Issue4493.cs" />
    <Compile Include="$(MSBuildThisFileDirectory)Issue5172.cs" />
    <Compile Include="$(MSBuildThisFileDirectory)Issue5204.cs" />
    <Compile Include="$(MSBuildThisFileDirectory)Issue2204.cs" />
    <Compile Include="$(MSBuildThisFileDirectory)Issue4356.cs">
      <DependentUpon>Issue4356.xaml</DependentUpon>
    </Compile>
    <Compile Include="$(MSBuildThisFileDirectory)Issue5951.cs" />
    <Compile Include="$(MSBuildThisFileDirectory)Github6021.cs" />
    <Compile Include="$(MSBuildThisFileDirectory)Issue5132.cs" />
    <Compile Include="$(MSBuildThisFileDirectory)Issue5888.cs" />
    <Compile Include="$(MSBuildThisFileDirectory)Issue6334.cs" />
    <Compile Include="$(MSBuildThisFileDirectory)Issue5728.cs" />
    <Compile Include="$(MSBuildThisFileDirectory)Issue6368.cs" />
    <Compile Include="$(MSBuildThisFileDirectory)Issue6077.cs" />
    <Compile Include="$(MSBuildThisFileDirectory)Issue3548.cs" />
    <Compile Include="$(MSBuildThisFileDirectory)Issue6472.cs" />
    <Compile Include="$(MSBuildThisFileDirectory)Issue6614.cs" />
    <Compile Include="$(MSBuildThisFileDirectory)Issue5239.cs" />
    <Compile Include="$(MSBuildThisFileDirectory)Issue6738.cs" />
    <Compile Include="$(MSBuildThisFileDirectory)GitHub6926.cs" />
    <Compile Include="$(MSBuildThisFileDirectory)Issue5503.cs" />
<<<<<<< HEAD
    <Compile Include="$(MSBuildThisFileDirectory)ShellTitleView.cs" />
=======
    <Compile Include="$(MSBuildThisFileDirectory)Issue7053.cs" />
    <Compile Include="$(MSBuildThisFileDirectory)Issue6894.cs" />
    <Compile Include="$(MSBuildThisFileDirectory)Issue6929.cs" />
>>>>>>> f94d5ed6
  </ItemGroup>
  <ItemGroup>
    <EmbeddedResource Include="$(MSBuildThisFileDirectory)Bugzilla22229.xaml">
      <Generator>MSBuild:UpdateDesignTimeXaml</Generator>
    </EmbeddedResource>
    <EmbeddedResource Include="$(MSBuildThisFileDirectory)Issue1497.xaml">
      <Generator>MSBuild:UpdateDesignTimeXaml</Generator>
    </EmbeddedResource>
    <EmbeddedResource Include="$(MSBuildThisFileDirectory)Issue1545.xaml">
      <Generator>MSBuild:UpdateDesignTimeXaml</Generator>
    </EmbeddedResource>
    <EmbeddedResource Include="$(MSBuildThisFileDirectory)Issue1554.xaml">
      <Generator>MSBuild:UpdateDesignTimeXaml</Generator>
    </EmbeddedResource>
    <EmbeddedResource Include="$(MSBuildThisFileDirectory)Issue1568.xaml">
      <Generator>MSBuild:UpdateDesignTimeXaml</Generator>
    </EmbeddedResource>
    <EmbeddedResource Include="$(MSBuildThisFileDirectory)Issue1641.xaml">
      <Generator>MSBuild:UpdateDesignTimeXaml</Generator>
    </EmbeddedResource>
    <EmbeddedResource Include="$(MSBuildThisFileDirectory)Issue1653.xaml">
      <Generator>MSBuild:UpdateDesignTimeXaml</Generator>
    </EmbeddedResource>
    <EmbeddedResource Include="$(MSBuildThisFileDirectory)Issue1653v2.xaml">
      <Generator>MSBuild:UpdateDesignTimeXaml</Generator>
    </EmbeddedResource>
    <EmbeddedResource Include="$(MSBuildThisFileDirectory)Issue1712.xaml">
      <Generator>MSBuild:UpdateDesignTimeXaml</Generator>
    </EmbeddedResource>
    <EmbeddedResource Include="$(MSBuildThisFileDirectory)Issue1741.xaml">
      <Generator>MSBuild:UpdateDesignTimeXaml</Generator>
    </EmbeddedResource>
    <EmbeddedResource Include="$(MSBuildThisFileDirectory)Issue1747.xaml">
      <Generator>MSBuild:UpdateDesignTimeXaml</Generator>
    </EmbeddedResource>
    <EmbeddedResource Include="$(MSBuildThisFileDirectory)Issue1766.xaml">
      <Generator>MSBuild:UpdateDesignTimeXaml</Generator>
    </EmbeddedResource>
    <EmbeddedResource Include="$(MSBuildThisFileDirectory)Issue2282.xaml">
      <Generator>MSBuild:UpdateDesignTimeXaml</Generator>
    </EmbeddedResource>
    <EmbeddedResource Include="$(MSBuildThisFileDirectory)Issue2288.xaml">
      <Generator>MSBuild:UpdateDesignTimeXaml</Generator>
    </EmbeddedResource>
    <EmbeddedResource Include="$(MSBuildThisFileDirectory)Issue2289.xaml">
      <Generator>MSBuild:UpdateDesignTimeXaml</Generator>
    </EmbeddedResource>
    <EmbeddedResource Include="$(MSBuildThisFileDirectory)Issue2357.xaml">
      <Generator>MSBuild:UpdateDesignTimeXaml</Generator>
    </EmbeddedResource>
    <EmbeddedResource Include="$(MSBuildThisFileDirectory)Issue2470.xaml">
      <Generator>MSBuild:UpdateDesignTimeXaml</Generator>
    </EmbeddedResource>
    <EmbeddedResource Include="$(MSBuildThisFileDirectory)Issue6282.xaml">
      <Generator>MSBuild:UpdateDesignTimeXaml</Generator>
    </EmbeddedResource>
    <EmbeddedResource Include="$(MSBuildThisFileDirectory)Issue2659.xaml">
      <Generator>MSBuild:UpdateDesignTimeXaml</Generator>
    </EmbeddedResource>
    <EmbeddedResource Include="$(MSBuildThisFileDirectory)Issue2951.xaml">
      <Generator>MSBuild:UpdateDesignTimeXaml</Generator>
    </EmbeddedResource>
    <EmbeddedResource Include="$(MSBuildThisFileDirectory)Issue2777.xaml">
      <Generator>MSBuild:UpdateDesignTimeXaml</Generator>
    </EmbeddedResource>
    <EmbeddedResource Include="$(MSBuildThisFileDirectory)Issue3086.xaml">
      <Generator>MSBuild:UpdateDesignTimeXaml</Generator>
    </EmbeddedResource>
    <EmbeddedResource Include="$(MSBuildThisFileDirectory)Bugzilla27318.xaml">
      <Generator>MSBuild:UpdateDesignTimeXaml</Generator>
    </EmbeddedResource>
    <EmbeddedResource Include="$(MSBuildThisFileDirectory)Bugzilla29107.xaml">
      <Generator>MSBuild:UpdateDesignTimeXaml</Generator>
    </EmbeddedResource>
    <EmbeddedResource Include="$(MSBuildThisFileDirectory)Bugzilla26032.xaml">
      <Generator>MSBuild:UpdateDesignTimeXaml</Generator>
    </EmbeddedResource>
    <EmbeddedResource Include="$(MSBuildThisFileDirectory)Bugzilla31967.xaml">
      <Generator>MSBuild:UpdateDesignTimeXaml</Generator>
    </EmbeddedResource>
    <EmbeddedResource Include="$(MSBuildThisFileDirectory)Issue3319.xaml">
      <Generator>MSBuild:UpdateDesignTimeXaml</Generator>
    </EmbeddedResource>
    <EmbeddedResource Include="$(MSBuildThisFileDirectory)Bugzilla32447.xaml">
      <Generator>MSBuild:UpdateDesignTimeXaml</Generator>
    </EmbeddedResource>
    <EmbeddedResource Include="$(MSBuildThisFileDirectory)Bugzilla38827.xaml">
      <SubType>Designer</SubType>
      <Generator>MSBuild:UpdateDesignTimeXaml</Generator>
    </EmbeddedResource>
    <EmbeddedResource Include="$(MSBuildThisFileDirectory)Bugzilla32842.xaml">
      <SubType>Designer</SubType>
      <Generator>MSBuild:UpdateDesignTimeXaml</Generator>
    </EmbeddedResource>
    <EmbeddedResource Include="$(MSBuildThisFileDirectory)Bugzilla39463.xaml">
      <SubType>Designer</SubType>
      <Generator>MSBuild:UpdateDesignTimeXaml</Generator>
    </EmbeddedResource>
    <EmbeddedResource Include="$(MSBuildThisFileDirectory)Bugzilla38416.xaml">
      <SubType>Designer</SubType>
      <Generator>MSBuild:UpdateDesignTimeXaml</Generator>
    </EmbeddedResource>
    <EmbeddedResource Include="$(MSBuildThisFileDirectory)Bugzilla39483.xaml">
      <SubType>Designer</SubType>
      <Generator>MSBuild:UpdateDesignTimeXaml</Generator>
    </EmbeddedResource>
    <EmbeddedResource Include="$(MSBuildThisFileDirectory)Bugzilla39378.xaml">
      <Generator>MSBuild:UpdateDesignTimeXaml</Generator>
    </EmbeddedResource>
    <EmbeddedResource Include="$(MSBuildThisFileDirectory)Bugzilla45284.xaml">
      <Generator>MSBuild:UpdateDesignTimeXaml</Generator>
    </EmbeddedResource>
    <EmbeddedResource Include="$(MSBuildThisFileDirectory)Bugzilla54977.xaml">
      <Generator>MSBuild:UpdateDesignTimeXaml</Generator>
    </EmbeddedResource>
    <EmbeddedResource Include="$(MSBuildThisFileDirectory)Issue4040.xaml">
      <Generator>MSBuild:UpdateDesignTimeXaml</Generator>
    </EmbeddedResource>
    <EmbeddedResource Include="$(MSBuildThisFileDirectory)VisualControlsPage.xaml">
      <SubType>Designer</SubType>
      <Generator>MSBuild:UpdateDesignTimeXaml</Generator>
    </EmbeddedResource>
    <EmbeddedResource Include="$(MSBuildThisFileDirectory)Issue4356.xaml">
      <Generator>MSBuild:UpdateDesignTimeXaml</Generator>
    </EmbeddedResource>
  </ItemGroup>
  <ItemGroup>
    <EmbeddedResource Include="$(MSBuildThisFileDirectory)Bugzilla27417Xaml.xaml">
      <SubType>Designer</SubType>
      <Generator>MSBuild:UpdateDesignTimeXaml</Generator>
    </EmbeddedResource>
  </ItemGroup>
  <ItemGroup>
    <EmbeddedResource Include="$(MSBuildThisFileDirectory)Bugzilla23942.xaml">
      <SubType>Designer</SubType>
      <Generator>MSBuild:UpdateDesignTimeXaml</Generator>
    </EmbeddedResource>
  </ItemGroup>
  <ItemGroup>
    <EmbeddedResource Include="$(MSBuildThisFileDirectory)Bugzilla39636.xaml">
      <SubType>Designer</SubType>
      <Generator>MSBuild:UpdateDesignTimeXaml</Generator>
    </EmbeddedResource>
  </ItemGroup>
  <ItemGroup>
    <EmbeddedResource Include="$(MSBuildThisFileDirectory)PlatformSpecifics_iOSTranslucentNavBarX.xaml">
      <SubType>Designer</SubType>
      <Generator>MSBuild:UpdateDesignTimeXaml</Generator>
    </EmbeddedResource>
  </ItemGroup>
  <ItemGroup>
    <EmbeddedResource Include="$(MSBuildThisFileDirectory)Bugzilla42069_Page.xaml">
      <SubType>Designer</SubType>
      <Generator>MSBuild:UpdateDesignTimeXaml</Generator>
    </EmbeddedResource>
  </ItemGroup>
  <ItemGroup>
    <EmbeddedResource Include="$(MSBuildThisFileDirectory)Bugzilla51642.xaml">
      <SubType>Designer</SubType>
      <Generator>MSBuild:UpdateDesignTimeXaml</Generator>
    </EmbeddedResource>
  </ItemGroup>
  <ItemGroup>
    <EmbeddedResource Include="$(MSBuildThisFileDirectory)Bugzilla45722Xaml0.xaml">
      <SubType>Designer</SubType>
      <Generator>MSBuild:UpdateDesignTimeXaml</Generator>
    </EmbeddedResource>
  </ItemGroup>
  <ItemGroup>
    <EmbeddedResource Include="$(MSBuildThisFileDirectory)GitHub1331.xaml">
      <SubType>Designer</SubType>
      <Generator>MSBuild:UpdateDesignTimeXaml</Generator>
    </EmbeddedResource>
  </ItemGroup>
  <ItemGroup>
    <EmbeddedResource Include="$(MSBuildThisFileDirectory)Bugzilla60045.xaml">
      <SubType>Designer</SubType>
      <Generator>MSBuild:UpdateDesignTimeXaml</Generator>
    </EmbeddedResource>
  </ItemGroup>
  <ItemGroup>
    <EmbeddedResource Include="$(MSBuildThisFileDirectory)Issue2625.xaml">
      <SubType>Designer</SubType>
      <Generator>MSBuild:UpdateDesignTimeXaml</Generator>
    </EmbeddedResource>
  </ItemGroup>
  <ItemGroup>
    <Folder Include="$(MSBuildThisFileDirectory)Controls\" />
    <EmbeddedResource Include="$(MSBuildThisFileDirectory)Issue2858.xaml">
      <SubType>Designer</SubType>
      <Generator>MSBuild:UpdateDesignTimeXaml</Generator>
    </EmbeddedResource>
  </ItemGroup>
  <ItemGroup>
    <EmbeddedResource Include="$(MSBuildThisFileDirectory)Issue1588.xaml">
      <SubType>Designer</SubType>
      <Generator>MSBuild:UpdateDesignTimeXaml</Generator>
    </EmbeddedResource>
  </ItemGroup>
  <ItemGroup>
    <EmbeddedResource Include="$(MSBuildThisFileDirectory)Bugzilla60787.xaml">
      <SubType>Designer</SubType>
      <Generator>MSBuild:UpdateDesignTimeXaml</Generator>
    </EmbeddedResource>
  </ItemGroup>
  <ItemGroup>
    <EmbeddedResource Include="$(MSBuildThisFileDirectory)Issue3979.xaml">
      <SubType>Designer</SubType>
      <Generator>MSBuild:UpdateDesignTimeXaml</Generator>
    </EmbeddedResource>
  </ItemGroup>
  <ItemGroup>
    <EmbeddedResource Include="$(MSBuildThisFileDirectory)Issue4194.xaml">
      <SubType>Designer</SubType>
      <Generator>MSBuild:UpdateDesignTimeXaml</Generator>
    </EmbeddedResource>
  </ItemGroup>
  <ItemGroup>
    <EmbeddedResource Include="$(MSBuildThisFileDirectory)Issue4360.xaml">
      <SubType>Designer</SubType>
      <Generator>MSBuild:UpdateDesignTimeXaml</Generator>
    </EmbeddedResource>
  </ItemGroup>
  <ItemGroup>
    <EmbeddedResource Include="$(MSBuildThisFileDirectory)Issue5057.xaml">
      <SubType>Designer</SubType>
      <Generator>MSBuild:UpdateDesignTimeXaml</Generator>
    </EmbeddedResource>
  </ItemGroup>
  <ItemGroup>
    <EmbeddedResource Include="$(MSBuildThisFileDirectory)Issue5003.xaml">
      <SubType>Designer</SubType>
      <Generator>MSBuild:UpdateDesignTimeXaml</Generator>
    </EmbeddedResource>
  </ItemGroup>
  <ItemGroup>
    <EmbeddedResource Include="$(MSBuildThisFileDirectory)CollectionViewBindingErrors.xaml">
      <SubType>Designer</SubType>
      <Generator>MSBuild:UpdateDesignTimeXaml</Generator>
    </EmbeddedResource>
  </ItemGroup>
  <ItemGroup>
    <EmbeddedResource Include="$(MSBuildThisFileDirectory)Issue4684.xaml">
      <SubType>Designer</SubType>
      <Generator>MSBuild:UpdateDesignTimeXaml</Generator>
    </EmbeddedResource>
  </ItemGroup>
  <ItemGroup>
    <EmbeddedResource Include="$(MSBuildThisFileDirectory)_TemplateMarkup.xaml">
      <SubType>Designer</SubType>
      <Generator>MSBuild:UpdateDesignTimeXaml</Generator>
    </EmbeddedResource>
    <EmbeddedResource Include="$(MSBuildThisFileDirectory)Issue5801.xaml">
      <SubType>Designer</SubType>
      <Generator>MSBuild:UpdateDesignTimeXaml</Generator>
    </EmbeddedResource>
    <EmbeddedResource Include="$(MSBuildThisFileDirectory)A11yTabIndex.xaml">
      <SubType>Designer</SubType>
      <Generator>MSBuild:UpdateDesignTimeXaml</Generator>
    </EmbeddedResource>
  </ItemGroup>
  <ItemGroup>
    <EmbeddedResource Include="$(MSBuildThisFileDirectory)Issue4915.xaml">
      <SubType>Designer</SubType>
      <Generator>MSBuild:UpdateDesignTimeXaml</Generator>
    </EmbeddedResource>
  </ItemGroup>
  <ItemGroup>
    <EmbeddedResource Include="$(MSBuildThisFileDirectory)Issue5949_1.xaml">
      <SubType>Designer</SubType>
      <Generator>MSBuild:UpdateDesignTimeXaml</Generator>
    </EmbeddedResource>
  </ItemGroup>
  <ItemGroup>
    <EmbeddedResource Include="$(MSBuildThisFileDirectory)Issue5949_2.xaml">
      <SubType>Designer</SubType>
      <Generator>MSBuild:UpdateDesignTimeXaml</Generator>
    </EmbeddedResource>
  </ItemGroup>
  <ItemGroup>
    <EmbeddedResource Include="$(MSBuildThisFileDirectory)Issue4992.xaml">
      <SubType>Designer</SubType>
      <Generator>MSBuild:UpdateDesignTimeXaml</Generator>
    </EmbeddedResource>
  </ItemGroup>
  <ItemGroup>
    <EmbeddedResource Include="$(MSBuildThisFileDirectory)Issue6130.xaml">
      <SubType>Designer</SubType>
      <Generator>MSBuild:UpdateDesignTimeXaml</Generator>
    </EmbeddedResource>
  </ItemGroup>
  <ItemGroup>
    <Compile Update="$(MSBuildThisFileDirectory)Issue6130.xaml.cs">
      <DependentUpon>Issue6130.xaml</DependentUpon>
    </Compile>
    <Compile Update="$(MSBuildThisFileDirectory)Issue6644.xaml.cs">
      <DependentUpon>Issue6644.xaml</DependentUpon>
    </Compile>
    <Compile Update="$(MSBuildThisFileDirectory)Issue6254.xaml.cs">
      <DependentUpon>Issue6254.xaml</DependentUpon>
    </Compile>
  </ItemGroup>
  <ItemGroup>
    <EmbeddedResource Include="$(MSBuildThisFileDirectory)Issue5268.xaml">
      <SubType>Designer</SubType>
      <Generator>MSBuild:UpdateDesignTimeXaml</Generator>
    </EmbeddedResource>
  </ItemGroup>
  <ItemGroup>
    <EmbeddedResource Include="$(MSBuildThisFileDirectory)Issue5046.xaml">
      <SubType>Designer</SubType>
      <Generator>MSBuild:UpdateDesignTimeXaml</Generator>
    </EmbeddedResource>
  </ItemGroup>
  <ItemGroup>
    <EmbeddedResource Include="$(MSBuildThisFileDirectory)Issue6644.xaml">
    </EmbeddedResource>
    <EmbeddedResource Include="$(MSBuildThisFileDirectory)Github5623.xaml">
      <SubType>Designer</SubType>
      <Generator>MSBuild:UpdateDesignTimeXaml</Generator>
    </EmbeddedResource>
  </ItemGroup>
</Project><|MERGE_RESOLUTION|>--- conflicted
+++ resolved
@@ -1015,13 +1015,10 @@
     <Compile Include="$(MSBuildThisFileDirectory)Issue6738.cs" />
     <Compile Include="$(MSBuildThisFileDirectory)GitHub6926.cs" />
     <Compile Include="$(MSBuildThisFileDirectory)Issue5503.cs" />
-<<<<<<< HEAD
     <Compile Include="$(MSBuildThisFileDirectory)ShellTitleView.cs" />
-=======
     <Compile Include="$(MSBuildThisFileDirectory)Issue7053.cs" />
     <Compile Include="$(MSBuildThisFileDirectory)Issue6894.cs" />
     <Compile Include="$(MSBuildThisFileDirectory)Issue6929.cs" />
->>>>>>> f94d5ed6
   </ItemGroup>
   <ItemGroup>
     <EmbeddedResource Include="$(MSBuildThisFileDirectory)Bugzilla22229.xaml">
