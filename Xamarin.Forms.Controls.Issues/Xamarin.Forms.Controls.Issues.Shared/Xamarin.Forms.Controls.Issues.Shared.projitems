<?xml version="1.0" encoding="utf-8"?>
<Project xmlns="http://schemas.microsoft.com/developer/msbuild/2003">
  <PropertyGroup>
    <MSBuildAllProjects>$(MSBuildAllProjects);$(MSBuildThisFileFullPath)</MSBuildAllProjects>
    <HasSharedItems>true</HasSharedItems>
    <SharedGUID>0f0db9cc-ea65-429c-9363-38624bf8f49c</SharedGUID>
  </PropertyGroup>
  <PropertyGroup Label="Configuration">
    <Import_RootNamespace>Xamarin.Forms.Controls.Issues</Import_RootNamespace>
  </PropertyGroup>
  <ItemGroup>
    <Compile Include="$(MSBuildThisFileDirectory)CollectionViewGroupTypeIssue.cs" />
    <Compile Include="$(MSBuildThisFileDirectory)Issue8291.cs" />
    <Compile Include="$(MSBuildThisFileDirectory)Issue2674.cs" />
    <Compile Include="$(MSBuildThisFileDirectory)Issue6484.cs" />
    <Compile Include="$(MSBuildThisFileDirectory)Issue6187.cs" />
    <Compile Include="$(MSBuildThisFileDirectory)Issue3228.xaml.cs">
      <DependentUpon>Issue3228.xaml</DependentUpon>
      <SubType>Code</SubType>
    </Compile>
    <Compile Include="$(MSBuildThisFileDirectory)Issue3262.cs" />
    <Compile Include="$(MSBuildThisFileDirectory)Issue8308.xaml.cs">
      <DependentUpon>Issue8308.xaml</DependentUpon>
      <SubType>Code</SubType>
    </Compile>
    <Compile Include="$(MSBuildThisFileDirectory)Issue8715.xaml.cs">
      <DependentUpon>Issue8715.xaml</DependentUpon>
      <SubType>Code</SubType>
    </Compile>
    <Compile Include="$(MSBuildThisFileDirectory)Issue8766.cs" />
    <Compile Include="$(MSBuildThisFileDirectory)Issue8801.cs" />
    <Compile Include="$(MSBuildThisFileDirectory)Issue9428.cs" />
    <Compile Include="$(MSBuildThisFileDirectory)Issue9419.cs" />
    <Compile Include="$(MSBuildThisFileDirectory)Issue8262.cs" />
    <Compile Include="$(MSBuildThisFileDirectory)Issue8899.cs" />
    <Compile Include="$(MSBuildThisFileDirectory)Issue8551.cs" />
    <Compile Include="$(MSBuildThisFileDirectory)Issue8902.xaml.cs">
      <DependentUpon>Issue8902.xaml</DependentUpon>
      <SubType>Code</SubType>
    </Compile>
    <Compile Include="$(MSBuildThisFileDirectory)Issue9580.cs" />
    <Compile Include="$(MSBuildThisFileDirectory)Issue9682.xaml.cs">
      <DependentUpon>Issue9682.xaml</DependentUpon>
      <SubType>Code</SubType>
    </Compile>
    <Compile Include="$(MSBuildThisFileDirectory)Issue9006.cs" />
    <Compile Include="$(MSBuildThisFileDirectory)Issue8207.xaml.cs" />
    <Compile Include="$(MSBuildThisFileDirectory)Issue6362.cs" />
    <Compile Include="$(MSBuildThisFileDirectory)Issue6698.cs" />
    <Compile Include="$(MSBuildThisFileDirectory)Issue7393.cs" />
    <Compile Include="$(MSBuildThisFileDirectory)Issue7505.cs" />
    <Compile Include="$(MSBuildThisFileDirectory)Issue4459.xaml.cs">
      <DependentUpon>Issue4459.xaml</DependentUpon>
      <SubType>Code</SubType>
    </Compile>
    <Compile Include="$(MSBuildThisFileDirectory)CollectionViewItemsSourceTypes.cs" />
    <Compile Include="$(MSBuildThisFileDirectory)Issue1455.xaml.cs">
      <DependentUpon>Issue1455.xaml</DependentUpon>
      <SubType>Code</SubType>
    </Compile>
    <Compile Include="$(MSBuildThisFileDirectory)CollectionViewHeaderFooterString.cs" />
    <Compile Include="$(MSBuildThisFileDirectory)CollectionViewHeaderFooterTemplate.cs" />
    <Compile Include="$(MSBuildThisFileDirectory)CollectionViewHeaderFooterView.cs" />
    <Compile Include="$(MSBuildThisFileDirectory)CollectionViewItemsUpdatingScrollMode.cs" />
    <Compile Include="$(MSBuildThisFileDirectory)Issue4606.cs" />
    <Compile Include="$(MSBuildThisFileDirectory)Issue8161.cs" />
    <Compile Include="$(MSBuildThisFileDirectory)Issue8644.cs" />
    <Compile Include="$(MSBuildThisFileDirectory)Issue7534.cs" />
    <Compile Include="$(MSBuildThisFileDirectory)Issue8177.cs" />
    <Compile Include="$(MSBuildThisFileDirectory)Issue4744.xaml.cs">
      <DependentUpon>Issue4744.xaml</DependentUpon>
    </Compile>
    <Compile Include="$(MSBuildThisFileDirectory)Issue7773.cs" />
    <Compile Include="$(MSBuildThisFileDirectory)Issue8186.cs" />
    <Compile Include="$(MSBuildThisFileDirectory)Issue2172.xaml.cs">
      <DependentUpon>Issue2172.xaml</DependentUpon>
      <SubType>Code</SubType>
    </Compile>
    <Compile Include="$(MSBuildThisFileDirectory)Issue3475.cs" />
    <Compile Include="$(MSBuildThisFileDirectory)Issue5168.cs" />
    <Compile Include="$(MSBuildThisFileDirectory)Issue5749.xaml.cs">
      <SubType>Code</SubType>
    </Compile>
    <Compile Include="$(MSBuildThisFileDirectory)Issue6556.cs" />
    <Compile Include="$(MSBuildThisFileDirectory)Issue5830.cs" />
    <Compile Include="$(MSBuildThisFileDirectory)Issue6476.cs" />
    <Compile Include="$(MSBuildThisFileDirectory)Issue6693.xaml.cs">
      <DependentUpon>Issue6693.xaml</DependentUpon>
      <SubType>Code</SubType>
    </Compile>
    <Compile Include="$(MSBuildThisFileDirectory)Issue7396.cs" />
    <Compile Include="$(MSBuildThisFileDirectory)Issue6403.xaml.cs">
      <DependentUpon>Issue6403.xaml</DependentUpon>
      <SubType>Code</SubType>
    </Compile>
    <Compile Include="$(MSBuildThisFileDirectory)Issue7825.cs" />
    <Compile Include="$(MSBuildThisFileDirectory)Issue2271.cs" />
    <Compile Include="$(MSBuildThisFileDirectory)Issue5354.xaml.cs">
      <DependentUpon>Issue5354.xaml</DependentUpon>
      <SubType>Code</SubType>
    </Compile>
    <Compile Include="$(MSBuildThisFileDirectory)Issue5868.cs" />
    <Compile Include="$(MSBuildThisFileDirectory)Issue6963.cs" />
    <Compile Include="$(MSBuildThisFileDirectory)Issue7048.xaml.cs">
      <DependentUpon>Issue7048.xaml</DependentUpon>
      <SubType>Code</SubType>
    </Compile>
    <Compile Include="$(MSBuildThisFileDirectory)Issue6804.cs" />
    <Compile Include="$(MSBuildThisFileDirectory)Issue7181.cs" />
    <Compile Include="$(MSBuildThisFileDirectory)Issue5367.cs" />
    <Compile Include="$(MSBuildThisFileDirectory)Issue6878.cs" />
    <Compile Include="$(MSBuildThisFileDirectory)Issue7253.cs" />
    <Compile Include="$(MSBuildThisFileDirectory)Issue7581.cs" />
    <Compile Include="$(MSBuildThisFileDirectory)Issue7361.cs" />
    <Compile Include="$(MSBuildThisFileDirectory)Issue7621.xaml.cs">
      <SubType>Code</SubType>
    </Compile>
    <Compile Include="$(MSBuildThisFileDirectory)Issue6889.cs" />
    <Compile Include="$(MSBuildThisFileDirectory)Issue6945.cs" />
    <Compile Include="$(MSBuildThisFileDirectory)Issue7313.cs" />
    <Compile Include="$(MSBuildThisFileDirectory)Issue5500.cs" />
    <Compile Include="$(MSBuildThisFileDirectory)Issue8148.cs" />
    <Compile Include="$(MSBuildThisFileDirectory)Issue8008.cs" />
    <Compile Include="$(MSBuildThisFileDirectory)Issue6640.cs" />
    <Compile Include="$(MSBuildThisFileDirectory)Issue7890.cs" />
    <Compile Include="$(MSBuildThisFileDirectory)Issue7556.cs" />
    <Compile Include="$(MSBuildThisFileDirectory)Issue5108.xaml.cs">
      <SubType>Code</SubType>
    </Compile>
    <Compile Include="$(MSBuildThisFileDirectory)Issue7329.cs" />
    <Compile Include="$(MSBuildThisFileDirectory)Issue7290.cs" />
    <Compile Include="$(MSBuildThisFileDirectory)Issue7240.cs" />
    <Compile Include="$(MSBuildThisFileDirectory)Issue5046.xaml.cs">
      <DependentUpon>Issue5046.xaml</DependentUpon>
      <SubType>Code</SubType>
    </Compile>
    <Compile Include="$(MSBuildThisFileDirectory)Issue6609.cs" />
    <Compile Include="$(MSBuildThisFileDirectory)Issue6802.cs" />
    <Compile Include="$(MSBuildThisFileDirectory)Issue6644.xaml.cs">
      <SubType>Code</SubType>
    </Compile>
    <Compile Include="$(MSBuildThisFileDirectory)Issue7049.cs" />
    <Compile Include="$(MSBuildThisFileDirectory)Issue7061.cs" />
    <Compile Include="$(MSBuildThisFileDirectory)Issue7385.cs" />
    <Compile Include="$(MSBuildThisFileDirectory)Issue7111.cs" />
    <Compile Include="$(MSBuildThisFileDirectory)Issue7357.xaml.cs">
      <SubType>Code</SubType>
    </Compile>
    <Compile Include="$(MSBuildThisFileDirectory)Issue7512.xaml.cs">
      <SubType>Code</SubType>
    </Compile>
    <Compile Include="$(MSBuildThisFileDirectory)Issue7519.cs" />
    <Compile Include="$(MSBuildThisFileDirectory)Issue7519Xaml.xaml.cs">
      <SubType>Code</SubType>
    </Compile>
    <Compile Include="$(MSBuildThisFileDirectory)Issue7700.cs" />
    <Compile Include="$(MSBuildThisFileDirectory)Issue7758.xaml.cs">
      <SubType>Code</SubType>
    </Compile>
    <Compile Include="$(MSBuildThisFileDirectory)Issue7593.xaml.cs">
      <SubType>Code</SubType>
    </Compile>
    <Compile Include="$(MSBuildThisFileDirectory)Issue7992.cs" />
    <Compile Include="$(MSBuildThisFileDirectory)Issue7792.xaml.cs">
      <SubType>Code</SubType>
    </Compile>
    <Compile Include="$(MSBuildThisFileDirectory)Issue7789.xaml.cs">
      <SubType>Code</SubType>
    </Compile>
    <Compile Include="$(MSBuildThisFileDirectory)Issue7817.xaml.cs">
      <SubType>Code</SubType>
    </Compile>
    <Compile Include="$(MSBuildThisFileDirectory)Issue7823.cs" />
    <Compile Include="$(MSBuildThisFileDirectory)Issue7943.xaml.cs">
      <SubType>Code</SubType>
    </Compile>
    <Compile Include="$(MSBuildThisFileDirectory)Issue7993.xaml.cs">
      <SubType>Code</SubType>
    </Compile>
    <Compile Include="$(MSBuildThisFileDirectory)Issue7865.xaml.cs">
      <SubType>Code</SubType>
    </Compile>
    <Compile Include="$(MSBuildThisFileDirectory)Issue7803.xaml.cs">
      <DependentUpon>Issue7803.xaml</DependentUpon>
    </Compile>
    <Compile Include="$(MSBuildThisFileDirectory)Issue8087.cs" />
    <Compile Include="$(MSBuildThisFileDirectory)Issue8203.cs" />
    <Compile Include="$(MSBuildThisFileDirectory)Issue8222.cs" />
    <Compile Include="$(MSBuildThisFileDirectory)Issue8167.cs" />
    <Compile Include="$(MSBuildThisFileDirectory)Issue8345.cs" />
    <Compile Include="$(MSBuildThisFileDirectory)Issue8366.cs" />
    <Compile Include="$(MSBuildThisFileDirectory)Issue8526.cs" />
    <Compile Include="$(MSBuildThisFileDirectory)Issue8529.cs" />
    <Compile Include="$(MSBuildThisFileDirectory)Issue8529_1.xaml.cs">
      <DependentUpon>Issue8529_1.xaml</DependentUpon>
      <SubType>Code</SubType>
    </Compile>
    <Compile Include="$(MSBuildThisFileDirectory)Issue8508.xaml.cs">
      <SubType>Code</SubType>
    </Compile>
    <Compile Include="$(MSBuildThisFileDirectory)Issue7963.cs" />
    <Compile Include="$(MSBuildThisFileDirectory)Issue8741.cs" />
    <Compile Include="$(MSBuildThisFileDirectory)Issue8743.cs" />
    <Compile Include="$(MSBuildThisFileDirectory)Issue9092.cs" />
    <Compile Include="$(MSBuildThisFileDirectory)Issue9087.cs" />
    <Compile Include="$(MSBuildThisFileDirectory)Issue9196.xaml.cs">
      <DependentUpon>Issue9196.xaml</DependentUpon>
      <SubType>Code</SubType>
    </Compile>
    <Compile Include="$(MSBuildThisFileDirectory)Issue9355.cs" />
    <Compile Include="$(MSBuildThisFileDirectory)Issue8784.cs" />
    <Compile Include="$(MSBuildThisFileDirectory)Issue9360.cs" />
    <Compile Include="$(MSBuildThisFileDirectory)Issue9440.cs" />
    <Compile Include="$(MSBuildThisFileDirectory)Issue7242.xaml.cs">
      <DependentUpon>Issue7242.xaml</DependentUpon>
      <SubType>Code</SubType>
    </Compile>
    <Compile Include="$(MSBuildThisFileDirectory)Issue9783.xaml.cs">
      <DependentUpon>Issue9783.xaml</DependentUpon>
      <SubType>Code</SubType>
    </Compile>
    <Compile Include="$(MSBuildThisFileDirectory)Issue9686.cs" />
    <Compile Include="$(MSBuildThisFileDirectory)Issue9694.cs" />
    <Compile Include="$(MSBuildThisFileDirectory)Issue9771.xaml.cs">
      <SubType>Code</SubType>
      <DependentUpon>Issue9771.xaml</DependentUpon>
    </Compile>
    <Compile Include="$(MSBuildThisFileDirectory)RefreshViewTests.cs" />
    <Compile Include="$(MSBuildThisFileDirectory)Issue7338.cs" />
    <Compile Include="$(MSBuildThisFileDirectory)ScrollToGroup.cs" />
    <Compile Include="$(MSBuildThisFileDirectory)NestedCollectionViews.cs" />
    <Compile Include="$(MSBuildThisFileDirectory)Issue7339.cs" />
    <Compile Include="$(MSBuildThisFileDirectory)ShellAppearanceChange.cs" />
    <Compile Include="$(MSBuildThisFileDirectory)Issue10234.cs" />
    <Compile Include="$(MSBuildThisFileDirectory)ShellModal.cs" />
    <Compile Include="$(MSBuildThisFileDirectory)ShellFlyoutBehavior.cs" />
    <Compile Include="$(MSBuildThisFileDirectory)Issue7128.cs" />
    <Compile Include="$(MSBuildThisFileDirectory)ShellItemIsVisible.cs" />
    <Compile Include="$(MSBuildThisFileDirectory)ShellGestures.cs" />
    <Compile Include="$(MSBuildThisFileDirectory)ShellBackButtonBehavior.cs" />
    <Compile Include="$(MSBuildThisFileDirectory)Issue7102.cs" />
    <Compile Include="$(MSBuildThisFileDirectory)ShellInsets.cs" />
    <Compile Include="$(MSBuildThisFileDirectory)CollectionViewGrouping.cs" />
    <Compile Include="$(MSBuildThisFileDirectory)Issue5412.cs" />
    <Compile Include="$(MSBuildThisFileDirectory)Helpers\GarbageCollectionHelper.cs" />
    <Compile Include="$(MSBuildThisFileDirectory)Issue4879.cs" />
    <Compile Include="$(MSBuildThisFileDirectory)Issue5518.cs" />
    <Compile Include="$(MSBuildThisFileDirectory)Issue5555.cs" />
    <Compile Include="$(MSBuildThisFileDirectory)Issue6458.cs" />
    <Compile Include="$(MSBuildThisFileDirectory)Issue6258.cs" />
    <Compile Include="$(MSBuildThisFileDirectory)Issue3150.cs" />
    <Compile Include="$(MSBuildThisFileDirectory)Issue6262.cs" />
    <Compile Include="$(MSBuildThisFileDirectory)Github5623.xaml.cs">
      <DependentUpon>Github5623.xaml</DependentUpon>
      <SubType>Code</SubType>
    </Compile>
    <Compile Include="$(MSBuildThisFileDirectory)Bugzilla59172.cs" />
    <Compile Include="$(MSBuildThisFileDirectory)FlagTestHelpers.cs" />
    <Compile Include="$(MSBuildThisFileDirectory)Issue5886.cs" />
    <Compile Include="$(MSBuildThisFileDirectory)Issue6260.cs" />
    <Compile Include="$(MSBuildThisFileDirectory)Issue5766.cs" />
    <Compile Include="$(MSBuildThisFileDirectory)CollectionViewBoundMultiSelection.cs" />
    <Compile Include="$(MSBuildThisFileDirectory)CollectionViewBoundSingleSelection.cs" />
    <Compile Include="$(MSBuildThisFileDirectory)Issue5765.cs" />
    <Compile Include="$(MSBuildThisFileDirectory)Issue4684.xaml.cs" />
    <Compile Include="$(MSBuildThisFileDirectory)Issue4992.xaml.cs">
      <DependentUpon>Issue4992.xaml</DependentUpon>
      <SubType>Code</SubType>
    </Compile>
    <Compile Include="$(MSBuildThisFileDirectory)Issue4915.xaml.cs">
      <SubType>Code</SubType>
    </Compile>
    <Compile Include="$(MSBuildThisFileDirectory)Issue5131.cs" />
    <Compile Include="$(MSBuildThisFileDirectory)Issue5376.cs" />
    <Compile Include="$(MSBuildThisFileDirectory)Bugzilla60787.xaml.cs">
      <DependentUpon>Bugzilla60787.xaml</DependentUpon>
      <SubType>Code</SubType>
    </Compile>
    <Compile Include="$(MSBuildThisFileDirectory)Issue4919.cs" />
    <Compile Include="$(MSBuildThisFileDirectory)Issue4756.cs" />
    <Compile Include="$(MSBuildThisFileDirectory)Issue5461.cs" />
    <Compile Include="$(MSBuildThisFileDirectory)CollectionViewBindingErrors.xaml.cs">
      <DependentUpon>CollectionViewBindingErrors.xaml</DependentUpon>
      <SubType>Code</SubType>
    </Compile>
    <Compile Include="$(MSBuildThisFileDirectory)Github3847.xaml.cs">
      <DependentUpon>Github3847.xaml</DependentUpon>
      <SubType>Code</SubType>
    </Compile>
    <Compile Include="$(MSBuildThisFileDirectory)Issue2102.cs" />
    <Compile Include="$(MSBuildThisFileDirectory)Issue1588.xaml.cs">
      <DependentUpon>Issue1588.xaml</DependentUpon>
      <SubType>Code</SubType>
    </Compile>
    <Compile Include="$(MSBuildThisFileDirectory)Issue4961.cs" />
    <Compile Include="$(MSBuildThisFileDirectory)Issue4629.cs" />
    <Compile Include="$(MSBuildThisFileDirectory)Issue4384.cs" />
    <Compile Include="$(MSBuildThisFileDirectory)Issue4782.cs" />
    <Compile Include="$(MSBuildThisFileDirectory)Issue4484.cs" />
    <Compile Include="$(MSBuildThisFileDirectory)Issue3509.cs" />
    <Compile Include="$(MSBuildThisFileDirectory)Issue4597.cs" />
    <Compile Include="$(MSBuildThisFileDirectory)A11yTabIndex.xaml.cs">
      <DependentUpon>A11yTabIndex.xaml</DependentUpon>
      <SubType>Code</SubType>
    </Compile>
    <Compile Include="$(MSBuildThisFileDirectory)Github3856.cs" />
    <Compile Include="$(MSBuildThisFileDirectory)Issue1937.cs" />
    <Compile Include="$(MSBuildThisFileDirectory)Issue3555.cs" />
    <Compile Include="$(MSBuildThisFileDirectory)Issue3843.cs" />
    <Compile Include="$(MSBuildThisFileDirectory)Issue4053.cs" />
    <Compile Include="$(MSBuildThisFileDirectory)Issue3809.cs" />
    <Compile Include="$(MSBuildThisFileDirectory)Issue2894.cs" />
    <Compile Include="$(MSBuildThisFileDirectory)Issue3306.cs" />
    <Compile Include="$(MSBuildThisFileDirectory)Issue3454.cs" />
    <Compile Include="$(MSBuildThisFileDirectory)Issue3308.cs" />
    <Compile Include="$(MSBuildThisFileDirectory)Issue3788.cs" />
    <Compile Include="$(MSBuildThisFileDirectory)Issue1724.cs" />
    <Compile Include="$(MSBuildThisFileDirectory)Issue3524.cs" />
    <Compile Include="$(MSBuildThisFileDirectory)Issue1678.cs" />
    <Compile Include="$(MSBuildThisFileDirectory)Issue7701.cs" />
    <Compile Include="$(MSBuildThisFileDirectory)Issue2004.cs" />
    <Compile Include="$(MSBuildThisFileDirectory)Issue3333.cs" />
    <Compile Include="$(MSBuildThisFileDirectory)Issue2338.cs" />
    <Compile Include="$(MSBuildThisFileDirectory)Bugzilla60045.xaml.cs">
      <DependentUpon>Bugzilla60045.xaml</DependentUpon>
    </Compile>
    <Compile Include="$(MSBuildThisFileDirectory)Issue6282.xaml.cs">
      <DependentUpon>Issue6282.xaml</DependentUpon>
      <SubType>Code</SubType>
    </Compile>
    <Compile Include="$(MSBuildThisFileDirectory)AddingMultipleItemsListView.cs" />
    <Compile Include="$(MSBuildThisFileDirectory)AndroidStatusBarColor.cs" />
    <Compile Include="$(MSBuildThisFileDirectory)AppBarIconColors.cs" />
    <Compile Include="$(MSBuildThisFileDirectory)Bugzilla21368.cs" />
    <Compile Include="$(MSBuildThisFileDirectory)Bugzilla21501.cs" />
    <Compile Include="$(MSBuildThisFileDirectory)Bugzilla21780.cs" />
    <Compile Include="$(MSBuildThisFileDirectory)Bugzilla22229.xaml.cs">
      <DependentUpon>Bugzilla22229.xaml</DependentUpon>
    </Compile>
    <Compile Include="$(MSBuildThisFileDirectory)Bugzilla22401.cs" />
    <Compile Include="$(MSBuildThisFileDirectory)Bugzilla23942.xaml.cs">
      <DependentUpon>Bugzilla23942.xaml</DependentUpon>
    </Compile>
    <Compile Include="$(MSBuildThisFileDirectory)Bugzilla24769.cs" />
    <Compile Include="$(MSBuildThisFileDirectory)Bugzilla25234.cs" />
    <Compile Include="$(MSBuildThisFileDirectory)Bugzilla25662.cs" />
    <Compile Include="$(MSBuildThisFileDirectory)Bugzilla25943.cs" />
    <Compile Include="$(MSBuildThisFileDirectory)Bugzilla26501.cs" />
    <Compile Include="$(MSBuildThisFileDirectory)Bugzilla26868.cs" />
    <Compile Include="$(MSBuildThisFileDirectory)Bugzilla27378.cs" />
    <Compile Include="$(MSBuildThisFileDirectory)Bugzilla27417.cs" />
    <Compile Include="$(MSBuildThisFileDirectory)Bugzilla27417Xaml.xaml.cs">
      <DependentUpon>Bugzilla27417Xaml.xaml</DependentUpon>
      <SubType>Code</SubType>
    </Compile>
    <Compile Include="$(MSBuildThisFileDirectory)Bugzilla27581.cs" />
    <Compile Include="$(MSBuildThisFileDirectory)Bugzilla28570.cs" />
    <Compile Include="$(MSBuildThisFileDirectory)Bugzilla28796.cs" />
    <Compile Include="$(MSBuildThisFileDirectory)Bugzilla28939.cs" />
    <Compile Include="$(MSBuildThisFileDirectory)Bugzilla28953.cs" />
    <Compile Include="$(MSBuildThisFileDirectory)Bugzilla29107.xaml.cs">
      <DependentUpon>Bugzilla29107.xaml</DependentUpon>
    </Compile>
    <Compile Include="$(MSBuildThisFileDirectory)Bugzilla29110.cs" />
    <Compile Include="$(MSBuildThisFileDirectory)Bugzilla29158.cs" />
    <Compile Include="$(MSBuildThisFileDirectory)Bugzilla29363.cs" />
    <Compile Include="$(MSBuildThisFileDirectory)Bugzilla29229.cs" />
    <Compile Include="$(MSBuildThisFileDirectory)Bugzilla30166.cs" />
    <Compile Include="$(MSBuildThisFileDirectory)Bugzilla31141.cs" />
    <Compile Include="$(MSBuildThisFileDirectory)Bugzilla31145.cs" />
    <Compile Include="$(MSBuildThisFileDirectory)Bugzilla31333.cs" />
    <Compile Include="$(MSBuildThisFileDirectory)Bugzilla31366.cs" />
    <Compile Include="$(MSBuildThisFileDirectory)Issue4653.cs" />
    <Compile Include="$(MSBuildThisFileDirectory)Bugzilla31964.cs" />
    <Compile Include="$(MSBuildThisFileDirectory)Bugzilla32033.cs" />
    <Compile Include="$(MSBuildThisFileDirectory)Bugzilla32034.cs" />
    <Compile Include="$(MSBuildThisFileDirectory)Bugzilla32206.cs" />
    <Compile Include="$(MSBuildThisFileDirectory)Bugzilla32776.cs" />
    <Compile Include="$(MSBuildThisFileDirectory)Bugzilla32842.xaml.cs">
      <DependentUpon>Bugzilla32842.xaml</DependentUpon>
      <SubType>Code</SubType>
    </Compile>
    <Compile Include="$(MSBuildThisFileDirectory)Bugzilla32847.cs" />
    <Compile Include="$(MSBuildThisFileDirectory)Bugzilla32865.cs" />
    <Compile Include="$(MSBuildThisFileDirectory)Bugzilla32956.cs" />
    <Compile Include="$(MSBuildThisFileDirectory)Bugzilla33248.cs" />
    <Compile Include="$(MSBuildThisFileDirectory)Bugzilla33268.cs" />
    <Compile Include="$(MSBuildThisFileDirectory)Bugzilla33612.cs" />
    <Compile Include="$(MSBuildThisFileDirectory)Bugzilla33714.cs" />
    <Compile Include="$(MSBuildThisFileDirectory)Bugzilla33890.cs" />
    <Compile Include="$(MSBuildThisFileDirectory)Bugzilla34072.cs" />
    <Compile Include="$(MSBuildThisFileDirectory)Bugzilla34007.cs" />
    <Compile Include="$(MSBuildThisFileDirectory)Bugzilla35078.cs" />
    <Compile Include="$(MSBuildThisFileDirectory)Bugzilla35127.cs" />
    <Compile Include="$(MSBuildThisFileDirectory)Bugzilla35132.cs" />
    <Compile Include="$(MSBuildThisFileDirectory)Bugzilla35157.cs" />
    <Compile Include="$(MSBuildThisFileDirectory)Bugzilla35294.cs" />
    <Compile Include="$(MSBuildThisFileDirectory)Bugzilla35472.cs" />
    <Compile Include="$(MSBuildThisFileDirectory)Bugzilla35477.cs" />
    <Compile Include="$(MSBuildThisFileDirectory)Bugzilla35490.cs" />
    <Compile Include="$(MSBuildThisFileDirectory)Bugzilla36014.cs" />
    <Compile Include="$(MSBuildThisFileDirectory)Bugzilla36649.cs" />
    <Compile Include="$(MSBuildThisFileDirectory)Bugzilla36559.cs" />
    <Compile Include="$(MSBuildThisFileDirectory)Bugzilla36171.cs" />
    <Compile Include="$(MSBuildThisFileDirectory)Bugzilla36780.cs" />
    <Compile Include="$(MSBuildThisFileDirectory)Bugzilla36651.cs" />
    <Compile Include="$(MSBuildThisFileDirectory)Bugzilla36703.cs" />
    <Compile Include="$(MSBuildThisFileDirectory)Bugzilla36846.cs" />
    <Compile Include="$(MSBuildThisFileDirectory)Bugzilla36955.cs" />
    <Compile Include="$(MSBuildThisFileDirectory)Bugzilla37285.cs" />
    <Compile Include="$(MSBuildThisFileDirectory)Bugzilla37462.cs" />
    <Compile Include="$(MSBuildThisFileDirectory)Bugzilla37841.cs" />
    <Compile Include="$(MSBuildThisFileDirectory)Bugzilla37863.cs" />
    <Compile Include="$(MSBuildThisFileDirectory)Bugzilla37601.cs" />
    <Compile Include="$(MSBuildThisFileDirectory)Bugzilla38105.cs" />
    <Compile Include="$(MSBuildThisFileDirectory)Issue3652.cs" />
    <Compile Include="$(MSBuildThisFileDirectory)Issue4891.cs" />
    <Compile Include="$(MSBuildThisFileDirectory)Bugzilla38723.cs" />
    <Compile Include="$(MSBuildThisFileDirectory)Bugzilla38770.cs" />
    <Compile Include="$(MSBuildThisFileDirectory)Bugzilla38827.xaml.cs">
      <DependentUpon>Bugzilla38827.xaml</DependentUpon>
      <SubType>Code</SubType>
    </Compile>
    <Compile Include="$(MSBuildThisFileDirectory)Bugzilla38989.cs" />
    <Compile Include="$(MSBuildThisFileDirectory)Bugzilla39395.cs" />
    <Compile Include="$(MSBuildThisFileDirectory)Bugzilla39461.cs" />
    <Compile Include="$(MSBuildThisFileDirectory)Bugzilla39483.xaml.cs">
      <DependentUpon>Bugzilla39483.xaml</DependentUpon>
      <SubType>Code</SubType>
    </Compile>
    <Compile Include="$(MSBuildThisFileDirectory)Bugzilla39530.cs" />
    <Compile Include="$(MSBuildThisFileDirectory)Bugzilla39624.cs" />
    <Compile Include="$(MSBuildThisFileDirectory)Bugzilla39463.xaml.cs">
      <DependentUpon>Bugzilla39463.xaml</DependentUpon>
      <SubType>Code</SubType>
    </Compile>
    <Compile Include="$(MSBuildThisFileDirectory)Bugzilla39636.xaml.cs">
      <DependentUpon>Bugzilla39636.xaml</DependentUpon>
      <SubType>Code</SubType>
    </Compile>
    <Compile Include="$(MSBuildThisFileDirectory)Bugzilla39702.cs" />
    <Compile Include="$(MSBuildThisFileDirectory)Bugzilla40005.cs" />
    <Compile Include="$(MSBuildThisFileDirectory)Bugzilla40073.cs" />
    <Compile Include="$(MSBuildThisFileDirectory)Bugzilla40139.cs" />
    <Compile Include="$(MSBuildThisFileDirectory)Bugzilla40173.cs" />
    <Compile Include="$(MSBuildThisFileDirectory)Bugzilla39821.cs" />
    <Compile Include="$(MSBuildThisFileDirectory)Bugzilla40185.cs" />
    <Compile Include="$(MSBuildThisFileDirectory)Bugzilla40251.cs" />
    <Compile Include="$(MSBuildThisFileDirectory)Bugzilla40333.cs" />
    <Compile Include="$(MSBuildThisFileDirectory)Bugzilla31806.cs" />
    <Compile Include="$(MSBuildThisFileDirectory)Bugzilla40408.cs" />
    <Compile Include="$(MSBuildThisFileDirectory)Bugzilla40858.cs" />
    <Compile Include="$(MSBuildThisFileDirectory)Bugzilla40824.cs" />
    <Compile Include="$(MSBuildThisFileDirectory)Bugzilla40911.cs" />
    <Compile Include="$(MSBuildThisFileDirectory)Bugzilla40955.cs" />
    <Compile Include="$(MSBuildThisFileDirectory)Bugzilla41054.cs" />
    <Compile Include="$(MSBuildThisFileDirectory)Bugzilla41078.cs" />
    <Compile Include="$(MSBuildThisFileDirectory)Bugzilla40998.cs" />
    <Compile Include="$(MSBuildThisFileDirectory)Bugzilla41205.cs" />
    <Compile Include="$(MSBuildThisFileDirectory)Bugzilla41415.cs" />
    <Compile Include="$(MSBuildThisFileDirectory)Bugzilla41418.cs" />
    <Compile Include="$(MSBuildThisFileDirectory)Bugzilla41424.cs" />
    <Compile Include="$(MSBuildThisFileDirectory)Bugzilla41778.cs" />
    <Compile Include="$(MSBuildThisFileDirectory)Bugzilla41600.cs" />
    <Compile Include="$(MSBuildThisFileDirectory)Bugzilla41619.cs" />
    <Compile Include="$(MSBuildThisFileDirectory)Bugzilla42000.cs" />
    <Compile Include="$(MSBuildThisFileDirectory)Bugzilla42069.cs" />
    <Compile Include="$(MSBuildThisFileDirectory)Bugzilla42069_Page.xaml.cs">
      <DependentUpon>Bugzilla42069_Page.xaml</DependentUpon>
      <SubType>Code</SubType>
    </Compile>
    <Compile Include="$(MSBuildThisFileDirectory)Bugzilla42074.cs" />
    <Compile Include="$(MSBuildThisFileDirectory)Bugzilla42075.cs" />
    <Compile Include="$(MSBuildThisFileDirectory)Bugzilla42329.cs" />
    <Compile Include="$(MSBuildThisFileDirectory)Bugzilla42364.cs" />
    <Compile Include="$(MSBuildThisFileDirectory)Bugzilla42519.cs" />
    <Compile Include="$(MSBuildThisFileDirectory)Bugzilla32871.cs" />
    <Compile Include="$(MSBuildThisFileDirectory)Bugzilla43313.cs" />
    <Compile Include="$(MSBuildThisFileDirectory)Bugzilla43469.cs" />
    <Compile Include="$(MSBuildThisFileDirectory)Bugzilla43516.cs" />
    <Compile Include="$(MSBuildThisFileDirectory)Bugzilla43519.cs" />
    <Compile Include="$(MSBuildThisFileDirectory)Bugzilla43527.cs" />
    <Compile Include="$(MSBuildThisFileDirectory)Bugzilla44047.cs" />
    <Compile Include="$(MSBuildThisFileDirectory)Bugzilla43941.cs" />
    <Compile Include="$(MSBuildThisFileDirectory)Bugzilla43663.cs" />
    <Compile Include="$(MSBuildThisFileDirectory)Bugzilla43867.cs" />
    <Compile Include="$(MSBuildThisFileDirectory)Bugzilla43735.cs" />
    <Compile Include="$(MSBuildThisFileDirectory)Bugzilla43783.cs" />
    <Compile Include="$(MSBuildThisFileDirectory)Bugzilla44096.cs" />
    <Compile Include="$(MSBuildThisFileDirectory)Bugzilla44176.cs" />
    <Compile Include="$(MSBuildThisFileDirectory)Bugzilla44453.cs" />
    <Compile Include="$(MSBuildThisFileDirectory)Bugzilla45215.cs" />
    <Compile Include="$(MSBuildThisFileDirectory)Bugzilla44500.cs" />
    <Compile Include="$(MSBuildThisFileDirectory)Bugzilla45722.cs" />
    <Compile Include="$(MSBuildThisFileDirectory)Bugzilla45722Xaml0.xaml.cs">
      <DependentUpon>Bugzilla45722Xaml0.xaml</DependentUpon>
      <SubType>Code</SubType>
    </Compile>
    <Compile Include="$(MSBuildThisFileDirectory)Bugzilla46363.cs" />
    <Compile Include="$(MSBuildThisFileDirectory)Bugzilla46363_2.cs" />
    <Compile Include="$(MSBuildThisFileDirectory)Bugzilla47548.cs" />
    <Compile Include="$(MSBuildThisFileDirectory)Bugzilla50787.cs" />
    <Compile Include="$(MSBuildThisFileDirectory)Bugzilla52299.cs" />
    <Compile Include="$(MSBuildThisFileDirectory)Bugzilla52419.cs" />
    <Compile Include="$(MSBuildThisFileDirectory)Bugzilla49304.cs" />
    <Compile Include="$(MSBuildThisFileDirectory)Bugzilla53834.cs" />
    <Compile Include="$(MSBuildThisFileDirectory)Bugzilla51536.cs" />
    <Compile Include="$(MSBuildThisFileDirectory)Bugzilla44940.cs" />
    <Compile Include="$(MSBuildThisFileDirectory)Bugzilla44944.cs" />
    <Compile Include="$(MSBuildThisFileDirectory)Bugzilla44166.cs" />
    <Compile Include="$(MSBuildThisFileDirectory)Bugzilla44461.cs" />
    <Compile Include="$(MSBuildThisFileDirectory)Bugzilla44584.cs" />
    <Compile Include="$(MSBuildThisFileDirectory)Bugzilla42832.cs" />
    <Compile Include="$(MSBuildThisFileDirectory)Bugzilla44044.cs" />
    <Compile Include="$(MSBuildThisFileDirectory)Bugzilla44338.cs" />
    <Compile Include="$(MSBuildThisFileDirectory)Bugzilla44980.cs" />
    <Compile Include="$(MSBuildThisFileDirectory)Bugzilla45067.cs" />
    <Compile Include="$(MSBuildThisFileDirectory)Bugzilla45723.cs" />
    <Compile Include="$(MSBuildThisFileDirectory)Bugzilla45027.cs" />
    <Compile Include="$(MSBuildThisFileDirectory)Bugzilla45330.cs" />
    <Compile Include="$(MSBuildThisFileDirectory)Bugzilla44955.cs" />
    <Compile Include="$(MSBuildThisFileDirectory)Bugzilla45277.cs" />
    <Compile Include="$(MSBuildThisFileDirectory)Bugzilla45743.cs" />
    <Compile Include="$(MSBuildThisFileDirectory)Bugzilla46458.cs" />
    <Compile Include="$(MSBuildThisFileDirectory)Bugzilla46494.cs" />
    <Compile Include="$(MSBuildThisFileDirectory)Bugzilla44476.cs" />
    <Compile Include="$(MSBuildThisFileDirectory)Bugzilla46630.cs" />
    <Compile Include="$(MSBuildThisFileDirectory)Bugzilla47923.cs" />
    <Compile Include="$(MSBuildThisFileDirectory)Bugzilla48236.cs" />
    <Compile Include="$(MSBuildThisFileDirectory)Bugzilla47971.cs" />
    <Compile Include="$(MSBuildThisFileDirectory)Bugzilla52318.cs" />
    <Compile Include="$(MSBuildThisFileDirectory)Bugzilla37290.cs" />
    <Compile Include="$(MSBuildThisFileDirectory)Bugzilla51553.cs" />
    <Compile Include="$(MSBuildThisFileDirectory)Bugzilla51802.cs" />
    <Compile Include="$(MSBuildThisFileDirectory)Bugzilla51236.cs" />
    <Compile Include="$(MSBuildThisFileDirectory)Bugzilla51238.cs" />
    <Compile Include="$(MSBuildThisFileDirectory)Bugzilla51642.xaml.cs">
      <DependentUpon>Bugzilla51642.xaml</DependentUpon>
      <SubType>Code</SubType>
    </Compile>
    <Compile Include="$(MSBuildThisFileDirectory)Bugzilla53445.cs" />
    <Compile Include="$(MSBuildThisFileDirectory)Bugzilla55714.cs" />
    <Compile Include="$(MSBuildThisFileDirectory)Bugzilla54649.cs" />
    <Compile Include="$(MSBuildThisFileDirectory)Bugzilla56609.cs" />
    <Compile Include="$(MSBuildThisFileDirectory)Bugzilla55674.cs" />
    <Compile Include="$(MSBuildThisFileDirectory)Bugzilla55912.cs" />
    <Compile Include="$(MSBuildThisFileDirectory)Bugzilla57317.cs" />
    <Compile Include="$(MSBuildThisFileDirectory)Bugzilla57114.cs" />
    <Compile Include="$(MSBuildThisFileDirectory)Bugzilla57515.cs" />
    <Compile Include="$(MSBuildThisFileDirectory)Bugzilla57674.cs" />
    <Compile Include="$(MSBuildThisFileDirectory)Bugzilla57758.cs" />
    <Compile Include="$(MSBuildThisFileDirectory)Bugzilla57910.cs" />
    <Compile Include="$(MSBuildThisFileDirectory)Bugzilla58406.cs" />
    <Compile Include="$(MSBuildThisFileDirectory)Bugzilla58833.cs" />
    <Compile Include="$(MSBuildThisFileDirectory)Bugzilla51427.cs" />
    <Compile Include="$(MSBuildThisFileDirectory)Bugzilla59248.cs" />
    <Compile Include="$(MSBuildThisFileDirectory)Bugzilla59457.cs" />
    <Compile Include="$(MSBuildThisFileDirectory)Bugzilla59580.cs" />
    <Compile Include="$(MSBuildThisFileDirectory)Issue1469.cs" />
    <Compile Include="$(MSBuildThisFileDirectory)Effects\AttachedStateEffect.cs" />
    <Compile Include="$(MSBuildThisFileDirectory)Effects\AttachedStateEffectLabel.cs" />
    <Compile Include="$(MSBuildThisFileDirectory)Effects\AttachedStateEffectList.cs" />
    <Compile Include="$(MSBuildThisFileDirectory)GitHub1648.cs" />
    <Compile Include="$(MSBuildThisFileDirectory)GitHub1702.cs" />
    <Compile Include="$(MSBuildThisFileDirectory)GitHub2642.cs" />
    <Compile Include="$(MSBuildThisFileDirectory)GitHub1700.cs" />
    <Compile Include="$(MSBuildThisFileDirectory)GitHub2598.cs" />
    <Compile Include="$(MSBuildThisFileDirectory)Issue1483.cs" />
    <Compile Include="$(MSBuildThisFileDirectory)Issue1556.cs" />
    <Compile Include="$(MSBuildThisFileDirectory)Issue1799.cs" />
    <Compile Include="$(MSBuildThisFileDirectory)Issue1931.cs" />
    <Compile Include="$(MSBuildThisFileDirectory)Issue1399.cs" />
    <Compile Include="$(MSBuildThisFileDirectory)Issue2187.cs" />
    <Compile Include="$(MSBuildThisFileDirectory)Issue3001.cs" />
    <Compile Include="$(MSBuildThisFileDirectory)Issue3271.cs" />
    <Compile Include="$(MSBuildThisFileDirectory)Issue3390.cs" />
    <Compile Include="$(MSBuildThisFileDirectory)Issue3000.cs" />
    <Compile Include="$(MSBuildThisFileDirectory)Issue3273.cs" />
    <Compile Include="$(MSBuildThisFileDirectory)Issue3053.cs" />
    <Compile Include="$(MSBuildThisFileDirectory)Issue2617.cs" />
    <Compile Include="$(MSBuildThisFileDirectory)Issue3139.cs" />
    <Compile Include="$(MSBuildThisFileDirectory)Issue3087.cs" />
    <Compile Include="$(MSBuildThisFileDirectory)Issue1760_1.cs" />
    <Compile Include="$(MSBuildThisFileDirectory)Issue1332.cs" />
    <Compile Include="$(MSBuildThisFileDirectory)Issue5184.cs" />
    <Compile Include="$(MSBuildThisFileDirectory)Issue3089.cs" />
    <Compile Include="$(MSBuildThisFileDirectory)Issue1342.cs" />
    <Compile Include="$(MSBuildThisFileDirectory)Issue2482.cs" />
    <Compile Include="$(MSBuildThisFileDirectory)Issue2680ScrollView.cs" />
    <Compile Include="$(MSBuildThisFileDirectory)Issue2767.cs" />
    <Compile Include="$(MSBuildThisFileDirectory)Issue2499.cs" />
    <Compile Include="$(MSBuildThisFileDirectory)GitHub1878.cs" />
    <Compile Include="$(MSBuildThisFileDirectory)Helpers\ISampleNativeControl.cs" />
    <Compile Include="$(MSBuildThisFileDirectory)Helpers\UITestHelper.cs" />
    <Compile Include="$(MSBuildThisFileDirectory)Helpers\ViewHelper.cs" />
    <Compile Include="$(MSBuildThisFileDirectory)Issue1544.cs" />
    <Compile Include="$(MSBuildThisFileDirectory)Issue1677.cs" />
    <Compile Include="$(MSBuildThisFileDirectory)Issue1704.cs" />
    <Compile Include="$(MSBuildThisFileDirectory)Issue1801.cs" />
    <Compile Include="$(MSBuildThisFileDirectory)Issue1734.cs" />
    <Compile Include="$(MSBuildThisFileDirectory)Issue1683.cs" />
    <Compile Include="$(MSBuildThisFileDirectory)Issue1705_2.cs" />
    <Compile Include="$(MSBuildThisFileDirectory)Issue1396.cs" />
    <Compile Include="$(MSBuildThisFileDirectory)Issue1415.cs" />
    <Compile Include="$(MSBuildThisFileDirectory)Issue2829.cs" />
    <Compile Include="$(MSBuildThisFileDirectory)Issue2653.cs" />
    <Compile Include="$(MSBuildThisFileDirectory)Issue1942.cs" />
    <Compile Include="$(MSBuildThisFileDirectory)Issue2763.cs" />
    <Compile Include="$(MSBuildThisFileDirectory)Issue2247.cs" />
    <Compile Include="$(MSBuildThisFileDirectory)GroupListViewHeaderIndexOutOfRange.cs" />
    <Compile Include="$(MSBuildThisFileDirectory)Issue1760.cs" />
    <Compile Include="$(MSBuildThisFileDirectory)Issue1975.cs" />
    <Compile Include="$(MSBuildThisFileDirectory)Issue1601.cs" />
    <Compile Include="$(MSBuildThisFileDirectory)Issue1717.cs" />
    <Compile Include="$(MSBuildThisFileDirectory)Bugzilla60001.cs" />
    <Compile Include="$(MSBuildThisFileDirectory)Issue1355.cs" />
    <Compile Include="$(MSBuildThisFileDirectory)Bugzilla60056.cs" />
    <Compile Include="$(MSBuildThisFileDirectory)Bugzilla60122.cs" />
    <Compile Include="$(MSBuildThisFileDirectory)Bugzilla59863_0.cs" />
    <Compile Include="$(MSBuildThisFileDirectory)Bugzilla59863_1.cs" />
    <Compile Include="$(MSBuildThisFileDirectory)Bugzilla59863_2.cs" />
    <Compile Include="$(MSBuildThisFileDirectory)Bugzilla60563.cs" />
    <Compile Include="$(MSBuildThisFileDirectory)Bugzilla60774.cs" />
    <Compile Include="$(MSBuildThisFileDirectory)Bugzilla60774_1.cs" />
    <Compile Include="$(MSBuildThisFileDirectory)Bugzilla60774_2.cs" />
    <Compile Include="$(MSBuildThisFileDirectory)ButtonBackgroundColorTest.cs" />
    <Compile Include="$(MSBuildThisFileDirectory)CarouselAsync.cs" />
    <Compile Include="$(MSBuildThisFileDirectory)Bugzilla34561.cs" />
    <Compile Include="$(MSBuildThisFileDirectory)Bugzilla34727.cs" />
    <Compile Include="$(MSBuildThisFileDirectory)ComplexListView.cs" />
    <Compile Include="$(MSBuildThisFileDirectory)CustomImageRendererErrorHandling.cs" />
    <Compile Include="$(MSBuildThisFileDirectory)DefaultColorToggleTest.cs" />
    <Compile Include="$(MSBuildThisFileDirectory)Bugzilla38416.xaml.cs">
      <DependentUpon>Bugzilla38416.xaml</DependentUpon>
    </Compile>
    <Compile Include="$(MSBuildThisFileDirectory)Effects.cs" />
    <Compile Include="$(MSBuildThisFileDirectory)GestureBubblingTests.cs" />
    <Compile Include="$(MSBuildThisFileDirectory)Github1461.cs" />
    <Compile Include="$(MSBuildThisFileDirectory)CascadeInputTransparent.cs" />
    <Compile Include="$(MSBuildThisFileDirectory)GitHub1331.xaml.cs">
      <DependentUpon>GitHub1331.xaml</DependentUpon>
    </Compile>
    <Compile Include="$(MSBuildThisFileDirectory)Issue1691_2.cs" />
    <Compile Include="$(MSBuildThisFileDirectory)Github1625.cs" />
    <Compile Include="$(MSBuildThisFileDirectory)InputTransparentTests.cs" />
    <Compile Include="$(MSBuildThisFileDirectory)Issue1614.cs" />
    <Compile Include="$(MSBuildThisFileDirectory)IsInvokeRequiredRaceCondition.cs" />
    <Compile Include="$(MSBuildThisFileDirectory)IsPasswordToggleTest.cs" />
    <Compile Include="$(MSBuildThisFileDirectory)Issue1023.cs" />
    <Compile Include="$(MSBuildThisFileDirectory)Issue1024.cs" />
    <Compile Include="$(MSBuildThisFileDirectory)Issue1025.cs" />
    <Compile Include="$(MSBuildThisFileDirectory)Issue1026.cs" />
    <Compile Include="$(MSBuildThisFileDirectory)Issue1347.cs" />
    <Compile Include="$(MSBuildThisFileDirectory)Issue1356.cs" />
    <Compile Include="$(MSBuildThisFileDirectory)Issue1439.cs" />
    <Compile Include="$(MSBuildThisFileDirectory)Issue1660.cs" />
    <Compile Include="$(MSBuildThisFileDirectory)Issue1691.cs" />
    <Compile Include="$(MSBuildThisFileDirectory)Issue1665.cs" />
    <Compile Include="$(MSBuildThisFileDirectory)Issue1707.cs" />
    <Compile Include="$(MSBuildThisFileDirectory)Issue1864.cs" />
    <Compile Include="$(MSBuildThisFileDirectory)Issue2104.cs" />
    <Compile Include="$(MSBuildThisFileDirectory)Issue1908.cs" />
    <Compile Include="$(MSBuildThisFileDirectory)Issue1672.cs" />
    <Compile Include="$(MSBuildThisFileDirectory)Issue2394.cs" />
    <Compile Include="$(MSBuildThisFileDirectory)Issue2595.cs" />
    <Compile Include="$(MSBuildThisFileDirectory)Issue2625.xaml.cs">
      <DependentUpon>Issue2625.xaml</DependentUpon>
      <SubType>Code</SubType>
    </Compile>
    <Compile Include="$(MSBuildThisFileDirectory)Issue2681.cs" />
    <Compile Include="$(MSBuildThisFileDirectory)Issue2858.xaml.cs">
      <DependentUpon>Issue2858.xaml</DependentUpon>
      <SubType>Code</SubType>
    </Compile>
    <Compile Include="$(MSBuildThisFileDirectory)Issue2929.cs" />
    <Compile Include="$(MSBuildThisFileDirectory)Issue2983.cs" />
    <Compile Include="$(MSBuildThisFileDirectory)Issue2963.cs" />
    <Compile Include="$(MSBuildThisFileDirectory)Issue2981.cs" />
    <Compile Include="$(MSBuildThisFileDirectory)Issue2964.cs" />
    <Compile Include="$(MSBuildThisFileDirectory)Bugzilla29017.cs" />
    <Compile Include="$(MSBuildThisFileDirectory)Issue2927.cs" />
    <Compile Include="$(MSBuildThisFileDirectory)IsShowingUserIssue.cs" />
    <Compile Include="$(MSBuildThisFileDirectory)Bugzilla25979.cs" />
    <Compile Include="$(MSBuildThisFileDirectory)Bugzilla30317.cs" />
    <Compile Include="$(MSBuildThisFileDirectory)Bugzilla29128.cs" />
    <Compile Include="$(MSBuildThisFileDirectory)Bugzilla31029.cs" />
    <Compile Include="$(MSBuildThisFileDirectory)Bugzilla24574.cs" />
    <Compile Include="$(MSBuildThisFileDirectory)Bugzilla26233.cs" />
    <Compile Include="$(MSBuildThisFileDirectory)Bugzilla27642.cs" />
    <Compile Include="$(MSBuildThisFileDirectory)Bugzilla36393.cs" />
    <Compile Include="$(MSBuildThisFileDirectory)Bugzilla33870.cs" />
    <Compile Include="$(MSBuildThisFileDirectory)Bugzilla32462.cs" />
    <Compile Include="$(MSBuildThisFileDirectory)Bugzilla36681.cs" />
    <Compile Include="$(MSBuildThisFileDirectory)Bugzilla36479.cs" />
    <Compile Include="$(MSBuildThisFileDirectory)Issue3008.cs" />
    <Compile Include="$(MSBuildThisFileDirectory)Issue3019.cs" />
    <Compile Include="$(MSBuildThisFileDirectory)Issue2993.cs" />
    <Compile Include="$(MSBuildThisFileDirectory)Issue3507.cs" />
    <Compile Include="$(MSBuildThisFileDirectory)Issue3367.cs" />
    <Compile Include="$(MSBuildThisFileDirectory)Issue3398.cs" />
    <Compile Include="$(MSBuildThisFileDirectory)Issue3558.cs" />
    <Compile Include="$(MSBuildThisFileDirectory)Issue3541.cs" />
    <Compile Include="$(MSBuildThisFileDirectory)Issue3840.cs" />
    <Compile Include="$(MSBuildThisFileDirectory)Issue4561.cs" />
    <Compile Include="$(MSBuildThisFileDirectory)Issue3913.cs" />
    <Compile Include="$(MSBuildThisFileDirectory)Issue3979.xaml.cs">
      <DependentUpon>Issue3979.xaml</DependentUpon>
      <SubType>Code</SubType>
    </Compile>
    <Compile Include="$(MSBuildThisFileDirectory)Issue7167.xaml.cs">
      <DependentUpon>Issue7167.xaml</DependentUpon>
      <SubType>Code</SubType>
    </Compile>
    <Compile Include="$(MSBuildThisFileDirectory)Issue4194.xaml.cs">
      <DependentUpon>Issue4194.xaml</DependentUpon>
      <SubType>Code</SubType>
    </Compile>
    <Compile Include="$(MSBuildThisFileDirectory)Issue4136.cs" />
    <Compile Include="$(MSBuildThisFileDirectory)Issue4262.cs" />
    <Compile Include="$(MSBuildThisFileDirectory)Issue4360.xaml.cs">
      <DependentUpon>Issue4360.xaml</DependentUpon>
      <SubType>Code</SubType>
    </Compile>
    <Compile Include="$(MSBuildThisFileDirectory)Issue4600.cs" />
    <Compile Include="$(MSBuildThisFileDirectory)Issue4973.cs" />
    <Compile Include="$(MSBuildThisFileDirectory)Issue5252.cs" />
    <Compile Include="$(MSBuildThisFileDirectory)Issue5057.xaml.cs">
      <DependentUpon>Issue5057.xaml</DependentUpon>
      <SubType>Code</SubType>
    </Compile>
    <Compile Include="$(MSBuildThisFileDirectory)Issue5003.xaml.cs">
      <DependentUpon>Issue5003.xaml</DependentUpon>
      <SubType>Code</SubType>
    </Compile>
    <Compile Include="$(MSBuildThisFileDirectory)Issue5801.xaml.cs">
      <DependentUpon>Issue5801.xaml</DependentUpon>
      <SubType>Code</SubType>
    </Compile>
    <Compile Include="$(MSBuildThisFileDirectory)Issue5695.cs" />
    <Compile Include="$(MSBuildThisFileDirectory)Issue5535.cs" />
    <Compile Include="$(MSBuildThisFileDirectory)Issue5949.cs" />
    <Compile Include="$(MSBuildThisFileDirectory)Issue5949_1.xaml.cs">
      <DependentUpon>Issue5949_1.xaml</DependentUpon>
      <SubType>Code</SubType>
    </Compile>
    <Compile Include="$(MSBuildThisFileDirectory)Issue5949_2.xaml.cs">
      <DependentUpon>Issue5949_2.xaml</DependentUpon>
      <SubType>Code</SubType>
    </Compile>
    <Compile Include="$(MSBuildThisFileDirectory)Issue5793.cs" />
    <Compile Include="$(MSBuildThisFileDirectory)Issue6957.cs" />
    <Compile Include="$(MSBuildThisFileDirectory)Issue6130.xaml.cs">
      <SubType>Code</SubType>
    </Compile>
    <Compile Include="$(MSBuildThisFileDirectory)Issue5268.xaml.cs">
      <DependentUpon>Issue5268.xaml</DependentUpon>
      <SubType>Code</SubType>
    </Compile>
    <Compile Include="$(MSBuildThisFileDirectory)Issue6713.cs" />
    <Compile Include="$(MSBuildThisFileDirectory)Issue6705.cs" />
    <Compile Include="$(MSBuildThisFileDirectory)LegacyComponents\NonAppCompatSwitch.cs" />
    <Compile Include="$(MSBuildThisFileDirectory)MapsModalCrash.cs" />
    <Compile Include="$(MSBuildThisFileDirectory)ModalActivityIndicatorTest.cs" />
    <Compile Include="$(MSBuildThisFileDirectory)Bugzilla37625.cs" />
    <Compile Include="$(MSBuildThisFileDirectory)Bugzilla38658.cs" />
    <Compile Include="$(MSBuildThisFileDirectory)DataTemplateGridImageTest.cs" />
    <Compile Include="$(MSBuildThisFileDirectory)Bugzilla39331.cs" />
    <Compile Include="$(MSBuildThisFileDirectory)Bugzilla36788.cs" />
    <Compile Include="$(MSBuildThisFileDirectory)Bugzilla38978.cs" />
    <Compile Include="$(MSBuildThisFileDirectory)Bugzilla38112.cs" />
    <Compile Include="$(MSBuildThisFileDirectory)Bugzilla39668.cs" />
    <Compile Include="$(MSBuildThisFileDirectory)Bugzilla21177.cs" />
    <Compile Include="$(MSBuildThisFileDirectory)Bugzilla39829.cs" />
    <Compile Include="$(MSBuildThisFileDirectory)Bugzilla39458.cs" />
    <Compile Include="$(MSBuildThisFileDirectory)Bugzilla39853.cs" />
    <Compile Include="$(MSBuildThisFileDirectory)MultipleClipToBounds.cs" />
    <Compile Include="$(MSBuildThisFileDirectory)Issue6994.cs" />
    <Compile Include="$(MSBuildThisFileDirectory)Issue7371.cs" />
    <Compile Include="$(MSBuildThisFileDirectory)Issue6698View2.xaml.cs">
      <DependentUpon>Issue6698View2.xaml</DependentUpon>
      <SubType>Code</SubType>
    </Compile>
    <Compile Include="$(MSBuildThisFileDirectory)ViewModel.cs" />
    <Compile Include="$(MSBuildThisFileDirectory)Issue8145.cs" />
    <Compile Include="$(MSBuildThisFileDirectory)Issue10222.cs" />
    <Compile Include="$(MSBuildThisFileDirectory)_TemplateMarkup.xaml.cs">
      <DependentUpon>_TemplateMarkup.xaml</DependentUpon>
      <SubType>Code</SubType>
    </Compile>
    <Compile Include="$(MSBuildThisFileDirectory)PerformanceGallery\PerformanceDataManager.cs" />
    <Compile Include="$(MSBuildThisFileDirectory)PerformanceGallery\PerformanceGallery.cs" />
    <Compile Include="$(MSBuildThisFileDirectory)PerformanceGallery\PerformanceScenario.cs" />
    <Compile Include="$(MSBuildThisFileDirectory)PerformanceGallery\PerformanceTracker.cs" />
    <Compile Include="$(MSBuildThisFileDirectory)PerformanceGallery\PerformanceTrackerTemplate.cs" />
    <Compile Include="$(MSBuildThisFileDirectory)PerformanceGallery\PerformanceTrackerWatcher.cs" />
    <Compile Include="$(MSBuildThisFileDirectory)PerformanceGallery\PerformanceViewModel.cs" />
    <Compile Include="$(MSBuildThisFileDirectory)PerformanceGallery\Scenarios\SearchBarScenarios.cs" />
    <Compile Include="$(MSBuildThisFileDirectory)PerformanceGallery\Scenarios\SliderScenarios.cs" />
    <Compile Include="$(MSBuildThisFileDirectory)PerformanceGallery\Scenarios\StepperScenarios.cs" />
    <Compile Include="$(MSBuildThisFileDirectory)PerformanceGallery\Scenarios\TableViewScenarios.cs" />
    <Compile Include="$(MSBuildThisFileDirectory)PerformanceGallery\Scenarios\TimePickerScenarios.cs" />
    <Compile Include="$(MSBuildThisFileDirectory)PerformanceGallery\Scenarios\WebViewScenarios.cs" />
    <Compile Include="$(MSBuildThisFileDirectory)PerformanceGallery\Scenarios\ProgressBarScenarios.cs" />
    <Compile Include="$(MSBuildThisFileDirectory)PerformanceGallery\Scenarios\PickerScenarios.cs" />
    <Compile Include="$(MSBuildThisFileDirectory)PerformanceGallery\Scenarios\MapScenarios.cs" />
    <Compile Include="$(MSBuildThisFileDirectory)PerformanceGallery\Scenarios\EntryScenarios.cs" />
    <Compile Include="$(MSBuildThisFileDirectory)PerformanceGallery\Scenarios\EditorScenarios.cs" />
    <Compile Include="$(MSBuildThisFileDirectory)PerformanceGallery\Scenarios\ActivityIndicatorScenarios.cs" />
    <Compile Include="$(MSBuildThisFileDirectory)PerformanceGallery\Scenarios\LabelScenarios.cs" />
    <Compile Include="$(MSBuildThisFileDirectory)PerformanceGallery\Scenarios\BoxViewScenarios.cs" />
    <Compile Include="$(MSBuildThisFileDirectory)PerformanceGallery\Scenarios\SwitchScenarios.cs" />
    <Compile Include="$(MSBuildThisFileDirectory)PerformanceGallery\Scenarios\DatePickerScenarios.cs" />
    <Compile Include="$(MSBuildThisFileDirectory)PerformanceGallery\Scenarios\ButtonScenarios.cs" />
    <Compile Include="$(MSBuildThisFileDirectory)PerformanceGallery\Scenarios\ImageScenarios.cs" />
    <Compile Include="$(MSBuildThisFileDirectory)PerformanceGallery\Scenarios\ListViewScenarios.cs" />
    <Compile Include="$(MSBuildThisFileDirectory)Bugzilla53179_2.cs" />
    <Compile Include="$(MSBuildThisFileDirectory)ScrollViewIsEnabled.cs" />
    <Compile Include="$(MSBuildThisFileDirectory)PlatformSpecifics_iOSTranslucentNavBarX.xaml.cs">
      <DependentUpon>PlatformSpecifics_iOSTranslucentNavBarX.xaml</DependentUpon>
      <SubType>Code</SubType>
    </Compile>
    <Compile Include="$(MSBuildThisFileDirectory)Bugzilla53179_1.cs" />
    <Compile Include="$(MSBuildThisFileDirectory)RestartAppTest.cs" />
    <Compile Include="$(MSBuildThisFileDirectory)BottomTabbedPageTests.cs" />
    <Compile Include="$(MSBuildThisFileDirectory)TestPages\QuickCollectNavigationPage.cs" />
    <Compile Include="$(MSBuildThisFileDirectory)TestPages\ScreenshotConditionalApp.cs" />
    <Compile Include="$(MSBuildThisFileDirectory)Bugzilla41842.cs" />
    <Compile Include="$(MSBuildThisFileDirectory)Bugzilla42277.cs" />
    <Compile Include="$(MSBuildThisFileDirectory)Bugzilla51173.cs" />
    <Compile Include="$(MSBuildThisFileDirectory)Bugzilla33561.cs" />
    <Compile Include="$(MSBuildThisFileDirectory)Bugzilla43214.cs" />
    <Compile Include="$(MSBuildThisFileDirectory)Bugzilla42602.cs" />
    <Compile Include="$(MSBuildThisFileDirectory)Bugzilla43161.cs" />
    <Compile Include="$(MSBuildThisFileDirectory)Bugzilla39768.cs" />
    <Compile Include="$(MSBuildThisFileDirectory)Bugzilla41271.cs" />
    <Compile Include="$(MSBuildThisFileDirectory)Bugzilla40722.cs" />
    <Compile Include="$(MSBuildThisFileDirectory)Bugzilla41153.cs" />
    <Compile Include="$(MSBuildThisFileDirectory)Bugzilla44129.cs" />
    <Compile Include="$(MSBuildThisFileDirectory)Bugzilla44525.cs" />
    <Compile Include="$(MSBuildThisFileDirectory)Bugzilla28650.cs" />
    <Compile Include="$(MSBuildThisFileDirectory)Bugzilla37431.cs" />
    <Compile Include="$(MSBuildThisFileDirectory)Bugzilla44777.cs" />
    <Compile Include="$(MSBuildThisFileDirectory)Bugzilla42599.cs" />
    <Compile Include="$(MSBuildThisFileDirectory)Bugzilla51503.cs" />
    <Compile Include="$(MSBuildThisFileDirectory)Bugzilla51505.cs" />
    <Compile Include="$(MSBuildThisFileDirectory)Bugzilla52533.cs" />
    <Compile Include="$(MSBuildThisFileDirectory)Bugzilla53362.cs" />
    <Compile Include="$(MSBuildThisFileDirectory)Bugzilla45874.cs" />
    <Compile Include="$(MSBuildThisFileDirectory)TransparentOverlayTests.cs" />
    <Compile Include="$(MSBuildThisFileDirectory)Unreported1.cs" />
    <Compile Include="$(MSBuildThisFileDirectory)Bugzilla53909.cs" />
    <Compile Include="$(MSBuildThisFileDirectory)ListViewNRE.cs" />
    <Compile Include="$(MSBuildThisFileDirectory)Bugzilla55745.cs" />
    <Compile Include="$(MSBuildThisFileDirectory)AndroidHelpText.cs" />
    <Compile Include="$(MSBuildThisFileDirectory)Bugzilla32830.cs" />
    <Compile Include="$(MSBuildThisFileDirectory)Bugzilla55365.cs" />
    <Compile Include="$(MSBuildThisFileDirectory)Bugzilla39802.cs" />
    <Compile Include="$(MSBuildThisFileDirectory)Bugzilla53179.cs" />
    <Compile Include="$(MSBuildThisFileDirectory)Bugzilla54036.cs" />
    <Compile Include="$(MSBuildThisFileDirectory)Bugzilla56896.cs" />
    <Compile Include="$(MSBuildThisFileDirectory)Bugzilla40161.cs" />
    <Compile Include="$(MSBuildThisFileDirectory)Bugzilla44886.cs" />
    <Compile Include="$(MSBuildThisFileDirectory)Bugzila57749.cs" />
    <Compile Include="$(MSBuildThisFileDirectory)Bugzilla45125.cs" />
    <Compile Include="$(MSBuildThisFileDirectory)ScrollViewObjectDisposed.cs" />
    <Compile Include="$(MSBuildThisFileDirectory)Bugzilla58645.cs" />
    <Compile Include="$(MSBuildThisFileDirectory)Bugzilla27731.cs" />
    <Compile Include="$(MSBuildThisFileDirectory)Bugzilla59097.cs" />
    <Compile Include="$(MSBuildThisFileDirectory)Bugzilla58875.cs" />
    <Compile Include="$(MSBuildThisFileDirectory)Bugzilla45702.cs" />
    <Compile Include="$(MSBuildThisFileDirectory)Bugzilla59718.cs" />
    <Compile Include="$(MSBuildThisFileDirectory)Bugzilla59896.cs" />
    <Compile Include="$(MSBuildThisFileDirectory)Bugzilla56771.cs" />
    <Compile Include="$(MSBuildThisFileDirectory)Bugzilla60382.cs" />
    <Compile Include="$(MSBuildThisFileDirectory)Bugzilla60524.cs" />
    <Compile Include="$(MSBuildThisFileDirectory)Bugzilla59925.cs" />
    <Compile Include="$(MSBuildThisFileDirectory)Bugzilla60691.cs" />
    <Compile Include="$(MSBuildThisFileDirectory)Issue1326.cs" />
    <Compile Include="$(MSBuildThisFileDirectory)Issue1436.cs" />
    <Compile Include="$(MSBuildThisFileDirectory)GitHub1567.cs" />
    <Compile Include="$(MSBuildThisFileDirectory)Issue1909.cs" />
    <Compile Include="$(MSBuildThisFileDirectory)Bugzilla60699.cs" />
    <Compile Include="$(MSBuildThisFileDirectory)Issue2035.cs" />
    <Compile Include="$(MSBuildThisFileDirectory)Issue2299.cs" />
    <Compile Include="$(MSBuildThisFileDirectory)Issue1900.cs" />
    <Compile Include="$(MSBuildThisFileDirectory)Issue2837.cs" />
    <Compile Include="$(MSBuildThisFileDirectory)Issue2740.cs" />
    <Compile Include="$(MSBuildThisFileDirectory)Issue1939.cs" />
    <Compile Include="$(MSBuildThisFileDirectory)Issue3385.cs" />
    <Compile Include="$(MSBuildThisFileDirectory)Issue3343.cs" />
    <Compile Include="$(MSBuildThisFileDirectory)Issue2842.cs" />
    <Compile Include="$(MSBuildThisFileDirectory)Issue1666.cs" />
    <Compile Include="$(MSBuildThisFileDirectory)Issue2838.cs" />
    <Compile Include="$(MSBuildThisFileDirectory)Issue3342.cs" />
    <Compile Include="$(MSBuildThisFileDirectory)Issue3415.cs" />
    <Compile Include="$(MSBuildThisFileDirectory)Issue3049.cs" />
    <Compile Include="$(MSBuildThisFileDirectory)Issue5030.cs" />
    <Compile Include="$(MSBuildThisFileDirectory)ViewClipBoundsShouldUpdate.cs" />
    <Compile Include="$(MSBuildThisFileDirectory)Issue3988.cs" />
    <Compile Include="$(MSBuildThisFileDirectory)Issue2580.cs" />
    <Compile Include="$(MSBuildThisFileDirectory)Issue4026.cs" />
    <Compile Include="$(MSBuildThisFileDirectory)Issue4748.cs" />
    <Compile Include="$(MSBuildThisFileDirectory)VisualControlsPage.xaml.cs">
      <SubType>Code</SubType>
      <DependentUpon>VisualControlsPage.xaml</DependentUpon>
    </Compile>
    <Compile Include="$(MSBuildThisFileDirectory)Issue5470.cs" />
    <Compile Include="$(MSBuildThisFileDirectory)Issue5724.cs" />
    <Compile Include="$(MSBuildThisFileDirectory)Issue6132.cs" />
    <Compile Include="$(MSBuildThisFileDirectory)Issue2577.cs" />
    <Compile Include="$(MSBuildThisFileDirectory)Issue6286.cs" />
    <Compile Include="$(MSBuildThisFileDirectory)_Template.cs" />
    <Compile Include="$(MSBuildThisFileDirectory)Bugzilla56298.cs" />
    <Compile Include="$(MSBuildThisFileDirectory)Bugzilla42620.cs" />
    <Compile Include="$(MSBuildThisFileDirectory)Issue1028.cs" />
    <Compile Include="$(MSBuildThisFileDirectory)Issue1075.cs" />
    <Compile Include="$(MSBuildThisFileDirectory)Issue1097.cs" />
    <Compile Include="$(MSBuildThisFileDirectory)Issue1146.cs" />
    <Compile Include="$(MSBuildThisFileDirectory)Issue1219.cs" />
    <Compile Include="$(MSBuildThisFileDirectory)Issue1228.cs" />
    <Compile Include="$(MSBuildThisFileDirectory)Issue1236.cs" />
    <Compile Include="$(MSBuildThisFileDirectory)Issue1259.cs" />
    <Compile Include="$(MSBuildThisFileDirectory)Issue1267.cs" />
    <Compile Include="$(MSBuildThisFileDirectory)Issue4187.cs" />
    <Compile Include="$(MSBuildThisFileDirectory)Issue1305.cs" />
    <Compile Include="$(MSBuildThisFileDirectory)Issue1329.cs" />
    <Compile Include="$(MSBuildThisFileDirectory)Issue1384.cs" />
    <Compile Include="$(MSBuildThisFileDirectory)Issue1400.cs" />
    <Compile Include="$(MSBuildThisFileDirectory)Issue1414.cs" />
    <Compile Include="$(MSBuildThisFileDirectory)Issue1461.cs" />
    <Compile Include="$(MSBuildThisFileDirectory)Issue1497.xaml.cs">
      <DependentUpon>Issue1497.xaml</DependentUpon>
    </Compile>
    <Compile Include="$(MSBuildThisFileDirectory)Issue1538.cs" />
    <Compile Include="$(MSBuildThisFileDirectory)Issue1545.xaml.cs">
      <DependentUpon>Issue1545.xaml</DependentUpon>
    </Compile>
    <Compile Include="$(MSBuildThisFileDirectory)Issue1546.cs" />
    <Compile Include="$(MSBuildThisFileDirectory)Issue1554.xaml.cs">
      <DependentUpon>Issue1554.xaml</DependentUpon>
    </Compile>
    <Compile Include="$(MSBuildThisFileDirectory)Issue1557.cs" />
    <Compile Include="$(MSBuildThisFileDirectory)Issue1566.cs" />
    <Compile Include="$(MSBuildThisFileDirectory)Issue1567.cs" />
    <Compile Include="$(MSBuildThisFileDirectory)Issue1568.xaml.cs">
      <DependentUpon>Issue1568.xaml</DependentUpon>
    </Compile>
    <Compile Include="$(MSBuildThisFileDirectory)Issue1583.cs" />
    <Compile Include="$(MSBuildThisFileDirectory)Issue1590.cs" />
    <Compile Include="$(MSBuildThisFileDirectory)Issue1593.cs" />
    <Compile Include="$(MSBuildThisFileDirectory)Issue1598.cs" />
    <Compile Include="$(MSBuildThisFileDirectory)Issue1613.cs" />
    <Compile Include="$(MSBuildThisFileDirectory)Issue1618.cs" />
    <Compile Include="$(MSBuildThisFileDirectory)Issue1641.xaml.cs">
      <DependentUpon>Issue1641.xaml</DependentUpon>
    </Compile>
    <Compile Include="$(MSBuildThisFileDirectory)Issue1644.cs" />
    <Compile Include="$(MSBuildThisFileDirectory)Issue1653.xaml.cs">
      <DependentUpon>Issue1653.xaml</DependentUpon>
    </Compile>
    <Compile Include="$(MSBuildThisFileDirectory)Issue1653v2.xaml.cs">
      <DependentUpon>Issue1653v2.xaml</DependentUpon>
    </Compile>
    <Compile Include="$(MSBuildThisFileDirectory)Issue1664.cs" />
    <Compile Include="$(MSBuildThisFileDirectory)Issue1680.cs" />
    <Compile Include="$(MSBuildThisFileDirectory)Issue3624.cs" />
    <Compile Include="$(MSBuildThisFileDirectory)Issue1682.cs" />
    <Compile Include="$(MSBuildThisFileDirectory)Issue1685.cs" />
    <Compile Include="$(MSBuildThisFileDirectory)Issue1698.cs" />
    <Compile Include="$(MSBuildThisFileDirectory)Issue1700.cs" />
    <Compile Include="$(MSBuildThisFileDirectory)Issue1703.cs" />
    <Compile Include="$(MSBuildThisFileDirectory)Issue1705.cs" />
    <Compile Include="$(MSBuildThisFileDirectory)Issue1712.xaml.cs">
      <DependentUpon>Issue1712.xaml</DependentUpon>
    </Compile>
    <Compile Include="$(MSBuildThisFileDirectory)Issue1722.cs" />
    <Compile Include="$(MSBuildThisFileDirectory)Issue1723.cs" />
    <Compile Include="$(MSBuildThisFileDirectory)Issue1741.xaml.cs">
      <DependentUpon>Issue1741.xaml</DependentUpon>
    </Compile>
    <Compile Include="$(MSBuildThisFileDirectory)Issue1742.cs" />
    <Compile Include="$(MSBuildThisFileDirectory)Issue1747.xaml.cs">
      <DependentUpon>Issue1747.xaml</DependentUpon>
    </Compile>
    <Compile Include="$(MSBuildThisFileDirectory)Issue1755.cs" />
    <Compile Include="$(MSBuildThisFileDirectory)Issue1758.cs" />
    <Compile Include="$(MSBuildThisFileDirectory)Issue1763.cs" />
    <Compile Include="$(MSBuildThisFileDirectory)Issue1766.xaml.cs">
      <DependentUpon>Issue1766.xaml</DependentUpon>
    </Compile>
    <Compile Include="$(MSBuildThisFileDirectory)Issue1769.cs" />
    <Compile Include="$(MSBuildThisFileDirectory)Issue1777.cs" />
    <Compile Include="$(MSBuildThisFileDirectory)Issue181.cs" />
    <Compile Include="$(MSBuildThisFileDirectory)Issue1851.cs" />
    <Compile Include="$(MSBuildThisFileDirectory)Issue1875.cs" />
    <Compile Include="$(MSBuildThisFileDirectory)Issue1888.cs" />
    <Compile Include="$(MSBuildThisFileDirectory)Issue1891.cs" />
    <Compile Include="$(MSBuildThisFileDirectory)Issue1895.cs" />
    <Compile Include="$(MSBuildThisFileDirectory)Issue1905.cs" />
    <Compile Include="$(MSBuildThisFileDirectory)Issue1914.cs" />
    <Compile Include="$(MSBuildThisFileDirectory)Issue194.cs" />
    <Compile Include="$(MSBuildThisFileDirectory)Issue198.cs" />
    <Compile Include="$(MSBuildThisFileDirectory)Issue206.cs" />
    <Compile Include="$(MSBuildThisFileDirectory)Issue214.cs" />
    <Compile Include="$(MSBuildThisFileDirectory)Issue2143.cs" />
    <Compile Include="$(MSBuildThisFileDirectory)Issue2222.cs" />
    <Compile Include="$(MSBuildThisFileDirectory)Issue22246_BZ.cs" />
    <Compile Include="$(MSBuildThisFileDirectory)Issue2241.cs" />
    <Compile Include="$(MSBuildThisFileDirectory)Issue2248.cs" />
    <Compile Include="$(MSBuildThisFileDirectory)Issue2259.cs" />
    <Compile Include="$(MSBuildThisFileDirectory)Issue2266.cs" />
    <Compile Include="$(MSBuildThisFileDirectory)Issue2270.cs" />
    <Compile Include="$(MSBuildThisFileDirectory)Issue2272.cs" />
    <Compile Include="$(MSBuildThisFileDirectory)Issue2282.xaml.cs">
      <DependentUpon>Issue2282.xaml</DependentUpon>
    </Compile>
    <Compile Include="$(MSBuildThisFileDirectory)Issue2288.xaml.cs">
      <DependentUpon>Issue2288.xaml</DependentUpon>
    </Compile>
    <Compile Include="$(MSBuildThisFileDirectory)Issue2289.xaml.cs">
      <DependentUpon>Issue2289.xaml</DependentUpon>
    </Compile>
    <Compile Include="$(MSBuildThisFileDirectory)Issue229.cs" />
    <Compile Include="$(MSBuildThisFileDirectory)Issue2291.cs" />
    <Compile Include="$(MSBuildThisFileDirectory)Issue2292.cs" />
    <Compile Include="$(MSBuildThisFileDirectory)Issue2294.cs" />
    <Compile Include="$(MSBuildThisFileDirectory)Issue2333.cs" />
    <Compile Include="$(MSBuildThisFileDirectory)Issue2339.cs" />
    <Compile Include="$(MSBuildThisFileDirectory)Issue2354.cs" />
    <Compile Include="$(MSBuildThisFileDirectory)Issue2357.xaml.cs">
      <DependentUpon>Issue2357.xaml</DependentUpon>
    </Compile>
    <Compile Include="$(MSBuildThisFileDirectory)Issue2411.cs" />
    <Compile Include="$(MSBuildThisFileDirectory)Issue2414.cs" />
    <Compile Include="$(MSBuildThisFileDirectory)Issue2470.xaml.cs">
      <DependentUpon>Issue2470.xaml</DependentUpon>
    </Compile>
    <Compile Include="$(MSBuildThisFileDirectory)Issue2563.cs" />
    <Compile Include="$(MSBuildThisFileDirectory)Issue2594.cs" />
    <Compile Include="$(MSBuildThisFileDirectory)Issue2597.cs" />
    <Compile Include="$(MSBuildThisFileDirectory)Issue260.cs" />
    <Compile Include="$(MSBuildThisFileDirectory)Issue2615.cs" />
    <Compile Include="$(MSBuildThisFileDirectory)Issue2628.cs" />
    <Compile Include="$(MSBuildThisFileDirectory)Issue2634.cs" />
    <Compile Include="$(MSBuildThisFileDirectory)Issue264.cs" />
    <Compile Include="$(MSBuildThisFileDirectory)Issue2659.xaml.cs">
      <DependentUpon>Issue2659.xaml</DependentUpon>
    </Compile>
    <Compile Include="$(MSBuildThisFileDirectory)Issue2783.cs" />
    <Compile Include="$(MSBuildThisFileDirectory)Issue2794.cs" />
    <Compile Include="$(MSBuildThisFileDirectory)Issue2809.cs" />
    <Compile Include="$(MSBuildThisFileDirectory)Issue2923.cs" />
    <Compile Include="$(MSBuildThisFileDirectory)Issue342.cs" />
    <Compile Include="$(MSBuildThisFileDirectory)Issue416.cs" />
    <Compile Include="$(MSBuildThisFileDirectory)Issue417.cs" />
    <Compile Include="$(MSBuildThisFileDirectory)Issue488.cs" />
    <Compile Include="$(MSBuildThisFileDirectory)Issue530.cs" />
    <Compile Include="$(MSBuildThisFileDirectory)Issue764.cs" />
    <Compile Include="$(MSBuildThisFileDirectory)Issue773.cs" />
    <Compile Include="$(MSBuildThisFileDirectory)Issue774.cs" />
    <Compile Include="$(MSBuildThisFileDirectory)Issue852.cs" />
    <Compile Include="$(MSBuildThisFileDirectory)Issue886.cs" />
    <Compile Include="$(MSBuildThisFileDirectory)Issue892.cs" />
    <Compile Include="$(MSBuildThisFileDirectory)Issue889.cs" />
    <Compile Include="$(MSBuildThisFileDirectory)Issue935.cs" />
    <Compile Include="$(MSBuildThisFileDirectory)Issue968.cs" />
    <Compile Include="$(MSBuildThisFileDirectory)Issue973.cs" />
    <Compile Include="$(MSBuildThisFileDirectory)Issue465.cs" />
    <Compile Include="$(MSBuildThisFileDirectory)ListViewViewCellBinding.cs" />
    <Compile Include="$(MSBuildThisFileDirectory)ModelContentPage.cs" />
    <Compile Include="$(MSBuildThisFileDirectory)NavigationStackTests.cs" />
    <Compile Include="$(MSBuildThisFileDirectory)NavPage.cs" />
    <Compile Include="$(MSBuildThisFileDirectory)ScrollViewOutOfBounds.cs" />
    <Compile Include="$(MSBuildThisFileDirectory)StackLayoutIssue.cs" />
    <Compile Include="$(MSBuildThisFileDirectory)SwipeBackNavCrash.cs" />
    <Compile Include="$(MSBuildThisFileDirectory)TabbedPageTests.cs" />
    <Compile Include="$(MSBuildThisFileDirectory)TabbedPageWithList.cs" />
    <Compile Include="$(MSBuildThisFileDirectory)TestPages\TestPages.cs" />
    <Compile Include="$(MSBuildThisFileDirectory)Issue2965.cs" />
    <Compile Include="$(MSBuildThisFileDirectory)Issue2775.cs" />
    <Compile Include="$(MSBuildThisFileDirectory)Issue2987.cs" />
    <Compile Include="$(MSBuildThisFileDirectory)Issue2976.cs" />
    <Compile Include="$(MSBuildThisFileDirectory)Issue2951.xaml.cs">
      <DependentUpon>Issue2951.xaml</DependentUpon>
    </Compile>
    <Compile Include="$(MSBuildThisFileDirectory)Issue2961.cs" />
    <Compile Include="$(MSBuildThisFileDirectory)Issue2948.cs" />
    <Compile Include="$(MSBuildThisFileDirectory)Issue2883.cs" />
    <Compile Include="$(MSBuildThisFileDirectory)Issue2953.cs" />
    <Compile Include="$(MSBuildThisFileDirectory)Issue2777.xaml.cs">
      <DependentUpon>Issue2777.xaml</DependentUpon>
    </Compile>
    <Compile Include="$(MSBuildThisFileDirectory)Issue2954.cs" />
    <Compile Include="$(MSBuildThisFileDirectory)Issue3086.xaml.cs">
      <DependentUpon>Issue3086.xaml</DependentUpon>
    </Compile>
    <Compile Include="$(MSBuildThisFileDirectory)Bugzilla27779.cs" />
    <Compile Include="$(MSBuildThisFileDirectory)Bugzilla27698.cs" />
    <Compile Include="$(MSBuildThisFileDirectory)Bugzilla29247.cs" />
    <Compile Include="$(MSBuildThisFileDirectory)Bugzilla27318.xaml.cs">
      <DependentUpon>Bugzilla27318.xaml</DependentUpon>
    </Compile>
    <Compile Include="$(MSBuildThisFileDirectory)Bugzilla29453.cs" />
    <Compile Include="$(MSBuildThisFileDirectory)Bugzilla28001.cs" />
    <Compile Include="$(MSBuildThisFileDirectory)Bugzilla30935.cs" />
    <Compile Include="$(MSBuildThisFileDirectory)Bugzilla26032.xaml.cs">
      <DependentUpon>Bugzilla26032.xaml</DependentUpon>
    </Compile>
    <Compile Include="$(MSBuildThisFileDirectory)Bugzilla30835.cs" />
    <Compile Include="$(MSBuildThisFileDirectory)Bugzilla27085.cs" />
    <Compile Include="$(MSBuildThisFileDirectory)Bugzilla31395.cs" />
    <Compile Include="$(MSBuildThisFileDirectory)Bugzilla30651.cs" />
    <Compile Include="$(MSBuildThisFileDirectory)Bugzilla26171.cs" />
    <Compile Include="$(MSBuildThisFileDirectory)Bugzilla31602.cs" />
    <Compile Include="$(MSBuildThisFileDirectory)Bugzilla30353.cs" />
    <Compile Include="$(MSBuildThisFileDirectory)Bugzilla28240.cs" />
    <Compile Include="$(MSBuildThisFileDirectory)Bugzilla30324.cs" />
    <Compile Include="$(MSBuildThisFileDirectory)Bugzilla31255.cs" />
    <Compile Include="$(MSBuildThisFileDirectory)Bugzilla28498.cs" />
    <Compile Include="$(MSBuildThisFileDirectory)Bugzilla32148.cs" />
    <Compile Include="$(MSBuildThisFileDirectory)Bugzilla31967.xaml.cs">
      <DependentUpon>Bugzilla31967.xaml</DependentUpon>
    </Compile>
    <Compile Include="$(MSBuildThisFileDirectory)Issue3276.cs" />
    <Compile Include="$(MSBuildThisFileDirectory)Bugzilla26993.cs" />
    <Compile Include="$(MSBuildThisFileDirectory)Issue3292.cs" />
    <Compile Include="$(MSBuildThisFileDirectory)Bugzilla32898.cs" />
    <Compile Include="$(MSBuildThisFileDirectory)Bugzilla31330.cs" />
    <Compile Include="$(MSBuildThisFileDirectory)Bugzilla31114.cs" />
    <Compile Include="$(MSBuildThisFileDirectory)Issue3319.xaml.cs">
      <DependentUpon>Issue3319.xaml</DependentUpon>
    </Compile>
    <Compile Include="$(MSBuildThisFileDirectory)Bugzilla32691.cs" />
    <Compile Include="$(MSBuildThisFileDirectory)Bugzilla32487.cs" />
    <Compile Include="$(MSBuildThisFileDirectory)Bugzilla34061.cs" />
    <Compile Include="$(MSBuildThisFileDirectory)Bugzilla34632.cs" />
    <Compile Include="$(MSBuildThisFileDirectory)Bugzilla32902.cs" />
    <Compile Include="$(MSBuildThisFileDirectory)Bugzilla32801.cs" />
    <Compile Include="$(MSBuildThisFileDirectory)Bugzilla32447.xaml.cs">
      <DependentUpon>Bugzilla32447.xaml</DependentUpon>
    </Compile>
    <Compile Include="$(MSBuildThisFileDirectory)Bugzilla29257.cs" />
    <Compile Include="$(MSBuildThisFileDirectory)Bugzilla32040.cs" />
    <Compile Include="$(MSBuildThisFileDirectory)Bugzilla33450.cs" />
    <Compile Include="$(MSBuildThisFileDirectory)Bugzilla34720.cs" />
    <Compile Include="$(MSBuildThisFileDirectory)Bugzilla35733.cs" />
    <Compile Include="$(MSBuildThisFileDirectory)Bugzilla36009.cs" />
    <Compile Include="$(MSBuildThisFileDirectory)Bugzilla34912.cs" />
    <Compile Include="$(MSBuildThisFileDirectory)Bugzilla32615.cs" />
    <Compile Include="$(MSBuildThisFileDirectory)Bugzilla27350.cs" />
    <Compile Include="$(MSBuildThisFileDirectory)Bugzilla28709.cs" />
    <Compile Include="$(MSBuildThisFileDirectory)Bugzilla33578.cs" />
    <Compile Include="$(MSBuildThisFileDirectory)Bugzilla39378.xaml.cs">
      <DependentUpon>Bugzilla39378.xaml</DependentUpon>
    </Compile>
    <Compile Include="$(MSBuildThisFileDirectory)Bugzilla39963.cs" />
    <Compile Include="$(MSBuildThisFileDirectory)Bugzilla39987.cs" />
    <Compile Include="$(MSBuildThisFileDirectory)Bugzilla40704.cs" />
    <Compile Include="$(MSBuildThisFileDirectory)Bugzilla41038.cs" />
    <Compile Include="$(MSBuildThisFileDirectory)Bugzilla38284.cs" />
    <Compile Include="$(MSBuildThisFileDirectory)Bugzilla39486.cs" />
    <Compile Include="$(MSBuildThisFileDirectory)Issue6323.cs" />
    <Compile Include="$(MSBuildThisFileDirectory)Issue55555.cs" />
    <Compile Include="$(MSBuildThisFileDirectory)Bugzilla41029.cs" />
    <Compile Include="$(MSBuildThisFileDirectory)Bugzilla39908.cs" />
    <Compile Include="$(MSBuildThisFileDirectory)Bugzilla39489.cs" />
    <Compile Include="$(MSBuildThisFileDirectory)Bugzilla36802.cs" />
    <Compile Include="$(MSBuildThisFileDirectory)Bugzilla35736.cs" />
    <Compile Include="$(MSBuildThisFileDirectory)Bugzilla48158.cs" />
    <Compile Include="$(MSBuildThisFileDirectory)Bugzilla45926.cs" />
    <Compile Include="$(MSBuildThisFileDirectory)Bugzilla45284.xaml.cs">
      <DependentUpon>Bugzilla45284.xaml</DependentUpon>
    </Compile>
    <Compile Include="$(MSBuildThisFileDirectory)Bugzilla54977.xaml.cs">
      <DependentUpon>Bugzilla54977.xaml</DependentUpon>
    </Compile>
    <Compile Include="$(MSBuildThisFileDirectory)Bugzilla49069.cs" />
    <Compile Include="$(MSBuildThisFileDirectory)Bugzilla42956.cs" />
    <Compile Include="$(MSBuildThisFileDirectory)Bugzilla38731.cs" />
    <Compile Include="$(MSBuildThisFileDirectory)Bugzilla56710.cs" />
    <Compile Include="$(MSBuildThisFileDirectory)Bugzilla52700.cs" />
    <Compile Include="$(MSBuildThisFileDirectory)Bugzilla39407.cs" />
    <Compile Include="$(MSBuildThisFileDirectory)ButtonFastRendererTest.cs" />
    <Compile Include="$(MSBuildThisFileDirectory)DesktopSupportTestPage.cs" />
    <Compile Include="$(MSBuildThisFileDirectory)Bugzilla58779.cs" />
    <Compile Include="$(MSBuildThisFileDirectory)Bugzilla51825.cs" />
    <Compile Include="$(MSBuildThisFileDirectory)Bugzilla31688.cs" />
    <Compile Include="$(MSBuildThisFileDirectory)Bugzilla40092.cs" />
    <Compile Include="$(MSBuildThisFileDirectory)Issue1426.cs" />
    <Compile Include="$(MSBuildThisFileDirectory)Issue1733.cs" />
    <Compile Include="$(MSBuildThisFileDirectory)Issue1898.cs" />
    <Compile Include="$(MSBuildThisFileDirectory)Issue1583_1.cs" />
    <Compile Include="$(MSBuildThisFileDirectory)Issue1323.cs" />
    <Compile Include="$(MSBuildThisFileDirectory)Issue2399.cs" />
    <Compile Include="$(MSBuildThisFileDirectory)Issue1729.cs" />
    <Compile Include="$(MSBuildThisFileDirectory)Issue2728.cs" />
    <Compile Include="$(MSBuildThisFileDirectory)Issue1667.cs" />
    <Compile Include="$(MSBuildThisFileDirectory)Issue3012.cs" />
    <Compile Include="$(MSBuildThisFileDirectory)Issue3872.cs" />
    <Compile Include="$(MSBuildThisFileDirectory)GitHub1650.cs" />
    <Compile Include="$(MSBuildThisFileDirectory)GitHub3216.cs" />
    <Compile Include="$(MSBuildThisFileDirectory)GitHub1776.cs" />
    <Compile Include="$(MSBuildThisFileDirectory)Issue3408.cs" />
    <Compile Include="$(MSBuildThisFileDirectory)Issue3413.cs" />
    <Compile Include="$(MSBuildThisFileDirectory)Issue3525.cs" />
    <Compile Include="$(MSBuildThisFileDirectory)Issue3275.cs" />
    <Compile Include="$(MSBuildThisFileDirectory)Issue3884.cs" />
    <Compile Include="$(MSBuildThisFileDirectory)Issue2818.cs" />
    <Compile Include="$(MSBuildThisFileDirectory)Issue2831.cs" />
    <Compile Include="$(MSBuildThisFileDirectory)Issue4040.xaml.cs">
      <DependentUpon>Issue4040.xaml</DependentUpon>
    </Compile>
    <Compile Include="$(MSBuildThisFileDirectory)Issue4097.cs" />
    <Compile Include="$(MSBuildThisFileDirectory)Issue1480.cs" />
    <Compile Include="$(MSBuildThisFileDirectory)Issue2223.cs" />
    <Compile Include="$(MSBuildThisFileDirectory)Issue4001.cs" />
    <Compile Include="$(MSBuildThisFileDirectory)Issue4303.cs" />
    <Compile Include="$(MSBuildThisFileDirectory)Controls\GridExtension.cs" />
    <Compile Include="$(MSBuildThisFileDirectory)Controls\ViewModelBase.cs" />
    <Compile Include="$(MSBuildThisFileDirectory)Controls\DisposedSharedPages.cs" />
    <Compile Include="$(MSBuildThisFileDirectory)Controls\PerformanceProvider.cs" />
    <Compile Include="$(MSBuildThisFileDirectory)Controls\GenericValueConverter.cs" />
    <Compile Include="$(MSBuildThisFileDirectory)Controls\ContactsPage.cs" />
    <Compile Include="$(MSBuildThisFileDirectory)Controls\FailImageSource.cs" />
    <Compile Include="$(MSBuildThisFileDirectory)Controls\ICacheService.cs" />
    <Compile Include="$(MSBuildThisFileDirectory)Issue1386.cs" />
    <Compile Include="$(MSBuildThisFileDirectory)Issue3622.cs" />
    <Compile Include="$(MSBuildThisFileDirectory)Issue4138.cs" />
    <Compile Include="$(MSBuildThisFileDirectory)Issue4314.cs" />
    <Compile Include="$(MSBuildThisFileDirectory)Issue3318.cs" />
    <Compile Include="$(MSBuildThisFileDirectory)Issue4493.cs" />
    <Compile Include="$(MSBuildThisFileDirectory)Issue5172.cs" />
    <Compile Include="$(MSBuildThisFileDirectory)Issue5204.cs" />
    <Compile Include="$(MSBuildThisFileDirectory)Issue2204.cs" />
    <Compile Include="$(MSBuildThisFileDirectory)Issue4356.cs">
      <DependentUpon>Issue4356.xaml</DependentUpon>
    </Compile>
    <Compile Include="$(MSBuildThisFileDirectory)Issue4854.cs" />
    <Compile Include="$(MSBuildThisFileDirectory)Issue5951.cs" />
    <Compile Include="$(MSBuildThisFileDirectory)Github6021.cs" />
    <Compile Include="$(MSBuildThisFileDirectory)Issue5132.cs" />
    <Compile Include="$(MSBuildThisFileDirectory)Issue5888.cs" />
    <Compile Include="$(MSBuildThisFileDirectory)Issue6334.cs" />
    <Compile Include="$(MSBuildThisFileDirectory)Issue5728.cs" />
    <Compile Include="$(MSBuildThisFileDirectory)Issue6368.cs" />
    <Compile Include="$(MSBuildThisFileDirectory)Issue6077.cs" />
    <Compile Include="$(MSBuildThisFileDirectory)Issue3548.cs" />
    <Compile Include="$(MSBuildThisFileDirectory)Issue6472.cs" />
    <Compile Include="$(MSBuildThisFileDirectory)Issue6614.cs" />
    <Compile Include="$(MSBuildThisFileDirectory)Issue5239.cs" />
    <Compile Include="$(MSBuildThisFileDirectory)Issue6738.cs" />
    <Compile Include="$(MSBuildThisFileDirectory)GitHub6926.cs" />
    <Compile Include="$(MSBuildThisFileDirectory)Issue5503.cs" />
    <Compile Include="$(MSBuildThisFileDirectory)Issue5831.cs" />
    <Compile Include="$(MSBuildThisFileDirectory)LabelTextType.cs" />
    <Compile Include="$(MSBuildThisFileDirectory)ShellTitleView.cs" />
    <Compile Include="$(MSBuildThisFileDirectory)Issue5159.cs" />
    <Compile Include="$(MSBuildThisFileDirectory)Issue7311.cs" />
    <Compile Include="$(MSBuildThisFileDirectory)Issue7053.cs" />
    <Compile Include="$(MSBuildThisFileDirectory)Issue6894.cs" />
    <Compile Include="$(MSBuildThisFileDirectory)Issue6929.cs" />
    <Compile Include="$(MSBuildThisFileDirectory)Issue3798.xaml.cs">
      <DependentUpon>Issue3798.xaml</DependentUpon>
      <SubType>Code</SubType>
    </Compile>
    <Compile Include="$(MSBuildThisFileDirectory)Controls\ApiLabel.cs" />
    <Compile Include="$(MSBuildThisFileDirectory)Github6384.cs" />
    <Compile Include="$(MSBuildThisFileDirectory)Issue7035.xaml.cs">
      <DependentUpon>Issue7035.xaml</DependentUpon>
      <SubType>Code</SubType>
    </Compile>
    <Compile Include="$(MSBuildThisFileDirectory)Issue7525.xaml.cs" />
    <Compile Include="$(MSBuildThisFileDirectory)Issue7395.cs" />
    <Compile Include="$(MSBuildThisFileDirectory)Issue7582.cs" />
    <Compile Include="$(MSBuildThisFileDirectory)Issue7563.cs" />
    <Compile Include="$(MSBuildThisFileDirectory)Issue7742.cs" />
    <Compile Include="$(MSBuildThisFileDirectory)Issue7678.cs" />
    <Compile Include="$(MSBuildThisFileDirectory)Issue6491.cs" />
    <Compile Include="$(MSBuildThisFileDirectory)Issue6127.cs" />
    <Compile Include="$(MSBuildThisFileDirectory)Issue7283.cs" />
    <Compile Include="$(MSBuildThisFileDirectory)Issue1658.cs" />
    <Compile Include="$(MSBuildThisFileDirectory)Issue5395.cs" />
    <Compile Include="$(MSBuildThisFileDirectory)Issue7878.cs" />
    <Compile Include="$(MSBuildThisFileDirectory)Issue6663.cs" />
    <Compile Include="$(MSBuildThisFileDirectory)Issue8004.cs" />
    <Compile Include="$(MSBuildThisFileDirectory)Issue7886.xaml.cs">
      <DependentUpon>Issue7886.xaml</DependentUpon>
    </Compile>
    <Compile Include="$(MSBuildThisFileDirectory)Issue7898.cs" />
    <Compile Include="$(MSBuildThisFileDirectory)Issue8198.cs" />
    <Compile Include="$(MSBuildThisFileDirectory)Issue7249.cs" />
    <Compile Include="$(MSBuildThisFileDirectory)Issue8200.cs" />
    <Compile Include="$(MSBuildThisFileDirectory)Issue6932.xaml.cs">
      <SubType>Code</SubType>
      <DependentUpon>Issue6932.xaml</DependentUpon>
    </Compile>
    <Compile Include="$(MSBuildThisFileDirectory)Issue6932_emptyviewtemplate.xaml.cs">
      <SubType>Code</SubType>
      <DependentUpon>Issue6932_emptyviewtemplate.xaml</DependentUpon>
    </Compile>
    <Compile Include="$(MSBuildThisFileDirectory)Issue6932_emptyviewstring.xaml.cs">
      <SubType>Code</SubType>
      <DependentUpon>Issue6932_emptyviewstring.xaml</DependentUpon>
    </Compile>
    <Compile Include="$(MSBuildThisFileDirectory)Issue8417.xaml.cs" />
    <Compile Include="$(MSBuildThisFileDirectory)Issue8647.cs" />
    <Compile Include="$(MSBuildThisFileDirectory)Issue7510.cs" />
    <Compile Include="$(MSBuildThisFileDirectory)Issue8557.xaml.cs" />
    <Compile Include="$(MSBuildThisFileDirectory)Issue8753.cs" />
    <Compile Include="$(MSBuildThisFileDirectory)Issue8693.cs" />
    <Compile Include="$(MSBuildThisFileDirectory)Issue7813.xaml.cs" />
    <Compile Include="$(MSBuildThisFileDirectory)Issue8638.xaml.cs" />
    <Compile Include="$(MSBuildThisFileDirectory)Issue8294.cs" />
    <Compile Include="$(MSBuildThisFileDirectory)Issue8392.cs" />
    <Compile Include="$(MSBuildThisFileDirectory)Issue8672.cs" />
    <Compile Include="$(MSBuildThisFileDirectory)Issue8779.xaml.cs" />
    <Compile Include="$(MSBuildThisFileDirectory)Issue8806.cs" />
    <Compile Include="$(MSBuildThisFileDirectory)Issue8781.xaml.cs" />
    <Compile Include="$(MSBuildThisFileDirectory)Issue8782.xaml.cs" />
    <Compile Include="$(MSBuildThisFileDirectory)Issue8821.cs" />
    <Compile Include="$(MSBuildThisFileDirectory)Issue8326.xaml.cs" />
    <Compile Include="$(MSBuildThisFileDirectory)Issue8449.xaml.cs" />
    <Compile Include="$(MSBuildThisFileDirectory)Issue7875.cs" />
    <Compile Include="$(MSBuildThisFileDirectory)Issue8973.cs" />
    <Compile Include="$(MSBuildThisFileDirectory)Issue7924.xaml.cs" />
    <Compile Include="$(MSBuildThisFileDirectory)Issue8461.cs" />
    <Compile Include="$(MSBuildThisFileDirectory)Issue8777.cs" />
    <Compile Include="$(MSBuildThisFileDirectory)Issue9143.cs" />
    <Compile Include="$(MSBuildThisFileDirectory)Issue9588.xaml.cs" />
    <Compile Include="$(MSBuildThisFileDirectory)Issue9329.cs" />
    <Compile Include="$(MSBuildThisFileDirectory)Issue9734.xaml.cs" />
    <Compile Include="$(MSBuildThisFileDirectory)Issue8767.xaml.cs" />
    <Compile Include="$(MSBuildThisFileDirectory)Issue8778.xaml.cs" />
    <Compile Include="$(MSBuildThisFileDirectory)Issue9088.cs" />
    <Compile Include="$(MSBuildThisFileDirectory)Issue9646.xaml.cs" />
    <Compile Include="$(MSBuildThisFileDirectory)Issue9735.xaml.cs" />
    <Compile Include="$(MSBuildThisFileDirectory)Issue9305.xaml.cs" />
    <Compile Include="$(MSBuildThisFileDirectory)Issue9767.cs" />
    <Compile Include="$(MSBuildThisFileDirectory)Issue9054.cs" />
    <Compile Include="$(MSBuildThisFileDirectory)Issue9326.xaml.cs" />
    <Compile Include="$(MSBuildThisFileDirectory)Issue8689.xaml.cs" />
    <Compile Include="$(MSBuildThisFileDirectory)Issue9306.cs" />
    <Compile Include="$(MSBuildThisFileDirectory)Issue9417.xaml.cs" />
    <Compile Include="$(MSBuildThisFileDirectory)Issue8272.cs" />
    <Compile Include="$(MSBuildThisFileDirectory)Issue8964.cs" />
<<<<<<< HEAD
    <Compile Include="$(MSBuildThisFileDirectory)Issue9951.cs" />
=======
    <Compile Include="$(MSBuildThisFileDirectory)Issue10337.cs" />
>>>>>>> ec661407
    <Compile Include="$(MSBuildThisFileDirectory)Issue9794.cs" />
    <Compile Include="$(MSBuildThisFileDirectory)Issue10300.cs" />
    <Compile Include="$(MSBuildThisFileDirectory)Issue10438.cs" />
    <Compile Include="$(MSBuildThisFileDirectory)Issue8958.xaml.cs" />
  </ItemGroup>
  <ItemGroup>
    <EmbeddedResource Include="$(MSBuildThisFileDirectory)Bugzilla22229.xaml">
      <Generator>MSBuild:UpdateDesignTimeXaml</Generator>
    </EmbeddedResource>
    <EmbeddedResource Include="$(MSBuildThisFileDirectory)Issue1497.xaml">
      <Generator>MSBuild:UpdateDesignTimeXaml</Generator>
    </EmbeddedResource>
    <EmbeddedResource Include="$(MSBuildThisFileDirectory)Issue1545.xaml">
      <Generator>MSBuild:UpdateDesignTimeXaml</Generator>
    </EmbeddedResource>
    <EmbeddedResource Include="$(MSBuildThisFileDirectory)Issue1554.xaml">
      <Generator>MSBuild:UpdateDesignTimeXaml</Generator>
    </EmbeddedResource>
    <EmbeddedResource Include="$(MSBuildThisFileDirectory)Issue1568.xaml">
      <Generator>MSBuild:UpdateDesignTimeXaml</Generator>
    </EmbeddedResource>
    <EmbeddedResource Include="$(MSBuildThisFileDirectory)Issue1641.xaml">
      <Generator>MSBuild:UpdateDesignTimeXaml</Generator>
    </EmbeddedResource>
    <EmbeddedResource Include="$(MSBuildThisFileDirectory)Issue1653.xaml">
      <Generator>MSBuild:UpdateDesignTimeXaml</Generator>
    </EmbeddedResource>
    <EmbeddedResource Include="$(MSBuildThisFileDirectory)Issue1653v2.xaml">
      <Generator>MSBuild:UpdateDesignTimeXaml</Generator>
    </EmbeddedResource>
    <EmbeddedResource Include="$(MSBuildThisFileDirectory)Issue1712.xaml">
      <Generator>MSBuild:UpdateDesignTimeXaml</Generator>
    </EmbeddedResource>
    <EmbeddedResource Include="$(MSBuildThisFileDirectory)Issue1741.xaml">
      <Generator>MSBuild:UpdateDesignTimeXaml</Generator>
    </EmbeddedResource>
    <EmbeddedResource Include="$(MSBuildThisFileDirectory)Issue1747.xaml">
      <Generator>MSBuild:UpdateDesignTimeXaml</Generator>
    </EmbeddedResource>
    <EmbeddedResource Include="$(MSBuildThisFileDirectory)Issue1766.xaml">
      <Generator>MSBuild:UpdateDesignTimeXaml</Generator>
    </EmbeddedResource>
    <EmbeddedResource Include="$(MSBuildThisFileDirectory)Issue2282.xaml">
      <Generator>MSBuild:UpdateDesignTimeXaml</Generator>
    </EmbeddedResource>
    <EmbeddedResource Include="$(MSBuildThisFileDirectory)Issue2288.xaml">
      <Generator>MSBuild:UpdateDesignTimeXaml</Generator>
    </EmbeddedResource>
    <EmbeddedResource Include="$(MSBuildThisFileDirectory)Issue2289.xaml">
      <Generator>MSBuild:UpdateDesignTimeXaml</Generator>
    </EmbeddedResource>
    <EmbeddedResource Include="$(MSBuildThisFileDirectory)Issue2357.xaml">
      <Generator>MSBuild:UpdateDesignTimeXaml</Generator>
    </EmbeddedResource>
    <EmbeddedResource Include="$(MSBuildThisFileDirectory)Issue2470.xaml">
      <Generator>MSBuild:UpdateDesignTimeXaml</Generator>
    </EmbeddedResource>
    <EmbeddedResource Include="$(MSBuildThisFileDirectory)Issue8207.xaml">
      <SubType>Designer</SubType>
      <Generator>MSBuild:UpdateDesignTimeXaml</Generator>
    </EmbeddedResource>
    <EmbeddedResource Include="$(MSBuildThisFileDirectory)Issue6282.xaml">
      <Generator>MSBuild:UpdateDesignTimeXaml</Generator>
    </EmbeddedResource>
    <EmbeddedResource Include="$(MSBuildThisFileDirectory)Issue2659.xaml">
      <Generator>MSBuild:UpdateDesignTimeXaml</Generator>
    </EmbeddedResource>
    <EmbeddedResource Include="$(MSBuildThisFileDirectory)Issue2951.xaml">
      <Generator>MSBuild:UpdateDesignTimeXaml</Generator>
    </EmbeddedResource>
    <EmbeddedResource Include="$(MSBuildThisFileDirectory)Issue2777.xaml">
      <Generator>MSBuild:UpdateDesignTimeXaml</Generator>
    </EmbeddedResource>
    <EmbeddedResource Include="$(MSBuildThisFileDirectory)Issue3086.xaml">
      <Generator>MSBuild:UpdateDesignTimeXaml</Generator>
    </EmbeddedResource>
    <EmbeddedResource Include="$(MSBuildThisFileDirectory)Bugzilla27318.xaml">
      <Generator>MSBuild:UpdateDesignTimeXaml</Generator>
    </EmbeddedResource>
    <EmbeddedResource Include="$(MSBuildThisFileDirectory)Bugzilla29107.xaml">
      <Generator>MSBuild:UpdateDesignTimeXaml</Generator>
    </EmbeddedResource>
    <EmbeddedResource Include="$(MSBuildThisFileDirectory)Bugzilla26032.xaml">
      <Generator>MSBuild:UpdateDesignTimeXaml</Generator>
    </EmbeddedResource>
    <EmbeddedResource Include="$(MSBuildThisFileDirectory)Bugzilla31967.xaml">
      <Generator>MSBuild:UpdateDesignTimeXaml</Generator>
    </EmbeddedResource>
    <EmbeddedResource Include="$(MSBuildThisFileDirectory)Issue3319.xaml">
      <Generator>MSBuild:UpdateDesignTimeXaml</Generator>
    </EmbeddedResource>
    <EmbeddedResource Include="$(MSBuildThisFileDirectory)Bugzilla32447.xaml">
      <Generator>MSBuild:UpdateDesignTimeXaml</Generator>
    </EmbeddedResource>
    <EmbeddedResource Include="$(MSBuildThisFileDirectory)Bugzilla38827.xaml">
      <SubType>Designer</SubType>
      <Generator>MSBuild:UpdateDesignTimeXaml</Generator>
    </EmbeddedResource>
    <EmbeddedResource Include="$(MSBuildThisFileDirectory)Bugzilla32842.xaml">
      <SubType>Designer</SubType>
      <Generator>MSBuild:UpdateDesignTimeXaml</Generator>
    </EmbeddedResource>
    <EmbeddedResource Include="$(MSBuildThisFileDirectory)Bugzilla39463.xaml">
      <SubType>Designer</SubType>
      <Generator>MSBuild:UpdateDesignTimeXaml</Generator>
    </EmbeddedResource>
    <EmbeddedResource Include="$(MSBuildThisFileDirectory)Bugzilla38416.xaml">
      <SubType>Designer</SubType>
      <Generator>MSBuild:UpdateDesignTimeXaml</Generator>
    </EmbeddedResource>
    <EmbeddedResource Include="$(MSBuildThisFileDirectory)Bugzilla39483.xaml">
      <SubType>Designer</SubType>
      <Generator>MSBuild:UpdateDesignTimeXaml</Generator>
    </EmbeddedResource>
    <EmbeddedResource Include="$(MSBuildThisFileDirectory)Bugzilla39378.xaml">
      <Generator>MSBuild:UpdateDesignTimeXaml</Generator>
    </EmbeddedResource>
    <EmbeddedResource Include="$(MSBuildThisFileDirectory)Bugzilla45284.xaml">
      <Generator>MSBuild:UpdateDesignTimeXaml</Generator>
    </EmbeddedResource>
    <EmbeddedResource Include="$(MSBuildThisFileDirectory)Bugzilla54977.xaml">
      <Generator>MSBuild:UpdateDesignTimeXaml</Generator>
    </EmbeddedResource>
    <EmbeddedResource Include="$(MSBuildThisFileDirectory)Issue4040.xaml">
      <Generator>MSBuild:UpdateDesignTimeXaml</Generator>
    </EmbeddedResource>
    <EmbeddedResource Include="$(MSBuildThisFileDirectory)Issue9771.xaml">
      <SubType>Designer</SubType>
      <Generator>MSBuild:UpdateDesignTimeXaml</Generator>
    </EmbeddedResource>
    <EmbeddedResource Include="$(MSBuildThisFileDirectory)VisualControlsPage.xaml">
      <SubType>Designer</SubType>
      <Generator>MSBuild:UpdateDesignTimeXaml</Generator>
    </EmbeddedResource>
    <EmbeddedResource Include="$(MSBuildThisFileDirectory)Issue4356.xaml">
      <Generator>MSBuild:UpdateDesignTimeXaml</Generator>
    </EmbeddedResource>
    <EmbeddedResource Include="$(MSBuildThisFileDirectory)Issue7035.xaml">
      <SubType>Designer</SubType>
      <Generator>MSBuild:UpdateDesignTimeXaml</Generator>
    </EmbeddedResource>
    <EmbeddedResource Include="$(MSBuildThisFileDirectory)Issue7525.xaml">
      <Generator>UpdateDesignTimeXaml</Generator>
    </EmbeddedResource>
    <EmbeddedResource Include="$(MSBuildThisFileDirectory)Issue7886.xaml">
      <Generator>MSBuild:UpdateDesignTimeXaml</Generator>
    </EmbeddedResource>
    <EmbeddedResource Include="$(MSBuildThisFileDirectory)Issue6932.xaml" />
    <EmbeddedResource Include="$(MSBuildThisFileDirectory)Issue6932_emptyviewtemplate.xaml" />
    <EmbeddedResource Include="$(MSBuildThisFileDirectory)Issue6932_emptyviewstring.xaml" />
    <EmbeddedResource Include="$(MSBuildThisFileDirectory)Issue8417.xaml" />
    <EmbeddedResource Include="$(MSBuildThisFileDirectory)Issue8557.xaml" />
    <EmbeddedResource Include="$(MSBuildThisFileDirectory)Issue7813.xaml" />
    <EmbeddedResource Include="$(MSBuildThisFileDirectory)Issue8638.xaml" />
    <EmbeddedResource Include="$(MSBuildThisFileDirectory)Issue8779.xaml" />
    <EmbeddedResource Include="$(MSBuildThisFileDirectory)Issue8781.xaml" />
    <EmbeddedResource Include="$(MSBuildThisFileDirectory)Issue8782.xaml" />
    <EmbeddedResource Include="$(MSBuildThisFileDirectory)Issue8326.xaml" />
    <EmbeddedResource Include="$(MSBuildThisFileDirectory)Issue8449.xaml" />
    <EmbeddedResource Include="$(MSBuildThisFileDirectory)Issue7924.xaml" />
    <EmbeddedResource Include="$(MSBuildThisFileDirectory)Issue9734.xaml">
      <Generator>MSBuild:UpdateDesignTimeXaml</Generator>
    </EmbeddedResource>
    <EmbeddedResource Include="$(MSBuildThisFileDirectory)Issue8767.xaml">
      <Generator>MSBuild:UpdateDesignTimeXaml</Generator>
    </EmbeddedResource>
    <EmbeddedResource Include="$(MSBuildThisFileDirectory)Issue8778.xaml">
      <Generator>MSBuild:UpdateDesignTimeXaml</Generator>
    </EmbeddedResource>
    <EmbeddedResource Include="$(MSBuildThisFileDirectory)Issue9646.xaml">
      <Generator>MSBuild:UpdateDesignTimeXaml</Generator>
    </EmbeddedResource>
    <EmbeddedResource Include="$(MSBuildThisFileDirectory)Issue9735.xaml">
      <SubType>Designer</SubType>
      <Generator>MSBuild:UpdateDesignTimeXaml</Generator>
    </EmbeddedResource>
    <EmbeddedResource Include="$(MSBuildThisFileDirectory)Issue9305.xaml">
      <SubType>Designer</SubType>
      <Generator>MSBuild:UpdateDesignTimeXaml</Generator>
    </EmbeddedResource>
    <EmbeddedResource Include="$(MSBuildThisFileDirectory)Issue9588.xaml">
      <Generator>MSBuild:UpdateDesignTimeXaml</Generator>
    </EmbeddedResource>
    <EmbeddedResource Include="$(MSBuildThisFileDirectory)Issue9326.xaml">
      <Generator>MSBuild:UpdateDesignTimeXaml</Generator>
    </EmbeddedResource>
    <EmbeddedResource Include="$(MSBuildThisFileDirectory)Issue8689.xaml">
      <Generator>MSBuild:UpdateDesignTimeXaml</Generator>
    </EmbeddedResource>
    <EmbeddedResource Include="$(MSBuildThisFileDirectory)Issue9417.xaml">
      <Generator>MSBuild:UpdateDesignTimeXaml</Generator>
    </EmbeddedResource>
    <EmbeddedResource Include="$(MSBuildThisFileDirectory)Issue8958.xaml">
      <Generator>MSBuild:UpdateDesignTimeXaml</Generator>
    </EmbeddedResource>
  </ItemGroup>
  <ItemGroup>
    <EmbeddedResource Include="$(MSBuildThisFileDirectory)Bugzilla27417Xaml.xaml">
      <SubType>Designer</SubType>
      <Generator>MSBuild:UpdateDesignTimeXaml</Generator>
    </EmbeddedResource>
  </ItemGroup>
  <ItemGroup>
    <EmbeddedResource Include="$(MSBuildThisFileDirectory)Bugzilla23942.xaml">
      <SubType>Designer</SubType>
      <Generator>MSBuild:UpdateDesignTimeXaml</Generator>
    </EmbeddedResource>
  </ItemGroup>
  <ItemGroup>
    <EmbeddedResource Include="$(MSBuildThisFileDirectory)Bugzilla39636.xaml">
      <SubType>Designer</SubType>
      <Generator>MSBuild:UpdateDesignTimeXaml</Generator>
    </EmbeddedResource>
  </ItemGroup>
  <ItemGroup>
    <EmbeddedResource Include="$(MSBuildThisFileDirectory)PlatformSpecifics_iOSTranslucentNavBarX.xaml">
      <SubType>Designer</SubType>
      <Generator>MSBuild:UpdateDesignTimeXaml</Generator>
    </EmbeddedResource>
  </ItemGroup>
  <ItemGroup>
    <EmbeddedResource Include="$(MSBuildThisFileDirectory)Bugzilla42069_Page.xaml">
      <SubType>Designer</SubType>
      <Generator>MSBuild:UpdateDesignTimeXaml</Generator>
    </EmbeddedResource>
  </ItemGroup>
  <ItemGroup>
    <EmbeddedResource Include="$(MSBuildThisFileDirectory)Bugzilla51642.xaml">
      <SubType>Designer</SubType>
      <Generator>MSBuild:UpdateDesignTimeXaml</Generator>
    </EmbeddedResource>
  </ItemGroup>
  <ItemGroup>
    <EmbeddedResource Include="$(MSBuildThisFileDirectory)Bugzilla45722Xaml0.xaml">
      <SubType>Designer</SubType>
      <Generator>MSBuild:UpdateDesignTimeXaml</Generator>
    </EmbeddedResource>
  </ItemGroup>
  <ItemGroup>
    <EmbeddedResource Include="$(MSBuildThisFileDirectory)GitHub1331.xaml">
      <SubType>Designer</SubType>
      <Generator>MSBuild:UpdateDesignTimeXaml</Generator>
    </EmbeddedResource>
  </ItemGroup>
  <ItemGroup>
    <EmbeddedResource Include="$(MSBuildThisFileDirectory)Bugzilla60045.xaml">
      <SubType>Designer</SubType>
      <Generator>MSBuild:UpdateDesignTimeXaml</Generator>
    </EmbeddedResource>
  </ItemGroup>
  <ItemGroup>
    <EmbeddedResource Include="$(MSBuildThisFileDirectory)Issue2625.xaml">
      <SubType>Designer</SubType>
      <Generator>MSBuild:UpdateDesignTimeXaml</Generator>
    </EmbeddedResource>
  </ItemGroup>
  <ItemGroup>
    <Folder Include="$(MSBuildThisFileDirectory)Controls\" />
    <EmbeddedResource Include="$(MSBuildThisFileDirectory)Issue2858.xaml">
      <SubType>Designer</SubType>
      <Generator>MSBuild:UpdateDesignTimeXaml</Generator>
    </EmbeddedResource>
  </ItemGroup>
  <ItemGroup>
    <EmbeddedResource Include="$(MSBuildThisFileDirectory)Issue1588.xaml">
      <SubType>Designer</SubType>
      <Generator>MSBuild:UpdateDesignTimeXaml</Generator>
    </EmbeddedResource>
  </ItemGroup>
  <ItemGroup>
    <EmbeddedResource Include="$(MSBuildThisFileDirectory)Bugzilla60787.xaml">
      <SubType>Designer</SubType>
      <Generator>MSBuild:UpdateDesignTimeXaml</Generator>
    </EmbeddedResource>
  </ItemGroup>
  <ItemGroup>
    <EmbeddedResource Include="$(MSBuildThisFileDirectory)Issue3979.xaml">
      <SubType>Designer</SubType>
      <Generator>MSBuild:UpdateDesignTimeXaml</Generator>
    </EmbeddedResource>
  </ItemGroup>
  <ItemGroup>
    <EmbeddedResource Include="$(MSBuildThisFileDirectory)Issue7167.xaml">
      <SubType>Designer</SubType>
      <Generator>MSBuild:UpdateDesignTimeXaml</Generator>
    </EmbeddedResource>
  </ItemGroup>
  <ItemGroup>
    <EmbeddedResource Include="$(MSBuildThisFileDirectory)Issue4194.xaml">
      <SubType>Designer</SubType>
      <Generator>MSBuild:UpdateDesignTimeXaml</Generator>
    </EmbeddedResource>
  </ItemGroup>
  <ItemGroup>
    <EmbeddedResource Include="$(MSBuildThisFileDirectory)Issue4360.xaml">
      <SubType>Designer</SubType>
      <Generator>MSBuild:UpdateDesignTimeXaml</Generator>
    </EmbeddedResource>
  </ItemGroup>
  <ItemGroup>
    <EmbeddedResource Include="$(MSBuildThisFileDirectory)Issue5057.xaml">
      <SubType>Designer</SubType>
      <Generator>MSBuild:UpdateDesignTimeXaml</Generator>
    </EmbeddedResource>
  </ItemGroup>
  <ItemGroup>
    <EmbeddedResource Include="$(MSBuildThisFileDirectory)Issue5003.xaml">
      <SubType>Designer</SubType>
      <Generator>MSBuild:UpdateDesignTimeXaml</Generator>
    </EmbeddedResource>
  </ItemGroup>
  <ItemGroup>
    <EmbeddedResource Include="$(MSBuildThisFileDirectory)CollectionViewBindingErrors.xaml">
      <SubType>Designer</SubType>
      <Generator>MSBuild:UpdateDesignTimeXaml</Generator>
    </EmbeddedResource>
  </ItemGroup>
  <ItemGroup>
    <EmbeddedResource Include="$(MSBuildThisFileDirectory)Github3847.xaml">
      <SubType>Designer</SubType>
      <Generator>MSBuild:UpdateDesignTimeXaml</Generator>
    </EmbeddedResource>
  </ItemGroup>
  <ItemGroup>
    <EmbeddedResource Include="$(MSBuildThisFileDirectory)Issue4684.xaml">
      <SubType>Designer</SubType>
      <Generator>MSBuild:UpdateDesignTimeXaml</Generator>
    </EmbeddedResource>
  </ItemGroup>
  <ItemGroup>
    <EmbeddedResource Include="$(MSBuildThisFileDirectory)_TemplateMarkup.xaml">
      <SubType>Designer</SubType>
      <Generator>MSBuild:UpdateDesignTimeXaml</Generator>
    </EmbeddedResource>
    <EmbeddedResource Include="$(MSBuildThisFileDirectory)Issue5801.xaml">
      <SubType>Designer</SubType>
      <Generator>MSBuild:UpdateDesignTimeXaml</Generator>
    </EmbeddedResource>
    <EmbeddedResource Include="$(MSBuildThisFileDirectory)A11yTabIndex.xaml">
      <SubType>Designer</SubType>
      <Generator>MSBuild:UpdateDesignTimeXaml</Generator>
    </EmbeddedResource>
  </ItemGroup>
  <ItemGroup>
    <EmbeddedResource Include="$(MSBuildThisFileDirectory)Issue4915.xaml">
      <SubType>Designer</SubType>
      <Generator>MSBuild:UpdateDesignTimeXaml</Generator>
    </EmbeddedResource>
  </ItemGroup>
  <ItemGroup>
    <EmbeddedResource Include="$(MSBuildThisFileDirectory)Issue5949_1.xaml">
      <SubType>Designer</SubType>
      <Generator>MSBuild:UpdateDesignTimeXaml</Generator>
    </EmbeddedResource>
  </ItemGroup>
  <ItemGroup>
    <EmbeddedResource Include="$(MSBuildThisFileDirectory)Issue5949_2.xaml">
      <SubType>Designer</SubType>
      <Generator>MSBuild:UpdateDesignTimeXaml</Generator>
    </EmbeddedResource>
  </ItemGroup>
  <ItemGroup>
    <EmbeddedResource Include="$(MSBuildThisFileDirectory)Issue4992.xaml">
      <SubType>Designer</SubType>
      <Generator>MSBuild:UpdateDesignTimeXaml</Generator>
    </EmbeddedResource>
  </ItemGroup>
  <ItemGroup>
    <EmbeddedResource Include="$(MSBuildThisFileDirectory)Issue6130.xaml">
      <SubType>Designer</SubType>
      <Generator>MSBuild:UpdateDesignTimeXaml</Generator>
    </EmbeddedResource>
  </ItemGroup>
  <ItemGroup>
    <Compile Update="$(MSBuildThisFileDirectory)Issue6130.xaml.cs">
      <DependentUpon>Issue6130.xaml</DependentUpon>
    </Compile>
    <Compile Update="$(MSBuildThisFileDirectory)Issue6644.xaml.cs">
      <DependentUpon>Issue6644.xaml</DependentUpon>
    </Compile>
    <Compile Update="$(MSBuildThisFileDirectory)Issue6254.xaml.cs">
      <DependentUpon>Issue6254.xaml</DependentUpon>
    </Compile>
    <Compile Update="$(MSBuildThisFileDirectory)Issue5749.xaml.cs">
      <DependentUpon>Issue5749.xaml</DependentUpon>
    </Compile>
    <Compile Update="$(MSBuildThisFileDirectory)Issue5108.xaml.cs">
      <DependentUpon>Issue5108.xaml</DependentUpon>
    </Compile>
    <Compile Update="$(MSBuildThisFileDirectory)Issue7357.xaml.cs">
      <DependentUpon>Issue7357.xaml</DependentUpon>
    </Compile>
    <Compile Update="$(MSBuildThisFileDirectory)Issue7792.xaml.cs">
      <DependentUpon>Issue7792.xaml</DependentUpon>
    </Compile>
    <Compile Update="$(MSBuildThisFileDirectory)Issue7789.xaml.cs">
      <DependentUpon>Issue7789.xaml</DependentUpon>
    </Compile>
    <Compile Update="$(MSBuildThisFileDirectory)Issue7519Xaml.xaml.cs">
      <DependentUpon>Issue7519Xaml.xaml</DependentUpon>
    </Compile>
    <Compile Update="$(MSBuildThisFileDirectory)Issue7817.xaml.cs">
      <DependentUpon>Issue7817.xaml</DependentUpon>
    </Compile>
    <Compile Update="$(MSBuildThisFileDirectory)Issue7519Xaml.xaml.cs">
      <DependentUpon>Issue7519Xaml.xaml</DependentUpon>
    </Compile>
    <Compile Update="$(MSBuildThisFileDirectory)Issue5354.xaml.cs">
      <DependentUpon>Issue5354.xaml</DependentUpon>
    </Compile>
    <Compile Update="$(MSBuildThisFileDirectory)Issue7621.xaml.cs">
      <DependentUpon>Issue7621.xaml</DependentUpon>
    </Compile>
    <Compile Update="$(MSBuildThisFileDirectory)Issue7512.xaml.cs">
      <DependentUpon>Issue7512.xaml</DependentUpon>
    </Compile>
    <Compile Update="$(MSBuildThisFileDirectory)Issue7593.xaml.cs">
      <DependentUpon>Issue7593.xaml</DependentUpon>
    </Compile>
    <Compile Update="$(MSBuildThisFileDirectory)Issue7758.xaml.cs">
      <DependentUpon>Issue7758.xaml</DependentUpon>
    </Compile>
    <Compile Update="$(MSBuildThisFileDirectory)Issue7943.xaml.cs">
      <DependentUpon>Issue7943.xaml</DependentUpon>
    </Compile>
    <Compile Update="$(MSBuildThisFileDirectory)Issue7993.xaml.cs">
      <DependentUpon>Issue7993.xaml</DependentUpon>
    </Compile>
    <Compile Update="$(MSBuildThisFileDirectory)Issue7865.xaml.cs">
      <DependentUpon>Issue7865.xaml</DependentUpon>
    </Compile>
    <Compile Update="$(MSBuildThisFileDirectory)Issue8508.xaml.cs">
      <DependentUpon>Issue8508.xaml</DependentUpon>
    </Compile>
  </ItemGroup>
  <ItemGroup>
    <EmbeddedResource Include="$(MSBuildThisFileDirectory)Issue1455.xaml">
      <SubType>Designer</SubType>
      <Generator>MSBuild:UpdateDesignTimeXaml</Generator>
    </EmbeddedResource>
    <EmbeddedResource Include="$(MSBuildThisFileDirectory)Issue5268.xaml">
      <SubType>Designer</SubType>
      <Generator>MSBuild:UpdateDesignTimeXaml</Generator>
    </EmbeddedResource>
  </ItemGroup>
  <ItemGroup>
    <EmbeddedResource Include="$(MSBuildThisFileDirectory)Issue5046.xaml">
      <SubType>Designer</SubType>
      <Generator>MSBuild:UpdateDesignTimeXaml</Generator>
    </EmbeddedResource>
  </ItemGroup>
  <ItemGroup>
    <EmbeddedResource Include="$(MSBuildThisFileDirectory)Issue6644.xaml">
    </EmbeddedResource>
    <EmbeddedResource Include="$(MSBuildThisFileDirectory)Github5623.xaml">
      <SubType>Designer</SubType>
      <Generator>MSBuild:UpdateDesignTimeXaml</Generator>
    </EmbeddedResource>
    <EmbeddedResource Include="$(MSBuildThisFileDirectory)Issue3798.xaml">
      <SubType>Designer</SubType>
      <Generator>MSBuild:UpdateDesignTimeXaml</Generator>
    </EmbeddedResource>
  </ItemGroup>
  <ItemGroup>
    <EmbeddedResource Include="$(MSBuildThisFileDirectory)Issue5749.xaml">
      <SubType>Designer</SubType>
      <Generator>MSBuild:UpdateDesignTimeXaml</Generator>
    </EmbeddedResource>
  </ItemGroup>
  <ItemGroup>
    <EmbeddedResource Include="$(MSBuildThisFileDirectory)Issue5108.xaml">
      <SubType>Designer</SubType>
      <Generator>MSBuild:UpdateDesignTimeXaml</Generator>
    </EmbeddedResource>
  </ItemGroup>
  <ItemGroup>
    <EmbeddedResource Include="$(MSBuildThisFileDirectory)Issue7357.xaml">
      <SubType>Designer</SubType>
      <Generator>MSBuild:UpdateDesignTimeXaml</Generator>
    </EmbeddedResource>
  </ItemGroup>
  <ItemGroup>
    <EmbeddedResource Include="$(MSBuildThisFileDirectory)Issue7519Xaml.xaml">
      <SubType>Designer</SubType>
      <Generator>MSBuild:UpdateDesignTimeXaml</Generator>
    </EmbeddedResource>
  </ItemGroup>
  <ItemGroup>
    <EmbeddedResource Include="$(MSBuildThisFileDirectory)Issue7621.xaml">
      <SubType>Designer</SubType>
      <Generator>MSBuild:UpdateDesignTimeXaml</Generator>
    </EmbeddedResource>
  </ItemGroup>
  <ItemGroup>
    <EmbeddedResource Include="$(MSBuildThisFileDirectory)Issue7512.xaml">
      <SubType>Designer</SubType>
      <Generator>MSBuild:UpdateDesignTimeXaml</Generator>
    </EmbeddedResource>
  </ItemGroup>
  <ItemGroup>
    <EmbeddedResource Include="$(MSBuildThisFileDirectory)Issue5354.xaml">
      <SubType>Designer</SubType>
      <Generator>MSBuild:UpdateDesignTimeXaml</Generator>
    </EmbeddedResource>
  </ItemGroup>
  <ItemGroup>
    <EmbeddedResource Include="$(MSBuildThisFileDirectory)Issue4459.xaml">
      <SubType>Designer</SubType>
      <Generator>MSBuild:UpdateDesignTimeXaml</Generator>
    </EmbeddedResource>
  </ItemGroup>
  <ItemGroup>
    <EmbeddedResource Include="$(MSBuildThisFileDirectory)Issue7593.xaml">
      <SubType>Designer</SubType>
      <Generator>MSBuild:UpdateDesignTimeXaml</Generator>
    </EmbeddedResource>
    <EmbeddedResource Include="$(MSBuildThisFileDirectory)Issue7789.xaml">
      <SubType>Designer</SubType>
      <Generator>MSBuild:UpdateDesignTimeXaml</Generator>
    </EmbeddedResource>
  </ItemGroup>
  <ItemGroup>
    <EmbeddedResource Include="$(MSBuildThisFileDirectory)Issue7865.xaml">
      <SubType>Designer</SubType>
      <Generator>MSBuild:UpdateDesignTimeXaml</Generator>
    </EmbeddedResource>
  </ItemGroup>
  <ItemGroup>
    <EmbeddedResource Include="$(MSBuildThisFileDirectory)Issue7792.xaml">
      <SubType>Designer</SubType>
      <Generator>MSBuild:UpdateDesignTimeXaml</Generator>
    </EmbeddedResource>
    <EmbeddedResource Include="$(MSBuildThisFileDirectory)Issue7758.xaml">
      <SubType>Designer</SubType>
      <Generator>MSBuild:UpdateDesignTimeXaml</Generator>
    </EmbeddedResource>
  </ItemGroup>
  <ItemGroup>
    <EmbeddedResource Include="$(MSBuildThisFileDirectory)Issue7817.xaml">
      <SubType>Designer</SubType>
      <Generator>MSBuild:UpdateDesignTimeXaml</Generator>
    </EmbeddedResource>
    <EmbeddedResource Include="$(MSBuildThisFileDirectory)Issue7943.xaml">
      <SubType>Designer</SubType>
      <Generator>MSBuild:UpdateDesignTimeXaml</Generator>
    </EmbeddedResource>
  </ItemGroup>
  <ItemGroup>
    <EmbeddedResource Include="$(MSBuildThisFileDirectory)Issue7993.xaml">
      <SubType>Designer</SubType>
      <Generator>MSBuild:UpdateDesignTimeXaml</Generator>
    </EmbeddedResource>
  </ItemGroup>
  <ItemGroup>
    <EmbeddedResource Include="$(MSBuildThisFileDirectory)Issue7803.xaml">
      <SubType>Designer</SubType>
      <Generator>MSBuild:UpdateDesignTimeXaml</Generator>
    </EmbeddedResource>
  </ItemGroup>
  <ItemGroup>
    <EmbeddedResource Include="$(MSBuildThisFileDirectory)Issue7048.xaml">
      <SubType>Designer</SubType>
      <Generator>MSBuild:UpdateDesignTimeXaml</Generator>
    </EmbeddedResource>
  </ItemGroup>
  <ItemGroup>
    <EmbeddedResource Include="$(MSBuildThisFileDirectory)Issue8529_1.xaml">
      <Generator>MSBuild:UpdateDesignTimeXaml</Generator>
    </EmbeddedResource>
  </ItemGroup>
  <ItemGroup>
    <EmbeddedResource Include="$(MSBuildThisFileDirectory)Issue6693.xaml">
      <SubType>Designer</SubType>
      <Generator>MSBuild:UpdateDesignTimeXaml</Generator>
    </EmbeddedResource>
  </ItemGroup>
  <ItemGroup>
    <EmbeddedResource Include="$(MSBuildThisFileDirectory)Issue8508.xaml">
      <SubType>Designer</SubType>
      <Generator>MSBuild:UpdateDesignTimeXaml</Generator>
    </EmbeddedResource>
  </ItemGroup>
  <ItemGroup>
    <EmbeddedResource Include="$(MSBuildThisFileDirectory)Issue4744.xaml">
      <SubType>Designer</SubType>
      <Generator>MSBuild:UpdateDesignTimeXaml</Generator>
    </EmbeddedResource>
  </ItemGroup>
  <ItemGroup>
    <EmbeddedResource Include="$(MSBuildThisFileDirectory)Issue3228.xaml">
      <SubType>Designer</SubType>
      <Generator>MSBuild:UpdateDesignTimeXaml</Generator>
    </EmbeddedResource>
  </ItemGroup>
  <ItemGroup>
    <EmbeddedResource Include="$(MSBuildThisFileDirectory)Issue2172.xaml">
      <SubType>Designer</SubType>
      <Generator>MSBuild:UpdateDesignTimeXaml</Generator>
    </EmbeddedResource>
    <EmbeddedResource Include="$(MSBuildThisFileDirectory)Issue8902.xaml">
      <SubType>Designer</SubType>
      <Generator>MSBuild:UpdateDesignTimeXaml</Generator>
    </EmbeddedResource>
    <EmbeddedResource Include="$(MSBuildThisFileDirectory)Issue9682.xaml">
      <SubType>Designer</SubType>
      <Generator>MSBuild:UpdateDesignTimeXaml</Generator>
    </EmbeddedResource>
  </ItemGroup>
  <ItemGroup>
    <EmbeddedResource Include="$(MSBuildThisFileDirectory)Issue6403.xaml">
      <SubType>Designer</SubType>
      <Generator>MSBuild:UpdateDesignTimeXaml</Generator>
    </EmbeddedResource>
    <EmbeddedResource Include="$(MSBuildThisFileDirectory)Issue9196.xaml">
      <SubType>Designer</SubType>
      <Generator>MSBuild:UpdateDesignTimeXaml</Generator>
    </EmbeddedResource>
  </ItemGroup>
  <ItemGroup>
    <EmbeddedResource Include="$(MSBuildThisFileDirectory)Issue8715.xaml">
      <SubType>Designer</SubType>
      <Generator>MSBuild:UpdateDesignTimeXaml</Generator>
    </EmbeddedResource>
    <EmbeddedResource Include="$(MSBuildThisFileDirectory)Issue9783.xaml">
      <SubType>Designer</SubType>
      <Generator>MSBuild:UpdateDesignTimeXaml</Generator>
    </EmbeddedResource>
  </ItemGroup>
  <ItemGroup>
    <EmbeddedResource Include="$(MSBuildThisFileDirectory)Issue8308.xaml">
      <SubType>Designer</SubType>
      <Generator>MSBuild:UpdateDesignTimeXaml</Generator>
    </EmbeddedResource>
    <EmbeddedResource Include="$(MSBuildThisFileDirectory)Issue6698View2.xaml">
      <SubType>Designer</SubType>
      <Generator>MSBuild:UpdateDesignTimeXaml</Generator>
    </EmbeddedResource>
  </ItemGroup>
  <ItemGroup>
    <EmbeddedResource Include="$(MSBuildThisFileDirectory)Issue7242.xaml">
      <SubType>Designer</SubType>
      <Generator>MSBuild:UpdateDesignTimeXaml</Generator>
    </EmbeddedResource>
  </ItemGroup>
</Project><|MERGE_RESOLUTION|>--- conflicted
+++ resolved
@@ -1343,11 +1343,8 @@
     <Compile Include="$(MSBuildThisFileDirectory)Issue9417.xaml.cs" />
     <Compile Include="$(MSBuildThisFileDirectory)Issue8272.cs" />
     <Compile Include="$(MSBuildThisFileDirectory)Issue8964.cs" />
-<<<<<<< HEAD
     <Compile Include="$(MSBuildThisFileDirectory)Issue9951.cs" />
-=======
     <Compile Include="$(MSBuildThisFileDirectory)Issue10337.cs" />
->>>>>>> ec661407
     <Compile Include="$(MSBuildThisFileDirectory)Issue9794.cs" />
     <Compile Include="$(MSBuildThisFileDirectory)Issue10300.cs" />
     <Compile Include="$(MSBuildThisFileDirectory)Issue10438.cs" />
