<?xml version="1.0" encoding="utf-8"?>
<Project xmlns="http://schemas.microsoft.com/developer/msbuild/2003">
  <PropertyGroup>
    <MSBuildAllProjects>$(MSBuildAllProjects);$(MSBuildThisFileFullPath)</MSBuildAllProjects>
    <HasSharedItems>true</HasSharedItems>
    <SharedGUID>0f0db9cc-ea65-429c-9363-38624bf8f49c</SharedGUID>
  </PropertyGroup>
  <PropertyGroup Label="Configuration">
    <Import_RootNamespace>Xamarin.Forms.Controls.Issues</Import_RootNamespace>
  </PropertyGroup>
  <ItemGroup>
    <Compile Include="$(MSBuildThisFileDirectory)Bugzilla59172.cs" />
    <Compile Include="$(MSBuildThisFileDirectory)Bugzilla60787.xaml.cs">
      <DependentUpon>Bugzilla60787.xaml</DependentUpon>
      <SubType>Code</SubType>
    </Compile>
    <Compile Include="$(MSBuildThisFileDirectory)Issue4919.cs" />
    <Compile Include="$(MSBuildThisFileDirectory)Issue5461.cs" />
    <Compile Include="$(MSBuildThisFileDirectory)Issue2102.cs" />
    <Compile Include="$(MSBuildThisFileDirectory)Issue1588.xaml.cs">
      <DependentUpon>Issue1588.xaml</DependentUpon>
      <SubType>Code</SubType>
    </Compile>
    <Compile Include="$(MSBuildThisFileDirectory)Issue4961.cs" />
    <Compile Include="$(MSBuildThisFileDirectory)Issue4629.cs" />
    <Compile Include="$(MSBuildThisFileDirectory)Issue4384.cs" />
    <Compile Include="$(MSBuildThisFileDirectory)Issue4782.cs" />
    <Compile Include="$(MSBuildThisFileDirectory)Issue4484.cs" />
    <Compile Include="$(MSBuildThisFileDirectory)Issue3509.cs" />
    <Compile Include="$(MSBuildThisFileDirectory)Issue4597.cs" />
    <Compile Include="$(MSBuildThisFileDirectory)Github3856.cs" />
    <Compile Include="$(MSBuildThisFileDirectory)Issue1937.cs" />
    <Compile Include="$(MSBuildThisFileDirectory)Issue3555.cs" />
    <Compile Include="$(MSBuildThisFileDirectory)Issue3843.cs" />
    <Compile Include="$(MSBuildThisFileDirectory)Issue4053.cs" />
    <Compile Include="$(MSBuildThisFileDirectory)Issue3809.cs" />
    <Compile Include="$(MSBuildThisFileDirectory)Issue2894.cs" />
    <Compile Include="$(MSBuildThisFileDirectory)Issue3306.cs" />
    <Compile Include="$(MSBuildThisFileDirectory)Issue3308.cs" />
    <Compile Include="$(MSBuildThisFileDirectory)Issue3788.cs" />
    <Compile Include="$(MSBuildThisFileDirectory)Issue1724.cs" />
    <Compile Include="$(MSBuildThisFileDirectory)Issue3524.cs" />
    <Compile Include="$(MSBuildThisFileDirectory)Issue1678.cs" />
    <Compile Include="$(MSBuildThisFileDirectory)Issue2004.cs" />
    <Compile Include="$(MSBuildThisFileDirectory)Issue3333.cs" />
    <Compile Include="$(MSBuildThisFileDirectory)Issue2338.cs" />
    <Compile Include="$(MSBuildThisFileDirectory)Bugzilla60045.xaml.cs">
      <DependentUpon>Bugzilla60045.xaml</DependentUpon>
    </Compile>
    <Compile Include="$(MSBuildThisFileDirectory)AddingMultipleItemsListView.cs" />
    <Compile Include="$(MSBuildThisFileDirectory)AndroidStatusBarColor.cs" />
    <Compile Include="$(MSBuildThisFileDirectory)AppBarIconColors.cs" />
    <Compile Include="$(MSBuildThisFileDirectory)Bugzilla21368.cs" />
    <Compile Include="$(MSBuildThisFileDirectory)Bugzilla21501.cs" />
    <Compile Include="$(MSBuildThisFileDirectory)Bugzilla21780.cs" />
    <Compile Include="$(MSBuildThisFileDirectory)Bugzilla22229.xaml.cs">
      <DependentUpon>Bugzilla22229.xaml</DependentUpon>
    </Compile>
    <Compile Include="$(MSBuildThisFileDirectory)Bugzilla22401.cs" />
    <Compile Include="$(MSBuildThisFileDirectory)Bugzilla23942.xaml.cs">
      <DependentUpon>Bugzilla23942.xaml</DependentUpon>
    </Compile>
    <Compile Include="$(MSBuildThisFileDirectory)Bugzilla24769.cs" />
    <Compile Include="$(MSBuildThisFileDirectory)Bugzilla25234.cs" />
    <Compile Include="$(MSBuildThisFileDirectory)Bugzilla25662.cs" />
    <Compile Include="$(MSBuildThisFileDirectory)Bugzilla25943.cs" />
    <Compile Include="$(MSBuildThisFileDirectory)Bugzilla26501.cs" />
    <Compile Include="$(MSBuildThisFileDirectory)Bugzilla26868.cs" />
    <Compile Include="$(MSBuildThisFileDirectory)Bugzilla27378.cs" />
    <Compile Include="$(MSBuildThisFileDirectory)Bugzilla27417.cs" />
    <Compile Include="$(MSBuildThisFileDirectory)Bugzilla27417Xaml.xaml.cs">
      <DependentUpon>Bugzilla27417Xaml.xaml</DependentUpon>
      <SubType>Code</SubType>
    </Compile>
    <Compile Include="$(MSBuildThisFileDirectory)Bugzilla27581.cs" />
    <Compile Include="$(MSBuildThisFileDirectory)Bugzilla28570.cs" />
    <Compile Include="$(MSBuildThisFileDirectory)Bugzilla28796.cs" />
    <Compile Include="$(MSBuildThisFileDirectory)Bugzilla28939.cs" />
    <Compile Include="$(MSBuildThisFileDirectory)Bugzilla28953.cs" />
    <Compile Include="$(MSBuildThisFileDirectory)Bugzilla29107.xaml.cs">
      <DependentUpon>Bugzilla29107.xaml</DependentUpon>
    </Compile>
    <Compile Include="$(MSBuildThisFileDirectory)Bugzilla29110.cs" />
    <Compile Include="$(MSBuildThisFileDirectory)Bugzilla29158.cs" />
    <Compile Include="$(MSBuildThisFileDirectory)Bugzilla29363.cs" />
    <Compile Include="$(MSBuildThisFileDirectory)Bugzilla29229.cs" />
    <Compile Include="$(MSBuildThisFileDirectory)Bugzilla30166.cs" />
    <Compile Include="$(MSBuildThisFileDirectory)Bugzilla31141.cs" />
    <Compile Include="$(MSBuildThisFileDirectory)Bugzilla31145.cs" />
    <Compile Include="$(MSBuildThisFileDirectory)Bugzilla31333.cs" />
    <Compile Include="$(MSBuildThisFileDirectory)Bugzilla31366.cs" />
    <Compile Include="$(MSBuildThisFileDirectory)Issue4653.cs" />
    <Compile Include="$(MSBuildThisFileDirectory)Bugzilla31964.cs" />
    <Compile Include="$(MSBuildThisFileDirectory)Bugzilla32033.cs" />
    <Compile Include="$(MSBuildThisFileDirectory)Bugzilla32034.cs" />
    <Compile Include="$(MSBuildThisFileDirectory)Bugzilla32206.cs" />
    <Compile Include="$(MSBuildThisFileDirectory)Bugzilla32776.cs" />
    <Compile Include="$(MSBuildThisFileDirectory)Bugzilla32842.xaml.cs">
      <DependentUpon>Bugzilla32842.xaml</DependentUpon>
      <SubType>Code</SubType>
    </Compile>
    <Compile Include="$(MSBuildThisFileDirectory)Bugzilla32847.cs" />
    <Compile Include="$(MSBuildThisFileDirectory)Bugzilla32865.cs" />
    <Compile Include="$(MSBuildThisFileDirectory)Bugzilla32956.cs" />
    <Compile Include="$(MSBuildThisFileDirectory)Bugzilla33248.cs" />
    <Compile Include="$(MSBuildThisFileDirectory)Bugzilla33268.cs" />
    <Compile Include="$(MSBuildThisFileDirectory)Bugzilla33612.cs" />
    <Compile Include="$(MSBuildThisFileDirectory)Bugzilla33714.cs" />
    <Compile Include="$(MSBuildThisFileDirectory)Bugzilla33890.cs" />
    <Compile Include="$(MSBuildThisFileDirectory)Bugzilla34072.cs" />
    <Compile Include="$(MSBuildThisFileDirectory)Bugzilla34007.cs" />
    <Compile Include="$(MSBuildThisFileDirectory)Bugzilla35078.cs" />
    <Compile Include="$(MSBuildThisFileDirectory)Bugzilla35127.cs" />
    <Compile Include="$(MSBuildThisFileDirectory)Bugzilla35132.cs" />
    <Compile Include="$(MSBuildThisFileDirectory)Bugzilla35157.cs" />
    <Compile Include="$(MSBuildThisFileDirectory)Bugzilla35294.cs" />
    <Compile Include="$(MSBuildThisFileDirectory)Bugzilla35472.cs" />
    <Compile Include="$(MSBuildThisFileDirectory)Bugzilla35477.cs" />
    <Compile Include="$(MSBuildThisFileDirectory)Bugzilla35490.cs" />
    <Compile Include="$(MSBuildThisFileDirectory)Bugzilla35738.cs" />
    <Compile Include="$(MSBuildThisFileDirectory)Bugzilla36014.cs" />
    <Compile Include="$(MSBuildThisFileDirectory)Bugzilla36649.cs" />
    <Compile Include="$(MSBuildThisFileDirectory)Bugzilla36559.cs" />
    <Compile Include="$(MSBuildThisFileDirectory)Bugzilla36171.cs" />
    <Compile Include="$(MSBuildThisFileDirectory)Bugzilla36780.cs" />
    <Compile Include="$(MSBuildThisFileDirectory)Bugzilla36651.cs" />
    <Compile Include="$(MSBuildThisFileDirectory)Bugzilla36703.cs" />
    <Compile Include="$(MSBuildThisFileDirectory)Bugzilla36846.cs" />
    <Compile Include="$(MSBuildThisFileDirectory)Bugzilla36955.cs" />
    <Compile Include="$(MSBuildThisFileDirectory)Bugzilla37285.cs" />
    <Compile Include="$(MSBuildThisFileDirectory)Bugzilla37462.cs" />
    <Compile Include="$(MSBuildThisFileDirectory)Bugzilla37841.cs" />
    <Compile Include="$(MSBuildThisFileDirectory)Bugzilla37863.cs" />
    <Compile Include="$(MSBuildThisFileDirectory)Bugzilla37601.cs" />
    <Compile Include="$(MSBuildThisFileDirectory)Bugzilla38105.cs" />
    <Compile Include="$(MSBuildThisFileDirectory)Issue3652.cs" />
    <Compile Include="$(MSBuildThisFileDirectory)Issue4891.cs" />
    <Compile Include="$(MSBuildThisFileDirectory)Bugzilla38723.cs" />
    <Compile Include="$(MSBuildThisFileDirectory)Bugzilla38770.cs" />
    <Compile Include="$(MSBuildThisFileDirectory)Bugzilla38827.xaml.cs">
      <DependentUpon>Bugzilla38827.xaml</DependentUpon>
      <SubType>Code</SubType>
    </Compile>
    <Compile Include="$(MSBuildThisFileDirectory)Bugzilla38989.cs" />
    <Compile Include="$(MSBuildThisFileDirectory)Bugzilla39395.cs" />
    <Compile Include="$(MSBuildThisFileDirectory)Bugzilla39461.cs" />
    <Compile Include="$(MSBuildThisFileDirectory)Bugzilla39483.xaml.cs">
      <DependentUpon>Bugzilla39483.xaml</DependentUpon>
      <SubType>Code</SubType>
    </Compile>
    <Compile Include="$(MSBuildThisFileDirectory)Bugzilla39530.cs" />
    <Compile Include="$(MSBuildThisFileDirectory)Bugzilla39624.cs" />
    <Compile Include="$(MSBuildThisFileDirectory)Bugzilla39463.xaml.cs">
      <DependentUpon>Bugzilla39463.xaml</DependentUpon>
      <SubType>Code</SubType>
    </Compile>
    <Compile Include="$(MSBuildThisFileDirectory)Bugzilla39636.xaml.cs">
      <DependentUpon>Bugzilla39636.xaml</DependentUpon>
      <SubType>Code</SubType>
    </Compile>
    <Compile Include="$(MSBuildThisFileDirectory)Bugzilla39702.cs" />
    <Compile Include="$(MSBuildThisFileDirectory)Bugzilla40005.cs" />
    <Compile Include="$(MSBuildThisFileDirectory)Bugzilla40073.cs" />
    <Compile Include="$(MSBuildThisFileDirectory)Bugzilla40139.cs" />
    <Compile Include="$(MSBuildThisFileDirectory)Bugzilla40173.cs" />
    <Compile Include="$(MSBuildThisFileDirectory)Bugzilla39821.cs" />
    <Compile Include="$(MSBuildThisFileDirectory)Bugzilla40185.cs" />
    <Compile Include="$(MSBuildThisFileDirectory)Bugzilla40251.cs" />
    <Compile Include="$(MSBuildThisFileDirectory)Bugzilla40333.cs" />
    <Compile Include="$(MSBuildThisFileDirectory)Bugzilla31806.cs" />
    <Compile Include="$(MSBuildThisFileDirectory)Bugzilla40408.cs" />
    <Compile Include="$(MSBuildThisFileDirectory)Bugzilla40858.cs" />
    <Compile Include="$(MSBuildThisFileDirectory)Bugzilla40824.cs" />
    <Compile Include="$(MSBuildThisFileDirectory)Bugzilla40911.cs" />
    <Compile Include="$(MSBuildThisFileDirectory)Bugzilla40955.cs" />
    <Compile Include="$(MSBuildThisFileDirectory)Bugzilla41054.cs" />
    <Compile Include="$(MSBuildThisFileDirectory)Bugzilla41078.cs" />
    <Compile Include="$(MSBuildThisFileDirectory)Bugzilla40998.cs" />
    <Compile Include="$(MSBuildThisFileDirectory)Bugzilla41205.cs" />
    <Compile Include="$(MSBuildThisFileDirectory)Bugzilla41415.cs" />
    <Compile Include="$(MSBuildThisFileDirectory)Bugzilla41418.cs" />
    <Compile Include="$(MSBuildThisFileDirectory)Bugzilla41424.cs" />
    <Compile Include="$(MSBuildThisFileDirectory)Bugzilla41778.cs" />
    <Compile Include="$(MSBuildThisFileDirectory)Bugzilla41600.cs" />
    <Compile Include="$(MSBuildThisFileDirectory)Bugzilla41619.cs" />
    <Compile Include="$(MSBuildThisFileDirectory)Bugzilla42000.cs" />
    <Compile Include="$(MSBuildThisFileDirectory)Bugzilla42069.cs" />
    <Compile Include="$(MSBuildThisFileDirectory)Bugzilla42069_Page.xaml.cs">
      <DependentUpon>Bugzilla42069_Page.xaml</DependentUpon>
      <SubType>Code</SubType>
    </Compile>
    <Compile Include="$(MSBuildThisFileDirectory)Bugzilla42074.cs" />
    <Compile Include="$(MSBuildThisFileDirectory)Bugzilla42075.cs" />
    <Compile Include="$(MSBuildThisFileDirectory)Bugzilla42329.cs" />
    <Compile Include="$(MSBuildThisFileDirectory)Bugzilla42364.cs" />
    <Compile Include="$(MSBuildThisFileDirectory)Bugzilla42519.cs" />
    <Compile Include="$(MSBuildThisFileDirectory)Bugzilla32871.cs" />
    <Compile Include="$(MSBuildThisFileDirectory)Bugzilla43313.cs" />
    <Compile Include="$(MSBuildThisFileDirectory)Bugzilla43469.cs" />
    <Compile Include="$(MSBuildThisFileDirectory)Bugzilla43516.cs" />
    <Compile Include="$(MSBuildThisFileDirectory)Bugzilla43519.cs" />
    <Compile Include="$(MSBuildThisFileDirectory)Bugzilla43527.cs" />
    <Compile Include="$(MSBuildThisFileDirectory)Bugzilla44047.cs" />
    <Compile Include="$(MSBuildThisFileDirectory)Bugzilla43941.cs" />
    <Compile Include="$(MSBuildThisFileDirectory)Bugzilla43663.cs" />
    <Compile Include="$(MSBuildThisFileDirectory)Bugzilla43867.cs" />
    <Compile Include="$(MSBuildThisFileDirectory)Bugzilla43735.cs" />
    <Compile Include="$(MSBuildThisFileDirectory)Bugzilla43783.cs" />
    <Compile Include="$(MSBuildThisFileDirectory)Bugzilla44096.cs" />
    <Compile Include="$(MSBuildThisFileDirectory)Bugzilla44176.cs" />
    <Compile Include="$(MSBuildThisFileDirectory)Bugzilla44453.cs" />
    <Compile Include="$(MSBuildThisFileDirectory)Bugzilla45215.cs" />
    <Compile Include="$(MSBuildThisFileDirectory)Bugzilla44500.cs" />
    <Compile Include="$(MSBuildThisFileDirectory)Bugzilla45722.cs" />
    <Compile Include="$(MSBuildThisFileDirectory)Bugzilla45722Xaml0.xaml.cs">
      <DependentUpon>Bugzilla45722Xaml0.xaml</DependentUpon>
      <SubType>Code</SubType>
    </Compile>
    <Compile Include="$(MSBuildThisFileDirectory)Bugzilla46363.cs" />
    <Compile Include="$(MSBuildThisFileDirectory)Bugzilla46363_2.cs" />
    <Compile Include="$(MSBuildThisFileDirectory)Bugzilla47548.cs" />
    <Compile Include="$(MSBuildThisFileDirectory)Bugzilla50787.cs" />
    <Compile Include="$(MSBuildThisFileDirectory)Bugzilla52299.cs" />
    <Compile Include="$(MSBuildThisFileDirectory)Bugzilla52419.cs" />
    <Compile Include="$(MSBuildThisFileDirectory)Bugzilla49304.cs" />
    <Compile Include="$(MSBuildThisFileDirectory)Bugzilla53834.cs" />
    <Compile Include="$(MSBuildThisFileDirectory)Bugzilla51536.cs" />
    <Compile Include="$(MSBuildThisFileDirectory)Bugzilla44940.cs" />
    <Compile Include="$(MSBuildThisFileDirectory)Bugzilla44944.cs" />
    <Compile Include="$(MSBuildThisFileDirectory)Bugzilla44166.cs" />
    <Compile Include="$(MSBuildThisFileDirectory)Bugzilla44461.cs" />
    <Compile Include="$(MSBuildThisFileDirectory)Bugzilla44584.cs" />
    <Compile Include="$(MSBuildThisFileDirectory)Bugzilla42832.cs" />
    <Compile Include="$(MSBuildThisFileDirectory)Bugzilla44044.cs" />
    <Compile Include="$(MSBuildThisFileDirectory)Bugzilla44338.cs" />
    <Compile Include="$(MSBuildThisFileDirectory)Bugzilla44980.cs" />
    <Compile Include="$(MSBuildThisFileDirectory)Bugzilla45067.cs" />
    <Compile Include="$(MSBuildThisFileDirectory)Bugzilla45027.cs" />
    <Compile Include="$(MSBuildThisFileDirectory)Bugzilla45330.cs" />
    <Compile Include="$(MSBuildThisFileDirectory)Bugzilla44955.cs" />
    <Compile Include="$(MSBuildThisFileDirectory)Bugzilla45277.cs" />
    <Compile Include="$(MSBuildThisFileDirectory)Bugzilla45743.cs" />
    <Compile Include="$(MSBuildThisFileDirectory)Bugzilla46458.cs" />
    <Compile Include="$(MSBuildThisFileDirectory)Bugzilla46494.cs" />
    <Compile Include="$(MSBuildThisFileDirectory)Bugzilla44476.cs" />
    <Compile Include="$(MSBuildThisFileDirectory)Bugzilla46630.cs" />
    <Compile Include="$(MSBuildThisFileDirectory)Bugzilla47923.cs" />
    <Compile Include="$(MSBuildThisFileDirectory)Bugzilla48236.cs" />
    <Compile Include="$(MSBuildThisFileDirectory)Bugzilla47971.cs" />
    <Compile Include="$(MSBuildThisFileDirectory)Bugzilla52318.cs" />
    <Compile Include="$(MSBuildThisFileDirectory)Bugzilla37290.cs" />
    <Compile Include="$(MSBuildThisFileDirectory)Bugzilla51553.cs" />
    <Compile Include="$(MSBuildThisFileDirectory)Bugzilla51802.cs" />
    <Compile Include="$(MSBuildThisFileDirectory)Bugzilla51236.cs" />
    <Compile Include="$(MSBuildThisFileDirectory)Bugzilla51238.cs" />
    <Compile Include="$(MSBuildThisFileDirectory)Bugzilla51642.xaml.cs">
      <DependentUpon>Bugzilla51642.xaml</DependentUpon>
      <SubType>Code</SubType>
    </Compile>
    <Compile Include="$(MSBuildThisFileDirectory)Bugzilla53445.cs" />
    <Compile Include="$(MSBuildThisFileDirectory)Bugzilla55714.cs" />
    <Compile Include="$(MSBuildThisFileDirectory)Bugzilla54649.cs" />
    <Compile Include="$(MSBuildThisFileDirectory)Bugzilla56609.cs" />
    <Compile Include="$(MSBuildThisFileDirectory)Bugzilla55674.cs" />
    <Compile Include="$(MSBuildThisFileDirectory)Bugzilla55912.cs" />
    <Compile Include="$(MSBuildThisFileDirectory)Bugzilla57317.cs" />
    <Compile Include="$(MSBuildThisFileDirectory)Bugzilla57114.cs" />
    <Compile Include="$(MSBuildThisFileDirectory)Bugzilla57515.cs" />
    <Compile Include="$(MSBuildThisFileDirectory)Bugzilla57674.cs" />
    <Compile Include="$(MSBuildThisFileDirectory)Bugzilla57758.cs" />
    <Compile Include="$(MSBuildThisFileDirectory)Bugzilla57910.cs" />
    <Compile Include="$(MSBuildThisFileDirectory)Bugzilla58406.cs" />
    <Compile Include="$(MSBuildThisFileDirectory)Bugzilla58833.cs" />
    <Compile Include="$(MSBuildThisFileDirectory)Bugzilla51427.cs" />
    <Compile Include="$(MSBuildThisFileDirectory)Bugzilla59248.cs" />
    <Compile Include="$(MSBuildThisFileDirectory)Bugzilla59457.cs" />
    <Compile Include="$(MSBuildThisFileDirectory)Bugzilla59580.cs" />
    <Compile Include="$(MSBuildThisFileDirectory)Issue1469.cs" />
    <Compile Include="$(MSBuildThisFileDirectory)Effects\AttachedStateEffect.cs" />
    <Compile Include="$(MSBuildThisFileDirectory)Effects\AttachedStateEffectLabel.cs" />
    <Compile Include="$(MSBuildThisFileDirectory)Effects\AttachedStateEffectList.cs" />
    <Compile Include="$(MSBuildThisFileDirectory)GitHub1648.cs" />
    <Compile Include="$(MSBuildThisFileDirectory)GitHub1702.cs" />
    <Compile Include="$(MSBuildThisFileDirectory)GitHub2642.cs" />
    <Compile Include="$(MSBuildThisFileDirectory)GitHub1700.cs" />
    <Compile Include="$(MSBuildThisFileDirectory)GitHub2598.cs" />
    <Compile Include="$(MSBuildThisFileDirectory)Issue1483.cs" />
    <Compile Include="$(MSBuildThisFileDirectory)Issue1556.cs" />
    <Compile Include="$(MSBuildThisFileDirectory)Issue1799.cs" />
    <Compile Include="$(MSBuildThisFileDirectory)Issue1931.cs" />
    <Compile Include="$(MSBuildThisFileDirectory)Issue1399.cs" />
    <Compile Include="$(MSBuildThisFileDirectory)Issue2187.cs" />
    <Compile Include="$(MSBuildThisFileDirectory)Issue3001.cs" />
    <Compile Include="$(MSBuildThisFileDirectory)Issue3271.cs" />
    <Compile Include="$(MSBuildThisFileDirectory)Issue3390.cs" />
    <Compile Include="$(MSBuildThisFileDirectory)Issue3000.cs" />
    <Compile Include="$(MSBuildThisFileDirectory)Issue3273.cs" />
    <Compile Include="$(MSBuildThisFileDirectory)Issue3053.cs" />
    <Compile Include="$(MSBuildThisFileDirectory)Issue2617.cs" />
    <Compile Include="$(MSBuildThisFileDirectory)Issue3139.cs" />
    <Compile Include="$(MSBuildThisFileDirectory)Issue3087.cs" />
    <Compile Include="$(MSBuildThisFileDirectory)Issue1760_1.cs" />
    <Compile Include="$(MSBuildThisFileDirectory)Issue1332.cs" />
    <Compile Include="$(MSBuildThisFileDirectory)Issue5184.cs" />
    <Compile Include="$(MSBuildThisFileDirectory)Issue3089.cs" />
    <Compile Include="$(MSBuildThisFileDirectory)Issue1342.cs" />
    <Compile Include="$(MSBuildThisFileDirectory)Issue2482.cs" />
    <Compile Include="$(MSBuildThisFileDirectory)Issue2767.cs" />
    <Compile Include="$(MSBuildThisFileDirectory)Issue2499.cs" />
    <Compile Include="$(MSBuildThisFileDirectory)GitHub1878.cs" />
    <Compile Include="$(MSBuildThisFileDirectory)Helpers\ISampleNativeControl.cs" />
    <Compile Include="$(MSBuildThisFileDirectory)Helpers\UITestHelper.cs" />
    <Compile Include="$(MSBuildThisFileDirectory)Helpers\ViewHelper.cs" />
    <Compile Include="$(MSBuildThisFileDirectory)Issue1544.cs" />
    <Compile Include="$(MSBuildThisFileDirectory)Issue1677.cs" />
    <Compile Include="$(MSBuildThisFileDirectory)Issue1801.cs" />
    <Compile Include="$(MSBuildThisFileDirectory)Issue1734.cs" />
    <Compile Include="$(MSBuildThisFileDirectory)Issue1683.cs" />
    <Compile Include="$(MSBuildThisFileDirectory)Issue1705_2.cs" />
    <Compile Include="$(MSBuildThisFileDirectory)Issue1396.cs" />
    <Compile Include="$(MSBuildThisFileDirectory)Issue1415.cs" />
    <Compile Include="$(MSBuildThisFileDirectory)Issue2829.cs" />
    <Compile Include="$(MSBuildThisFileDirectory)Issue2653.cs" />
    <Compile Include="$(MSBuildThisFileDirectory)Issue1942.cs" />
    <Compile Include="$(MSBuildThisFileDirectory)Issue2763.cs" />
    <Compile Include="$(MSBuildThisFileDirectory)Issue2247.cs" />
    <Compile Include="$(MSBuildThisFileDirectory)GroupListViewHeaderIndexOutOfRange.cs" />
    <Compile Include="$(MSBuildThisFileDirectory)Issue1760.cs" />
    <Compile Include="$(MSBuildThisFileDirectory)Issue1975.cs" />
    <Compile Include="$(MSBuildThisFileDirectory)Issue1601.cs" />
    <Compile Include="$(MSBuildThisFileDirectory)Issue1717.cs" />
    <Compile Include="$(MSBuildThisFileDirectory)Bugzilla60001.cs" />
    <Compile Include="$(MSBuildThisFileDirectory)Issue1355.cs" />
    <Compile Include="$(MSBuildThisFileDirectory)Bugzilla60056.cs" />
    <Compile Include="$(MSBuildThisFileDirectory)Bugzilla60122.cs" />
    <Compile Include="$(MSBuildThisFileDirectory)Bugzilla59863_0.cs" />
    <Compile Include="$(MSBuildThisFileDirectory)Bugzilla59863_1.cs" />
    <Compile Include="$(MSBuildThisFileDirectory)Bugzilla59863_2.cs" />
    <Compile Include="$(MSBuildThisFileDirectory)Bugzilla60563.cs" />
    <Compile Include="$(MSBuildThisFileDirectory)Bugzilla60774.cs" />
    <Compile Include="$(MSBuildThisFileDirectory)Bugzilla60774_1.cs" />
    <Compile Include="$(MSBuildThisFileDirectory)Bugzilla60774_2.cs" />
    <Compile Include="$(MSBuildThisFileDirectory)ButtonBackgroundColorTest.cs" />
    <Compile Include="$(MSBuildThisFileDirectory)CarouselAsync.cs" />
    <Compile Include="$(MSBuildThisFileDirectory)Bugzilla34561.cs" />
    <Compile Include="$(MSBuildThisFileDirectory)Bugzilla34727.cs" />
    <Compile Include="$(MSBuildThisFileDirectory)ComplexListView.cs" />
    <Compile Include="$(MSBuildThisFileDirectory)CustomImageRendererErrorHandling.cs" />
    <Compile Include="$(MSBuildThisFileDirectory)DefaultColorToggleTest.cs" />
    <Compile Include="$(MSBuildThisFileDirectory)Bugzilla38416.xaml.cs">
      <DependentUpon>Bugzilla38416.xaml</DependentUpon>
    </Compile>
    <Compile Include="$(MSBuildThisFileDirectory)Effects.cs" />
    <Compile Include="$(MSBuildThisFileDirectory)GestureBubblingTests.cs" />
    <Compile Include="$(MSBuildThisFileDirectory)Github1461.cs" />
    <Compile Include="$(MSBuildThisFileDirectory)CascadeInputTransparent.cs" />
    <Compile Include="$(MSBuildThisFileDirectory)GitHub1331.xaml.cs">
      <DependentUpon>GitHub1331.xaml</DependentUpon>
    </Compile>
    <Compile Include="$(MSBuildThisFileDirectory)Issue1691_2.cs" />
    <Compile Include="$(MSBuildThisFileDirectory)Github1625.cs" />
    <Compile Include="$(MSBuildThisFileDirectory)InputTransparentTests.cs" />
    <Compile Include="$(MSBuildThisFileDirectory)Issue1614.cs" />
    <Compile Include="$(MSBuildThisFileDirectory)IsInvokeRequiredRaceCondition.cs" />
    <Compile Include="$(MSBuildThisFileDirectory)IsPasswordToggleTest.cs" />
    <Compile Include="$(MSBuildThisFileDirectory)Issue1023.cs" />
    <Compile Include="$(MSBuildThisFileDirectory)Issue1024.cs" />
    <Compile Include="$(MSBuildThisFileDirectory)Issue1025.cs" />
    <Compile Include="$(MSBuildThisFileDirectory)Issue1026.cs" />
    <Compile Include="$(MSBuildThisFileDirectory)Issue1347.cs" />
    <Compile Include="$(MSBuildThisFileDirectory)Issue1356.cs" />
    <Compile Include="$(MSBuildThisFileDirectory)Issue1439.cs" />
    <Compile Include="$(MSBuildThisFileDirectory)Issue1660.cs" />
    <Compile Include="$(MSBuildThisFileDirectory)Issue1691.cs" />
    <Compile Include="$(MSBuildThisFileDirectory)Issue1665.cs" />
    <Compile Include="$(MSBuildThisFileDirectory)Issue1707.cs" />
    <Compile Include="$(MSBuildThisFileDirectory)Issue1864.cs" />
    <Compile Include="$(MSBuildThisFileDirectory)Issue2104.cs" />
    <Compile Include="$(MSBuildThisFileDirectory)Issue1908.cs" />
    <Compile Include="$(MSBuildThisFileDirectory)Issue1672.cs" />
    <Compile Include="$(MSBuildThisFileDirectory)Issue2394.cs" />
    <Compile Include="$(MSBuildThisFileDirectory)Issue2595.cs" />
    <Compile Include="$(MSBuildThisFileDirectory)Issue2625.xaml.cs">
      <DependentUpon>Issue2625.xaml</DependentUpon>
      <SubType>Code</SubType>
    </Compile>
    <Compile Include="$(MSBuildThisFileDirectory)Issue2681.cs" />
    <Compile Include="$(MSBuildThisFileDirectory)Issue2858.xaml.cs">
      <DependentUpon>Issue2858.xaml</DependentUpon>
      <SubType>Code</SubType>
    </Compile>
    <Compile Include="$(MSBuildThisFileDirectory)Issue2929.cs" />
    <Compile Include="$(MSBuildThisFileDirectory)Issue2983.cs" />
    <Compile Include="$(MSBuildThisFileDirectory)Issue2963.cs" />
    <Compile Include="$(MSBuildThisFileDirectory)Issue2981.cs" />
    <Compile Include="$(MSBuildThisFileDirectory)Issue2964.cs" />
    <Compile Include="$(MSBuildThisFileDirectory)Bugzilla29017.cs" />
    <Compile Include="$(MSBuildThisFileDirectory)Issue2927.cs" />
    <Compile Include="$(MSBuildThisFileDirectory)IsShowingUserIssue.cs" />
    <Compile Include="$(MSBuildThisFileDirectory)Bugzilla25979.cs" />
    <Compile Include="$(MSBuildThisFileDirectory)Bugzilla30317.cs" />
    <Compile Include="$(MSBuildThisFileDirectory)Bugzilla29128.cs" />
    <Compile Include="$(MSBuildThisFileDirectory)Bugzilla31029.cs" />
    <Compile Include="$(MSBuildThisFileDirectory)Bugzilla24574.cs" />
    <Compile Include="$(MSBuildThisFileDirectory)Bugzilla26233.cs" />
    <Compile Include="$(MSBuildThisFileDirectory)Bugzilla27642.cs" />
    <Compile Include="$(MSBuildThisFileDirectory)Bugzilla36393.cs" />
    <Compile Include="$(MSBuildThisFileDirectory)Bugzilla33870.cs" />
    <Compile Include="$(MSBuildThisFileDirectory)Bugzilla32462.cs" />
    <Compile Include="$(MSBuildThisFileDirectory)Bugzilla36681.cs" />
    <Compile Include="$(MSBuildThisFileDirectory)Bugzilla36479.cs" />
    <Compile Include="$(MSBuildThisFileDirectory)Issue3008.cs" />
    <Compile Include="$(MSBuildThisFileDirectory)Issue3019.cs" />
    <Compile Include="$(MSBuildThisFileDirectory)Issue2993.cs" />
    <Compile Include="$(MSBuildThisFileDirectory)Issue3507.cs" />
    <Compile Include="$(MSBuildThisFileDirectory)Issue3367.cs" />
    <Compile Include="$(MSBuildThisFileDirectory)Issue3398.cs" />
    <Compile Include="$(MSBuildThisFileDirectory)Issue3558.cs" />
    <Compile Include="$(MSBuildThisFileDirectory)Issue3541.cs" />
    <Compile Include="$(MSBuildThisFileDirectory)Issue3840.cs" />
    <Compile Include="$(MSBuildThisFileDirectory)Issue4561.cs" />
    <Compile Include="$(MSBuildThisFileDirectory)Issue3913.cs" />
    <Compile Include="$(MSBuildThisFileDirectory)Issue3979.xaml.cs">
      <DependentUpon>Issue3979.xaml</DependentUpon>
      <SubType>Code</SubType>
    </Compile>
    <Compile Include="$(MSBuildThisFileDirectory)Issue4194.xaml.cs">
      <DependentUpon>Issue4194.xaml</DependentUpon>
      <SubType>Code</SubType>
    </Compile>
    <Compile Include="$(MSBuildThisFileDirectory)Issue4136.cs" />
    <Compile Include="$(MSBuildThisFileDirectory)Issue4262.cs" />
    <Compile Include="$(MSBuildThisFileDirectory)Issue4360.xaml.cs">
      <DependentUpon>Issue4360.xaml</DependentUpon>
      <SubType>Code</SubType>
    </Compile>
    <Compile Include="$(MSBuildThisFileDirectory)Issue4600.cs" />
    <Compile Include="$(MSBuildThisFileDirectory)Issue5252.cs" />
    <Compile Include="$(MSBuildThisFileDirectory)Issue5057.xaml.cs">
      <DependentUpon>Issue5057.xaml</DependentUpon>
      <SubType>Code</SubType>
    </Compile>
    <Compile Include="$(MSBuildThisFileDirectory)Issue5003.xaml.cs">
      <DependentUpon>Issue5003.xaml</DependentUpon>
      <SubType>Code</SubType>
    </Compile>
    <Compile Include="$(MSBuildThisFileDirectory)LegacyComponents\NonAppCompatSwitch.cs" />
    <Compile Include="$(MSBuildThisFileDirectory)MapsModalCrash.cs" />
    <Compile Include="$(MSBuildThisFileDirectory)ModalActivityIndicatorTest.cs" />
    <Compile Include="$(MSBuildThisFileDirectory)Bugzilla37625.cs" />
    <Compile Include="$(MSBuildThisFileDirectory)Bugzilla38658.cs" />
    <Compile Include="$(MSBuildThisFileDirectory)DataTemplateGridImageTest.cs" />
    <Compile Include="$(MSBuildThisFileDirectory)Bugzilla39331.cs" />
    <Compile Include="$(MSBuildThisFileDirectory)Bugzilla36788.cs" />
    <Compile Include="$(MSBuildThisFileDirectory)Bugzilla38978.cs" />
    <Compile Include="$(MSBuildThisFileDirectory)Bugzilla38112.cs" />
    <Compile Include="$(MSBuildThisFileDirectory)Bugzilla39668.cs" />
    <Compile Include="$(MSBuildThisFileDirectory)Bugzilla21177.cs" />
    <Compile Include="$(MSBuildThisFileDirectory)Bugzilla39829.cs" />
    <Compile Include="$(MSBuildThisFileDirectory)Bugzilla39458.cs" />
    <Compile Include="$(MSBuildThisFileDirectory)Bugzilla39853.cs" />
    <Compile Include="$(MSBuildThisFileDirectory)MultipleClipToBounds.cs" />
    <Compile Include="$(MSBuildThisFileDirectory)PerformanceGallery\PerformanceDataManager.cs" />
    <Compile Include="$(MSBuildThisFileDirectory)PerformanceGallery\PerformanceGallery.cs" />
    <Compile Include="$(MSBuildThisFileDirectory)PerformanceGallery\PerformanceScenario.cs" />
    <Compile Include="$(MSBuildThisFileDirectory)PerformanceGallery\PerformanceTracker.cs" />
    <Compile Include="$(MSBuildThisFileDirectory)PerformanceGallery\PerformanceTrackerTemplate.cs" />
    <Compile Include="$(MSBuildThisFileDirectory)PerformanceGallery\PerformanceTrackerWatcher.cs" />
    <Compile Include="$(MSBuildThisFileDirectory)PerformanceGallery\PerformanceViewModel.cs" />
    <Compile Include="$(MSBuildThisFileDirectory)PerformanceGallery\Scenarios\SearchBarScenarios.cs" />
    <Compile Include="$(MSBuildThisFileDirectory)PerformanceGallery\Scenarios\SliderScenarios.cs" />
    <Compile Include="$(MSBuildThisFileDirectory)PerformanceGallery\Scenarios\StepperScenarios.cs" />
    <Compile Include="$(MSBuildThisFileDirectory)PerformanceGallery\Scenarios\TableViewScenarios.cs" />
    <Compile Include="$(MSBuildThisFileDirectory)PerformanceGallery\Scenarios\TimePickerScenarios.cs" />
    <Compile Include="$(MSBuildThisFileDirectory)PerformanceGallery\Scenarios\WebViewScenarios.cs" />
    <Compile Include="$(MSBuildThisFileDirectory)PerformanceGallery\Scenarios\ProgressBarScenarios.cs" />
    <Compile Include="$(MSBuildThisFileDirectory)PerformanceGallery\Scenarios\PickerScenarios.cs" />
    <Compile Include="$(MSBuildThisFileDirectory)PerformanceGallery\Scenarios\MapScenarios.cs" />
    <Compile Include="$(MSBuildThisFileDirectory)PerformanceGallery\Scenarios\EntryScenarios.cs" />
    <Compile Include="$(MSBuildThisFileDirectory)PerformanceGallery\Scenarios\EditorScenarios.cs" />
    <Compile Include="$(MSBuildThisFileDirectory)PerformanceGallery\Scenarios\ActivityIndicatorScenarios.cs" />
    <Compile Include="$(MSBuildThisFileDirectory)PerformanceGallery\Scenarios\LabelScenarios.cs" />
    <Compile Include="$(MSBuildThisFileDirectory)PerformanceGallery\Scenarios\BoxViewScenarios.cs" />
    <Compile Include="$(MSBuildThisFileDirectory)PerformanceGallery\Scenarios\SwitchScenarios.cs" />
    <Compile Include="$(MSBuildThisFileDirectory)PerformanceGallery\Scenarios\DatePickerScenarios.cs" />
    <Compile Include="$(MSBuildThisFileDirectory)PerformanceGallery\Scenarios\ButtonScenarios.cs" />
    <Compile Include="$(MSBuildThisFileDirectory)PerformanceGallery\Scenarios\ImageScenarios.cs" />
    <Compile Include="$(MSBuildThisFileDirectory)PerformanceGallery\Scenarios\ListViewScenarios.cs" />
    <Compile Include="$(MSBuildThisFileDirectory)Bugzilla53179_2.cs" />
    <Compile Include="$(MSBuildThisFileDirectory)ScrollViewIsEnabled.cs" />
    <Compile Include="$(MSBuildThisFileDirectory)PlatformSpecifics_iOSTranslucentNavBarX.xaml.cs">
      <DependentUpon>PlatformSpecifics_iOSTranslucentNavBarX.xaml</DependentUpon>
      <SubType>Code</SubType>
    </Compile>
    <Compile Include="$(MSBuildThisFileDirectory)Bugzilla53179_1.cs" />
    <Compile Include="$(MSBuildThisFileDirectory)RestartAppTest.cs" />
    <Compile Include="$(MSBuildThisFileDirectory)BottomTabbedPageTests.cs" />
    <Compile Include="$(MSBuildThisFileDirectory)TestPages\QuickCollectNavigationPage.cs" />
    <Compile Include="$(MSBuildThisFileDirectory)TestPages\ScreenshotConditionalApp.cs" />
    <Compile Include="$(MSBuildThisFileDirectory)Bugzilla41842.cs" />
    <Compile Include="$(MSBuildThisFileDirectory)Bugzilla42277.cs" />
    <Compile Include="$(MSBuildThisFileDirectory)Bugzilla51173.cs" />
    <Compile Include="$(MSBuildThisFileDirectory)Bugzilla33561.cs" />
    <Compile Include="$(MSBuildThisFileDirectory)Bugzilla43214.cs" />
    <Compile Include="$(MSBuildThisFileDirectory)Bugzilla42602.cs" />
    <Compile Include="$(MSBuildThisFileDirectory)Bugzilla43161.cs" />
    <Compile Include="$(MSBuildThisFileDirectory)Bugzilla39768.cs" />
    <Compile Include="$(MSBuildThisFileDirectory)Bugzilla41271.cs" />
    <Compile Include="$(MSBuildThisFileDirectory)Bugzilla40722.cs" />
    <Compile Include="$(MSBuildThisFileDirectory)Bugzilla41153.cs" />
    <Compile Include="$(MSBuildThisFileDirectory)Bugzilla44129.cs" />
    <Compile Include="$(MSBuildThisFileDirectory)Bugzilla44525.cs" />
    <Compile Include="$(MSBuildThisFileDirectory)Bugzilla28650.cs" />
    <Compile Include="$(MSBuildThisFileDirectory)Bugzilla37431.cs" />
    <Compile Include="$(MSBuildThisFileDirectory)Bugzilla44777.cs" />
    <Compile Include="$(MSBuildThisFileDirectory)Bugzilla42599.cs" />
    <Compile Include="$(MSBuildThisFileDirectory)Bugzilla51503.cs" />
    <Compile Include="$(MSBuildThisFileDirectory)Bugzilla51505.cs" />
    <Compile Include="$(MSBuildThisFileDirectory)Bugzilla52533.cs" />
    <Compile Include="$(MSBuildThisFileDirectory)Bugzilla53362.cs" />
    <Compile Include="$(MSBuildThisFileDirectory)Bugzilla45874.cs" />
    <Compile Include="$(MSBuildThisFileDirectory)TransparentOverlayTests.cs" />
    <Compile Include="$(MSBuildThisFileDirectory)Unreported1.cs" />
    <Compile Include="$(MSBuildThisFileDirectory)Bugzilla53909.cs" />
    <Compile Include="$(MSBuildThisFileDirectory)ListViewNRE.cs" />
    <Compile Include="$(MSBuildThisFileDirectory)Bugzilla55745.cs" />
    <Compile Include="$(MSBuildThisFileDirectory)AndroidHelpText.cs" />
    <Compile Include="$(MSBuildThisFileDirectory)Bugzilla32830.cs" />
    <Compile Include="$(MSBuildThisFileDirectory)Bugzilla55365.cs" />
    <Compile Include="$(MSBuildThisFileDirectory)Bugzilla39802.cs" />
    <Compile Include="$(MSBuildThisFileDirectory)Bugzilla53179.cs" />
    <Compile Include="$(MSBuildThisFileDirectory)Bugzilla54036.cs" />
    <Compile Include="$(MSBuildThisFileDirectory)Bugzilla56896.cs" />
    <Compile Include="$(MSBuildThisFileDirectory)Bugzilla40161.cs" />
    <Compile Include="$(MSBuildThisFileDirectory)Bugzilla44886.cs" />
    <Compile Include="$(MSBuildThisFileDirectory)Bugzila57749.cs" />
    <Compile Include="$(MSBuildThisFileDirectory)Bugzilla45125.cs" />
    <Compile Include="$(MSBuildThisFileDirectory)ScrollViewObjectDisposed.cs" />
    <Compile Include="$(MSBuildThisFileDirectory)Bugzilla58645.cs" />
    <Compile Include="$(MSBuildThisFileDirectory)Bugzilla27731.cs" />
    <Compile Include="$(MSBuildThisFileDirectory)Bugzilla59097.cs" />
    <Compile Include="$(MSBuildThisFileDirectory)Bugzilla58875.cs" />
    <Compile Include="$(MSBuildThisFileDirectory)Bugzilla45702.cs" />
    <Compile Include="$(MSBuildThisFileDirectory)Bugzilla59718.cs" />
    <Compile Include="$(MSBuildThisFileDirectory)Bugzilla59896.cs" />
    <Compile Include="$(MSBuildThisFileDirectory)Bugzilla56771.cs" />
    <Compile Include="$(MSBuildThisFileDirectory)Bugzilla60382.cs" />
    <Compile Include="$(MSBuildThisFileDirectory)Bugzilla60524.cs" />
    <Compile Include="$(MSBuildThisFileDirectory)Bugzilla59925.cs" />
    <Compile Include="$(MSBuildThisFileDirectory)Bugzilla60691.cs" />
    <Compile Include="$(MSBuildThisFileDirectory)Issue1326.cs" />
    <Compile Include="$(MSBuildThisFileDirectory)Issue1436.cs" />
    <Compile Include="$(MSBuildThisFileDirectory)GitHub1567.cs" />
    <Compile Include="$(MSBuildThisFileDirectory)Issue1909.cs" />
    <Compile Include="$(MSBuildThisFileDirectory)Bugzilla60699.cs" />
    <Compile Include="$(MSBuildThisFileDirectory)Issue2035.cs" />
    <Compile Include="$(MSBuildThisFileDirectory)Issue2299.cs" />
    <Compile Include="$(MSBuildThisFileDirectory)Issue1900.cs" />
    <Compile Include="$(MSBuildThisFileDirectory)Issue2837.cs" />
    <Compile Include="$(MSBuildThisFileDirectory)Issue2740.cs" />
    <Compile Include="$(MSBuildThisFileDirectory)Issue1939.cs" />
    <Compile Include="$(MSBuildThisFileDirectory)Issue3385.cs" />
    <Compile Include="$(MSBuildThisFileDirectory)Issue3343.cs" />
    <Compile Include="$(MSBuildThisFileDirectory)Issue2842.cs" />
    <Compile Include="$(MSBuildThisFileDirectory)Issue1666.cs" />
    <Compile Include="$(MSBuildThisFileDirectory)Issue2838.cs" />
    <Compile Include="$(MSBuildThisFileDirectory)Issue3342.cs" />
    <Compile Include="$(MSBuildThisFileDirectory)Issue3415.cs" />
    <Compile Include="$(MSBuildThisFileDirectory)Issue3049.cs" />
    <Compile Include="$(MSBuildThisFileDirectory)Issue5030.cs" />
    <Compile Include="$(MSBuildThisFileDirectory)ViewClipBoundsShouldUpdate.cs" />
    <Compile Include="$(MSBuildThisFileDirectory)Issue3988.cs" />
    <Compile Include="$(MSBuildThisFileDirectory)Issue2580.cs" />
    <Compile Include="$(MSBuildThisFileDirectory)Issue4026.cs" />
    <Compile Include="$(MSBuildThisFileDirectory)Issue4748.cs" />
    <Compile Include="$(MSBuildThisFileDirectory)VisualControlsPage.xaml.cs">
      <SubType>Code</SubType>
      <DependentUpon>%(Filename)</DependentUpon>
    </Compile>
    <Compile Include="$(MSBuildThisFileDirectory)_Template.cs" />
    <Compile Include="$(MSBuildThisFileDirectory)Bugzilla56298.cs" />
    <Compile Include="$(MSBuildThisFileDirectory)Bugzilla42620.cs" />
    <Compile Include="$(MSBuildThisFileDirectory)Issue1028.cs" />
    <Compile Include="$(MSBuildThisFileDirectory)Issue1075.cs" />
    <Compile Include="$(MSBuildThisFileDirectory)Issue1097.cs" />
    <Compile Include="$(MSBuildThisFileDirectory)Issue1146.cs" />
    <Compile Include="$(MSBuildThisFileDirectory)Issue1219.cs" />
    <Compile Include="$(MSBuildThisFileDirectory)Issue1228.cs" />
    <Compile Include="$(MSBuildThisFileDirectory)Issue1236.cs" />
    <Compile Include="$(MSBuildThisFileDirectory)Issue1259.cs" />
    <Compile Include="$(MSBuildThisFileDirectory)Issue1267.cs" />
    <Compile Include="$(MSBuildThisFileDirectory)Issue4187.cs" />
    <Compile Include="$(MSBuildThisFileDirectory)Issue1305.cs" />
    <Compile Include="$(MSBuildThisFileDirectory)Issue1329.cs" />
    <Compile Include="$(MSBuildThisFileDirectory)Issue1384.cs" />
    <Compile Include="$(MSBuildThisFileDirectory)Issue1400.cs" />
    <Compile Include="$(MSBuildThisFileDirectory)Issue1414.cs" />
    <Compile Include="$(MSBuildThisFileDirectory)Issue1461.cs" />
    <Compile Include="$(MSBuildThisFileDirectory)Issue1497.xaml.cs">
      <DependentUpon>Issue1497.xaml</DependentUpon>
    </Compile>
    <Compile Include="$(MSBuildThisFileDirectory)Issue1538.cs" />
    <Compile Include="$(MSBuildThisFileDirectory)Issue1545.xaml.cs">
      <DependentUpon>Issue1545.xaml</DependentUpon>
    </Compile>
    <Compile Include="$(MSBuildThisFileDirectory)Issue1546.cs" />
    <Compile Include="$(MSBuildThisFileDirectory)Issue1554.xaml.cs">
      <DependentUpon>Issue1554.xaml</DependentUpon>
    </Compile>
    <Compile Include="$(MSBuildThisFileDirectory)Issue1557.cs" />
    <Compile Include="$(MSBuildThisFileDirectory)Issue1566.cs" />
    <Compile Include="$(MSBuildThisFileDirectory)Issue1567.cs" />
    <Compile Include="$(MSBuildThisFileDirectory)Issue1568.xaml.cs">
      <DependentUpon>Issue1568.xaml</DependentUpon>
    </Compile>
    <Compile Include="$(MSBuildThisFileDirectory)Issue1583.cs" />
    <Compile Include="$(MSBuildThisFileDirectory)Issue1590.cs" />
    <Compile Include="$(MSBuildThisFileDirectory)Issue1593.cs" />
    <Compile Include="$(MSBuildThisFileDirectory)Issue1598.cs" />
    <Compile Include="$(MSBuildThisFileDirectory)Issue1613.cs" />
    <Compile Include="$(MSBuildThisFileDirectory)Issue1618.cs" />
    <Compile Include="$(MSBuildThisFileDirectory)Issue1641.xaml.cs">
      <DependentUpon>Issue1641.xaml</DependentUpon>
    </Compile>
    <Compile Include="$(MSBuildThisFileDirectory)Issue1644.cs" />
    <Compile Include="$(MSBuildThisFileDirectory)Issue1653.xaml.cs">
      <DependentUpon>Issue1653.xaml</DependentUpon>
    </Compile>
    <Compile Include="$(MSBuildThisFileDirectory)Issue1653v2.xaml.cs">
      <DependentUpon>Issue1653v2.xaml</DependentUpon>
    </Compile>
    <Compile Include="$(MSBuildThisFileDirectory)Issue1664.cs" />
    <Compile Include="$(MSBuildThisFileDirectory)Issue1680.cs" />
    <Compile Include="$(MSBuildThisFileDirectory)Issue3624.cs" />
    <Compile Include="$(MSBuildThisFileDirectory)Issue1682.cs" />
    <Compile Include="$(MSBuildThisFileDirectory)Issue1685.cs" />
    <Compile Include="$(MSBuildThisFileDirectory)Issue1698.cs" />
    <Compile Include="$(MSBuildThisFileDirectory)Issue1700.cs" />
    <Compile Include="$(MSBuildThisFileDirectory)Issue1703.cs" />
    <Compile Include="$(MSBuildThisFileDirectory)Issue1705.cs" />
    <Compile Include="$(MSBuildThisFileDirectory)Issue1712.xaml.cs">
      <DependentUpon>Issue1712.xaml</DependentUpon>
    </Compile>
    <Compile Include="$(MSBuildThisFileDirectory)Issue1722.cs" />
    <Compile Include="$(MSBuildThisFileDirectory)Issue1723.cs" />
    <Compile Include="$(MSBuildThisFileDirectory)Issue1741.xaml.cs">
      <DependentUpon>Issue1741.xaml</DependentUpon>
    </Compile>
    <Compile Include="$(MSBuildThisFileDirectory)Issue1742.cs" />
    <Compile Include="$(MSBuildThisFileDirectory)Issue1747.xaml.cs">
      <DependentUpon>Issue1747.xaml</DependentUpon>
    </Compile>
    <Compile Include="$(MSBuildThisFileDirectory)Issue1755.cs" />
    <Compile Include="$(MSBuildThisFileDirectory)Issue1758.cs" />
    <Compile Include="$(MSBuildThisFileDirectory)Issue1763.cs" />
    <Compile Include="$(MSBuildThisFileDirectory)Issue1766.xaml.cs">
      <DependentUpon>Issue1766.xaml</DependentUpon>
    </Compile>
    <Compile Include="$(MSBuildThisFileDirectory)Issue1769.cs" />
    <Compile Include="$(MSBuildThisFileDirectory)Issue1777.cs" />
    <Compile Include="$(MSBuildThisFileDirectory)Issue181.cs" />
    <Compile Include="$(MSBuildThisFileDirectory)Issue1851.cs" />
    <Compile Include="$(MSBuildThisFileDirectory)Issue1875.cs" />
    <Compile Include="$(MSBuildThisFileDirectory)Issue1888.cs" />
    <Compile Include="$(MSBuildThisFileDirectory)Issue1891.cs" />
    <Compile Include="$(MSBuildThisFileDirectory)Issue1895.cs" />
    <Compile Include="$(MSBuildThisFileDirectory)Issue1905.cs" />
    <Compile Include="$(MSBuildThisFileDirectory)Issue1914.cs" />
    <Compile Include="$(MSBuildThisFileDirectory)Issue194.cs" />
    <Compile Include="$(MSBuildThisFileDirectory)Issue198.cs" />
    <Compile Include="$(MSBuildThisFileDirectory)Issue206.cs" />
    <Compile Include="$(MSBuildThisFileDirectory)Issue214.cs" />
    <Compile Include="$(MSBuildThisFileDirectory)Issue2143.cs" />
    <Compile Include="$(MSBuildThisFileDirectory)Issue2222.cs" />
    <Compile Include="$(MSBuildThisFileDirectory)Issue22246_BZ.cs" />
    <Compile Include="$(MSBuildThisFileDirectory)Issue2241.cs" />
    <Compile Include="$(MSBuildThisFileDirectory)Issue2248.cs" />
    <Compile Include="$(MSBuildThisFileDirectory)Issue2259.cs" />
    <Compile Include="$(MSBuildThisFileDirectory)Issue2266.cs" />
    <Compile Include="$(MSBuildThisFileDirectory)Issue2270.cs" />
    <Compile Include="$(MSBuildThisFileDirectory)Issue2272.cs" />
    <Compile Include="$(MSBuildThisFileDirectory)Issue2282.xaml.cs">
      <DependentUpon>Issue2282.xaml</DependentUpon>
    </Compile>
    <Compile Include="$(MSBuildThisFileDirectory)Issue2288.xaml.cs">
      <DependentUpon>Issue2288.xaml</DependentUpon>
    </Compile>
    <Compile Include="$(MSBuildThisFileDirectory)Issue2289.xaml.cs">
      <DependentUpon>Issue2289.xaml</DependentUpon>
    </Compile>
    <Compile Include="$(MSBuildThisFileDirectory)Issue229.cs" />
    <Compile Include="$(MSBuildThisFileDirectory)Issue2291.cs" />
    <Compile Include="$(MSBuildThisFileDirectory)Issue2292.cs" />
    <Compile Include="$(MSBuildThisFileDirectory)Issue2294.cs" />
    <Compile Include="$(MSBuildThisFileDirectory)Issue2333.cs" />
    <Compile Include="$(MSBuildThisFileDirectory)Issue2339.cs" />
    <Compile Include="$(MSBuildThisFileDirectory)Issue2354.cs" />
    <Compile Include="$(MSBuildThisFileDirectory)Issue2357.xaml.cs">
      <DependentUpon>Issue2357.xaml</DependentUpon>
    </Compile>
    <Compile Include="$(MSBuildThisFileDirectory)Issue2411.cs" />
    <Compile Include="$(MSBuildThisFileDirectory)Issue2414.cs" />
    <Compile Include="$(MSBuildThisFileDirectory)Issue2470.xaml.cs">
      <DependentUpon>Issue2470.xaml</DependentUpon>
    </Compile>
    <Compile Include="$(MSBuildThisFileDirectory)Issue2563.cs" />
    <Compile Include="$(MSBuildThisFileDirectory)Issue2594.cs" />
    <Compile Include="$(MSBuildThisFileDirectory)Issue2597.cs" />
    <Compile Include="$(MSBuildThisFileDirectory)Issue260.cs" />
    <Compile Include="$(MSBuildThisFileDirectory)Issue2615.cs" />
    <Compile Include="$(MSBuildThisFileDirectory)Issue2628.cs" />
    <Compile Include="$(MSBuildThisFileDirectory)Issue2634.cs" />
    <Compile Include="$(MSBuildThisFileDirectory)Issue264.cs" />
    <Compile Include="$(MSBuildThisFileDirectory)Issue2659.xaml.cs">
      <DependentUpon>Issue2659.xaml</DependentUpon>
    </Compile>
    <Compile Include="$(MSBuildThisFileDirectory)Issue2783.cs" />
    <Compile Include="$(MSBuildThisFileDirectory)Issue2794.cs" />
    <Compile Include="$(MSBuildThisFileDirectory)Issue2809.cs" />
    <Compile Include="$(MSBuildThisFileDirectory)Issue2923.cs" />
    <Compile Include="$(MSBuildThisFileDirectory)Issue342.cs" />
    <Compile Include="$(MSBuildThisFileDirectory)Issue416.cs" />
    <Compile Include="$(MSBuildThisFileDirectory)Issue417.cs" />
    <Compile Include="$(MSBuildThisFileDirectory)Issue488.cs" />
    <Compile Include="$(MSBuildThisFileDirectory)Issue530.cs" />
    <Compile Include="$(MSBuildThisFileDirectory)Issue764.cs" />
    <Compile Include="$(MSBuildThisFileDirectory)Issue773.cs" />
    <Compile Include="$(MSBuildThisFileDirectory)Issue774.cs" />
    <Compile Include="$(MSBuildThisFileDirectory)Issue852.cs" />
    <Compile Include="$(MSBuildThisFileDirectory)Issue886.cs" />
    <Compile Include="$(MSBuildThisFileDirectory)Issue892.cs" />
    <Compile Include="$(MSBuildThisFileDirectory)Issue889.cs" />
    <Compile Include="$(MSBuildThisFileDirectory)Issue935.cs" />
    <Compile Include="$(MSBuildThisFileDirectory)Issue968.cs" />
    <Compile Include="$(MSBuildThisFileDirectory)Issue973.cs" />
    <Compile Include="$(MSBuildThisFileDirectory)Issue465.cs" />
    <Compile Include="$(MSBuildThisFileDirectory)ListViewViewCellBinding.cs" />
    <Compile Include="$(MSBuildThisFileDirectory)ModelContentPage.cs" />
    <Compile Include="$(MSBuildThisFileDirectory)NavigationStackTests.cs" />
    <Compile Include="$(MSBuildThisFileDirectory)NavPage.cs" />
    <Compile Include="$(MSBuildThisFileDirectory)ScrollViewOutOfBounds.cs" />
    <Compile Include="$(MSBuildThisFileDirectory)StackLayoutIssue.cs" />
    <Compile Include="$(MSBuildThisFileDirectory)SwipeBackNavCrash.cs" />
    <Compile Include="$(MSBuildThisFileDirectory)TabbedPageTests.cs" />
    <Compile Include="$(MSBuildThisFileDirectory)TabbedPageWithList.cs" />
    <Compile Include="$(MSBuildThisFileDirectory)TestPages\TestPages.cs" />
    <Compile Include="$(MSBuildThisFileDirectory)Issue2965.cs" />
    <Compile Include="$(MSBuildThisFileDirectory)Issue2775.cs" />
    <Compile Include="$(MSBuildThisFileDirectory)Issue2987.cs" />
    <Compile Include="$(MSBuildThisFileDirectory)Issue2976.cs" />
    <Compile Include="$(MSBuildThisFileDirectory)Issue2951.xaml.cs">
      <DependentUpon>Issue2951.xaml</DependentUpon>
    </Compile>
    <Compile Include="$(MSBuildThisFileDirectory)Issue2961.cs" />
    <Compile Include="$(MSBuildThisFileDirectory)Issue2948.cs" />
    <Compile Include="$(MSBuildThisFileDirectory)Issue2883.cs" />
    <Compile Include="$(MSBuildThisFileDirectory)Issue2953.cs" />
    <Compile Include="$(MSBuildThisFileDirectory)Issue2777.xaml.cs">
      <DependentUpon>Issue2777.xaml</DependentUpon>
    </Compile>
    <Compile Include="$(MSBuildThisFileDirectory)Issue2954.cs" />
    <Compile Include="$(MSBuildThisFileDirectory)Issue3086.xaml.cs">
      <DependentUpon>Issue3086.xaml</DependentUpon>
    </Compile>
    <Compile Include="$(MSBuildThisFileDirectory)Bugzilla27779.cs" />
    <Compile Include="$(MSBuildThisFileDirectory)Bugzilla27698.cs" />
    <Compile Include="$(MSBuildThisFileDirectory)Bugzilla29247.cs" />
    <Compile Include="$(MSBuildThisFileDirectory)Bugzilla27318.xaml.cs">
      <DependentUpon>Bugzilla27318.xaml</DependentUpon>
    </Compile>
    <Compile Include="$(MSBuildThisFileDirectory)Bugzilla29453.cs" />
    <Compile Include="$(MSBuildThisFileDirectory)Bugzilla28001.cs" />
    <Compile Include="$(MSBuildThisFileDirectory)Bugzilla28575.cs" />
    <Compile Include="$(MSBuildThisFileDirectory)Bugzilla30935.cs" />
    <Compile Include="$(MSBuildThisFileDirectory)Bugzilla26032.xaml.cs">
      <DependentUpon>Bugzilla26032.xaml</DependentUpon>
    </Compile>
    <Compile Include="$(MSBuildThisFileDirectory)Bugzilla30835.cs" />
    <Compile Include="$(MSBuildThisFileDirectory)Bugzilla27085.cs" />
    <Compile Include="$(MSBuildThisFileDirectory)Bugzilla31395.cs" />
    <Compile Include="$(MSBuildThisFileDirectory)Bugzilla30651.cs" />
    <Compile Include="$(MSBuildThisFileDirectory)Bugzilla26171.cs" />
    <Compile Include="$(MSBuildThisFileDirectory)Bugzilla31602.cs" />
    <Compile Include="$(MSBuildThisFileDirectory)Bugzilla30353.cs" />
    <Compile Include="$(MSBuildThisFileDirectory)Bugzilla28240.cs" />
    <Compile Include="$(MSBuildThisFileDirectory)Bugzilla30324.cs" />
    <Compile Include="$(MSBuildThisFileDirectory)Bugzilla31255.cs" />
    <Compile Include="$(MSBuildThisFileDirectory)Bugzilla28498.cs" />
    <Compile Include="$(MSBuildThisFileDirectory)Bugzilla32148.cs" />
    <Compile Include="$(MSBuildThisFileDirectory)Bugzilla31967.xaml.cs">
      <DependentUpon>Bugzilla31967.xaml</DependentUpon>
    </Compile>
    <Compile Include="$(MSBuildThisFileDirectory)Issue3276.cs" />
    <Compile Include="$(MSBuildThisFileDirectory)Bugzilla26993.cs" />
    <Compile Include="$(MSBuildThisFileDirectory)Issue3292.cs" />
    <Compile Include="$(MSBuildThisFileDirectory)Bugzilla32230.cs" />
    <Compile Include="$(MSBuildThisFileDirectory)Bugzilla32898.cs" />
    <Compile Include="$(MSBuildThisFileDirectory)Bugzilla31330.cs" />
    <Compile Include="$(MSBuildThisFileDirectory)Bugzilla31114.cs" />
    <Compile Include="$(MSBuildThisFileDirectory)Issue3319.xaml.cs">
      <DependentUpon>Issue3319.xaml</DependentUpon>
    </Compile>
    <Compile Include="$(MSBuildThisFileDirectory)Bugzilla32691.cs" />
    <Compile Include="$(MSBuildThisFileDirectory)Bugzilla32487.cs" />
    <Compile Include="$(MSBuildThisFileDirectory)Bugzilla34061.cs" />
    <Compile Include="$(MSBuildThisFileDirectory)Bugzilla34632.cs" />
    <Compile Include="$(MSBuildThisFileDirectory)Bugzilla32902.cs" />
    <Compile Include="$(MSBuildThisFileDirectory)Bugzilla32801.cs" />
    <Compile Include="$(MSBuildThisFileDirectory)Bugzilla32447.xaml.cs">
      <DependentUpon>Bugzilla32447.xaml</DependentUpon>
    </Compile>
    <Compile Include="$(MSBuildThisFileDirectory)Bugzilla29257.cs" />
    <Compile Include="$(MSBuildThisFileDirectory)Bugzilla32040.cs" />
    <Compile Include="$(MSBuildThisFileDirectory)Bugzilla33450.cs" />
    <Compile Include="$(MSBuildThisFileDirectory)Bugzilla34720.cs" />
    <Compile Include="$(MSBuildThisFileDirectory)Bugzilla35733.cs" />
    <Compile Include="$(MSBuildThisFileDirectory)Bugzilla36009.cs" />
    <Compile Include="$(MSBuildThisFileDirectory)Bugzilla34912.cs" />
    <Compile Include="$(MSBuildThisFileDirectory)Bugzilla32615.cs" />
    <Compile Include="$(MSBuildThisFileDirectory)Bugzilla27350.cs" />
    <Compile Include="$(MSBuildThisFileDirectory)Bugzilla28709.cs" />
    <Compile Include="$(MSBuildThisFileDirectory)Bugzilla33578.cs" />
    <Compile Include="$(MSBuildThisFileDirectory)Bugzilla39378.xaml.cs">
      <DependentUpon>Bugzilla39378.xaml</DependentUpon>
    </Compile>
    <Compile Include="$(MSBuildThisFileDirectory)Bugzilla39963.cs" />
    <Compile Include="$(MSBuildThisFileDirectory)Bugzilla39987.cs" />
    <Compile Include="$(MSBuildThisFileDirectory)Bugzilla40704.cs" />
    <Compile Include="$(MSBuildThisFileDirectory)Bugzilla41038.cs" />
    <Compile Include="$(MSBuildThisFileDirectory)Bugzilla38284.cs" />
    <Compile Include="$(MSBuildThisFileDirectory)Bugzilla39486.cs" />
    <Compile Include="$(MSBuildThisFileDirectory)Issue55555.cs" />
    <Compile Include="$(MSBuildThisFileDirectory)Bugzilla41029.cs" />
    <Compile Include="$(MSBuildThisFileDirectory)Bugzilla39908.cs" />
    <Compile Include="$(MSBuildThisFileDirectory)Bugzilla39489.cs" />
    <Compile Include="$(MSBuildThisFileDirectory)Bugzilla36802.cs" />
    <Compile Include="$(MSBuildThisFileDirectory)Bugzilla35736.cs" />
    <Compile Include="$(MSBuildThisFileDirectory)Bugzilla48158.cs" />
    <Compile Include="$(MSBuildThisFileDirectory)Bugzilla45926.cs" />
    <Compile Include="$(MSBuildThisFileDirectory)Bugzilla45284.xaml.cs">
      <DependentUpon>Bugzilla45284.xaml</DependentUpon>
    </Compile>
    <Compile Include="$(MSBuildThisFileDirectory)Bugzilla54977.xaml.cs">
      <DependentUpon>Bugzilla54977.xaml</DependentUpon>
    </Compile>
    <Compile Include="$(MSBuildThisFileDirectory)Bugzilla49069.cs" />
    <Compile Include="$(MSBuildThisFileDirectory)Bugzilla42956.cs" />
    <Compile Include="$(MSBuildThisFileDirectory)Bugzilla38731.cs" />
    <Compile Include="$(MSBuildThisFileDirectory)Bugzilla56710.cs" />
    <Compile Include="$(MSBuildThisFileDirectory)Bugzilla52700.cs" />
    <Compile Include="$(MSBuildThisFileDirectory)Bugzilla39407.cs" />
    <Compile Include="$(MSBuildThisFileDirectory)ButtonFastRendererTest.cs" />
    <Compile Include="$(MSBuildThisFileDirectory)DesktopSupportTestPage.cs" />
    <Compile Include="$(MSBuildThisFileDirectory)Bugzilla58779.cs" />
    <Compile Include="$(MSBuildThisFileDirectory)Bugzilla51825.cs" />
    <Compile Include="$(MSBuildThisFileDirectory)Bugzilla31688.cs" />
    <Compile Include="$(MSBuildThisFileDirectory)Bugzilla40092.cs" />
    <Compile Include="$(MSBuildThisFileDirectory)Issue1426.cs" />
    <Compile Include="$(MSBuildThisFileDirectory)Issue1733.cs" />
    <Compile Include="$(MSBuildThisFileDirectory)Issue1898.cs" />
    <Compile Include="$(MSBuildThisFileDirectory)Issue1583_1.cs" />
    <Compile Include="$(MSBuildThisFileDirectory)Issue1323.cs" />
    <Compile Include="$(MSBuildThisFileDirectory)Issue2399.cs" />
    <Compile Include="$(MSBuildThisFileDirectory)Issue1729.cs" />
    <Compile Include="$(MSBuildThisFileDirectory)Issue2728.cs" />
    <Compile Include="$(MSBuildThisFileDirectory)Issue1667.cs" />
    <Compile Include="$(MSBuildThisFileDirectory)Issue3012.cs" />
    <Compile Include="$(MSBuildThisFileDirectory)Issue3872.cs" />
    <Compile Include="$(MSBuildThisFileDirectory)GitHub1650.cs" />
    <Compile Include="$(MSBuildThisFileDirectory)GitHub3216.cs" />
    <Compile Include="$(MSBuildThisFileDirectory)GitHub1776.cs" />
    <Compile Include="$(MSBuildThisFileDirectory)Issue3408.cs" />
    <Compile Include="$(MSBuildThisFileDirectory)Issue3413.cs" />
    <Compile Include="$(MSBuildThisFileDirectory)Issue3525.cs" />
    <Compile Include="$(MSBuildThisFileDirectory)Issue3275.cs" />
    <Compile Include="$(MSBuildThisFileDirectory)Issue3884.cs" />
    <Compile Include="$(MSBuildThisFileDirectory)Issue2818.cs" />
    <Compile Include="$(MSBuildThisFileDirectory)Issue2831.cs" />
    <Compile Include="$(MSBuildThisFileDirectory)Issue4040.xaml.cs">
      <DependentUpon>Issue4040.xaml</DependentUpon>
    </Compile>
    <Compile Include="$(MSBuildThisFileDirectory)Issue4097.cs" />
    <Compile Include="$(MSBuildThisFileDirectory)Issue1480.cs" />
    <Compile Include="$(MSBuildThisFileDirectory)Issue2223.cs" />
    <Compile Include="$(MSBuildThisFileDirectory)Issue4001.cs" />
    <Compile Include="$(MSBuildThisFileDirectory)Issue4303.cs" />
    <Compile Include="$(MSBuildThisFileDirectory)Controls\GridExtension.cs" />
    <Compile Include="$(MSBuildThisFileDirectory)Controls\ViewModelBase.cs" />
    <Compile Include="$(MSBuildThisFileDirectory)Controls\DisposedSharedPages.cs" />
    <Compile Include="$(MSBuildThisFileDirectory)Controls\PerformanceProvider.cs" />
    <Compile Include="$(MSBuildThisFileDirectory)Controls\GenericValueConverter.cs" />
    <Compile Include="$(MSBuildThisFileDirectory)Controls\ContactsPage.cs" />
    <Compile Include="$(MSBuildThisFileDirectory)Controls\FailImageSource.cs" />
    <Compile Include="$(MSBuildThisFileDirectory)Controls\ICacheService.cs" />
    <Compile Include="$(MSBuildThisFileDirectory)Issue1386.cs" />
    <Compile Include="$(MSBuildThisFileDirectory)Issue3622.cs" />
    <Compile Include="$(MSBuildThisFileDirectory)Issue4138.cs" />
    <Compile Include="$(MSBuildThisFileDirectory)Issue4314.cs" />
    <Compile Include="$(MSBuildThisFileDirectory)Issue3318.cs" />
    <Compile Include="$(MSBuildThisFileDirectory)Issue4493.cs" />
    <Compile Include="$(MSBuildThisFileDirectory)Issue5172.cs" />
<<<<<<< HEAD
    <Compile Include="$(MSBuildThisFileDirectory)Issue5204.cs" />
=======
    <Compile Include="$(MSBuildThisFileDirectory)Issue2204.cs" />
>>>>>>> 534a261e
  </ItemGroup>
  <ItemGroup>
    <EmbeddedResource Include="$(MSBuildThisFileDirectory)Bugzilla22229.xaml">
      <Generator>MSBuild:UpdateDesignTimeXaml</Generator>
    </EmbeddedResource>
    <EmbeddedResource Include="$(MSBuildThisFileDirectory)Issue1497.xaml">
      <Generator>MSBuild:UpdateDesignTimeXaml</Generator>
    </EmbeddedResource>
    <EmbeddedResource Include="$(MSBuildThisFileDirectory)Issue1545.xaml">
      <Generator>MSBuild:UpdateDesignTimeXaml</Generator>
    </EmbeddedResource>
    <EmbeddedResource Include="$(MSBuildThisFileDirectory)Issue1554.xaml">
      <Generator>MSBuild:UpdateDesignTimeXaml</Generator>
    </EmbeddedResource>
    <EmbeddedResource Include="$(MSBuildThisFileDirectory)Issue1568.xaml">
      <Generator>MSBuild:UpdateDesignTimeXaml</Generator>
    </EmbeddedResource>
    <EmbeddedResource Include="$(MSBuildThisFileDirectory)Issue1641.xaml">
      <Generator>MSBuild:UpdateDesignTimeXaml</Generator>
    </EmbeddedResource>
    <EmbeddedResource Include="$(MSBuildThisFileDirectory)Issue1653.xaml">
      <Generator>MSBuild:UpdateDesignTimeXaml</Generator>
    </EmbeddedResource>
    <EmbeddedResource Include="$(MSBuildThisFileDirectory)Issue1653v2.xaml">
      <Generator>MSBuild:UpdateDesignTimeXaml</Generator>
    </EmbeddedResource>
    <EmbeddedResource Include="$(MSBuildThisFileDirectory)Issue1712.xaml">
      <Generator>MSBuild:UpdateDesignTimeXaml</Generator>
    </EmbeddedResource>
    <EmbeddedResource Include="$(MSBuildThisFileDirectory)Issue1741.xaml">
      <Generator>MSBuild:UpdateDesignTimeXaml</Generator>
    </EmbeddedResource>
    <EmbeddedResource Include="$(MSBuildThisFileDirectory)Issue1747.xaml">
      <Generator>MSBuild:UpdateDesignTimeXaml</Generator>
    </EmbeddedResource>
    <EmbeddedResource Include="$(MSBuildThisFileDirectory)Issue1766.xaml">
      <Generator>MSBuild:UpdateDesignTimeXaml</Generator>
    </EmbeddedResource>
    <EmbeddedResource Include="$(MSBuildThisFileDirectory)Issue2282.xaml">
      <Generator>MSBuild:UpdateDesignTimeXaml</Generator>
    </EmbeddedResource>
    <EmbeddedResource Include="$(MSBuildThisFileDirectory)Issue2288.xaml">
      <Generator>MSBuild:UpdateDesignTimeXaml</Generator>
    </EmbeddedResource>
    <EmbeddedResource Include="$(MSBuildThisFileDirectory)Issue2289.xaml">
      <Generator>MSBuild:UpdateDesignTimeXaml</Generator>
    </EmbeddedResource>
    <EmbeddedResource Include="$(MSBuildThisFileDirectory)Issue2357.xaml">
      <Generator>MSBuild:UpdateDesignTimeXaml</Generator>
    </EmbeddedResource>
    <EmbeddedResource Include="$(MSBuildThisFileDirectory)Issue2470.xaml">
      <Generator>MSBuild:UpdateDesignTimeXaml</Generator>
    </EmbeddedResource>
    <EmbeddedResource Include="$(MSBuildThisFileDirectory)Issue2659.xaml">
      <Generator>MSBuild:UpdateDesignTimeXaml</Generator>
    </EmbeddedResource>
    <EmbeddedResource Include="$(MSBuildThisFileDirectory)Issue2951.xaml">
      <Generator>MSBuild:UpdateDesignTimeXaml</Generator>
    </EmbeddedResource>
    <EmbeddedResource Include="$(MSBuildThisFileDirectory)Issue2777.xaml">
      <Generator>MSBuild:UpdateDesignTimeXaml</Generator>
    </EmbeddedResource>
    <EmbeddedResource Include="$(MSBuildThisFileDirectory)Issue3086.xaml">
      <Generator>MSBuild:UpdateDesignTimeXaml</Generator>
    </EmbeddedResource>
    <EmbeddedResource Include="$(MSBuildThisFileDirectory)Bugzilla27318.xaml">
      <Generator>MSBuild:UpdateDesignTimeXaml</Generator>
    </EmbeddedResource>
    <EmbeddedResource Include="$(MSBuildThisFileDirectory)Bugzilla29107.xaml">
      <Generator>MSBuild:UpdateDesignTimeXaml</Generator>
    </EmbeddedResource>
    <EmbeddedResource Include="$(MSBuildThisFileDirectory)Bugzilla26032.xaml">
      <Generator>MSBuild:UpdateDesignTimeXaml</Generator>
    </EmbeddedResource>
    <EmbeddedResource Include="$(MSBuildThisFileDirectory)Bugzilla31967.xaml">
      <Generator>MSBuild:UpdateDesignTimeXaml</Generator>
    </EmbeddedResource>
    <EmbeddedResource Include="$(MSBuildThisFileDirectory)Issue3319.xaml">
      <Generator>MSBuild:UpdateDesignTimeXaml</Generator>
    </EmbeddedResource>
    <EmbeddedResource Include="$(MSBuildThisFileDirectory)Bugzilla32447.xaml">
      <Generator>MSBuild:UpdateDesignTimeXaml</Generator>
    </EmbeddedResource>
    <EmbeddedResource Include="$(MSBuildThisFileDirectory)Bugzilla38827.xaml">
      <SubType>Designer</SubType>
      <Generator>MSBuild:UpdateDesignTimeXaml</Generator>
    </EmbeddedResource>
    <EmbeddedResource Include="$(MSBuildThisFileDirectory)Bugzilla32842.xaml">
      <SubType>Designer</SubType>
      <Generator>MSBuild:UpdateDesignTimeXaml</Generator>
    </EmbeddedResource>
    <EmbeddedResource Include="$(MSBuildThisFileDirectory)Bugzilla39463.xaml">
      <SubType>Designer</SubType>
      <Generator>MSBuild:UpdateDesignTimeXaml</Generator>
    </EmbeddedResource>
    <EmbeddedResource Include="$(MSBuildThisFileDirectory)Bugzilla38416.xaml">
      <SubType>Designer</SubType>
      <Generator>MSBuild:UpdateDesignTimeXaml</Generator>
    </EmbeddedResource>
    <EmbeddedResource Include="$(MSBuildThisFileDirectory)Bugzilla39483.xaml">
      <SubType>Designer</SubType>
      <Generator>MSBuild:UpdateDesignTimeXaml</Generator>
    </EmbeddedResource>
    <EmbeddedResource Include="$(MSBuildThisFileDirectory)Bugzilla39378.xaml">
      <Generator>MSBuild:UpdateDesignTimeXaml</Generator>
    </EmbeddedResource>
    <EmbeddedResource Include="$(MSBuildThisFileDirectory)Bugzilla45284.xaml">
      <Generator>MSBuild:UpdateDesignTimeXaml</Generator>
    </EmbeddedResource>
    <EmbeddedResource Include="$(MSBuildThisFileDirectory)Bugzilla54977.xaml">
      <Generator>MSBuild:UpdateDesignTimeXaml</Generator>
    </EmbeddedResource>
    <EmbeddedResource Include="$(MSBuildThisFileDirectory)Issue4040.xaml">
      <Generator>MSBuild:UpdateDesignTimeXaml</Generator>
    </EmbeddedResource>
    <EmbeddedResource Include="$(MSBuildThisFileDirectory)VisualControlsPage.xaml">
      <SubType>Designer</SubType>
      <Generator>MSBuild:UpdateDesignTimeXaml</Generator>
    </EmbeddedResource>
  </ItemGroup>
  <ItemGroup>
    <EmbeddedResource Include="$(MSBuildThisFileDirectory)Bugzilla27417Xaml.xaml">
      <SubType>Designer</SubType>
      <Generator>MSBuild:UpdateDesignTimeXaml</Generator>
    </EmbeddedResource>
  </ItemGroup>
  <ItemGroup>
    <EmbeddedResource Include="$(MSBuildThisFileDirectory)Bugzilla23942.xaml">
      <SubType>Designer</SubType>
      <Generator>MSBuild:UpdateDesignTimeXaml</Generator>
    </EmbeddedResource>
  </ItemGroup>
  <ItemGroup>
    <EmbeddedResource Include="$(MSBuildThisFileDirectory)Bugzilla39636.xaml">
      <SubType>Designer</SubType>
      <Generator>MSBuild:UpdateDesignTimeXaml</Generator>
    </EmbeddedResource>
  </ItemGroup>
  <ItemGroup>
    <EmbeddedResource Include="$(MSBuildThisFileDirectory)PlatformSpecifics_iOSTranslucentNavBarX.xaml">
      <SubType>Designer</SubType>
      <Generator>MSBuild:UpdateDesignTimeXaml</Generator>
    </EmbeddedResource>
  </ItemGroup>
  <ItemGroup>
    <EmbeddedResource Include="$(MSBuildThisFileDirectory)Bugzilla42069_Page.xaml">
      <SubType>Designer</SubType>
      <Generator>MSBuild:UpdateDesignTimeXaml</Generator>
    </EmbeddedResource>
  </ItemGroup>
  <ItemGroup>
    <EmbeddedResource Include="$(MSBuildThisFileDirectory)Bugzilla51642.xaml">
      <SubType>Designer</SubType>
      <Generator>MSBuild:UpdateDesignTimeXaml</Generator>
    </EmbeddedResource>
  </ItemGroup>
  <ItemGroup>
    <EmbeddedResource Include="$(MSBuildThisFileDirectory)Bugzilla45722Xaml0.xaml">
      <SubType>Designer</SubType>
      <Generator>MSBuild:UpdateDesignTimeXaml</Generator>
    </EmbeddedResource>
  </ItemGroup>
  <ItemGroup>
    <EmbeddedResource Include="$(MSBuildThisFileDirectory)GitHub1331.xaml">
      <SubType>Designer</SubType>
      <Generator>MSBuild:UpdateDesignTimeXaml</Generator>
    </EmbeddedResource>
  </ItemGroup>
  <ItemGroup>
    <EmbeddedResource Include="$(MSBuildThisFileDirectory)Bugzilla60045.xaml">
      <SubType>Designer</SubType>
      <Generator>MSBuild:UpdateDesignTimeXaml</Generator>
    </EmbeddedResource>
  </ItemGroup>
  <ItemGroup>
    <EmbeddedResource Include="$(MSBuildThisFileDirectory)Issue2625.xaml">
      <SubType>Designer</SubType>
      <Generator>MSBuild:UpdateDesignTimeXaml</Generator>
    </EmbeddedResource>
  </ItemGroup>
  <ItemGroup>
    <Folder Include="$(MSBuildThisFileDirectory)Controls\" />
    <EmbeddedResource Include="$(MSBuildThisFileDirectory)Issue2858.xaml">
      <SubType>Designer</SubType>
      <Generator>MSBuild:UpdateDesignTimeXaml</Generator>
    </EmbeddedResource>
  </ItemGroup>
  <ItemGroup>
    <EmbeddedResource Include="$(MSBuildThisFileDirectory)Issue1588.xaml">
      <SubType>Designer</SubType>
      <Generator>MSBuild:UpdateDesignTimeXaml</Generator>
    </EmbeddedResource>
  </ItemGroup>
  <ItemGroup>
    <EmbeddedResource Include="$(MSBuildThisFileDirectory)Bugzilla60787.xaml">
      <SubType>Designer</SubType>
      <Generator>MSBuild:UpdateDesignTimeXaml</Generator>
    </EmbeddedResource>
  </ItemGroup>
  <ItemGroup>
    <EmbeddedResource Include="$(MSBuildThisFileDirectory)Issue3979.xaml">
      <SubType>Designer</SubType>
      <Generator>MSBuild:UpdateDesignTimeXaml</Generator>
    </EmbeddedResource>
  </ItemGroup>
  <ItemGroup>
    <EmbeddedResource Include="$(MSBuildThisFileDirectory)Issue4194.xaml">
      <SubType>Designer</SubType>
      <Generator>MSBuild:UpdateDesignTimeXaml</Generator>
    </EmbeddedResource>
  </ItemGroup>
  <ItemGroup>
    <EmbeddedResource Include="$(MSBuildThisFileDirectory)Issue4360.xaml">
      <SubType>Designer</SubType>
      <Generator>MSBuild:UpdateDesignTimeXaml</Generator>
    </EmbeddedResource>
  </ItemGroup>
  <ItemGroup>
    <EmbeddedResource Include="$(MSBuildThisFileDirectory)Issue5057.xaml">
      <SubType>Designer</SubType>
      <Generator>MSBuild:Compile</Generator>
    </EmbeddedResource>
  </ItemGroup>
  <ItemGroup>
    <EmbeddedResource Include="$(MSBuildThisFileDirectory)Issue5003.xaml">
      <SubType>Designer</SubType>
      <Generator>MSBuild:Compile</Generator>
    </EmbeddedResource>
  </ItemGroup>
</Project><|MERGE_RESOLUTION|>--- conflicted
+++ resolved
@@ -899,11 +899,8 @@
     <Compile Include="$(MSBuildThisFileDirectory)Issue3318.cs" />
     <Compile Include="$(MSBuildThisFileDirectory)Issue4493.cs" />
     <Compile Include="$(MSBuildThisFileDirectory)Issue5172.cs" />
-<<<<<<< HEAD
     <Compile Include="$(MSBuildThisFileDirectory)Issue5204.cs" />
-=======
     <Compile Include="$(MSBuildThisFileDirectory)Issue2204.cs" />
->>>>>>> 534a261e
   </ItemGroup>
   <ItemGroup>
     <EmbeddedResource Include="$(MSBuildThisFileDirectory)Bugzilla22229.xaml">
