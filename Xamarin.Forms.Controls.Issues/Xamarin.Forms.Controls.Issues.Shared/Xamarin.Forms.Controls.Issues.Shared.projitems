<?xml version="1.0" encoding="utf-8"?>
<Project xmlns="http://schemas.microsoft.com/developer/msbuild/2003">
  <PropertyGroup>
    <MSBuildAllProjects>$(MSBuildAllProjects);$(MSBuildThisFileFullPath)</MSBuildAllProjects>
    <HasSharedItems>true</HasSharedItems>
    <SharedGUID>0f0db9cc-ea65-429c-9363-38624bf8f49c</SharedGUID>
  </PropertyGroup>
  <PropertyGroup Label="Configuration">
    <Import_RootNamespace>Xamarin.Forms.Controls.Issues</Import_RootNamespace>
  </PropertyGroup>
  <ItemGroup>
    <Compile Include="$(MSBuildThisFileDirectory)CollectionViewGroupTypeIssue.cs" />
    <Compile Include="$(MSBuildThisFileDirectory)Issue10324.cs" />
    <Compile Include="$(MSBuildThisFileDirectory)Github9536.xaml.cs">
      <DependentUpon>Github9536.xaml</DependentUpon>
      <SubType>Code</SubType>
    </Compile>
    <Compile Include="$(MSBuildThisFileDirectory)Issue10482.xaml.cs">
      <DependentUpon>Issue10482.xaml</DependentUpon>
      <SubType>Code</SubType>
    </Compile>
    <Compile Include="$(MSBuildThisFileDirectory)Issue10110.cs" />
    <Compile Include="$(MSBuildThisFileDirectory)Issue10672.xaml.cs">
      <DependentUpon>Issue10672.xaml</DependentUpon>
      <SubType>Code</SubType>
    </Compile>
    <Compile Include="$(MSBuildThisFileDirectory)Issue10744.cs" />
    <Compile Include="$(MSBuildThisFileDirectory)Issue10909.cs" />
    <Compile Include="$(MSBuildThisFileDirectory)Issue8613.cs" />
    <Compile Include="$(MSBuildThisFileDirectory)Issue9137.cs" />
    <Compile Include="$(MSBuildThisFileDirectory)Issue8691.cs" />
    <Compile Include="$(MSBuildThisFileDirectory)Issue7606.cs" />
    <Compile Include="$(MSBuildThisFileDirectory)Issue11137.cs" />
    <Compile Include="$(MSBuildThisFileDirectory)Issue11106.cs" />
    <Compile Include="$(MSBuildThisFileDirectory)Issue11251.cs" />
    <Compile Include="$(MSBuildThisFileDirectory)Issue11259.cs" />
    <Compile Include="$(MSBuildThisFileDirectory)Issue11523.cs" />
    <Compile Include="$(MSBuildThisFileDirectory)Issue8291.cs" />
    <Compile Include="$(MSBuildThisFileDirectory)Issue2674.cs" />
    <Compile Include="$(MSBuildThisFileDirectory)Issue6484.cs" />
    <Compile Include="$(MSBuildThisFileDirectory)Issue6187.cs" />
    <Compile Include="$(MSBuildThisFileDirectory)Issue3228.xaml.cs">
      <DependentUpon>Issue3228.xaml</DependentUpon>
      <SubType>Code</SubType>
    </Compile>
    <Compile Include="$(MSBuildThisFileDirectory)Issue3262.cs" />
    <Compile Include="$(MSBuildThisFileDirectory)Issue8308.xaml.cs">
      <DependentUpon>Issue8308.xaml</DependentUpon>
      <SubType>Code</SubType>
    </Compile>
    <Compile Include="$(MSBuildThisFileDirectory)Issue8715.xaml.cs">
      <DependentUpon>Issue8715.xaml</DependentUpon>
      <SubType>Code</SubType>
    </Compile>
    <Compile Include="$(MSBuildThisFileDirectory)Issue8766.cs" />
    <Compile Include="$(MSBuildThisFileDirectory)Issue8797.cs" />
    <Compile Include="$(MSBuildThisFileDirectory)Issue8801.cs" />
    <Compile Include="$(MSBuildThisFileDirectory)Issue9279.xaml.cs">
      <DependentUpon>Issue9279.xaml</DependentUpon>
    </Compile>
    <Compile Include="$(MSBuildThisFileDirectory)Issue8870.cs" />
    <Compile Include="$(MSBuildThisFileDirectory)Issue9428.cs" />
    <Compile Include="$(MSBuildThisFileDirectory)Issue9419.cs" />
    <Compile Include="$(MSBuildThisFileDirectory)Issue8262.cs" />
    <Compile Include="$(MSBuildThisFileDirectory)Issue8787.cs" />
    <Compile Include="$(MSBuildThisFileDirectory)Issue8899.cs" />
    <Compile Include="$(MSBuildThisFileDirectory)Issue8551.cs" />
    <Compile Include="$(MSBuildThisFileDirectory)Issue8836.cs" />
    <Compile Include="$(MSBuildThisFileDirectory)Issue8902.xaml.cs">
      <DependentUpon>Issue8902.xaml</DependentUpon>
      <SubType>Code</SubType>
    </Compile>
    <Compile Include="$(MSBuildThisFileDirectory)Issue9580.cs" />
    <Compile Include="$(MSBuildThisFileDirectory)Issue9631.cs" />
    <Compile Include="$(MSBuildThisFileDirectory)Issue9682.xaml.cs">
      <DependentUpon>Issue9682.xaml</DependentUpon>
      <SubType>Code</SubType>
    </Compile>
    <Compile Include="$(MSBuildThisFileDirectory)Issue9006.cs" />
    <Compile Include="$(MSBuildThisFileDirectory)Issue8207.xaml.cs" />
    <Compile Include="$(MSBuildThisFileDirectory)Issue6362.cs" />
    <Compile Include="$(MSBuildThisFileDirectory)Issue6698.cs" />
    <Compile Include="$(MSBuildThisFileDirectory)Issue7393.cs" />
    <Compile Include="$(MSBuildThisFileDirectory)Issue7505.cs" />
    <Compile Include="$(MSBuildThisFileDirectory)Issue4459.xaml.cs">
      <DependentUpon>Issue4459.xaml</DependentUpon>
      <SubType>Code</SubType>
    </Compile>
    <Compile Include="$(MSBuildThisFileDirectory)CollectionViewItemsSourceTypes.cs" />
    <Compile Include="$(MSBuildThisFileDirectory)Issue1455.xaml.cs">
      <DependentUpon>Issue1455.xaml</DependentUpon>
      <SubType>Code</SubType>
    </Compile>
    <Compile Include="$(MSBuildThisFileDirectory)CollectionViewHeaderFooterString.cs" />
    <Compile Include="$(MSBuildThisFileDirectory)CollectionViewHeaderFooterTemplate.cs" />
    <Compile Include="$(MSBuildThisFileDirectory)CollectionViewHeaderFooterView.cs" />
    <Compile Include="$(MSBuildThisFileDirectory)CollectionViewItemsUpdatingScrollMode.cs" />
    <Compile Include="$(MSBuildThisFileDirectory)Issue4606.cs" />
    <Compile Include="$(MSBuildThisFileDirectory)Issue8161.cs" />
    <Compile Include="$(MSBuildThisFileDirectory)Issue8644.cs" />
    <Compile Include="$(MSBuildThisFileDirectory)Issue7534.cs" />
    <Compile Include="$(MSBuildThisFileDirectory)Issue8177.cs" />
    <Compile Include="$(MSBuildThisFileDirectory)Issue4744.xaml.cs">
      <DependentUpon>Issue4744.xaml</DependentUpon>
    </Compile>
    <Compile Include="$(MSBuildThisFileDirectory)Issue7773.cs" />
    <Compile Include="$(MSBuildThisFileDirectory)Issue8186.cs" />
    <Compile Include="$(MSBuildThisFileDirectory)Issue2172.xaml.cs">
      <DependentUpon>Issue2172.xaml</DependentUpon>
      <SubType>Code</SubType>
    </Compile>
    <Compile Include="$(MSBuildThisFileDirectory)Issue3475.cs" />
    <Compile Include="$(MSBuildThisFileDirectory)Issue5168.cs" />
    <Compile Include="$(MSBuildThisFileDirectory)Issue5749.xaml.cs">
      <SubType>Code</SubType>
    </Compile>
    <Compile Include="$(MSBuildThisFileDirectory)Issue6556.cs" />
    <Compile Include="$(MSBuildThisFileDirectory)Issue5830.cs" />
    <Compile Include="$(MSBuildThisFileDirectory)Issue6476.cs" />
    <Compile Include="$(MSBuildThisFileDirectory)Issue6693.xaml.cs">
      <DependentUpon>Issue6693.xaml</DependentUpon>
      <SubType>Code</SubType>
    </Compile>
    <Compile Include="$(MSBuildThisFileDirectory)Issue7396.cs" />
    <Compile Include="$(MSBuildThisFileDirectory)Issue6403.xaml.cs">
      <DependentUpon>Issue6403.xaml</DependentUpon>
      <SubType>Code</SubType>
    </Compile>
    <Compile Include="$(MSBuildThisFileDirectory)Issue7825.cs" />
    <Compile Include="$(MSBuildThisFileDirectory)Issue2271.cs" />
    <Compile Include="$(MSBuildThisFileDirectory)Issue5354.xaml.cs">
      <DependentUpon>Issue5354.xaml</DependentUpon>
      <SubType>Code</SubType>
    </Compile>
    <Compile Include="$(MSBuildThisFileDirectory)Issue5868.cs" />
    <Compile Include="$(MSBuildThisFileDirectory)Issue6963.cs" />
    <Compile Include="$(MSBuildThisFileDirectory)Issue7048.xaml.cs">
      <DependentUpon>Issue7048.xaml</DependentUpon>
      <SubType>Code</SubType>
    </Compile>
    <Compile Include="$(MSBuildThisFileDirectory)Issue5577.xaml.cs">
      <DependentUpon>Issue5577.xaml</DependentUpon>
      <SubType>Code</SubType>
    </Compile>
    <Compile Include="$(MSBuildThisFileDirectory)Issue6804.cs" />
    <Compile Include="$(MSBuildThisFileDirectory)Issue7181.cs" />
    <Compile Include="$(MSBuildThisFileDirectory)Issue5367.cs" />
    <Compile Include="$(MSBuildThisFileDirectory)Issue6878.cs" />
    <Compile Include="$(MSBuildThisFileDirectory)Issue7253.cs" />
    <Compile Include="$(MSBuildThisFileDirectory)Issue7581.cs" />
    <Compile Include="$(MSBuildThisFileDirectory)Issue7361.cs" />
    <Compile Include="$(MSBuildThisFileDirectory)Issue7621.xaml.cs">
      <SubType>Code</SubType>
    </Compile>
    <Compile Include="$(MSBuildThisFileDirectory)Issue6889.cs" />
    <Compile Include="$(MSBuildThisFileDirectory)Issue6945.cs" />
    <Compile Include="$(MSBuildThisFileDirectory)Issue7313.cs" />
    <Compile Include="$(MSBuildThisFileDirectory)Issue5500.cs" />
    <Compile Include="$(MSBuildThisFileDirectory)Issue8148.cs" />
    <Compile Include="$(MSBuildThisFileDirectory)Issue8008.cs" />
    <Compile Include="$(MSBuildThisFileDirectory)Issue6640.cs" />
    <Compile Include="$(MSBuildThisFileDirectory)Issue7890.cs" />
    <Compile Include="$(MSBuildThisFileDirectory)Issue7556.cs" />
    <Compile Include="$(MSBuildThisFileDirectory)Issue5108.xaml.cs">
      <SubType>Code</SubType>
    </Compile>
    <Compile Include="$(MSBuildThisFileDirectory)Issue7329.cs" />
    <Compile Include="$(MSBuildThisFileDirectory)Issue7290.cs" />
    <Compile Include="$(MSBuildThisFileDirectory)Issue7240.cs" />
    <Compile Include="$(MSBuildThisFileDirectory)Issue5046.xaml.cs">
      <DependentUpon>Issue5046.xaml</DependentUpon>
      <SubType>Code</SubType>
    </Compile>
    <Compile Include="$(MSBuildThisFileDirectory)Issue6609.cs" />
    <Compile Include="$(MSBuildThisFileDirectory)Issue6802.cs" />
    <Compile Include="$(MSBuildThisFileDirectory)Issue6644.xaml.cs">
      <SubType>Code</SubType>
    </Compile>
    <Compile Include="$(MSBuildThisFileDirectory)Issue7049.cs" />
    <Compile Include="$(MSBuildThisFileDirectory)Issue7061.cs" />
    <Compile Include="$(MSBuildThisFileDirectory)Issue7385.cs" />
    <Compile Include="$(MSBuildThisFileDirectory)Issue7111.cs" />
    <Compile Include="$(MSBuildThisFileDirectory)Issue7357.xaml.cs">
      <SubType>Code</SubType>
    </Compile>
    <Compile Include="$(MSBuildThisFileDirectory)Issue7512.xaml.cs">
      <SubType>Code</SubType>
    </Compile>
    <Compile Include="$(MSBuildThisFileDirectory)Issue7519.cs" />
    <Compile Include="$(MSBuildThisFileDirectory)Issue7519Xaml.xaml.cs">
      <SubType>Code</SubType>
    </Compile>
    <Compile Include="$(MSBuildThisFileDirectory)Issue7700.cs" />
    <Compile Include="$(MSBuildThisFileDirectory)Issue7758.xaml.cs">
      <SubType>Code</SubType>
    </Compile>
    <Compile Include="$(MSBuildThisFileDirectory)Issue7593.xaml.cs">
      <SubType>Code</SubType>
    </Compile>
    <Compile Include="$(MSBuildThisFileDirectory)Issue7992.cs" />
    <Compile Include="$(MSBuildThisFileDirectory)Issue7792.xaml.cs">
      <SubType>Code</SubType>
    </Compile>
    <Compile Include="$(MSBuildThisFileDirectory)Issue7789.xaml.cs">
      <SubType>Code</SubType>
    </Compile>
    <Compile Include="$(MSBuildThisFileDirectory)Issue7817.xaml.cs">
      <SubType>Code</SubType>
    </Compile>
    <Compile Include="$(MSBuildThisFileDirectory)Issue7823.cs" />
    <Compile Include="$(MSBuildThisFileDirectory)Issue7943.xaml.cs">
      <SubType>Code</SubType>
    </Compile>
    <Compile Include="$(MSBuildThisFileDirectory)Issue7993.xaml.cs">
      <SubType>Code</SubType>
    </Compile>
    <Compile Include="$(MSBuildThisFileDirectory)Issue7865.xaml.cs">
      <SubType>Code</SubType>
    </Compile>
    <Compile Include="$(MSBuildThisFileDirectory)Issue7803.xaml.cs">
      <DependentUpon>Issue7803.xaml</DependentUpon>
    </Compile>
    <Compile Include="$(MSBuildThisFileDirectory)Issue8087.cs" />
    <Compile Include="$(MSBuildThisFileDirectory)Issue8203.cs" />
    <Compile Include="$(MSBuildThisFileDirectory)Issue8222.cs" />
    <Compile Include="$(MSBuildThisFileDirectory)Issue8167.cs" />
    <Compile Include="$(MSBuildThisFileDirectory)Issue8503.cs" />
    <Compile Include="$(MSBuildThisFileDirectory)Issue8263.xaml.cs">
      <DependentUpon>Issue8263.xaml</DependentUpon>
      <SubType>Code</SubType>
    </Compile>
    <Compile Include="$(MSBuildThisFileDirectory)Issue8345.cs" />
    <Compile Include="$(MSBuildThisFileDirectory)Issue8366.cs" />
    <Compile Include="$(MSBuildThisFileDirectory)Issue8526.cs" />
    <Compile Include="$(MSBuildThisFileDirectory)Issue8529.cs" />
    <Compile Include="$(MSBuildThisFileDirectory)Issue8529_1.xaml.cs">
      <DependentUpon>Issue8529_1.xaml</DependentUpon>
      <SubType>Code</SubType>
    </Compile>
    <Compile Include="$(MSBuildThisFileDirectory)Issue8508.xaml.cs">
      <SubType>Code</SubType>
    </Compile>
    <Compile Include="$(MSBuildThisFileDirectory)Issue7963.cs" />
    <Compile Include="$(MSBuildThisFileDirectory)Issue8741.cs" />
    <Compile Include="$(MSBuildThisFileDirectory)Issue8743.cs" />
    <Compile Include="$(MSBuildThisFileDirectory)Issue9092.cs" />
    <Compile Include="$(MSBuildThisFileDirectory)Issue9087.cs" />
    <Compile Include="$(MSBuildThisFileDirectory)Issue9196.xaml.cs">
      <DependentUpon>Issue9196.xaml</DependentUpon>
      <SubType>Code</SubType>
    </Compile>
    <Compile Include="$(MSBuildThisFileDirectory)Issue9355.cs" />
    <Compile Include="$(MSBuildThisFileDirectory)Issue8784.cs" />
    <Compile Include="$(MSBuildThisFileDirectory)Issue9360.cs" />
    <Compile Include="$(MSBuildThisFileDirectory)Issue9440.cs" />
    <Compile Include="$(MSBuildThisFileDirectory)Issue7242.xaml.cs">
      <DependentUpon>Issue7242.xaml</DependentUpon>
      <SubType>Code</SubType>
    </Compile>
    <Compile Include="$(MSBuildThisFileDirectory)Issue9783.xaml.cs">
      <DependentUpon>Issue9783.xaml</DependentUpon>
      <SubType>Code</SubType>
    </Compile>
    <Compile Include="$(MSBuildThisFileDirectory)Issue9686.cs" />
    <Compile Include="$(MSBuildThisFileDirectory)Issue9694.cs" />
    <Compile Include="$(MSBuildThisFileDirectory)Issue9771.xaml.cs">
      <SubType>Code</SubType>
      <DependentUpon>Issue9771.xaml</DependentUpon>
    </Compile>
    <Compile Include="$(MSBuildThisFileDirectory)Issue9833.cs" />
    <Compile Include="$(MSBuildThisFileDirectory)Issue9929.cs" />
    <Compile Include="$(MSBuildThisFileDirectory)Issue9088.cs" />
    <Compile Include="$(MSBuildThisFileDirectory)RefreshViewTests.cs" />
    <Compile Include="$(MSBuildThisFileDirectory)Issue7338.cs" />
    <Compile Include="$(MSBuildThisFileDirectory)ScrollToGroup.cs" />
    <Compile Include="$(MSBuildThisFileDirectory)NestedCollectionViews.cs" />
    <Compile Include="$(MSBuildThisFileDirectory)Issue7339.cs" />
    <Compile Include="$(MSBuildThisFileDirectory)ShellAppearanceChange.cs" />
    <Compile Include="$(MSBuildThisFileDirectory)Issue10234.cs" />
    <Compile Include="$(MSBuildThisFileDirectory)ShellModal.cs" />
    <Compile Include="$(MSBuildThisFileDirectory)ShellFlyoutBehavior.cs" />
    <Compile Include="$(MSBuildThisFileDirectory)Issue7128.cs" />
    <Compile Include="$(MSBuildThisFileDirectory)ShellItemIsVisible.cs" />
    <Compile Include="$(MSBuildThisFileDirectory)ShellGestures.cs" />
    <Compile Include="$(MSBuildThisFileDirectory)ShellBackButtonBehavior.cs" />
    <Compile Include="$(MSBuildThisFileDirectory)Issue7102.cs" />
    <Compile Include="$(MSBuildThisFileDirectory)ShellInsets.cs" />
    <Compile Include="$(MSBuildThisFileDirectory)CollectionViewGrouping.cs" />
    <Compile Include="$(MSBuildThisFileDirectory)Issue5412.cs" />
    <Compile Include="$(MSBuildThisFileDirectory)Helpers\GarbageCollectionHelper.cs" />
    <Compile Include="$(MSBuildThisFileDirectory)Issue4879.cs" />
    <Compile Include="$(MSBuildThisFileDirectory)Issue5518.cs" />
    <Compile Include="$(MSBuildThisFileDirectory)Issue5555.cs" />
    <Compile Include="$(MSBuildThisFileDirectory)Issue6458.cs" />
    <Compile Include="$(MSBuildThisFileDirectory)Issue6258.cs" />
    <Compile Include="$(MSBuildThisFileDirectory)Issue3150.cs" />
    <Compile Include="$(MSBuildThisFileDirectory)Issue6262.cs" />
    <Compile Include="$(MSBuildThisFileDirectory)Github5623.xaml.cs">
      <DependentUpon>Github5623.xaml</DependentUpon>
      <SubType>Code</SubType>
    </Compile>
    <Compile Include="$(MSBuildThisFileDirectory)Bugzilla59172.cs" />
    <Compile Include="$(MSBuildThisFileDirectory)FlagTestHelpers.cs" />
    <Compile Include="$(MSBuildThisFileDirectory)Issue5886.cs" />
    <Compile Include="$(MSBuildThisFileDirectory)Issue6260.cs" />
    <Compile Include="$(MSBuildThisFileDirectory)Issue5766.cs" />
    <Compile Include="$(MSBuildThisFileDirectory)CollectionViewBoundMultiSelection.cs" />
    <Compile Include="$(MSBuildThisFileDirectory)CollectionViewBoundSingleSelection.cs" />
    <Compile Include="$(MSBuildThisFileDirectory)Issue5765.cs" />
    <Compile Include="$(MSBuildThisFileDirectory)Issue4684.xaml.cs" />
    <Compile Include="$(MSBuildThisFileDirectory)Issue4992.xaml.cs">
      <DependentUpon>Issue4992.xaml</DependentUpon>
      <SubType>Code</SubType>
    </Compile>
    <Compile Include="$(MSBuildThisFileDirectory)Issue4915.xaml.cs">
      <SubType>Code</SubType>
    </Compile>
    <Compile Include="$(MSBuildThisFileDirectory)Issue5131.cs" />
    <Compile Include="$(MSBuildThisFileDirectory)Issue5376.cs" />
    <Compile Include="$(MSBuildThisFileDirectory)Bugzilla60787.xaml.cs">
      <DependentUpon>Bugzilla60787.xaml</DependentUpon>
      <SubType>Code</SubType>
    </Compile>
    <Compile Include="$(MSBuildThisFileDirectory)Issue4919.cs" />
    <Compile Include="$(MSBuildThisFileDirectory)Issue4756.cs" />
    <Compile Include="$(MSBuildThisFileDirectory)Issue5461.cs" />
    <Compile Include="$(MSBuildThisFileDirectory)CollectionViewBindingErrors.xaml.cs">
      <DependentUpon>CollectionViewBindingErrors.xaml</DependentUpon>
      <SubType>Code</SubType>
    </Compile>
    <Compile Include="$(MSBuildThisFileDirectory)Github3847.xaml.cs">
      <DependentUpon>Github3847.xaml</DependentUpon>
      <SubType>Code</SubType>
    </Compile>
    <Compile Include="$(MSBuildThisFileDirectory)Issue2102.cs" />
    <Compile Include="$(MSBuildThisFileDirectory)Issue1588.xaml.cs">
      <DependentUpon>Issue1588.xaml</DependentUpon>
      <SubType>Code</SubType>
    </Compile>
    <Compile Include="$(MSBuildThisFileDirectory)Issue4961.cs" />
    <Compile Include="$(MSBuildThisFileDirectory)Issue4629.cs" />
    <Compile Include="$(MSBuildThisFileDirectory)Issue4384.cs" />
    <Compile Include="$(MSBuildThisFileDirectory)Issue4782.cs" />
    <Compile Include="$(MSBuildThisFileDirectory)Issue4484.cs" />
    <Compile Include="$(MSBuildThisFileDirectory)Issue3509.cs" />
    <Compile Include="$(MSBuildThisFileDirectory)Issue4597.cs" />
    <Compile Include="$(MSBuildThisFileDirectory)A11yTabIndex.xaml.cs">
      <DependentUpon>A11yTabIndex.xaml</DependentUpon>
      <SubType>Code</SubType>
    </Compile>
    <Compile Include="$(MSBuildThisFileDirectory)Github3856.cs" />
    <Compile Include="$(MSBuildThisFileDirectory)Issue1937.cs" />
    <Compile Include="$(MSBuildThisFileDirectory)Issue3555.cs" />
    <Compile Include="$(MSBuildThisFileDirectory)Issue3843.cs" />
    <Compile Include="$(MSBuildThisFileDirectory)Issue4053.cs" />
    <Compile Include="$(MSBuildThisFileDirectory)Issue3809.cs" />
    <Compile Include="$(MSBuildThisFileDirectory)Issue2894.cs" />
    <Compile Include="$(MSBuildThisFileDirectory)Issue3306.cs" />
    <Compile Include="$(MSBuildThisFileDirectory)Issue3454.cs" />
    <Compile Include="$(MSBuildThisFileDirectory)Issue3308.cs" />
    <Compile Include="$(MSBuildThisFileDirectory)Issue3788.cs" />
    <Compile Include="$(MSBuildThisFileDirectory)Issue1724.cs" />
    <Compile Include="$(MSBuildThisFileDirectory)Issue3524.cs" />
    <Compile Include="$(MSBuildThisFileDirectory)Issue1678.cs" />
    <Compile Include="$(MSBuildThisFileDirectory)Issue7701.cs" />
    <Compile Include="$(MSBuildThisFileDirectory)Issue2004.cs" />
    <Compile Include="$(MSBuildThisFileDirectory)Issue3333.cs" />
    <Compile Include="$(MSBuildThisFileDirectory)Issue2338.cs" />
    <Compile Include="$(MSBuildThisFileDirectory)Bugzilla60045.xaml.cs">
      <DependentUpon>Bugzilla60045.xaml</DependentUpon>
    </Compile>
    <Compile Include="$(MSBuildThisFileDirectory)Issue6282.xaml.cs">
      <DependentUpon>Issue6282.xaml</DependentUpon>
      <SubType>Code</SubType>
    </Compile>
    <Compile Include="$(MSBuildThisFileDirectory)AddingMultipleItemsListView.cs" />
    <Compile Include="$(MSBuildThisFileDirectory)AndroidStatusBarColor.cs" />
    <Compile Include="$(MSBuildThisFileDirectory)AppBarIconColors.cs" />
    <Compile Include="$(MSBuildThisFileDirectory)Bugzilla21368.cs" />
    <Compile Include="$(MSBuildThisFileDirectory)Bugzilla21501.cs" />
    <Compile Include="$(MSBuildThisFileDirectory)Bugzilla21780.cs" />
    <Compile Include="$(MSBuildThisFileDirectory)Bugzilla22229.xaml.cs">
      <DependentUpon>Bugzilla22229.xaml</DependentUpon>
    </Compile>
    <Compile Include="$(MSBuildThisFileDirectory)Bugzilla22401.cs" />
    <Compile Include="$(MSBuildThisFileDirectory)Bugzilla23942.xaml.cs">
      <DependentUpon>Bugzilla23942.xaml</DependentUpon>
    </Compile>
    <Compile Include="$(MSBuildThisFileDirectory)Bugzilla24769.cs" />
    <Compile Include="$(MSBuildThisFileDirectory)Bugzilla25234.cs" />
    <Compile Include="$(MSBuildThisFileDirectory)Bugzilla25662.cs" />
    <Compile Include="$(MSBuildThisFileDirectory)Bugzilla25943.cs" />
    <Compile Include="$(MSBuildThisFileDirectory)Bugzilla26501.cs" />
    <Compile Include="$(MSBuildThisFileDirectory)Bugzilla26868.cs" />
    <Compile Include="$(MSBuildThisFileDirectory)Bugzilla27378.cs" />
    <Compile Include="$(MSBuildThisFileDirectory)Bugzilla27417.cs" />
    <Compile Include="$(MSBuildThisFileDirectory)Bugzilla27417Xaml.xaml.cs">
      <DependentUpon>Bugzilla27417Xaml.xaml</DependentUpon>
      <SubType>Code</SubType>
    </Compile>
    <Compile Include="$(MSBuildThisFileDirectory)Bugzilla27581.cs" />
    <Compile Include="$(MSBuildThisFileDirectory)Bugzilla28570.cs" />
    <Compile Include="$(MSBuildThisFileDirectory)Bugzilla28796.cs" />
    <Compile Include="$(MSBuildThisFileDirectory)Bugzilla28939.cs" />
    <Compile Include="$(MSBuildThisFileDirectory)Bugzilla28953.cs" />
    <Compile Include="$(MSBuildThisFileDirectory)Bugzilla29107.xaml.cs">
      <DependentUpon>Bugzilla29107.xaml</DependentUpon>
    </Compile>
    <Compile Include="$(MSBuildThisFileDirectory)Bugzilla29110.cs" />
    <Compile Include="$(MSBuildThisFileDirectory)Bugzilla29158.cs" />
    <Compile Include="$(MSBuildThisFileDirectory)Bugzilla29363.cs" />
    <Compile Include="$(MSBuildThisFileDirectory)Bugzilla29229.cs" />
    <Compile Include="$(MSBuildThisFileDirectory)Bugzilla30166.cs" />
    <Compile Include="$(MSBuildThisFileDirectory)Bugzilla31141.cs" />
    <Compile Include="$(MSBuildThisFileDirectory)Bugzilla31145.cs" />
    <Compile Include="$(MSBuildThisFileDirectory)Bugzilla31333.cs" />
    <Compile Include="$(MSBuildThisFileDirectory)Bugzilla31366.cs" />
    <Compile Include="$(MSBuildThisFileDirectory)Issue4653.cs" />
    <Compile Include="$(MSBuildThisFileDirectory)Bugzilla31964.cs" />
    <Compile Include="$(MSBuildThisFileDirectory)Bugzilla32033.cs" />
    <Compile Include="$(MSBuildThisFileDirectory)Bugzilla32034.cs" />
    <Compile Include="$(MSBuildThisFileDirectory)Bugzilla32206.cs" />
    <Compile Include="$(MSBuildThisFileDirectory)Bugzilla32776.cs" />
    <Compile Include="$(MSBuildThisFileDirectory)Bugzilla32842.xaml.cs">
      <DependentUpon>Bugzilla32842.xaml</DependentUpon>
      <SubType>Code</SubType>
    </Compile>
    <Compile Include="$(MSBuildThisFileDirectory)Bugzilla32847.cs" />
    <Compile Include="$(MSBuildThisFileDirectory)Bugzilla32865.cs" />
    <Compile Include="$(MSBuildThisFileDirectory)Bugzilla32956.cs" />
    <Compile Include="$(MSBuildThisFileDirectory)Bugzilla33248.cs" />
    <Compile Include="$(MSBuildThisFileDirectory)Bugzilla33268.cs" />
    <Compile Include="$(MSBuildThisFileDirectory)Bugzilla33612.cs" />
    <Compile Include="$(MSBuildThisFileDirectory)Bugzilla33714.cs" />
    <Compile Include="$(MSBuildThisFileDirectory)Bugzilla33890.cs" />
    <Compile Include="$(MSBuildThisFileDirectory)Bugzilla34072.cs" />
    <Compile Include="$(MSBuildThisFileDirectory)Bugzilla34007.cs" />
    <Compile Include="$(MSBuildThisFileDirectory)Bugzilla35078.cs" />
    <Compile Include="$(MSBuildThisFileDirectory)Bugzilla35127.cs" />
    <Compile Include="$(MSBuildThisFileDirectory)Bugzilla35132.cs" />
    <Compile Include="$(MSBuildThisFileDirectory)Bugzilla35157.cs" />
    <Compile Include="$(MSBuildThisFileDirectory)Bugzilla35294.cs" />
    <Compile Include="$(MSBuildThisFileDirectory)Bugzilla35472.cs" />
    <Compile Include="$(MSBuildThisFileDirectory)Bugzilla35477.cs" />
    <Compile Include="$(MSBuildThisFileDirectory)Bugzilla35490.cs" />
    <Compile Include="$(MSBuildThisFileDirectory)Bugzilla36014.cs" />
    <Compile Include="$(MSBuildThisFileDirectory)Bugzilla36649.cs" />
    <Compile Include="$(MSBuildThisFileDirectory)Bugzilla36559.cs" />
    <Compile Include="$(MSBuildThisFileDirectory)Bugzilla36171.cs" />
    <Compile Include="$(MSBuildThisFileDirectory)Bugzilla36780.cs" />
    <Compile Include="$(MSBuildThisFileDirectory)Bugzilla36651.cs" />
    <Compile Include="$(MSBuildThisFileDirectory)Bugzilla36703.cs" />
    <Compile Include="$(MSBuildThisFileDirectory)Bugzilla36846.cs" />
    <Compile Include="$(MSBuildThisFileDirectory)Bugzilla36955.cs" />
    <Compile Include="$(MSBuildThisFileDirectory)Bugzilla37285.cs" />
    <Compile Include="$(MSBuildThisFileDirectory)Bugzilla37462.cs" />
    <Compile Include="$(MSBuildThisFileDirectory)Bugzilla37841.cs" />
    <Compile Include="$(MSBuildThisFileDirectory)Bugzilla37863.cs" />
    <Compile Include="$(MSBuildThisFileDirectory)Bugzilla37601.cs" />
    <Compile Include="$(MSBuildThisFileDirectory)Bugzilla38105.cs" />
    <Compile Include="$(MSBuildThisFileDirectory)Issue3652.cs" />
    <Compile Include="$(MSBuildThisFileDirectory)Issue4891.cs" />
    <Compile Include="$(MSBuildThisFileDirectory)Bugzilla38723.cs" />
    <Compile Include="$(MSBuildThisFileDirectory)Bugzilla38770.cs" />
    <Compile Include="$(MSBuildThisFileDirectory)Bugzilla38827.xaml.cs">
      <DependentUpon>Bugzilla38827.xaml</DependentUpon>
      <SubType>Code</SubType>
    </Compile>
    <Compile Include="$(MSBuildThisFileDirectory)Bugzilla38989.cs" />
    <Compile Include="$(MSBuildThisFileDirectory)Bugzilla39395.cs" />
    <Compile Include="$(MSBuildThisFileDirectory)Bugzilla39461.cs" />
    <Compile Include="$(MSBuildThisFileDirectory)Bugzilla39483.xaml.cs">
      <DependentUpon>Bugzilla39483.xaml</DependentUpon>
      <SubType>Code</SubType>
    </Compile>
    <Compile Include="$(MSBuildThisFileDirectory)Bugzilla39530.cs" />
    <Compile Include="$(MSBuildThisFileDirectory)Bugzilla39624.cs" />
    <Compile Include="$(MSBuildThisFileDirectory)Bugzilla39463.xaml.cs">
      <DependentUpon>Bugzilla39463.xaml</DependentUpon>
      <SubType>Code</SubType>
    </Compile>
    <Compile Include="$(MSBuildThisFileDirectory)Bugzilla39636.xaml.cs">
      <DependentUpon>Bugzilla39636.xaml</DependentUpon>
      <SubType>Code</SubType>
    </Compile>
    <Compile Include="$(MSBuildThisFileDirectory)Bugzilla39702.cs" />
    <Compile Include="$(MSBuildThisFileDirectory)Bugzilla40005.cs" />
    <Compile Include="$(MSBuildThisFileDirectory)Bugzilla40073.cs" />
    <Compile Include="$(MSBuildThisFileDirectory)Bugzilla40139.cs" />
    <Compile Include="$(MSBuildThisFileDirectory)Bugzilla40173.cs" />
    <Compile Include="$(MSBuildThisFileDirectory)Bugzilla39821.cs" />
    <Compile Include="$(MSBuildThisFileDirectory)Bugzilla40185.cs" />
    <Compile Include="$(MSBuildThisFileDirectory)Bugzilla40251.cs" />
    <Compile Include="$(MSBuildThisFileDirectory)Bugzilla40333.cs" />
    <Compile Include="$(MSBuildThisFileDirectory)Bugzilla31806.cs" />
    <Compile Include="$(MSBuildThisFileDirectory)Bugzilla40408.cs" />
    <Compile Include="$(MSBuildThisFileDirectory)Bugzilla40858.cs" />
    <Compile Include="$(MSBuildThisFileDirectory)Bugzilla40824.cs" />
    <Compile Include="$(MSBuildThisFileDirectory)Bugzilla40911.cs" />
    <Compile Include="$(MSBuildThisFileDirectory)Bugzilla40955.cs" />
    <Compile Include="$(MSBuildThisFileDirectory)Bugzilla41054.cs" />
    <Compile Include="$(MSBuildThisFileDirectory)Bugzilla41078.cs" />
    <Compile Include="$(MSBuildThisFileDirectory)Bugzilla40998.cs" />
    <Compile Include="$(MSBuildThisFileDirectory)Bugzilla41205.cs" />
    <Compile Include="$(MSBuildThisFileDirectory)Bugzilla41415.cs" />
    <Compile Include="$(MSBuildThisFileDirectory)Bugzilla41418.cs" />
    <Compile Include="$(MSBuildThisFileDirectory)Bugzilla41424.cs" />
    <Compile Include="$(MSBuildThisFileDirectory)Bugzilla41778.cs" />
    <Compile Include="$(MSBuildThisFileDirectory)Bugzilla41600.cs" />
    <Compile Include="$(MSBuildThisFileDirectory)Bugzilla41619.cs" />
    <Compile Include="$(MSBuildThisFileDirectory)Bugzilla42000.cs" />
    <Compile Include="$(MSBuildThisFileDirectory)Bugzilla42069.cs" />
    <Compile Include="$(MSBuildThisFileDirectory)Bugzilla42069_Page.xaml.cs">
      <DependentUpon>Bugzilla42069_Page.xaml</DependentUpon>
      <SubType>Code</SubType>
    </Compile>
    <Compile Include="$(MSBuildThisFileDirectory)Bugzilla42074.cs" />
    <Compile Include="$(MSBuildThisFileDirectory)Bugzilla42075.cs" />
    <Compile Include="$(MSBuildThisFileDirectory)Bugzilla42329.cs" />
    <Compile Include="$(MSBuildThisFileDirectory)Bugzilla42364.cs" />
    <Compile Include="$(MSBuildThisFileDirectory)Bugzilla42519.cs" />
    <Compile Include="$(MSBuildThisFileDirectory)Bugzilla32871.cs" />
    <Compile Include="$(MSBuildThisFileDirectory)Bugzilla43313.cs" />
    <Compile Include="$(MSBuildThisFileDirectory)Bugzilla43469.cs" />
    <Compile Include="$(MSBuildThisFileDirectory)Bugzilla43516.cs" />
    <Compile Include="$(MSBuildThisFileDirectory)Bugzilla43519.cs" />
    <Compile Include="$(MSBuildThisFileDirectory)Bugzilla43527.cs" />
    <Compile Include="$(MSBuildThisFileDirectory)Bugzilla44047.cs" />
    <Compile Include="$(MSBuildThisFileDirectory)Bugzilla43941.cs" />
    <Compile Include="$(MSBuildThisFileDirectory)Bugzilla43663.cs" />
    <Compile Include="$(MSBuildThisFileDirectory)Bugzilla43867.cs" />
    <Compile Include="$(MSBuildThisFileDirectory)Bugzilla43735.cs" />
    <Compile Include="$(MSBuildThisFileDirectory)Bugzilla43783.cs" />
    <Compile Include="$(MSBuildThisFileDirectory)Bugzilla44096.cs" />
    <Compile Include="$(MSBuildThisFileDirectory)Bugzilla44176.cs" />
    <Compile Include="$(MSBuildThisFileDirectory)Bugzilla44453.cs" />
    <Compile Include="$(MSBuildThisFileDirectory)Bugzilla45215.cs" />
    <Compile Include="$(MSBuildThisFileDirectory)Bugzilla44500.cs" />
    <Compile Include="$(MSBuildThisFileDirectory)Bugzilla45722.cs" />
    <Compile Include="$(MSBuildThisFileDirectory)Bugzilla45722Xaml0.xaml.cs">
      <DependentUpon>Bugzilla45722Xaml0.xaml</DependentUpon>
      <SubType>Code</SubType>
    </Compile>
    <Compile Include="$(MSBuildThisFileDirectory)Bugzilla46363.cs" />
    <Compile Include="$(MSBuildThisFileDirectory)Bugzilla46363_2.cs" />
    <Compile Include="$(MSBuildThisFileDirectory)Bugzilla47548.cs" />
    <Compile Include="$(MSBuildThisFileDirectory)Bugzilla50787.cs" />
    <Compile Include="$(MSBuildThisFileDirectory)Bugzilla52299.cs" />
    <Compile Include="$(MSBuildThisFileDirectory)Bugzilla52419.cs" />
    <Compile Include="$(MSBuildThisFileDirectory)Bugzilla49304.cs" />
    <Compile Include="$(MSBuildThisFileDirectory)Bugzilla53834.cs" />
    <Compile Include="$(MSBuildThisFileDirectory)Bugzilla51536.cs" />
    <Compile Include="$(MSBuildThisFileDirectory)Bugzilla44940.cs" />
    <Compile Include="$(MSBuildThisFileDirectory)Bugzilla44944.cs" />
    <Compile Include="$(MSBuildThisFileDirectory)Bugzilla44166.cs" />
    <Compile Include="$(MSBuildThisFileDirectory)Bugzilla44461.cs" />
    <Compile Include="$(MSBuildThisFileDirectory)Bugzilla44584.cs" />
    <Compile Include="$(MSBuildThisFileDirectory)Bugzilla42832.cs" />
    <Compile Include="$(MSBuildThisFileDirectory)Bugzilla44044.cs" />
    <Compile Include="$(MSBuildThisFileDirectory)Bugzilla44338.cs" />
    <Compile Include="$(MSBuildThisFileDirectory)Bugzilla44980.cs" />
    <Compile Include="$(MSBuildThisFileDirectory)Bugzilla45067.cs" />
    <Compile Include="$(MSBuildThisFileDirectory)Bugzilla45723.cs" />
    <Compile Include="$(MSBuildThisFileDirectory)Bugzilla45027.cs" />
    <Compile Include="$(MSBuildThisFileDirectory)Bugzilla45330.cs" />
    <Compile Include="$(MSBuildThisFileDirectory)Bugzilla44955.cs" />
    <Compile Include="$(MSBuildThisFileDirectory)Bugzilla45277.cs" />
    <Compile Include="$(MSBuildThisFileDirectory)Bugzilla45743.cs" />
    <Compile Include="$(MSBuildThisFileDirectory)Bugzilla46458.cs" />
    <Compile Include="$(MSBuildThisFileDirectory)Bugzilla46494.cs" />
    <Compile Include="$(MSBuildThisFileDirectory)Bugzilla44476.cs" />
    <Compile Include="$(MSBuildThisFileDirectory)Bugzilla46630.cs" />
    <Compile Include="$(MSBuildThisFileDirectory)Bugzilla47923.cs" />
    <Compile Include="$(MSBuildThisFileDirectory)Bugzilla48236.cs" />
    <Compile Include="$(MSBuildThisFileDirectory)Bugzilla47971.cs" />
    <Compile Include="$(MSBuildThisFileDirectory)Bugzilla52318.cs" />
    <Compile Include="$(MSBuildThisFileDirectory)Bugzilla37290.cs" />
    <Compile Include="$(MSBuildThisFileDirectory)Bugzilla51553.cs" />
    <Compile Include="$(MSBuildThisFileDirectory)Bugzilla51802.cs" />
    <Compile Include="$(MSBuildThisFileDirectory)Bugzilla51236.cs" />
    <Compile Include="$(MSBuildThisFileDirectory)Bugzilla51238.cs" />
    <Compile Include="$(MSBuildThisFileDirectory)Bugzilla51642.xaml.cs">
      <DependentUpon>Bugzilla51642.xaml</DependentUpon>
      <SubType>Code</SubType>
    </Compile>
    <Compile Include="$(MSBuildThisFileDirectory)Bugzilla53445.cs" />
    <Compile Include="$(MSBuildThisFileDirectory)Bugzilla55714.cs" />
    <Compile Include="$(MSBuildThisFileDirectory)Bugzilla54649.cs" />
    <Compile Include="$(MSBuildThisFileDirectory)Bugzilla56609.cs" />
    <Compile Include="$(MSBuildThisFileDirectory)Bugzilla55674.cs" />
    <Compile Include="$(MSBuildThisFileDirectory)Bugzilla55912.cs" />
    <Compile Include="$(MSBuildThisFileDirectory)Bugzilla57317.cs" />
    <Compile Include="$(MSBuildThisFileDirectory)Bugzilla57114.cs" />
    <Compile Include="$(MSBuildThisFileDirectory)Bugzilla57515.cs" />
    <Compile Include="$(MSBuildThisFileDirectory)Bugzilla57674.cs" />
    <Compile Include="$(MSBuildThisFileDirectory)Bugzilla57758.cs" />
    <Compile Include="$(MSBuildThisFileDirectory)Bugzilla57910.cs" />
    <Compile Include="$(MSBuildThisFileDirectory)Bugzilla58406.cs" />
    <Compile Include="$(MSBuildThisFileDirectory)Bugzilla58833.cs" />
    <Compile Include="$(MSBuildThisFileDirectory)Bugzilla51427.cs" />
    <Compile Include="$(MSBuildThisFileDirectory)Bugzilla59248.cs" />
    <Compile Include="$(MSBuildThisFileDirectory)Bugzilla59457.cs" />
    <Compile Include="$(MSBuildThisFileDirectory)Bugzilla59580.cs" />
    <Compile Include="$(MSBuildThisFileDirectory)Issue1469.cs" />
    <Compile Include="$(MSBuildThisFileDirectory)Effects\AttachedStateEffect.cs" />
    <Compile Include="$(MSBuildThisFileDirectory)Effects\AttachedStateEffectLabel.cs" />
    <Compile Include="$(MSBuildThisFileDirectory)Effects\AttachedStateEffectList.cs" />
    <Compile Include="$(MSBuildThisFileDirectory)GitHub1648.cs" />
    <Compile Include="$(MSBuildThisFileDirectory)GitHub1702.cs" />
    <Compile Include="$(MSBuildThisFileDirectory)GitHub2642.cs" />
    <Compile Include="$(MSBuildThisFileDirectory)GitHub1700.cs" />
    <Compile Include="$(MSBuildThisFileDirectory)GitHub2598.cs" />
    <Compile Include="$(MSBuildThisFileDirectory)Issue1483.cs" />
    <Compile Include="$(MSBuildThisFileDirectory)Issue1556.cs" />
    <Compile Include="$(MSBuildThisFileDirectory)Issue1799.cs" />
    <Compile Include="$(MSBuildThisFileDirectory)Issue1931.cs" />
    <Compile Include="$(MSBuildThisFileDirectory)Issue1399.cs" />
    <Compile Include="$(MSBuildThisFileDirectory)Issue2187.cs" />
    <Compile Include="$(MSBuildThisFileDirectory)Issue3001.cs" />
    <Compile Include="$(MSBuildThisFileDirectory)Issue3271.cs" />
    <Compile Include="$(MSBuildThisFileDirectory)Issue3390.cs" />
    <Compile Include="$(MSBuildThisFileDirectory)Issue3000.cs" />
    <Compile Include="$(MSBuildThisFileDirectory)Issue3273.cs" />
    <Compile Include="$(MSBuildThisFileDirectory)Issue3053.cs" />
    <Compile Include="$(MSBuildThisFileDirectory)Issue2617.cs" />
    <Compile Include="$(MSBuildThisFileDirectory)Issue3139.cs" />
    <Compile Include="$(MSBuildThisFileDirectory)Issue3087.cs" />
    <Compile Include="$(MSBuildThisFileDirectory)Issue1760_1.cs" />
    <Compile Include="$(MSBuildThisFileDirectory)Issue1332.cs" />
    <Compile Include="$(MSBuildThisFileDirectory)Issue5184.cs" />
    <Compile Include="$(MSBuildThisFileDirectory)Issue3089.cs" />
    <Compile Include="$(MSBuildThisFileDirectory)Issue1342.cs" />
    <Compile Include="$(MSBuildThisFileDirectory)Issue2482.cs" />
    <Compile Include="$(MSBuildThisFileDirectory)Issue2680ScrollView.cs" />
    <Compile Include="$(MSBuildThisFileDirectory)Issue2767.cs" />
    <Compile Include="$(MSBuildThisFileDirectory)Issue2499.cs" />
    <Compile Include="$(MSBuildThisFileDirectory)GitHub1878.cs" />
    <Compile Include="$(MSBuildThisFileDirectory)Helpers\ISampleNativeControl.cs" />
    <Compile Include="$(MSBuildThisFileDirectory)Helpers\UITestHelper.cs" />
    <Compile Include="$(MSBuildThisFileDirectory)Helpers\ViewHelper.cs" />
    <Compile Include="$(MSBuildThisFileDirectory)Issue1544.cs" />
    <Compile Include="$(MSBuildThisFileDirectory)Issue1677.cs" />
    <Compile Include="$(MSBuildThisFileDirectory)Issue1704.cs" />
    <Compile Include="$(MSBuildThisFileDirectory)Issue1801.cs" />
    <Compile Include="$(MSBuildThisFileDirectory)Issue1734.cs" />
    <Compile Include="$(MSBuildThisFileDirectory)Issue1683.cs" />
    <Compile Include="$(MSBuildThisFileDirectory)Issue1705_2.cs" />
    <Compile Include="$(MSBuildThisFileDirectory)Issue1396.cs" />
    <Compile Include="$(MSBuildThisFileDirectory)Issue1415.cs" />
    <Compile Include="$(MSBuildThisFileDirectory)Issue2829.cs" />
    <Compile Include="$(MSBuildThisFileDirectory)Issue2653.cs" />
    <Compile Include="$(MSBuildThisFileDirectory)Issue1942.cs" />
    <Compile Include="$(MSBuildThisFileDirectory)Issue2763.cs" />
    <Compile Include="$(MSBuildThisFileDirectory)Issue2247.cs" />
    <Compile Include="$(MSBuildThisFileDirectory)GroupListViewHeaderIndexOutOfRange.cs" />
    <Compile Include="$(MSBuildThisFileDirectory)Issue1760.cs" />
    <Compile Include="$(MSBuildThisFileDirectory)Issue1975.cs" />
    <Compile Include="$(MSBuildThisFileDirectory)Issue1601.cs" />
    <Compile Include="$(MSBuildThisFileDirectory)Issue1717.cs" />
    <Compile Include="$(MSBuildThisFileDirectory)Bugzilla60001.cs" />
    <Compile Include="$(MSBuildThisFileDirectory)Issue1355.cs" />
    <Compile Include="$(MSBuildThisFileDirectory)Bugzilla60056.cs" />
    <Compile Include="$(MSBuildThisFileDirectory)Bugzilla60122.cs" />
    <Compile Include="$(MSBuildThisFileDirectory)Bugzilla59863_0.cs" />
    <Compile Include="$(MSBuildThisFileDirectory)Bugzilla59863_1.cs" />
    <Compile Include="$(MSBuildThisFileDirectory)Bugzilla59863_2.cs" />
    <Compile Include="$(MSBuildThisFileDirectory)Bugzilla60563.cs" />
    <Compile Include="$(MSBuildThisFileDirectory)Bugzilla60774.cs" />
    <Compile Include="$(MSBuildThisFileDirectory)Bugzilla60774_1.cs" />
    <Compile Include="$(MSBuildThisFileDirectory)Bugzilla60774_2.cs" />
    <Compile Include="$(MSBuildThisFileDirectory)ButtonBackgroundColorTest.cs" />
    <Compile Include="$(MSBuildThisFileDirectory)CarouselAsync.cs" />
    <Compile Include="$(MSBuildThisFileDirectory)Bugzilla34561.cs" />
    <Compile Include="$(MSBuildThisFileDirectory)Bugzilla34727.cs" />
    <Compile Include="$(MSBuildThisFileDirectory)ComplexListView.cs" />
    <Compile Include="$(MSBuildThisFileDirectory)CustomImageRendererErrorHandling.cs" />
    <Compile Include="$(MSBuildThisFileDirectory)DefaultColorToggleTest.cs" />
    <Compile Include="$(MSBuildThisFileDirectory)Bugzilla38416.xaml.cs">
      <DependentUpon>Bugzilla38416.xaml</DependentUpon>
    </Compile>
    <Compile Include="$(MSBuildThisFileDirectory)Effects.cs" />
    <Compile Include="$(MSBuildThisFileDirectory)GestureBubblingTests.cs" />
    <Compile Include="$(MSBuildThisFileDirectory)Github1461.cs" />
    <Compile Include="$(MSBuildThisFileDirectory)CascadeInputTransparent.cs" />
    <Compile Include="$(MSBuildThisFileDirectory)GitHub1331.xaml.cs">
      <DependentUpon>GitHub1331.xaml</DependentUpon>
    </Compile>
    <Compile Include="$(MSBuildThisFileDirectory)Issue1691_2.cs" />
    <Compile Include="$(MSBuildThisFileDirectory)Github1625.cs" />
    <Compile Include="$(MSBuildThisFileDirectory)InputTransparentTests.cs" />
    <Compile Include="$(MSBuildThisFileDirectory)Issue1614.cs" />
    <Compile Include="$(MSBuildThisFileDirectory)IsInvokeRequiredRaceCondition.cs" />
    <Compile Include="$(MSBuildThisFileDirectory)IsPasswordToggleTest.cs" />
    <Compile Include="$(MSBuildThisFileDirectory)Issue1023.cs" />
    <Compile Include="$(MSBuildThisFileDirectory)Issue1024.cs" />
    <Compile Include="$(MSBuildThisFileDirectory)Issue1025.cs" />
    <Compile Include="$(MSBuildThisFileDirectory)Issue1026.cs" />
    <Compile Include="$(MSBuildThisFileDirectory)Issue1347.cs" />
    <Compile Include="$(MSBuildThisFileDirectory)Issue1356.cs" />
    <Compile Include="$(MSBuildThisFileDirectory)Issue1439.cs" />
    <Compile Include="$(MSBuildThisFileDirectory)Issue1660.cs" />
    <Compile Include="$(MSBuildThisFileDirectory)Issue1691.cs" />
    <Compile Include="$(MSBuildThisFileDirectory)Issue1665.cs" />
    <Compile Include="$(MSBuildThisFileDirectory)Issue1707.cs" />
    <Compile Include="$(MSBuildThisFileDirectory)Issue1864.cs" />
    <Compile Include="$(MSBuildThisFileDirectory)Issue2104.cs" />
    <Compile Include="$(MSBuildThisFileDirectory)Issue1908.cs" />
    <Compile Include="$(MSBuildThisFileDirectory)Issue1672.cs" />
    <Compile Include="$(MSBuildThisFileDirectory)Issue2394.cs" />
    <Compile Include="$(MSBuildThisFileDirectory)Issue2595.cs" />
    <Compile Include="$(MSBuildThisFileDirectory)Issue2625.xaml.cs">
      <DependentUpon>Issue2625.xaml</DependentUpon>
      <SubType>Code</SubType>
    </Compile>
    <Compile Include="$(MSBuildThisFileDirectory)Issue2681.cs" />
    <Compile Include="$(MSBuildThisFileDirectory)Issue2858.xaml.cs">
      <DependentUpon>Issue2858.xaml</DependentUpon>
      <SubType>Code</SubType>
    </Compile>
    <Compile Include="$(MSBuildThisFileDirectory)Issue2929.cs" />
    <Compile Include="$(MSBuildThisFileDirectory)Issue2983.cs" />
    <Compile Include="$(MSBuildThisFileDirectory)Issue2963.cs" />
    <Compile Include="$(MSBuildThisFileDirectory)Issue2981.cs" />
    <Compile Include="$(MSBuildThisFileDirectory)Issue2964.cs" />
    <Compile Include="$(MSBuildThisFileDirectory)Bugzilla29017.cs" />
    <Compile Include="$(MSBuildThisFileDirectory)Issue2927.cs" />
    <Compile Include="$(MSBuildThisFileDirectory)IsShowingUserIssue.cs" />
    <Compile Include="$(MSBuildThisFileDirectory)Bugzilla25979.cs" />
    <Compile Include="$(MSBuildThisFileDirectory)Bugzilla30317.cs" />
    <Compile Include="$(MSBuildThisFileDirectory)Bugzilla29128.cs" />
    <Compile Include="$(MSBuildThisFileDirectory)Bugzilla31029.cs" />
    <Compile Include="$(MSBuildThisFileDirectory)Bugzilla24574.cs" />
    <Compile Include="$(MSBuildThisFileDirectory)Bugzilla26233.cs" />
    <Compile Include="$(MSBuildThisFileDirectory)Bugzilla27642.cs" />
    <Compile Include="$(MSBuildThisFileDirectory)Bugzilla36393.cs" />
    <Compile Include="$(MSBuildThisFileDirectory)Bugzilla33870.cs" />
    <Compile Include="$(MSBuildThisFileDirectory)Bugzilla32462.cs" />
    <Compile Include="$(MSBuildThisFileDirectory)Bugzilla36681.cs" />
    <Compile Include="$(MSBuildThisFileDirectory)Bugzilla36479.cs" />
    <Compile Include="$(MSBuildThisFileDirectory)Issue3008.cs" />
    <Compile Include="$(MSBuildThisFileDirectory)Issue3019.cs" />
    <Compile Include="$(MSBuildThisFileDirectory)Issue2993.cs" />
    <Compile Include="$(MSBuildThisFileDirectory)Issue3507.cs" />
    <Compile Include="$(MSBuildThisFileDirectory)Issue3367.cs" />
    <Compile Include="$(MSBuildThisFileDirectory)Issue3398.cs" />
    <Compile Include="$(MSBuildThisFileDirectory)Issue3558.cs" />
    <Compile Include="$(MSBuildThisFileDirectory)Issue3541.cs" />
    <Compile Include="$(MSBuildThisFileDirectory)Issue3840.cs" />
    <Compile Include="$(MSBuildThisFileDirectory)Issue4561.cs" />
    <Compile Include="$(MSBuildThisFileDirectory)Issue3913.cs" />
    <Compile Include="$(MSBuildThisFileDirectory)Issue3979.xaml.cs">
      <DependentUpon>Issue3979.xaml</DependentUpon>
      <SubType>Code</SubType>
    </Compile>
    <Compile Include="$(MSBuildThisFileDirectory)Issue7167.xaml.cs">
      <DependentUpon>Issue7167.xaml</DependentUpon>
      <SubType>Code</SubType>
    </Compile>
    <Compile Include="$(MSBuildThisFileDirectory)Issue4194.xaml.cs">
      <DependentUpon>Issue4194.xaml</DependentUpon>
      <SubType>Code</SubType>
    </Compile>
    <Compile Include="$(MSBuildThisFileDirectory)Issue4136.cs" />
    <Compile Include="$(MSBuildThisFileDirectory)Issue4262.cs" />
    <Compile Include="$(MSBuildThisFileDirectory)Issue4360.xaml.cs">
      <DependentUpon>Issue4360.xaml</DependentUpon>
      <SubType>Code</SubType>
    </Compile>
    <Compile Include="$(MSBuildThisFileDirectory)Issue4600.cs" />
    <Compile Include="$(MSBuildThisFileDirectory)Issue4973.cs" />
    <Compile Include="$(MSBuildThisFileDirectory)Issue5252.cs" />
    <Compile Include="$(MSBuildThisFileDirectory)Issue5057.xaml.cs">
      <DependentUpon>Issue5057.xaml</DependentUpon>
      <SubType>Code</SubType>
    </Compile>
    <Compile Include="$(MSBuildThisFileDirectory)Issue5003.xaml.cs">
      <DependentUpon>Issue5003.xaml</DependentUpon>
      <SubType>Code</SubType>
    </Compile>
    <Compile Include="$(MSBuildThisFileDirectory)Issue5801.xaml.cs">
      <DependentUpon>Issue5801.xaml</DependentUpon>
      <SubType>Code</SubType>
    </Compile>
    <Compile Include="$(MSBuildThisFileDirectory)Issue5695.cs" />
    <Compile Include="$(MSBuildThisFileDirectory)Issue5535.cs" />
    <Compile Include="$(MSBuildThisFileDirectory)Issue5949.cs" />
    <Compile Include="$(MSBuildThisFileDirectory)Issue5949_1.xaml.cs">
      <DependentUpon>Issue5949_1.xaml</DependentUpon>
      <SubType>Code</SubType>
    </Compile>
    <Compile Include="$(MSBuildThisFileDirectory)Issue5949_2.xaml.cs">
      <DependentUpon>Issue5949_2.xaml</DependentUpon>
      <SubType>Code</SubType>
    </Compile>
    <Compile Include="$(MSBuildThisFileDirectory)Issue5793.cs" />
    <Compile Include="$(MSBuildThisFileDirectory)Issue6957.cs" />
    <Compile Include="$(MSBuildThisFileDirectory)Issue6130.xaml.cs">
      <SubType>Code</SubType>
    </Compile>
    <Compile Include="$(MSBuildThisFileDirectory)Issue5268.xaml.cs">
      <DependentUpon>Issue5268.xaml</DependentUpon>
      <SubType>Code</SubType>
    </Compile>
    <Compile Include="$(MSBuildThisFileDirectory)Issue6713.cs" />
    <Compile Include="$(MSBuildThisFileDirectory)Issue6705.cs" />
    <Compile Include="$(MSBuildThisFileDirectory)LegacyComponents\NonAppCompatSwitch.cs" />
    <Compile Include="$(MSBuildThisFileDirectory)MapsModalCrash.cs" />
    <Compile Include="$(MSBuildThisFileDirectory)ModalActivityIndicatorTest.cs" />
    <Compile Include="$(MSBuildThisFileDirectory)Bugzilla37625.cs" />
    <Compile Include="$(MSBuildThisFileDirectory)Bugzilla38658.cs" />
    <Compile Include="$(MSBuildThisFileDirectory)DataTemplateGridImageTest.cs" />
    <Compile Include="$(MSBuildThisFileDirectory)Bugzilla39331.cs" />
    <Compile Include="$(MSBuildThisFileDirectory)Bugzilla36788.cs" />
    <Compile Include="$(MSBuildThisFileDirectory)Bugzilla38978.cs" />
    <Compile Include="$(MSBuildThisFileDirectory)Bugzilla38112.cs" />
    <Compile Include="$(MSBuildThisFileDirectory)Bugzilla39668.cs" />
    <Compile Include="$(MSBuildThisFileDirectory)Bugzilla21177.cs" />
    <Compile Include="$(MSBuildThisFileDirectory)Bugzilla39829.cs" />
    <Compile Include="$(MSBuildThisFileDirectory)Bugzilla39458.cs" />
    <Compile Include="$(MSBuildThisFileDirectory)Bugzilla39853.cs" />
    <Compile Include="$(MSBuildThisFileDirectory)MultipleClipToBounds.cs" />
    <Compile Include="$(MSBuildThisFileDirectory)Issue6994.cs" />
    <Compile Include="$(MSBuildThisFileDirectory)Issue7371.cs" />
    <Compile Include="$(MSBuildThisFileDirectory)Issue6698View2.xaml.cs">
      <DependentUpon>Issue6698View2.xaml</DependentUpon>
      <SubType>Code</SubType>
    </Compile>
    <Compile Include="$(MSBuildThisFileDirectory)ShellStoreTests.cs" />
    <Compile Include="$(MSBuildThisFileDirectory)ViewModel.cs" />
    <Compile Include="$(MSBuildThisFileDirectory)Issue8145.cs" />
    <Compile Include="$(MSBuildThisFileDirectory)Issue10222.cs" />
    <Compile Include="$(MSBuildThisFileDirectory)Issue4714.cs" />
    <Compile Include="$(MSBuildThisFileDirectory)Issue9827.xaml.cs">
      <SubType>Code</SubType>
      <DependentUpon>Issue9827.xaml</DependentUpon>
    </Compile>
    <Compile Include="$(MSBuildThisFileDirectory)Issue10699.cs" />
    <Compile Include="$(MSBuildThisFileDirectory)Issue11185.cs" />
    <Compile Include="$(MSBuildThisFileDirectory)_TemplateMarkup.xaml.cs">
      <DependentUpon>_TemplateMarkup.xaml</DependentUpon>
      <SubType>Code</SubType>
    </Compile>
    <Compile Include="$(MSBuildThisFileDirectory)PerformanceGallery\PerformanceDataManager.cs" />
    <Compile Include="$(MSBuildThisFileDirectory)PerformanceGallery\PerformanceGallery.cs" />
    <Compile Include="$(MSBuildThisFileDirectory)PerformanceGallery\PerformanceScenario.cs" />
    <Compile Include="$(MSBuildThisFileDirectory)PerformanceGallery\PerformanceTracker.cs" />
    <Compile Include="$(MSBuildThisFileDirectory)PerformanceGallery\PerformanceTrackerTemplate.cs" />
    <Compile Include="$(MSBuildThisFileDirectory)PerformanceGallery\PerformanceTrackerWatcher.cs" />
    <Compile Include="$(MSBuildThisFileDirectory)PerformanceGallery\PerformanceViewModel.cs" />
    <Compile Include="$(MSBuildThisFileDirectory)PerformanceGallery\Scenarios\SearchBarScenarios.cs" />
    <Compile Include="$(MSBuildThisFileDirectory)PerformanceGallery\Scenarios\SliderScenarios.cs" />
    <Compile Include="$(MSBuildThisFileDirectory)PerformanceGallery\Scenarios\StepperScenarios.cs" />
    <Compile Include="$(MSBuildThisFileDirectory)PerformanceGallery\Scenarios\TableViewScenarios.cs" />
    <Compile Include="$(MSBuildThisFileDirectory)PerformanceGallery\Scenarios\TimePickerScenarios.cs" />
    <Compile Include="$(MSBuildThisFileDirectory)PerformanceGallery\Scenarios\WebViewScenarios.cs" />
    <Compile Include="$(MSBuildThisFileDirectory)PerformanceGallery\Scenarios\ProgressBarScenarios.cs" />
    <Compile Include="$(MSBuildThisFileDirectory)PerformanceGallery\Scenarios\PickerScenarios.cs" />
    <Compile Include="$(MSBuildThisFileDirectory)PerformanceGallery\Scenarios\MapScenarios.cs" />
    <Compile Include="$(MSBuildThisFileDirectory)PerformanceGallery\Scenarios\EntryScenarios.cs" />
    <Compile Include="$(MSBuildThisFileDirectory)PerformanceGallery\Scenarios\EditorScenarios.cs" />
    <Compile Include="$(MSBuildThisFileDirectory)PerformanceGallery\Scenarios\ActivityIndicatorScenarios.cs" />
    <Compile Include="$(MSBuildThisFileDirectory)PerformanceGallery\Scenarios\LabelScenarios.cs" />
    <Compile Include="$(MSBuildThisFileDirectory)PerformanceGallery\Scenarios\BoxViewScenarios.cs" />
    <Compile Include="$(MSBuildThisFileDirectory)PerformanceGallery\Scenarios\SwitchScenarios.cs" />
    <Compile Include="$(MSBuildThisFileDirectory)PerformanceGallery\Scenarios\DatePickerScenarios.cs" />
    <Compile Include="$(MSBuildThisFileDirectory)PerformanceGallery\Scenarios\ButtonScenarios.cs" />
    <Compile Include="$(MSBuildThisFileDirectory)PerformanceGallery\Scenarios\ImageScenarios.cs" />
    <Compile Include="$(MSBuildThisFileDirectory)PerformanceGallery\Scenarios\ListViewScenarios.cs" />
    <Compile Include="$(MSBuildThisFileDirectory)Bugzilla53179_2.cs" />
    <Compile Include="$(MSBuildThisFileDirectory)ScrollViewIsEnabled.cs" />
    <Compile Include="$(MSBuildThisFileDirectory)PlatformSpecifics_iOSTranslucentNavBarX.xaml.cs">
      <DependentUpon>PlatformSpecifics_iOSTranslucentNavBarX.xaml</DependentUpon>
      <SubType>Code</SubType>
    </Compile>
    <Compile Include="$(MSBuildThisFileDirectory)Bugzilla53179_1.cs" />
    <Compile Include="$(MSBuildThisFileDirectory)RestartAppTest.cs" />
    <Compile Include="$(MSBuildThisFileDirectory)BottomTabbedPageTests.cs" />
    <Compile Include="$(MSBuildThisFileDirectory)TestPages\QuickCollectNavigationPage.cs" />
    <Compile Include="$(MSBuildThisFileDirectory)TestPages\ScreenshotConditionalApp.cs" />
    <Compile Include="$(MSBuildThisFileDirectory)Bugzilla41842.cs" />
    <Compile Include="$(MSBuildThisFileDirectory)Bugzilla42277.cs" />
    <Compile Include="$(MSBuildThisFileDirectory)Bugzilla51173.cs" />
    <Compile Include="$(MSBuildThisFileDirectory)Bugzilla33561.cs" />
    <Compile Include="$(MSBuildThisFileDirectory)Bugzilla43214.cs" />
    <Compile Include="$(MSBuildThisFileDirectory)Bugzilla42602.cs" />
    <Compile Include="$(MSBuildThisFileDirectory)Bugzilla43161.cs" />
    <Compile Include="$(MSBuildThisFileDirectory)Bugzilla39768.cs" />
    <Compile Include="$(MSBuildThisFileDirectory)Bugzilla41271.cs" />
    <Compile Include="$(MSBuildThisFileDirectory)Bugzilla40722.cs" />
    <Compile Include="$(MSBuildThisFileDirectory)Bugzilla41153.cs" />
    <Compile Include="$(MSBuildThisFileDirectory)Bugzilla44129.cs" />
    <Compile Include="$(MSBuildThisFileDirectory)Bugzilla44525.cs" />
    <Compile Include="$(MSBuildThisFileDirectory)Bugzilla28650.cs" />
    <Compile Include="$(MSBuildThisFileDirectory)Bugzilla37431.cs" />
    <Compile Include="$(MSBuildThisFileDirectory)Bugzilla44777.cs" />
    <Compile Include="$(MSBuildThisFileDirectory)Bugzilla42599.cs" />
    <Compile Include="$(MSBuildThisFileDirectory)Bugzilla51503.cs" />
    <Compile Include="$(MSBuildThisFileDirectory)Bugzilla51505.cs" />
    <Compile Include="$(MSBuildThisFileDirectory)Bugzilla52533.cs" />
    <Compile Include="$(MSBuildThisFileDirectory)Bugzilla53362.cs" />
    <Compile Include="$(MSBuildThisFileDirectory)Bugzilla45874.cs" />
    <Compile Include="$(MSBuildThisFileDirectory)TransparentOverlayTests.cs" />
    <Compile Include="$(MSBuildThisFileDirectory)Unreported1.cs" />
    <Compile Include="$(MSBuildThisFileDirectory)Bugzilla53909.cs" />
    <Compile Include="$(MSBuildThisFileDirectory)ListViewNRE.cs" />
    <Compile Include="$(MSBuildThisFileDirectory)Bugzilla55745.cs" />
    <Compile Include="$(MSBuildThisFileDirectory)AndroidHelpText.cs" />
    <Compile Include="$(MSBuildThisFileDirectory)Bugzilla32830.cs" />
    <Compile Include="$(MSBuildThisFileDirectory)Bugzilla55365.cs" />
    <Compile Include="$(MSBuildThisFileDirectory)Bugzilla39802.cs" />
    <Compile Include="$(MSBuildThisFileDirectory)Bugzilla53179.cs" />
    <Compile Include="$(MSBuildThisFileDirectory)Bugzilla54036.cs" />
    <Compile Include="$(MSBuildThisFileDirectory)Bugzilla56896.cs" />
    <Compile Include="$(MSBuildThisFileDirectory)Bugzilla40161.cs" />
    <Compile Include="$(MSBuildThisFileDirectory)Bugzilla44886.cs" />
    <Compile Include="$(MSBuildThisFileDirectory)Bugzilla57749.cs" />
    <Compile Include="$(MSBuildThisFileDirectory)Bugzilla45125.cs" />
    <Compile Include="$(MSBuildThisFileDirectory)ScrollViewObjectDisposed.cs" />
    <Compile Include="$(MSBuildThisFileDirectory)Bugzilla58645.cs" />
    <Compile Include="$(MSBuildThisFileDirectory)Bugzilla27731.cs" />
    <Compile Include="$(MSBuildThisFileDirectory)Bugzilla59097.cs" />
    <Compile Include="$(MSBuildThisFileDirectory)Bugzilla58875.cs" />
    <Compile Include="$(MSBuildThisFileDirectory)Bugzilla45702.cs" />
    <Compile Include="$(MSBuildThisFileDirectory)Bugzilla59718.cs" />
    <Compile Include="$(MSBuildThisFileDirectory)Bugzilla59896.cs" />
    <Compile Include="$(MSBuildThisFileDirectory)Bugzilla56771.cs" />
    <Compile Include="$(MSBuildThisFileDirectory)Bugzilla60382.cs" />
    <Compile Include="$(MSBuildThisFileDirectory)Bugzilla60524.cs" />
    <Compile Include="$(MSBuildThisFileDirectory)Bugzilla59925.cs" />
    <Compile Include="$(MSBuildThisFileDirectory)Bugzilla60691.cs" />
    <Compile Include="$(MSBuildThisFileDirectory)Issue1326.cs" />
    <Compile Include="$(MSBuildThisFileDirectory)Issue1436.cs" />
    <Compile Include="$(MSBuildThisFileDirectory)GitHub1567.cs" />
    <Compile Include="$(MSBuildThisFileDirectory)Issue1909.cs" />
    <Compile Include="$(MSBuildThisFileDirectory)Bugzilla60699.cs" />
    <Compile Include="$(MSBuildThisFileDirectory)Issue2035.cs" />
    <Compile Include="$(MSBuildThisFileDirectory)Issue2299.cs" />
    <Compile Include="$(MSBuildThisFileDirectory)Issue1900.cs" />
    <Compile Include="$(MSBuildThisFileDirectory)Issue6417.cs" />
    <Compile Include="$(MSBuildThisFileDirectory)Issue2837.cs" />
    <Compile Include="$(MSBuildThisFileDirectory)Issue2740.cs" />
    <Compile Include="$(MSBuildThisFileDirectory)Issue1939.cs" />
    <Compile Include="$(MSBuildThisFileDirectory)Issue3385.cs" />
    <Compile Include="$(MSBuildThisFileDirectory)Issue3343.cs" />
    <Compile Include="$(MSBuildThisFileDirectory)Issue2842.cs" />
    <Compile Include="$(MSBuildThisFileDirectory)Issue1666.cs" />
    <Compile Include="$(MSBuildThisFileDirectory)Issue2838.cs" />
    <Compile Include="$(MSBuildThisFileDirectory)Issue3342.cs" />
    <Compile Include="$(MSBuildThisFileDirectory)Issue3415.cs" />
    <Compile Include="$(MSBuildThisFileDirectory)Issue3049.cs" />
    <Compile Include="$(MSBuildThisFileDirectory)Issue5030.cs" />
    <Compile Include="$(MSBuildThisFileDirectory)ViewClipBoundsShouldUpdate.cs" />
    <Compile Include="$(MSBuildThisFileDirectory)Issue3988.cs" />
    <Compile Include="$(MSBuildThisFileDirectory)Issue2580.cs" />
    <Compile Include="$(MSBuildThisFileDirectory)Issue4026.cs" />
    <Compile Include="$(MSBuildThisFileDirectory)Issue4748.cs" />
    <Compile Include="$(MSBuildThisFileDirectory)VisualControlsPage.xaml.cs">
      <SubType>Code</SubType>
      <DependentUpon>VisualControlsPage.xaml</DependentUpon>
    </Compile>
    <Compile Include="$(MSBuildThisFileDirectory)Issue5470.cs" />
    <Compile Include="$(MSBuildThisFileDirectory)Issue5724.cs" />
    <Compile Include="$(MSBuildThisFileDirectory)Issue6132.cs" />
    <Compile Include="$(MSBuildThisFileDirectory)Issue2577.cs" />
    <Compile Include="$(MSBuildThisFileDirectory)Issue6286.cs" />
    <Compile Include="$(MSBuildThisFileDirectory)_Template.cs" />
    <Compile Include="$(MSBuildThisFileDirectory)Bugzilla56298.cs" />
    <Compile Include="$(MSBuildThisFileDirectory)Bugzilla42620.cs" />
    <Compile Include="$(MSBuildThisFileDirectory)Issue1028.cs" />
    <Compile Include="$(MSBuildThisFileDirectory)Issue1075.cs" />
    <Compile Include="$(MSBuildThisFileDirectory)Issue1097.cs" />
    <Compile Include="$(MSBuildThisFileDirectory)Issue1146.cs" />
    <Compile Include="$(MSBuildThisFileDirectory)Issue1219.cs" />
    <Compile Include="$(MSBuildThisFileDirectory)Issue1228.cs" />
    <Compile Include="$(MSBuildThisFileDirectory)Issue1236.cs" />
    <Compile Include="$(MSBuildThisFileDirectory)Issue1259.cs" />
    <Compile Include="$(MSBuildThisFileDirectory)Issue1267.cs" />
    <Compile Include="$(MSBuildThisFileDirectory)Issue4187.cs" />
    <Compile Include="$(MSBuildThisFileDirectory)Issue1305.cs" />
    <Compile Include="$(MSBuildThisFileDirectory)Issue1329.cs" />
    <Compile Include="$(MSBuildThisFileDirectory)Issue1384.cs" />
    <Compile Include="$(MSBuildThisFileDirectory)Issue1400.cs" />
    <Compile Include="$(MSBuildThisFileDirectory)Issue1414.cs" />
    <Compile Include="$(MSBuildThisFileDirectory)Issue1461.cs" />
    <Compile Include="$(MSBuildThisFileDirectory)Issue1497.xaml.cs">
      <DependentUpon>Issue1497.xaml</DependentUpon>
    </Compile>
    <Compile Include="$(MSBuildThisFileDirectory)Issue1538.cs" />
    <Compile Include="$(MSBuildThisFileDirectory)Issue1545.xaml.cs">
      <DependentUpon>Issue1545.xaml</DependentUpon>
    </Compile>
    <Compile Include="$(MSBuildThisFileDirectory)Issue1546.cs" />
    <Compile Include="$(MSBuildThisFileDirectory)Issue1554.xaml.cs">
      <DependentUpon>Issue1554.xaml</DependentUpon>
    </Compile>
    <Compile Include="$(MSBuildThisFileDirectory)Issue1557.cs" />
    <Compile Include="$(MSBuildThisFileDirectory)Issue1566.cs" />
    <Compile Include="$(MSBuildThisFileDirectory)Issue1567.cs" />
    <Compile Include="$(MSBuildThisFileDirectory)Issue1568.xaml.cs">
      <DependentUpon>Issue1568.xaml</DependentUpon>
    </Compile>
    <Compile Include="$(MSBuildThisFileDirectory)Issue1583.cs" />
    <Compile Include="$(MSBuildThisFileDirectory)Issue1590.cs" />
    <Compile Include="$(MSBuildThisFileDirectory)Issue1593.cs" />
    <Compile Include="$(MSBuildThisFileDirectory)Issue1598.cs" />
    <Compile Include="$(MSBuildThisFileDirectory)Issue1613.cs" />
    <Compile Include="$(MSBuildThisFileDirectory)Issue1618.cs" />
    <Compile Include="$(MSBuildThisFileDirectory)Issue1641.xaml.cs">
      <DependentUpon>Issue1641.xaml</DependentUpon>
    </Compile>
    <Compile Include="$(MSBuildThisFileDirectory)Issue1644.cs" />
    <Compile Include="$(MSBuildThisFileDirectory)Issue1653.xaml.cs">
      <DependentUpon>Issue1653.xaml</DependentUpon>
    </Compile>
    <Compile Include="$(MSBuildThisFileDirectory)Issue1653v2.xaml.cs">
      <DependentUpon>Issue1653v2.xaml</DependentUpon>
    </Compile>
    <Compile Include="$(MSBuildThisFileDirectory)Issue1664.cs" />
    <Compile Include="$(MSBuildThisFileDirectory)Issue1680.cs" />
    <Compile Include="$(MSBuildThisFileDirectory)Issue3624.cs" />
    <Compile Include="$(MSBuildThisFileDirectory)Issue1682.cs" />
    <Compile Include="$(MSBuildThisFileDirectory)Issue1685.cs" />
    <Compile Include="$(MSBuildThisFileDirectory)Issue1698.cs" />
    <Compile Include="$(MSBuildThisFileDirectory)Issue1700.cs" />
    <Compile Include="$(MSBuildThisFileDirectory)Issue1703.cs" />
    <Compile Include="$(MSBuildThisFileDirectory)Issue1705.cs" />
    <Compile Include="$(MSBuildThisFileDirectory)Issue1712.xaml.cs">
      <DependentUpon>Issue1712.xaml</DependentUpon>
    </Compile>
    <Compile Include="$(MSBuildThisFileDirectory)Issue1722.cs" />
    <Compile Include="$(MSBuildThisFileDirectory)Issue1723.cs" />
    <Compile Include="$(MSBuildThisFileDirectory)Issue1741.xaml.cs">
      <DependentUpon>Issue1741.xaml</DependentUpon>
    </Compile>
    <Compile Include="$(MSBuildThisFileDirectory)Issue1742.cs" />
    <Compile Include="$(MSBuildThisFileDirectory)Issue1747.xaml.cs">
      <DependentUpon>Issue1747.xaml</DependentUpon>
    </Compile>
    <Compile Include="$(MSBuildThisFileDirectory)Issue1755.cs" />
    <Compile Include="$(MSBuildThisFileDirectory)Issue1758.cs" />
    <Compile Include="$(MSBuildThisFileDirectory)Issue1763.cs" />
    <Compile Include="$(MSBuildThisFileDirectory)Issue1766.xaml.cs">
      <DependentUpon>Issue1766.xaml</DependentUpon>
    </Compile>
    <Compile Include="$(MSBuildThisFileDirectory)Issue1769.cs" />
    <Compile Include="$(MSBuildThisFileDirectory)Issue1777.cs" />
    <Compile Include="$(MSBuildThisFileDirectory)Issue181.cs" />
    <Compile Include="$(MSBuildThisFileDirectory)Issue1851.cs" />
    <Compile Include="$(MSBuildThisFileDirectory)Issue1875.cs" />
    <Compile Include="$(MSBuildThisFileDirectory)Issue1888.cs" />
    <Compile Include="$(MSBuildThisFileDirectory)Issue1891.cs" />
    <Compile Include="$(MSBuildThisFileDirectory)Issue1895.cs" />
    <Compile Include="$(MSBuildThisFileDirectory)Issue1905.cs" />
    <Compile Include="$(MSBuildThisFileDirectory)Issue1914.cs" />
    <Compile Include="$(MSBuildThisFileDirectory)Issue194.cs" />
    <Compile Include="$(MSBuildThisFileDirectory)Issue198.cs" />
    <Compile Include="$(MSBuildThisFileDirectory)Issue206.cs" />
    <Compile Include="$(MSBuildThisFileDirectory)Issue214.cs" />
    <Compile Include="$(MSBuildThisFileDirectory)Issue2143.cs" />
    <Compile Include="$(MSBuildThisFileDirectory)Issue2222.cs" />
    <Compile Include="$(MSBuildThisFileDirectory)Issue22246_BZ.cs" />
    <Compile Include="$(MSBuildThisFileDirectory)Issue2241.cs" />
    <Compile Include="$(MSBuildThisFileDirectory)Issue2248.cs" />
    <Compile Include="$(MSBuildThisFileDirectory)Issue2259.cs" />
    <Compile Include="$(MSBuildThisFileDirectory)Issue2266.cs" />
    <Compile Include="$(MSBuildThisFileDirectory)Issue2270.cs" />
    <Compile Include="$(MSBuildThisFileDirectory)Issue2272.cs" />
    <Compile Include="$(MSBuildThisFileDirectory)Issue2282.xaml.cs">
      <DependentUpon>Issue2282.xaml</DependentUpon>
    </Compile>
    <Compile Include="$(MSBuildThisFileDirectory)Issue2288.xaml.cs">
      <DependentUpon>Issue2288.xaml</DependentUpon>
    </Compile>
    <Compile Include="$(MSBuildThisFileDirectory)Issue2289.xaml.cs">
      <DependentUpon>Issue2289.xaml</DependentUpon>
    </Compile>
    <Compile Include="$(MSBuildThisFileDirectory)Issue229.cs" />
    <Compile Include="$(MSBuildThisFileDirectory)Issue2291.cs" />
    <Compile Include="$(MSBuildThisFileDirectory)Issue2292.cs" />
    <Compile Include="$(MSBuildThisFileDirectory)Issue2294.cs" />
    <Compile Include="$(MSBuildThisFileDirectory)Issue2333.cs" />
    <Compile Include="$(MSBuildThisFileDirectory)Issue2339.cs" />
    <Compile Include="$(MSBuildThisFileDirectory)Issue2354.cs" />
    <Compile Include="$(MSBuildThisFileDirectory)Issue2357.xaml.cs">
      <DependentUpon>Issue2357.xaml</DependentUpon>
    </Compile>
    <Compile Include="$(MSBuildThisFileDirectory)Issue2411.cs" />
    <Compile Include="$(MSBuildThisFileDirectory)Issue2414.cs" />
    <Compile Include="$(MSBuildThisFileDirectory)Issue2470.xaml.cs">
      <DependentUpon>Issue2470.xaml</DependentUpon>
    </Compile>
    <Compile Include="$(MSBuildThisFileDirectory)Issue2563.cs" />
    <Compile Include="$(MSBuildThisFileDirectory)Issue2594.cs" />
    <Compile Include="$(MSBuildThisFileDirectory)Issue2597.cs" />
    <Compile Include="$(MSBuildThisFileDirectory)Issue260.cs" />
    <Compile Include="$(MSBuildThisFileDirectory)Issue2615.cs" />
    <Compile Include="$(MSBuildThisFileDirectory)Issue2628.cs" />
    <Compile Include="$(MSBuildThisFileDirectory)Issue2634.cs" />
    <Compile Include="$(MSBuildThisFileDirectory)Issue264.cs" />
    <Compile Include="$(MSBuildThisFileDirectory)Issue2659.xaml.cs">
      <DependentUpon>Issue2659.xaml</DependentUpon>
    </Compile>
    <Compile Include="$(MSBuildThisFileDirectory)Issue2783.cs" />
    <Compile Include="$(MSBuildThisFileDirectory)Issue2794.cs" />
    <Compile Include="$(MSBuildThisFileDirectory)Issue2809.cs" />
    <Compile Include="$(MSBuildThisFileDirectory)Issue2923.cs" />
    <Compile Include="$(MSBuildThisFileDirectory)Issue342.cs" />
    <Compile Include="$(MSBuildThisFileDirectory)Issue416.cs" />
    <Compile Include="$(MSBuildThisFileDirectory)Issue417.cs" />
    <Compile Include="$(MSBuildThisFileDirectory)Issue488.cs" />
    <Compile Include="$(MSBuildThisFileDirectory)Issue530.cs" />
    <Compile Include="$(MSBuildThisFileDirectory)Issue764.cs" />
    <Compile Include="$(MSBuildThisFileDirectory)Issue773.cs" />
    <Compile Include="$(MSBuildThisFileDirectory)Issue774.cs" />
    <Compile Include="$(MSBuildThisFileDirectory)Issue852.cs" />
    <Compile Include="$(MSBuildThisFileDirectory)Issue886.cs" />
    <Compile Include="$(MSBuildThisFileDirectory)Issue892.cs" />
    <Compile Include="$(MSBuildThisFileDirectory)Issue889.cs" />
    <Compile Include="$(MSBuildThisFileDirectory)Issue935.cs" />
    <Compile Include="$(MSBuildThisFileDirectory)Issue968.cs" />
    <Compile Include="$(MSBuildThisFileDirectory)Issue973.cs" />
    <Compile Include="$(MSBuildThisFileDirectory)Issue465.cs" />
    <Compile Include="$(MSBuildThisFileDirectory)ListViewViewCellBinding.cs" />
    <Compile Include="$(MSBuildThisFileDirectory)ModelContentPage.cs" />
    <Compile Include="$(MSBuildThisFileDirectory)NavigationStackTests.cs" />
    <Compile Include="$(MSBuildThisFileDirectory)NavPage.cs" />
    <Compile Include="$(MSBuildThisFileDirectory)ScrollViewOutOfBounds.cs" />
    <Compile Include="$(MSBuildThisFileDirectory)StackLayoutIssue.cs" />
    <Compile Include="$(MSBuildThisFileDirectory)SwipeBackNavCrash.cs" />
    <Compile Include="$(MSBuildThisFileDirectory)TabbedPageTests.cs" />
    <Compile Include="$(MSBuildThisFileDirectory)TabbedPageWithList.cs" />
    <Compile Include="$(MSBuildThisFileDirectory)TestPages\TestPages.cs" />
    <Compile Include="$(MSBuildThisFileDirectory)Issue2965.cs" />
    <Compile Include="$(MSBuildThisFileDirectory)Issue2775.cs" />
    <Compile Include="$(MSBuildThisFileDirectory)Issue2987.cs" />
    <Compile Include="$(MSBuildThisFileDirectory)Issue2976.cs" />
    <Compile Include="$(MSBuildThisFileDirectory)Issue2951.xaml.cs">
      <DependentUpon>Issue2951.xaml</DependentUpon>
    </Compile>
    <Compile Include="$(MSBuildThisFileDirectory)Issue2961.cs" />
    <Compile Include="$(MSBuildThisFileDirectory)Issue2948.cs" />
    <Compile Include="$(MSBuildThisFileDirectory)Issue2883.cs" />
    <Compile Include="$(MSBuildThisFileDirectory)Issue2953.cs" />
    <Compile Include="$(MSBuildThisFileDirectory)Issue2777.xaml.cs">
      <DependentUpon>Issue2777.xaml</DependentUpon>
    </Compile>
    <Compile Include="$(MSBuildThisFileDirectory)Issue2954.cs" />
    <Compile Include="$(MSBuildThisFileDirectory)Issue3086.xaml.cs">
      <DependentUpon>Issue3086.xaml</DependentUpon>
    </Compile>
    <Compile Include="$(MSBuildThisFileDirectory)Bugzilla27779.cs" />
    <Compile Include="$(MSBuildThisFileDirectory)Bugzilla27698.cs" />
    <Compile Include="$(MSBuildThisFileDirectory)Bugzilla29247.cs" />
    <Compile Include="$(MSBuildThisFileDirectory)Bugzilla27318.xaml.cs">
      <DependentUpon>Bugzilla27318.xaml</DependentUpon>
    </Compile>
    <Compile Include="$(MSBuildThisFileDirectory)Bugzilla29453.cs" />
    <Compile Include="$(MSBuildThisFileDirectory)Bugzilla28001.cs" />
    <Compile Include="$(MSBuildThisFileDirectory)Bugzilla30935.cs" />
    <Compile Include="$(MSBuildThisFileDirectory)Bugzilla26032.xaml.cs">
      <DependentUpon>Bugzilla26032.xaml</DependentUpon>
    </Compile>
    <Compile Include="$(MSBuildThisFileDirectory)Bugzilla30835.cs" />
    <Compile Include="$(MSBuildThisFileDirectory)Bugzilla27085.cs" />
    <Compile Include="$(MSBuildThisFileDirectory)Bugzilla31395.cs" />
    <Compile Include="$(MSBuildThisFileDirectory)Bugzilla30651.cs" />
    <Compile Include="$(MSBuildThisFileDirectory)Bugzilla26171.cs" />
    <Compile Include="$(MSBuildThisFileDirectory)Bugzilla31602.cs" />
    <Compile Include="$(MSBuildThisFileDirectory)Bugzilla30353.cs" />
    <Compile Include="$(MSBuildThisFileDirectory)Bugzilla28240.cs" />
    <Compile Include="$(MSBuildThisFileDirectory)Bugzilla30324.cs" />
    <Compile Include="$(MSBuildThisFileDirectory)Bugzilla31255.cs" />
    <Compile Include="$(MSBuildThisFileDirectory)Bugzilla28498.cs" />
    <Compile Include="$(MSBuildThisFileDirectory)Bugzilla32148.cs" />
    <Compile Include="$(MSBuildThisFileDirectory)Bugzilla31967.xaml.cs">
      <DependentUpon>Bugzilla31967.xaml</DependentUpon>
    </Compile>
    <Compile Include="$(MSBuildThisFileDirectory)Issue3276.cs" />
    <Compile Include="$(MSBuildThisFileDirectory)Bugzilla26993.cs" />
    <Compile Include="$(MSBuildThisFileDirectory)Issue3292.cs" />
    <Compile Include="$(MSBuildThisFileDirectory)Bugzilla32898.cs" />
    <Compile Include="$(MSBuildThisFileDirectory)Bugzilla31330.cs" />
    <Compile Include="$(MSBuildThisFileDirectory)Bugzilla31114.cs" />
    <Compile Include="$(MSBuildThisFileDirectory)Issue3319.xaml.cs">
      <DependentUpon>Issue3319.xaml</DependentUpon>
    </Compile>
    <Compile Include="$(MSBuildThisFileDirectory)Bugzilla32691.cs" />
    <Compile Include="$(MSBuildThisFileDirectory)Bugzilla32487.cs" />
    <Compile Include="$(MSBuildThisFileDirectory)Bugzilla34061.cs" />
    <Compile Include="$(MSBuildThisFileDirectory)Bugzilla34632.cs" />
    <Compile Include="$(MSBuildThisFileDirectory)Bugzilla32902.cs" />
    <Compile Include="$(MSBuildThisFileDirectory)Bugzilla32801.cs" />
    <Compile Include="$(MSBuildThisFileDirectory)Bugzilla32447.xaml.cs">
      <DependentUpon>Bugzilla32447.xaml</DependentUpon>
    </Compile>
    <Compile Include="$(MSBuildThisFileDirectory)Bugzilla29257.cs" />
    <Compile Include="$(MSBuildThisFileDirectory)Bugzilla32040.cs" />
    <Compile Include="$(MSBuildThisFileDirectory)Bugzilla33450.cs" />
    <Compile Include="$(MSBuildThisFileDirectory)Bugzilla34720.cs" />
    <Compile Include="$(MSBuildThisFileDirectory)Bugzilla35733.cs" />
    <Compile Include="$(MSBuildThisFileDirectory)Bugzilla36009.cs" />
    <Compile Include="$(MSBuildThisFileDirectory)Bugzilla34912.cs" />
    <Compile Include="$(MSBuildThisFileDirectory)Bugzilla32615.cs" />
    <Compile Include="$(MSBuildThisFileDirectory)Bugzilla27350.cs" />
    <Compile Include="$(MSBuildThisFileDirectory)Bugzilla28709.cs" />
    <Compile Include="$(MSBuildThisFileDirectory)Bugzilla33578.cs" />
    <Compile Include="$(MSBuildThisFileDirectory)Bugzilla39378.xaml.cs">
      <DependentUpon>Bugzilla39378.xaml</DependentUpon>
    </Compile>
    <Compile Include="$(MSBuildThisFileDirectory)Bugzilla39963.cs" />
    <Compile Include="$(MSBuildThisFileDirectory)Bugzilla39987.cs" />
    <Compile Include="$(MSBuildThisFileDirectory)Bugzilla40704.cs" />
    <Compile Include="$(MSBuildThisFileDirectory)Bugzilla41038.cs" />
    <Compile Include="$(MSBuildThisFileDirectory)Bugzilla38284.cs" />
    <Compile Include="$(MSBuildThisFileDirectory)Bugzilla39486.cs" />
    <Compile Include="$(MSBuildThisFileDirectory)Issue6323.cs" />
    <Compile Include="$(MSBuildThisFileDirectory)Issue55555.cs" />
    <Compile Include="$(MSBuildThisFileDirectory)Bugzilla41029.cs" />
    <Compile Include="$(MSBuildThisFileDirectory)Bugzilla39908.cs" />
    <Compile Include="$(MSBuildThisFileDirectory)Bugzilla39489.cs" />
    <Compile Include="$(MSBuildThisFileDirectory)Bugzilla36802.cs" />
    <Compile Include="$(MSBuildThisFileDirectory)Bugzilla35736.cs" />
    <Compile Include="$(MSBuildThisFileDirectory)Bugzilla48158.cs" />
    <Compile Include="$(MSBuildThisFileDirectory)Bugzilla45926.cs" />
    <Compile Include="$(MSBuildThisFileDirectory)Bugzilla45284.xaml.cs">
      <DependentUpon>Bugzilla45284.xaml</DependentUpon>
    </Compile>
    <Compile Include="$(MSBuildThisFileDirectory)Bugzilla54977.xaml.cs">
      <DependentUpon>Bugzilla54977.xaml</DependentUpon>
    </Compile>
    <Compile Include="$(MSBuildThisFileDirectory)Bugzilla49069.cs" />
    <Compile Include="$(MSBuildThisFileDirectory)Bugzilla42956.cs" />
    <Compile Include="$(MSBuildThisFileDirectory)Bugzilla38731.cs" />
    <Compile Include="$(MSBuildThisFileDirectory)Bugzilla56710.cs" />
    <Compile Include="$(MSBuildThisFileDirectory)Bugzilla52700.cs" />
    <Compile Include="$(MSBuildThisFileDirectory)Bugzilla39407.cs" />
    <Compile Include="$(MSBuildThisFileDirectory)ButtonFastRendererTest.cs" />
    <Compile Include="$(MSBuildThisFileDirectory)DesktopSupportTestPage.cs" />
    <Compile Include="$(MSBuildThisFileDirectory)Bugzilla58779.cs" />
    <Compile Include="$(MSBuildThisFileDirectory)Bugzilla51825.cs" />
    <Compile Include="$(MSBuildThisFileDirectory)Bugzilla31688.cs" />
    <Compile Include="$(MSBuildThisFileDirectory)Bugzilla40092.cs" />
    <Compile Include="$(MSBuildThisFileDirectory)Issue1426.cs" />
    <Compile Include="$(MSBuildThisFileDirectory)Issue1733.cs" />
    <Compile Include="$(MSBuildThisFileDirectory)Issue1898.cs" />
    <Compile Include="$(MSBuildThisFileDirectory)Issue1583_1.cs" />
    <Compile Include="$(MSBuildThisFileDirectory)Issue1323.cs" />
    <Compile Include="$(MSBuildThisFileDirectory)Issue2399.cs" />
    <Compile Include="$(MSBuildThisFileDirectory)Issue1729.cs" />
    <Compile Include="$(MSBuildThisFileDirectory)Issue2728.cs" />
    <Compile Include="$(MSBuildThisFileDirectory)Issue1667.cs" />
    <Compile Include="$(MSBuildThisFileDirectory)Issue3012.cs" />
    <Compile Include="$(MSBuildThisFileDirectory)Issue3872.cs" />
    <Compile Include="$(MSBuildThisFileDirectory)GitHub1650.cs" />
    <Compile Include="$(MSBuildThisFileDirectory)GitHub3216.cs" />
    <Compile Include="$(MSBuildThisFileDirectory)GitHub1776.cs" />
    <Compile Include="$(MSBuildThisFileDirectory)Issue3408.cs" />
    <Compile Include="$(MSBuildThisFileDirectory)Issue3413.cs" />
    <Compile Include="$(MSBuildThisFileDirectory)Issue3667.cs" />
    <Compile Include="$(MSBuildThisFileDirectory)Issue3525.cs" />
    <Compile Include="$(MSBuildThisFileDirectory)Issue3275.cs" />
    <Compile Include="$(MSBuildThisFileDirectory)Issue3884.cs" />
    <Compile Include="$(MSBuildThisFileDirectory)Issue2818.cs" />
    <Compile Include="$(MSBuildThisFileDirectory)Issue2831.cs" />
    <Compile Include="$(MSBuildThisFileDirectory)Issue4040.xaml.cs">
      <DependentUpon>Issue4040.xaml</DependentUpon>
    </Compile>
    <Compile Include="$(MSBuildThisFileDirectory)Issue4097.cs" />
    <Compile Include="$(MSBuildThisFileDirectory)Issue1480.cs" />
    <Compile Include="$(MSBuildThisFileDirectory)Issue2223.cs" />
    <Compile Include="$(MSBuildThisFileDirectory)Issue4001.cs" />
    <Compile Include="$(MSBuildThisFileDirectory)Issue4303.cs" />
    <Compile Include="$(MSBuildThisFileDirectory)Controls\GridExtension.cs" />
    <Compile Include="$(MSBuildThisFileDirectory)Controls\ViewModelBase.cs" />
    <Compile Include="$(MSBuildThisFileDirectory)Controls\DisposedSharedPages.cs" />
    <Compile Include="$(MSBuildThisFileDirectory)Controls\PerformanceProvider.cs" />
    <Compile Include="$(MSBuildThisFileDirectory)Controls\GenericValueConverter.cs" />
    <Compile Include="$(MSBuildThisFileDirectory)Controls\ContactsPage.cs" />
    <Compile Include="$(MSBuildThisFileDirectory)Controls\FailImageSource.cs" />
    <Compile Include="$(MSBuildThisFileDirectory)Controls\ICacheService.cs" />
    <Compile Include="$(MSBuildThisFileDirectory)Issue1386.cs" />
    <Compile Include="$(MSBuildThisFileDirectory)Issue3622.cs" />
    <Compile Include="$(MSBuildThisFileDirectory)Issue4138.cs" />
    <Compile Include="$(MSBuildThisFileDirectory)Issue4314.cs" />
    <Compile Include="$(MSBuildThisFileDirectory)Issue3318.cs" />
    <Compile Include="$(MSBuildThisFileDirectory)Issue4493.cs" />
    <Compile Include="$(MSBuildThisFileDirectory)Issue5172.cs" />
    <Compile Include="$(MSBuildThisFileDirectory)Issue5204.cs" />
    <Compile Include="$(MSBuildThisFileDirectory)Issue2204.cs" />
    <Compile Include="$(MSBuildThisFileDirectory)Issue4356.cs">
      <DependentUpon>Issue4356.xaml</DependentUpon>
    </Compile>
    <Compile Include="$(MSBuildThisFileDirectory)Issue4854.cs" />
    <Compile Include="$(MSBuildThisFileDirectory)Issue5951.cs" />
    <Compile Include="$(MSBuildThisFileDirectory)Github6021.cs" />
    <Compile Include="$(MSBuildThisFileDirectory)Issue5132.cs" />
    <Compile Include="$(MSBuildThisFileDirectory)Issue5888.cs" />
    <Compile Include="$(MSBuildThisFileDirectory)Issue6334.cs" />
    <Compile Include="$(MSBuildThisFileDirectory)Issue5728.cs" />
    <Compile Include="$(MSBuildThisFileDirectory)Issue6368.cs" />
    <Compile Include="$(MSBuildThisFileDirectory)Issue6077.cs" />
    <Compile Include="$(MSBuildThisFileDirectory)Issue3548.cs" />
    <Compile Include="$(MSBuildThisFileDirectory)Issue6472.cs" />
    <Compile Include="$(MSBuildThisFileDirectory)Issue6614.cs" />
    <Compile Include="$(MSBuildThisFileDirectory)Issue5239.cs" />
    <Compile Include="$(MSBuildThisFileDirectory)Issue6738.cs" />
    <Compile Include="$(MSBuildThisFileDirectory)GitHub6926.cs" />
    <Compile Include="$(MSBuildThisFileDirectory)Issue5503.cs" />
    <Compile Include="$(MSBuildThisFileDirectory)Issue5831.cs" />
    <Compile Include="$(MSBuildThisFileDirectory)LabelTextType.cs" />
    <Compile Include="$(MSBuildThisFileDirectory)ShellTitleView.cs" />
    <Compile Include="$(MSBuildThisFileDirectory)Issue5159.cs" />
    <Compile Include="$(MSBuildThisFileDirectory)Issue7311.cs" />
    <Compile Include="$(MSBuildThisFileDirectory)Issue7053.cs" />
    <Compile Include="$(MSBuildThisFileDirectory)Issue6894.cs" />
    <Compile Include="$(MSBuildThisFileDirectory)Issue6929.cs" />
    <Compile Include="$(MSBuildThisFileDirectory)Issue3798.xaml.cs">
      <DependentUpon>Issue3798.xaml</DependentUpon>
      <SubType>Code</SubType>
    </Compile>
    <Compile Include="$(MSBuildThisFileDirectory)Controls\ApiLabel.cs" />
    <Compile Include="$(MSBuildThisFileDirectory)Github6384.cs" />
    <Compile Include="$(MSBuildThisFileDirectory)Issue7035.xaml.cs">
      <DependentUpon>Issue7035.xaml</DependentUpon>
      <SubType>Code</SubType>
    </Compile>
    <Compile Include="$(MSBuildThisFileDirectory)Issue7525.xaml.cs" />
    <Compile Include="$(MSBuildThisFileDirectory)Issue7395.cs" />
    <Compile Include="$(MSBuildThisFileDirectory)Issue7582.cs" />
    <Compile Include="$(MSBuildThisFileDirectory)Issue7563.cs" />
    <Compile Include="$(MSBuildThisFileDirectory)Issue7742.cs" />
    <Compile Include="$(MSBuildThisFileDirectory)Issue7678.cs" />
    <Compile Include="$(MSBuildThisFileDirectory)Issue6491.cs" />
    <Compile Include="$(MSBuildThisFileDirectory)Issue6127.cs" />
    <Compile Include="$(MSBuildThisFileDirectory)Issue7283.cs" />
    <Compile Include="$(MSBuildThisFileDirectory)Issue1658.cs" />
    <Compile Include="$(MSBuildThisFileDirectory)Issue5395.cs" />
    <Compile Include="$(MSBuildThisFileDirectory)Issue7878.cs" />
    <Compile Include="$(MSBuildThisFileDirectory)Issue6663.cs" />
    <Compile Include="$(MSBuildThisFileDirectory)Issue8004.cs" />
    <Compile Include="$(MSBuildThisFileDirectory)Issue7886.xaml.cs">
      <DependentUpon>Issue7886.xaml</DependentUpon>
    </Compile>
    <Compile Include="$(MSBuildThisFileDirectory)Issue7898.cs" />
    <Compile Include="$(MSBuildThisFileDirectory)Issue8198.cs" />
    <Compile Include="$(MSBuildThisFileDirectory)Issue7249.cs" />
    <Compile Include="$(MSBuildThisFileDirectory)Issue8200.cs" />
    <Compile Include="$(MSBuildThisFileDirectory)Issue6932.xaml.cs">
      <SubType>Code</SubType>
      <DependentUpon>Issue6932.xaml</DependentUpon>
    </Compile>
    <Compile Include="$(MSBuildThisFileDirectory)Issue6932_emptyviewtemplate.xaml.cs">
      <SubType>Code</SubType>
      <DependentUpon>Issue6932_emptyviewtemplate.xaml</DependentUpon>
    </Compile>
    <Compile Include="$(MSBuildThisFileDirectory)Issue6932_emptyviewstring.xaml.cs">
      <SubType>Code</SubType>
      <DependentUpon>Issue6932_emptyviewstring.xaml</DependentUpon>
    </Compile>
    <Compile Include="$(MSBuildThisFileDirectory)Issue8417.xaml.cs" />
    <Compile Include="$(MSBuildThisFileDirectory)Issue8647.cs" />
    <Compile Include="$(MSBuildThisFileDirectory)Issue7510.cs" />
    <Compile Include="$(MSBuildThisFileDirectory)Issue8557.xaml.cs" />
    <Compile Include="$(MSBuildThisFileDirectory)Issue8753.cs" />
    <Compile Include="$(MSBuildThisFileDirectory)Issue8693.cs" />
    <Compile Include="$(MSBuildThisFileDirectory)Issue7813.xaml.cs" />
    <Compile Include="$(MSBuildThisFileDirectory)Issue8638.xaml.cs" />
    <Compile Include="$(MSBuildThisFileDirectory)Issue8294.cs" />
    <Compile Include="$(MSBuildThisFileDirectory)Issue8392.cs" />
    <Compile Include="$(MSBuildThisFileDirectory)Issue8672.cs" />
    <Compile Include="$(MSBuildThisFileDirectory)Issue8779.xaml.cs" />
    <Compile Include="$(MSBuildThisFileDirectory)Issue8806.cs" />
    <Compile Include="$(MSBuildThisFileDirectory)Issue8781.xaml.cs" />
    <Compile Include="$(MSBuildThisFileDirectory)Issue8782.xaml.cs" />
    <Compile Include="$(MSBuildThisFileDirectory)Issue8821.cs" />
    <Compile Include="$(MSBuildThisFileDirectory)Issue8326.xaml.cs" />
    <Compile Include="$(MSBuildThisFileDirectory)Issue8449.xaml.cs" />
    <Compile Include="$(MSBuildThisFileDirectory)Issue7875.cs" />
    <Compile Include="$(MSBuildThisFileDirectory)Issue8973.cs" />
    <Compile Include="$(MSBuildThisFileDirectory)Issue7924.xaml.cs" />
    <Compile Include="$(MSBuildThisFileDirectory)Issue8461.cs" />
    <Compile Include="$(MSBuildThisFileDirectory)Issue8777.cs" />
    <Compile Include="$(MSBuildThisFileDirectory)Issue9143.cs" />
    <Compile Include="$(MSBuildThisFileDirectory)Issue9588.xaml.cs" />
    <Compile Include="$(MSBuildThisFileDirectory)Issue9329.cs" />
    <Compile Include="$(MSBuildThisFileDirectory)Issue9734.xaml.cs" />
    <Compile Include="$(MSBuildThisFileDirectory)Issue8767.xaml.cs" />
    <Compile Include="$(MSBuildThisFileDirectory)Issue8778.xaml.cs" />
    <Compile Include="$(MSBuildThisFileDirectory)Issue9646.xaml.cs" />
    <Compile Include="$(MSBuildThisFileDirectory)Issue9735.xaml.cs" />
    <Compile Include="$(MSBuildThisFileDirectory)Issue9305.xaml.cs" />
    <Compile Include="$(MSBuildThisFileDirectory)Issue9767.cs" />
    <Compile Include="$(MSBuildThisFileDirectory)Issue7856.cs" />
    <Compile Include="$(MSBuildThisFileDirectory)Issue7856_1.xaml.cs">
      <DependentUpon>Issue7856_1.xaml</DependentUpon>
    </Compile>
    <Compile Include="$(MSBuildThisFileDirectory)Issue9054.cs" />
    <Compile Include="$(MSBuildThisFileDirectory)Issue9326.xaml.cs" />
    <Compile Include="$(MSBuildThisFileDirectory)Issue8689.xaml.cs" />
    <Compile Include="$(MSBuildThisFileDirectory)Issue9306.cs" />
    <Compile Include="$(MSBuildThisFileDirectory)Issue9417.xaml.cs" />
    <Compile Include="$(MSBuildThisFileDirectory)Issue8272.cs" />
    <Compile Include="$(MSBuildThisFileDirectory)Issue8964.cs" />
    <Compile Include="$(MSBuildThisFileDirectory)Issue9951.cs" />
    <Compile Include="$(MSBuildThisFileDirectory)Issue9962.cs" />
    <Compile Include="$(MSBuildThisFileDirectory)Controls\INativeColorService.cs" />
    <Compile Include="$(MSBuildThisFileDirectory)Issue10337.cs" />
    <Compile Include="$(MSBuildThisFileDirectory)Issue9794.cs" />
    <Compile Include="$(MSBuildThisFileDirectory)Issue10134.cs" />
    <Compile Include="$(MSBuildThisFileDirectory)Issue10300.cs" />
    <Compile Include="$(MSBuildThisFileDirectory)Issue10438.cs" />
    <Compile Include="$(MSBuildThisFileDirectory)Issue10530.cs" />
    <Compile Include="$(MSBuildThisFileDirectory)Issue7780.cs" />
    <Compile Include="$(MSBuildThisFileDirectory)Issue8958.xaml.cs" />
    <Compile Include="$(MSBuildThisFileDirectory)Issue10679.xaml.cs" />
    <Compile Include="$(MSBuildThisFileDirectory)Issue10830.cs" />
    <Compile Include="$(MSBuildThisFileDirectory)Issue10735.xaml.cs" />
    <Compile Include="$(MSBuildThisFileDirectory)Issue10497.cs" />
    <Compile Include="$(MSBuildThisFileDirectory)Issue10477.xaml.cs" />
    <Compile Include="$(MSBuildThisFileDirectory)Issue10875.xaml.cs" />
    <Compile Include="$(MSBuildThisFileDirectory)Issue10708.cs" />
    <Compile Include="$(MSBuildThisFileDirectory)Issue9711.xaml.cs">
      <DependentUpon>Issue9711.xaml</DependentUpon>
      <SubType>Code</SubType>
    </Compile>
    <Compile Include="$(MSBuildThisFileDirectory)Issue10166.xaml.cs">
      <DependentUpon>Issue10166.xaml</DependentUpon>
      <SubType>Code</SubType>
    </Compile>
    <Compile Include="$(MSBuildThisFileDirectory)Issue10422.xaml.cs">
      <DependentUpon>Issue10422.xaml</DependentUpon>
    </Compile>
    <Compile Include="$(MSBuildThisFileDirectory)Issue9990.xaml.cs">
      <DependentUpon>Issue9990.xaml</DependentUpon>
    </Compile>
    <Compile Include="$(MSBuildThisFileDirectory)Issue9774.xaml.cs">
      <DependentUpon>Issue9774.xaml</DependentUpon>
      <SubType>Code</SubType>
    </Compile>
    <Compile Include="$(MSBuildThisFileDirectory)Issue10024.xaml.cs">
      <DependentUpon>Issue10024.xaml</DependentUpon>
      <SubType>Code</SubType>
    </Compile>
    <Compile Include="$(MSBuildThisFileDirectory)Issue10348.xaml.cs">
      <DependentUpon>Issue10348.xaml</DependentUpon>
    </Compile>
    <Compile Include="$(MSBuildThisFileDirectory)Issue10333.xaml.cs">
      <DependentUpon>Issue10333.xaml</DependentUpon>
    </Compile>
    <Compile Include="$(MSBuildThisFileDirectory)Issue9555.xaml.cs">
      <DependentUpon>Issue9555.xaml</DependentUpon>
    </Compile>
    <Compile Include="$(MSBuildThisFileDirectory)Issue11031.cs" />
    <Compile Include="$(MSBuildThisFileDirectory)Issue11018.cs" />
    <Compile Include="$(MSBuildThisFileDirectory)Issue10940.cs" />
    <Compile Include="$(MSBuildThisFileDirectory)Issue11190.xaml.cs" />
    <Compile Include="$(MSBuildThisFileDirectory)Issue11050.xaml.cs" />
    <Compile Include="$(MSBuildThisFileDirectory)Issue9456.cs" />
    <Compile Include="$(MSBuildThisFileDirectory)Issue10908.xaml.cs" />
    <Compile Include="$(MSBuildThisFileDirectory)Issue11132.cs" />
    <Compile Include="$(MSBuildThisFileDirectory)Issue11113.xaml.cs" />
    <Compile Include="$(MSBuildThisFileDirectory)Issue10182.cs" />
    <Compile Include="$(MSBuildThisFileDirectory)Issue11107.cs" />
    <Compile Include="$(MSBuildThisFileDirectory)Issue11286.cs" />
    <Compile Include="$(MSBuildThisFileDirectory)RectTest.xaml.cs" />
    <Compile Include="$(MSBuildThisFileDirectory)Issue11224.xaml.cs" />
    <Compile Include="$(MSBuildThisFileDirectory)Issue11262.xaml.cs" />
    <Compile Include="$(MSBuildThisFileDirectory)Issue11120.xaml.cs" />
    <Compile Include="$(MSBuildThisFileDirectory)Issue11291.cs" />
    <Compile Include="$(MSBuildThisFileDirectory)Issue11244.cs" />
    <Compile Include="$(MSBuildThisFileDirectory)Issue11272.cs" />
    <Compile Include="$(MSBuildThisFileDirectory)Issue11333.xaml.cs" />
    <Compile Include="$(MSBuildThisFileDirectory)Issue11314.cs" />
    <Compile Include="$(MSBuildThisFileDirectory)Issue11413.xaml.cs" />
    <Compile Include="$(MSBuildThisFileDirectory)Issue11563.cs" />
    <Compile Include="$(MSBuildThisFileDirectory)Issue11547.xaml.cs" />
    <Compile Include="$(MSBuildThisFileDirectory)Issue9451.cs" />
    <Compile Include="$(MSBuildThisFileDirectory)Issue11374.xaml.cs" />
    <Compile Include="$(MSBuildThisFileDirectory)Issue11430.cs" />
    <Compile Include="$(MSBuildThisFileDirectory)Issue11247.cs" />
    <Compile Include="$(MSBuildThisFileDirectory)Issue10608.cs" />
<<<<<<< HEAD
    <Compile Include="$(MSBuildThisFileDirectory)Issue11737.xaml.cs" />
    <Compile Include="$(MSBuildThisFileDirectory)Issue11764.xaml.cs" />
    <Compile Include="$(MSBuildThisFileDirectory)Issue11573.xaml.cs" />
=======
    <Compile Include="$(MSBuildThisFileDirectory)Issue9210.cs" />
    <Compile Include="$(MSBuildThisFileDirectory)Issue11865.cs" />
>>>>>>> e0e7548a
    <Compile Include="$(MSBuildThisFileDirectory)Issue11653.xaml.cs" />
    <Compile Include="$(MSBuildThisFileDirectory)Issue11869.cs" />
    <Compile Include="$(MSBuildThisFileDirectory)Issue11723.cs" />
  </ItemGroup>
  <ItemGroup>
    <EmbeddedResource Include="$(MSBuildThisFileDirectory)Bugzilla22229.xaml">
      <Generator>MSBuild:UpdateDesignTimeXaml</Generator>
    </EmbeddedResource>
    <EmbeddedResource Include="$(MSBuildThisFileDirectory)Issue10672.xaml">
      <Generator>MSBuild:UpdateDesignTimeXaml</Generator>
    </EmbeddedResource>
    <EmbeddedResource Include="$(MSBuildThisFileDirectory)Issue1497.xaml">
      <Generator>MSBuild:UpdateDesignTimeXaml</Generator>
    </EmbeddedResource>
    <EmbeddedResource Include="$(MSBuildThisFileDirectory)Issue1545.xaml">
      <Generator>MSBuild:UpdateDesignTimeXaml</Generator>
    </EmbeddedResource>
    <EmbeddedResource Include="$(MSBuildThisFileDirectory)Issue1554.xaml">
      <Generator>MSBuild:UpdateDesignTimeXaml</Generator>
    </EmbeddedResource>
    <EmbeddedResource Include="$(MSBuildThisFileDirectory)Issue1568.xaml">
      <Generator>MSBuild:UpdateDesignTimeXaml</Generator>
    </EmbeddedResource>
    <EmbeddedResource Include="$(MSBuildThisFileDirectory)Issue1641.xaml">
      <Generator>MSBuild:UpdateDesignTimeXaml</Generator>
    </EmbeddedResource>
    <EmbeddedResource Include="$(MSBuildThisFileDirectory)Issue1653.xaml">
      <Generator>MSBuild:UpdateDesignTimeXaml</Generator>
    </EmbeddedResource>
    <EmbeddedResource Include="$(MSBuildThisFileDirectory)Issue1653v2.xaml">
      <Generator>MSBuild:UpdateDesignTimeXaml</Generator>
    </EmbeddedResource>
    <EmbeddedResource Include="$(MSBuildThisFileDirectory)Issue1712.xaml">
      <Generator>MSBuild:UpdateDesignTimeXaml</Generator>
    </EmbeddedResource>
    <EmbeddedResource Include="$(MSBuildThisFileDirectory)Issue1741.xaml">
      <Generator>MSBuild:UpdateDesignTimeXaml</Generator>
    </EmbeddedResource>
    <EmbeddedResource Include="$(MSBuildThisFileDirectory)Issue1747.xaml">
      <Generator>MSBuild:UpdateDesignTimeXaml</Generator>
    </EmbeddedResource>
    <EmbeddedResource Include="$(MSBuildThisFileDirectory)Issue1766.xaml">
      <Generator>MSBuild:UpdateDesignTimeXaml</Generator>
    </EmbeddedResource>
    <EmbeddedResource Include="$(MSBuildThisFileDirectory)Issue2282.xaml">
      <Generator>MSBuild:UpdateDesignTimeXaml</Generator>
    </EmbeddedResource>
    <EmbeddedResource Include="$(MSBuildThisFileDirectory)Issue2288.xaml">
      <Generator>MSBuild:UpdateDesignTimeXaml</Generator>
    </EmbeddedResource>
    <EmbeddedResource Include="$(MSBuildThisFileDirectory)Issue2289.xaml">
      <Generator>MSBuild:UpdateDesignTimeXaml</Generator>
    </EmbeddedResource>
    <EmbeddedResource Include="$(MSBuildThisFileDirectory)Issue2357.xaml">
      <Generator>MSBuild:UpdateDesignTimeXaml</Generator>
    </EmbeddedResource>
    <EmbeddedResource Include="$(MSBuildThisFileDirectory)Issue2470.xaml">
      <Generator>MSBuild:UpdateDesignTimeXaml</Generator>
    </EmbeddedResource>
    <EmbeddedResource Include="$(MSBuildThisFileDirectory)Issue8207.xaml">
      <SubType>Designer</SubType>
      <Generator>MSBuild:UpdateDesignTimeXaml</Generator>
    </EmbeddedResource>
    <EmbeddedResource Include="$(MSBuildThisFileDirectory)Issue6282.xaml">
      <Generator>MSBuild:UpdateDesignTimeXaml</Generator>
    </EmbeddedResource>
    <EmbeddedResource Include="$(MSBuildThisFileDirectory)Issue2659.xaml">
      <Generator>MSBuild:UpdateDesignTimeXaml</Generator>
    </EmbeddedResource>
    <EmbeddedResource Include="$(MSBuildThisFileDirectory)Issue2951.xaml">
      <Generator>MSBuild:UpdateDesignTimeXaml</Generator>
    </EmbeddedResource>
    <EmbeddedResource Include="$(MSBuildThisFileDirectory)Issue2777.xaml">
      <Generator>MSBuild:UpdateDesignTimeXaml</Generator>
    </EmbeddedResource>
    <EmbeddedResource Include="$(MSBuildThisFileDirectory)Issue3086.xaml">
      <Generator>MSBuild:UpdateDesignTimeXaml</Generator>
    </EmbeddedResource>
    <EmbeddedResource Include="$(MSBuildThisFileDirectory)Bugzilla27318.xaml">
      <Generator>MSBuild:UpdateDesignTimeXaml</Generator>
    </EmbeddedResource>
    <EmbeddedResource Include="$(MSBuildThisFileDirectory)Bugzilla29107.xaml">
      <Generator>MSBuild:UpdateDesignTimeXaml</Generator>
    </EmbeddedResource>
    <EmbeddedResource Include="$(MSBuildThisFileDirectory)Bugzilla26032.xaml">
      <Generator>MSBuild:UpdateDesignTimeXaml</Generator>
    </EmbeddedResource>
    <EmbeddedResource Include="$(MSBuildThisFileDirectory)Bugzilla31967.xaml">
      <Generator>MSBuild:UpdateDesignTimeXaml</Generator>
    </EmbeddedResource>
    <EmbeddedResource Include="$(MSBuildThisFileDirectory)Issue3319.xaml">
      <Generator>MSBuild:UpdateDesignTimeXaml</Generator>
    </EmbeddedResource>
    <EmbeddedResource Include="$(MSBuildThisFileDirectory)Bugzilla32447.xaml">
      <Generator>MSBuild:UpdateDesignTimeXaml</Generator>
    </EmbeddedResource>
    <EmbeddedResource Include="$(MSBuildThisFileDirectory)Bugzilla38827.xaml">
      <SubType>Designer</SubType>
      <Generator>MSBuild:UpdateDesignTimeXaml</Generator>
    </EmbeddedResource>
    <EmbeddedResource Include="$(MSBuildThisFileDirectory)Bugzilla32842.xaml">
      <SubType>Designer</SubType>
      <Generator>MSBuild:UpdateDesignTimeXaml</Generator>
    </EmbeddedResource>
    <EmbeddedResource Include="$(MSBuildThisFileDirectory)Bugzilla39463.xaml">
      <SubType>Designer</SubType>
      <Generator>MSBuild:UpdateDesignTimeXaml</Generator>
    </EmbeddedResource>
    <EmbeddedResource Include="$(MSBuildThisFileDirectory)Bugzilla38416.xaml">
      <SubType>Designer</SubType>
      <Generator>MSBuild:UpdateDesignTimeXaml</Generator>
    </EmbeddedResource>
    <EmbeddedResource Include="$(MSBuildThisFileDirectory)Bugzilla39483.xaml">
      <SubType>Designer</SubType>
      <Generator>MSBuild:UpdateDesignTimeXaml</Generator>
    </EmbeddedResource>
    <EmbeddedResource Include="$(MSBuildThisFileDirectory)Bugzilla39378.xaml">
      <Generator>MSBuild:UpdateDesignTimeXaml</Generator>
    </EmbeddedResource>
    <EmbeddedResource Include="$(MSBuildThisFileDirectory)Bugzilla45284.xaml">
      <Generator>MSBuild:UpdateDesignTimeXaml</Generator>
    </EmbeddedResource>
    <EmbeddedResource Include="$(MSBuildThisFileDirectory)Bugzilla54977.xaml">
      <Generator>MSBuild:UpdateDesignTimeXaml</Generator>
    </EmbeddedResource>
    <EmbeddedResource Include="$(MSBuildThisFileDirectory)Issue4040.xaml">
      <Generator>MSBuild:UpdateDesignTimeXaml</Generator>
    </EmbeddedResource>
    <EmbeddedResource Include="$(MSBuildThisFileDirectory)Issue8787.xaml" />
    <EmbeddedResource Include="$(MSBuildThisFileDirectory)Issue9771.xaml">
      <SubType>Designer</SubType>
      <Generator>MSBuild:UpdateDesignTimeXaml</Generator>
    </EmbeddedResource>
    <EmbeddedResource Include="$(MSBuildThisFileDirectory)VisualControlsPage.xaml">
      <SubType>Designer</SubType>
      <Generator>MSBuild:UpdateDesignTimeXaml</Generator>
    </EmbeddedResource>
    <EmbeddedResource Include="$(MSBuildThisFileDirectory)Issue4356.xaml">
      <Generator>MSBuild:UpdateDesignTimeXaml</Generator>
    </EmbeddedResource>
    <EmbeddedResource Include="$(MSBuildThisFileDirectory)Issue7035.xaml">
      <SubType>Designer</SubType>
      <Generator>MSBuild:UpdateDesignTimeXaml</Generator>
    </EmbeddedResource>
    <EmbeddedResource Include="$(MSBuildThisFileDirectory)Issue7525.xaml">
      <Generator>UpdateDesignTimeXaml</Generator>
    </EmbeddedResource>
    <EmbeddedResource Include="$(MSBuildThisFileDirectory)Issue7886.xaml">
      <Generator>MSBuild:UpdateDesignTimeXaml</Generator>
    </EmbeddedResource>
    <EmbeddedResource Include="$(MSBuildThisFileDirectory)Issue6932.xaml" />
    <EmbeddedResource Include="$(MSBuildThisFileDirectory)Issue6932_emptyviewtemplate.xaml" />
    <EmbeddedResource Include="$(MSBuildThisFileDirectory)Issue6932_emptyviewstring.xaml" />
    <EmbeddedResource Include="$(MSBuildThisFileDirectory)Issue8417.xaml" />
    <EmbeddedResource Include="$(MSBuildThisFileDirectory)Issue8557.xaml" />
    <EmbeddedResource Include="$(MSBuildThisFileDirectory)Issue7813.xaml" />
    <EmbeddedResource Include="$(MSBuildThisFileDirectory)Issue8638.xaml" />
    <EmbeddedResource Include="$(MSBuildThisFileDirectory)Issue8779.xaml" />
    <EmbeddedResource Include="$(MSBuildThisFileDirectory)Issue8781.xaml" />
    <EmbeddedResource Include="$(MSBuildThisFileDirectory)Issue8782.xaml" />
    <EmbeddedResource Include="$(MSBuildThisFileDirectory)Issue8326.xaml" />
    <EmbeddedResource Include="$(MSBuildThisFileDirectory)Issue8449.xaml" />
    <EmbeddedResource Include="$(MSBuildThisFileDirectory)Issue7924.xaml" />
    <EmbeddedResource Include="$(MSBuildThisFileDirectory)Issue7856_1.xaml">
      <SubType>Designer</SubType>
      <Generator>MSBuild:UpdateDesignTimeXaml</Generator>
    </EmbeddedResource>
    <EmbeddedResource Include="$(MSBuildThisFileDirectory)Issue9734.xaml">
      <Generator>MSBuild:UpdateDesignTimeXaml</Generator>
    </EmbeddedResource>
    <EmbeddedResource Include="$(MSBuildThisFileDirectory)Issue8767.xaml">
      <Generator>MSBuild:UpdateDesignTimeXaml</Generator>
    </EmbeddedResource>
    <EmbeddedResource Include="$(MSBuildThisFileDirectory)Issue8778.xaml">
      <Generator>MSBuild:UpdateDesignTimeXaml</Generator>
    </EmbeddedResource>
    <EmbeddedResource Include="$(MSBuildThisFileDirectory)Issue9646.xaml">
      <Generator>MSBuild:UpdateDesignTimeXaml</Generator>
    </EmbeddedResource>
    <EmbeddedResource Include="$(MSBuildThisFileDirectory)Issue9735.xaml">
      <SubType>Designer</SubType>
      <Generator>MSBuild:UpdateDesignTimeXaml</Generator>
    </EmbeddedResource>
    <EmbeddedResource Include="$(MSBuildThisFileDirectory)Issue9305.xaml">
      <SubType>Designer</SubType>
      <Generator>MSBuild:UpdateDesignTimeXaml</Generator>
    </EmbeddedResource>
    <EmbeddedResource Include="$(MSBuildThisFileDirectory)Issue9588.xaml">
      <Generator>MSBuild:UpdateDesignTimeXaml</Generator>
    </EmbeddedResource>
    <EmbeddedResource Include="$(MSBuildThisFileDirectory)Issue9326.xaml">
      <Generator>MSBuild:UpdateDesignTimeXaml</Generator>
    </EmbeddedResource>
    <EmbeddedResource Include="$(MSBuildThisFileDirectory)Issue8689.xaml">
      <Generator>MSBuild:UpdateDesignTimeXaml</Generator>
    </EmbeddedResource>
    <EmbeddedResource Include="$(MSBuildThisFileDirectory)Issue9417.xaml">
      <Generator>MSBuild:UpdateDesignTimeXaml</Generator>
    </EmbeddedResource>
    <EmbeddedResource Include="$(MSBuildThisFileDirectory)Issue8958.xaml">
      <Generator>MSBuild:UpdateDesignTimeXaml</Generator>
    </EmbeddedResource>
    <EmbeddedResource Include="$(MSBuildThisFileDirectory)Issue10679.xaml">
      <SubType>Designer</SubType>
      <Generator>MSBuild:UpdateDesignTimeXaml</Generator>
    </EmbeddedResource>
    <EmbeddedResource Include="$(MSBuildThisFileDirectory)Issue10735.xaml">
      <Generator>MSBuild:UpdateDesignTimeXaml</Generator>
    </EmbeddedResource>
    <EmbeddedResource Include="$(MSBuildThisFileDirectory)Issue10477.xaml">
      <SubType>Designer</SubType>
      <Generator>MSBuild:UpdateDesignTimeXaml</Generator>
    </EmbeddedResource>
    <EmbeddedResource Include="$(MSBuildThisFileDirectory)Issue10875.xaml">
      <SubType>Designer</SubType>
      <Generator>MSBuild:UpdateDesignTimeXaml</Generator>
    </EmbeddedResource>
    <EmbeddedResource Include="$(MSBuildThisFileDirectory)Issue9827.xaml">
      <SubType>Designer</SubType>
      <Generator>MSBuild:UpdateDesignTimeXaml</Generator>
    </EmbeddedResource>
    <EmbeddedResource Include="$(MSBuildThisFileDirectory)Issue9711.xaml" />
    <EmbeddedResource Include="$(MSBuildThisFileDirectory)Issue10166.xaml">
      <SubType>Designer</SubType>
      <Generator>MSBuild:UpdateDesignTimeXaml</Generator>
    </EmbeddedResource>
    <EmbeddedResource Include="$(MSBuildThisFileDirectory)Issue10422.xaml">
      <Generator>MSBuild:UpdateDesignTimeXaml</Generator>
    </EmbeddedResource>
    <EmbeddedResource Include="$(MSBuildThisFileDirectory)Issue9990.xaml">
      <Generator>MSBuild:UpdateDesignTimeXaml</Generator>
    </EmbeddedResource>
    <EmbeddedResource Include="$(MSBuildThisFileDirectory)Issue9774.xaml">
      <SubType>Designer</SubType>
      <Generator>MSBuild:UpdateDesignTimeXaml</Generator>
    </EmbeddedResource>
    <EmbeddedResource Include="$(MSBuildThisFileDirectory)Issue10024.xaml">
      <SubType>Designer</SubType>
      <Generator>MSBuild:UpdateDesignTimeXaml</Generator>
    </EmbeddedResource>
    <EmbeddedResource Include="$(MSBuildThisFileDirectory)Issue10348.xaml">
      <Generator>MSBuild:UpdateDesignTimeXaml</Generator>
    </EmbeddedResource>
    <EmbeddedResource Include="$(MSBuildThisFileDirectory)Issue10333.xaml">
      <Generator>MSBuild:UpdateDesignTimeXaml</Generator>
    </EmbeddedResource>
    <EmbeddedResource Include="$(MSBuildThisFileDirectory)Issue9555.xaml">
      <Generator>MSBuild:UpdateDesignTimeXaml</Generator>
    </EmbeddedResource>
    <EmbeddedResource Include="$(MSBuildThisFileDirectory)Issue11190.xaml">
      <Generator>MSBuild:UpdateDesignTimeXaml</Generator>
    </EmbeddedResource>
    <EmbeddedResource Include="$(MSBuildThisFileDirectory)RectTest.xaml">
      <Generator>MSBuild:UpdateDesignTimeXaml</Generator>
    </EmbeddedResource>
    <EmbeddedResource Include="$(MSBuildThisFileDirectory)Issue11050.xaml">
      <Generator>MSBuild:UpdateDesignTimeXaml</Generator>
    </EmbeddedResource>
    <EmbeddedResource Include="$(MSBuildThisFileDirectory)Issue10908.xaml">
      <Generator>MSBuild:UpdateDesignTimeXaml</Generator>
    </EmbeddedResource>
    <EmbeddedResource Include="$(MSBuildThisFileDirectory)Issue11113.xaml">
      <Generator>MSBuild:UpdateDesignTimeXaml</Generator>
    </EmbeddedResource>
    <EmbeddedResource Include="$(MSBuildThisFileDirectory)Issue11120.xaml">
      <Generator>MSBuild:UpdateDesignTimeXaml</Generator>
    </EmbeddedResource>
    <EmbeddedResource Include="$(MSBuildThisFileDirectory)Issue11333.xaml">
      <Generator>MSBuild:UpdateDesignTimeXaml</Generator>
    </EmbeddedResource>
    <EmbeddedResource Include="$(MSBuildThisFileDirectory)Issue11413.xaml">
      <Generator>MSBuild:UpdateDesignTimeXaml</Generator>
    </EmbeddedResource>
    <EmbeddedResource Include="$(MSBuildThisFileDirectory)Issue11224.xaml">
      <Generator>MSBuild:UpdateDesignTimeXaml</Generator>
    </EmbeddedResource>
    <EmbeddedResource Include="$(MSBuildThisFileDirectory)Issue11374.xaml">
      <Generator>MSBuild:UpdateDesignTimeXaml</Generator>
    </EmbeddedResource>
    <EmbeddedResource Include="$(MSBuildThisFileDirectory)Issue11262.xaml">
      <Generator>MSBuild:UpdateDesignTimeXaml</Generator>
    </EmbeddedResource>
    <EmbeddedResource Include="$(MSBuildThisFileDirectory)Issue11547.xaml">
      <Generator>MSBuild:UpdateDesignTimeXaml</Generator>
    </EmbeddedResource>
<<<<<<< HEAD
    <EmbeddedResource Include="$(MSBuildThisFileDirectory)Issue11737.xaml">
      <Generator>MSBuild:UpdateDesignTimeXaml</Generator>
    </EmbeddedResource>
    <EmbeddedResource Include="$(MSBuildThisFileDirectory)Issue11764.xaml">
      <Generator>MSBuild:UpdateDesignTimeXaml</Generator>
    </EmbeddedResource>
    <EmbeddedResource Include="$(MSBuildThisFileDirectory)Issue11573.xaml">
      <Generator>MSBuild:UpdateDesignTimeXaml</Generator>
    </EmbeddedResource>
=======
>>>>>>> e0e7548a
    <EmbeddedResource Include="$(MSBuildThisFileDirectory)Issue11653.xaml">
      <Generator>MSBuild:UpdateDesignTimeXaml</Generator>
    </EmbeddedResource>
  </ItemGroup>
  <ItemGroup>
    <EmbeddedResource Include="$(MSBuildThisFileDirectory)Bugzilla27417Xaml.xaml">
      <SubType>Designer</SubType>
      <Generator>MSBuild:UpdateDesignTimeXaml</Generator>
    </EmbeddedResource>
  </ItemGroup>
  <ItemGroup>
    <EmbeddedResource Include="$(MSBuildThisFileDirectory)Bugzilla23942.xaml">
      <SubType>Designer</SubType>
      <Generator>MSBuild:UpdateDesignTimeXaml</Generator>
    </EmbeddedResource>
  </ItemGroup>
  <ItemGroup>
    <EmbeddedResource Include="$(MSBuildThisFileDirectory)Bugzilla39636.xaml">
      <SubType>Designer</SubType>
      <Generator>MSBuild:UpdateDesignTimeXaml</Generator>
    </EmbeddedResource>
  </ItemGroup>
  <ItemGroup>
    <EmbeddedResource Include="$(MSBuildThisFileDirectory)PlatformSpecifics_iOSTranslucentNavBarX.xaml">
      <SubType>Designer</SubType>
      <Generator>MSBuild:UpdateDesignTimeXaml</Generator>
    </EmbeddedResource>
  </ItemGroup>
  <ItemGroup>
    <EmbeddedResource Include="$(MSBuildThisFileDirectory)Bugzilla42069_Page.xaml">
      <SubType>Designer</SubType>
      <Generator>MSBuild:UpdateDesignTimeXaml</Generator>
    </EmbeddedResource>
  </ItemGroup>
  <ItemGroup>
    <EmbeddedResource Include="$(MSBuildThisFileDirectory)Bugzilla51642.xaml">
      <SubType>Designer</SubType>
      <Generator>MSBuild:UpdateDesignTimeXaml</Generator>
    </EmbeddedResource>
  </ItemGroup>
  <ItemGroup>
    <EmbeddedResource Include="$(MSBuildThisFileDirectory)Bugzilla45722Xaml0.xaml">
      <SubType>Designer</SubType>
      <Generator>MSBuild:UpdateDesignTimeXaml</Generator>
    </EmbeddedResource>
  </ItemGroup>
  <ItemGroup>
    <EmbeddedResource Include="$(MSBuildThisFileDirectory)GitHub1331.xaml">
      <SubType>Designer</SubType>
      <Generator>MSBuild:UpdateDesignTimeXaml</Generator>
    </EmbeddedResource>
  </ItemGroup>
  <ItemGroup>
    <EmbeddedResource Include="$(MSBuildThisFileDirectory)Bugzilla60045.xaml">
      <SubType>Designer</SubType>
      <Generator>MSBuild:UpdateDesignTimeXaml</Generator>
    </EmbeddedResource>
  </ItemGroup>
  <ItemGroup>
    <EmbeddedResource Include="$(MSBuildThisFileDirectory)Issue2625.xaml">
      <SubType>Designer</SubType>
      <Generator>MSBuild:UpdateDesignTimeXaml</Generator>
    </EmbeddedResource>
  </ItemGroup>
  <ItemGroup>
    <Folder Include="$(MSBuildThisFileDirectory)Controls\" />
    <EmbeddedResource Include="$(MSBuildThisFileDirectory)Issue2858.xaml">
      <SubType>Designer</SubType>
      <Generator>MSBuild:UpdateDesignTimeXaml</Generator>
    </EmbeddedResource>
  </ItemGroup>
  <ItemGroup>
    <EmbeddedResource Include="$(MSBuildThisFileDirectory)Issue1588.xaml">
      <SubType>Designer</SubType>
      <Generator>MSBuild:UpdateDesignTimeXaml</Generator>
    </EmbeddedResource>
  </ItemGroup>
  <ItemGroup>
    <EmbeddedResource Include="$(MSBuildThisFileDirectory)Bugzilla60787.xaml">
      <SubType>Designer</SubType>
      <Generator>MSBuild:UpdateDesignTimeXaml</Generator>
    </EmbeddedResource>
  </ItemGroup>
  <ItemGroup>
    <EmbeddedResource Include="$(MSBuildThisFileDirectory)Issue3979.xaml">
      <SubType>Designer</SubType>
      <Generator>MSBuild:UpdateDesignTimeXaml</Generator>
    </EmbeddedResource>
  </ItemGroup>
  <ItemGroup>
    <EmbeddedResource Include="$(MSBuildThisFileDirectory)Issue7167.xaml">
      <SubType>Designer</SubType>
      <Generator>MSBuild:UpdateDesignTimeXaml</Generator>
    </EmbeddedResource>
  </ItemGroup>
  <ItemGroup>
    <EmbeddedResource Include="$(MSBuildThisFileDirectory)Issue4194.xaml">
      <SubType>Designer</SubType>
      <Generator>MSBuild:UpdateDesignTimeXaml</Generator>
    </EmbeddedResource>
  </ItemGroup>
  <ItemGroup>
    <EmbeddedResource Include="$(MSBuildThisFileDirectory)Issue4360.xaml">
      <SubType>Designer</SubType>
      <Generator>MSBuild:UpdateDesignTimeXaml</Generator>
    </EmbeddedResource>
  </ItemGroup>
  <ItemGroup>
    <EmbeddedResource Include="$(MSBuildThisFileDirectory)Issue5057.xaml">
      <SubType>Designer</SubType>
      <Generator>MSBuild:UpdateDesignTimeXaml</Generator>
    </EmbeddedResource>
  </ItemGroup>
  <ItemGroup>
    <EmbeddedResource Include="$(MSBuildThisFileDirectory)Issue5003.xaml">
      <SubType>Designer</SubType>
      <Generator>MSBuild:UpdateDesignTimeXaml</Generator>
    </EmbeddedResource>
  </ItemGroup>
  <ItemGroup>
    <EmbeddedResource Include="$(MSBuildThisFileDirectory)CollectionViewBindingErrors.xaml">
      <SubType>Designer</SubType>
      <Generator>MSBuild:UpdateDesignTimeXaml</Generator>
    </EmbeddedResource>
  </ItemGroup>
  <ItemGroup>
    <EmbeddedResource Include="$(MSBuildThisFileDirectory)Github3847.xaml">
      <SubType>Designer</SubType>
      <Generator>MSBuild:UpdateDesignTimeXaml</Generator>
    </EmbeddedResource>
  </ItemGroup>
  <ItemGroup>
    <EmbeddedResource Include="$(MSBuildThisFileDirectory)Issue4684.xaml">
      <SubType>Designer</SubType>
      <Generator>MSBuild:UpdateDesignTimeXaml</Generator>
    </EmbeddedResource>
  </ItemGroup>
  <ItemGroup>
    <EmbeddedResource Include="$(MSBuildThisFileDirectory)_TemplateMarkup.xaml">
      <SubType>Designer</SubType>
      <Generator>MSBuild:UpdateDesignTimeXaml</Generator>
    </EmbeddedResource>
    <EmbeddedResource Include="$(MSBuildThisFileDirectory)Issue5801.xaml">
      <SubType>Designer</SubType>
      <Generator>MSBuild:UpdateDesignTimeXaml</Generator>
    </EmbeddedResource>
    <EmbeddedResource Include="$(MSBuildThisFileDirectory)A11yTabIndex.xaml">
      <SubType>Designer</SubType>
      <Generator>MSBuild:UpdateDesignTimeXaml</Generator>
    </EmbeddedResource>
  </ItemGroup>
  <ItemGroup>
    <EmbeddedResource Include="$(MSBuildThisFileDirectory)Issue4915.xaml">
      <SubType>Designer</SubType>
      <Generator>MSBuild:UpdateDesignTimeXaml</Generator>
    </EmbeddedResource>
  </ItemGroup>
  <ItemGroup>
    <EmbeddedResource Include="$(MSBuildThisFileDirectory)Issue5949_1.xaml">
      <SubType>Designer</SubType>
      <Generator>MSBuild:UpdateDesignTimeXaml</Generator>
    </EmbeddedResource>
  </ItemGroup>
  <ItemGroup>
    <EmbeddedResource Include="$(MSBuildThisFileDirectory)Issue5949_2.xaml">
      <SubType>Designer</SubType>
      <Generator>MSBuild:UpdateDesignTimeXaml</Generator>
    </EmbeddedResource>
  </ItemGroup>
  <ItemGroup>
    <EmbeddedResource Include="$(MSBuildThisFileDirectory)Issue4992.xaml">
      <SubType>Designer</SubType>
      <Generator>MSBuild:UpdateDesignTimeXaml</Generator>
    </EmbeddedResource>
  </ItemGroup>
  <ItemGroup>
    <EmbeddedResource Include="$(MSBuildThisFileDirectory)Issue6130.xaml">
      <SubType>Designer</SubType>
      <Generator>MSBuild:UpdateDesignTimeXaml</Generator>
    </EmbeddedResource>
  </ItemGroup>
  <ItemGroup>
    <Compile Update="$(MSBuildThisFileDirectory)Issue6130.xaml.cs">
      <DependentUpon>Issue6130.xaml</DependentUpon>
    </Compile>
    <Compile Update="$(MSBuildThisFileDirectory)Issue6644.xaml.cs">
      <DependentUpon>Issue6644.xaml</DependentUpon>
    </Compile>
    <Compile Update="$(MSBuildThisFileDirectory)Issue6254.xaml.cs">
      <DependentUpon>Issue6254.xaml</DependentUpon>
    </Compile>
    <Compile Update="$(MSBuildThisFileDirectory)Issue5749.xaml.cs">
      <DependentUpon>Issue5749.xaml</DependentUpon>
    </Compile>
    <Compile Update="$(MSBuildThisFileDirectory)Issue5108.xaml.cs">
      <DependentUpon>Issue5108.xaml</DependentUpon>
    </Compile>
    <Compile Update="$(MSBuildThisFileDirectory)Issue7357.xaml.cs">
      <DependentUpon>Issue7357.xaml</DependentUpon>
    </Compile>
    <Compile Update="$(MSBuildThisFileDirectory)Issue7792.xaml.cs">
      <DependentUpon>Issue7792.xaml</DependentUpon>
    </Compile>
    <Compile Update="$(MSBuildThisFileDirectory)Issue7789.xaml.cs">
      <DependentUpon>Issue7789.xaml</DependentUpon>
    </Compile>
    <Compile Update="$(MSBuildThisFileDirectory)Issue7519Xaml.xaml.cs">
      <DependentUpon>Issue7519Xaml.xaml</DependentUpon>
    </Compile>
    <Compile Update="$(MSBuildThisFileDirectory)Issue7817.xaml.cs">
      <DependentUpon>Issue7817.xaml</DependentUpon>
    </Compile>
    <Compile Update="$(MSBuildThisFileDirectory)Issue7519Xaml.xaml.cs">
      <DependentUpon>Issue7519Xaml.xaml</DependentUpon>
    </Compile>
    <Compile Update="$(MSBuildThisFileDirectory)Issue5354.xaml.cs">
      <DependentUpon>Issue5354.xaml</DependentUpon>
    </Compile>
    <Compile Update="$(MSBuildThisFileDirectory)Issue7621.xaml.cs">
      <DependentUpon>Issue7621.xaml</DependentUpon>
    </Compile>
    <Compile Update="$(MSBuildThisFileDirectory)Issue7512.xaml.cs">
      <DependentUpon>Issue7512.xaml</DependentUpon>
    </Compile>
    <Compile Update="$(MSBuildThisFileDirectory)Issue7593.xaml.cs">
      <DependentUpon>Issue7593.xaml</DependentUpon>
    </Compile>
    <Compile Update="$(MSBuildThisFileDirectory)Issue7758.xaml.cs">
      <DependentUpon>Issue7758.xaml</DependentUpon>
    </Compile>
    <Compile Update="$(MSBuildThisFileDirectory)Issue7943.xaml.cs">
      <DependentUpon>Issue7943.xaml</DependentUpon>
    </Compile>
    <Compile Update="$(MSBuildThisFileDirectory)Issue7993.xaml.cs">
      <DependentUpon>Issue7993.xaml</DependentUpon>
    </Compile>
    <Compile Update="$(MSBuildThisFileDirectory)Issue7865.xaml.cs">
      <DependentUpon>Issue7865.xaml</DependentUpon>
    </Compile>
    <Compile Update="$(MSBuildThisFileDirectory)Issue8263.xaml.cs">
      <DependentUpon>Issue8263.xaml</DependentUpon>
    </Compile>
    <Compile Update="$(MSBuildThisFileDirectory)Issue8508.xaml.cs">
      <DependentUpon>Issue8508.xaml</DependentUpon>
    </Compile>
  </ItemGroup>
  <ItemGroup>
    <EmbeddedResource Include="$(MSBuildThisFileDirectory)Issue1455.xaml">
      <SubType>Designer</SubType>
      <Generator>MSBuild:UpdateDesignTimeXaml</Generator>
    </EmbeddedResource>
    <EmbeddedResource Include="$(MSBuildThisFileDirectory)Issue5268.xaml">
      <SubType>Designer</SubType>
      <Generator>MSBuild:UpdateDesignTimeXaml</Generator>
    </EmbeddedResource>
  </ItemGroup>
  <ItemGroup>
    <EmbeddedResource Include="$(MSBuildThisFileDirectory)Issue5046.xaml">
      <SubType>Designer</SubType>
      <Generator>MSBuild:UpdateDesignTimeXaml</Generator>
    </EmbeddedResource>
  </ItemGroup>
  <ItemGroup>
    <EmbeddedResource Include="$(MSBuildThisFileDirectory)Issue6644.xaml">
    </EmbeddedResource>
    <EmbeddedResource Include="$(MSBuildThisFileDirectory)Github5623.xaml">
      <SubType>Designer</SubType>
      <Generator>MSBuild:UpdateDesignTimeXaml</Generator>
    </EmbeddedResource>
    <EmbeddedResource Include="$(MSBuildThisFileDirectory)Issue3798.xaml">
      <SubType>Designer</SubType>
      <Generator>MSBuild:UpdateDesignTimeXaml</Generator>
    </EmbeddedResource>
  </ItemGroup>
  <ItemGroup>
    <EmbeddedResource Include="$(MSBuildThisFileDirectory)Issue5749.xaml">
      <SubType>Designer</SubType>
      <Generator>MSBuild:UpdateDesignTimeXaml</Generator>
    </EmbeddedResource>
  </ItemGroup>
  <ItemGroup>
    <EmbeddedResource Include="$(MSBuildThisFileDirectory)Issue5108.xaml">
      <SubType>Designer</SubType>
      <Generator>MSBuild:UpdateDesignTimeXaml</Generator>
    </EmbeddedResource>
  </ItemGroup>
  <ItemGroup>
    <EmbeddedResource Include="$(MSBuildThisFileDirectory)Issue7357.xaml">
      <SubType>Designer</SubType>
      <Generator>MSBuild:UpdateDesignTimeXaml</Generator>
    </EmbeddedResource>
  </ItemGroup>
  <ItemGroup>
    <EmbeddedResource Include="$(MSBuildThisFileDirectory)Issue7519Xaml.xaml">
      <SubType>Designer</SubType>
      <Generator>MSBuild:UpdateDesignTimeXaml</Generator>
    </EmbeddedResource>
  </ItemGroup>
  <ItemGroup>
    <EmbeddedResource Include="$(MSBuildThisFileDirectory)Issue7621.xaml">
      <SubType>Designer</SubType>
      <Generator>MSBuild:UpdateDesignTimeXaml</Generator>
    </EmbeddedResource>
  </ItemGroup>
  <ItemGroup>
    <EmbeddedResource Include="$(MSBuildThisFileDirectory)Issue7512.xaml">
      <SubType>Designer</SubType>
      <Generator>MSBuild:UpdateDesignTimeXaml</Generator>
    </EmbeddedResource>
  </ItemGroup>
  <ItemGroup>
    <EmbeddedResource Include="$(MSBuildThisFileDirectory)Issue5354.xaml">
      <SubType>Designer</SubType>
      <Generator>MSBuild:UpdateDesignTimeXaml</Generator>
    </EmbeddedResource>
  </ItemGroup>
  <ItemGroup>
    <EmbeddedResource Include="$(MSBuildThisFileDirectory)Issue4459.xaml">
      <SubType>Designer</SubType>
      <Generator>MSBuild:UpdateDesignTimeXaml</Generator>
    </EmbeddedResource>
  </ItemGroup>
  <ItemGroup>
    <EmbeddedResource Include="$(MSBuildThisFileDirectory)Issue7593.xaml">
      <SubType>Designer</SubType>
      <Generator>MSBuild:UpdateDesignTimeXaml</Generator>
    </EmbeddedResource>
    <EmbeddedResource Include="$(MSBuildThisFileDirectory)Issue7789.xaml">
      <SubType>Designer</SubType>
      <Generator>MSBuild:UpdateDesignTimeXaml</Generator>
    </EmbeddedResource>
  </ItemGroup>
  <ItemGroup>
    <EmbeddedResource Include="$(MSBuildThisFileDirectory)Issue7865.xaml">
      <SubType>Designer</SubType>
      <Generator>MSBuild:UpdateDesignTimeXaml</Generator>
    </EmbeddedResource>
  </ItemGroup>
  <ItemGroup>
    <EmbeddedResource Include="$(MSBuildThisFileDirectory)Issue7792.xaml">
      <SubType>Designer</SubType>
      <Generator>MSBuild:UpdateDesignTimeXaml</Generator>
    </EmbeddedResource>
    <EmbeddedResource Include="$(MSBuildThisFileDirectory)Issue7758.xaml">
      <SubType>Designer</SubType>
      <Generator>MSBuild:UpdateDesignTimeXaml</Generator>
    </EmbeddedResource>
  </ItemGroup>
  <ItemGroup>
    <EmbeddedResource Include="$(MSBuildThisFileDirectory)Issue7817.xaml">
      <SubType>Designer</SubType>
      <Generator>MSBuild:UpdateDesignTimeXaml</Generator>
    </EmbeddedResource>
    <EmbeddedResource Include="$(MSBuildThisFileDirectory)Issue7943.xaml">
      <SubType>Designer</SubType>
      <Generator>MSBuild:UpdateDesignTimeXaml</Generator>
    </EmbeddedResource>
  </ItemGroup>
  <ItemGroup>
    <EmbeddedResource Include="$(MSBuildThisFileDirectory)Issue7993.xaml">
      <SubType>Designer</SubType>
      <Generator>MSBuild:UpdateDesignTimeXaml</Generator>
    </EmbeddedResource>
  </ItemGroup>
  <ItemGroup>
    <EmbeddedResource Include="$(MSBuildThisFileDirectory)Issue7803.xaml">
      <SubType>Designer</SubType>
      <Generator>MSBuild:UpdateDesignTimeXaml</Generator>
    </EmbeddedResource>
  </ItemGroup>
  <ItemGroup>
    <EmbeddedResource Include="$(MSBuildThisFileDirectory)Issue5577.xaml">
      <SubType>Designer</SubType>
      <Generator>MSBuild:UpdateDesignTimeXaml</Generator>
    </EmbeddedResource>
  </ItemGroup>
  <ItemGroup>
    <EmbeddedResource Include="$(MSBuildThisFileDirectory)Issue8263.xaml">
      <Generator>MSBuild:UpdateDesignTimeXaml</Generator>
    </EmbeddedResource>
  </ItemGroup>
  <ItemGroup>
    <EmbeddedResource Include="$(MSBuildThisFileDirectory)Issue7048.xaml">
      <SubType>Designer</SubType>
      <Generator>MSBuild:UpdateDesignTimeXaml</Generator>
    </EmbeddedResource>
  </ItemGroup>
  <ItemGroup>
    <EmbeddedResource Include="$(MSBuildThisFileDirectory)Issue8529_1.xaml">
      <Generator>MSBuild:UpdateDesignTimeXaml</Generator>
    </EmbeddedResource>
  </ItemGroup>
  <ItemGroup>
    <EmbeddedResource Include="$(MSBuildThisFileDirectory)Issue6693.xaml">
      <SubType>Designer</SubType>
      <Generator>MSBuild:UpdateDesignTimeXaml</Generator>
    </EmbeddedResource>
  </ItemGroup>
  <ItemGroup>
    <EmbeddedResource Include="$(MSBuildThisFileDirectory)Issue8508.xaml">
      <SubType>Designer</SubType>
      <Generator>MSBuild:UpdateDesignTimeXaml</Generator>
    </EmbeddedResource>
  </ItemGroup>
  <ItemGroup>
    <EmbeddedResource Include="$(MSBuildThisFileDirectory)Issue4744.xaml">
      <SubType>Designer</SubType>
      <Generator>MSBuild:UpdateDesignTimeXaml</Generator>
    </EmbeddedResource>
  </ItemGroup>
  <ItemGroup>
    <EmbeddedResource Include="$(MSBuildThisFileDirectory)Issue3228.xaml">
      <SubType>Designer</SubType>
      <Generator>MSBuild:UpdateDesignTimeXaml</Generator>
    </EmbeddedResource>
  </ItemGroup>
  <ItemGroup>
    <EmbeddedResource Include="$(MSBuildThisFileDirectory)Issue2172.xaml">
      <SubType>Designer</SubType>
      <Generator>MSBuild:UpdateDesignTimeXaml</Generator>
    </EmbeddedResource>
    <EmbeddedResource Include="$(MSBuildThisFileDirectory)Issue8902.xaml">
      <SubType>Designer</SubType>
      <Generator>MSBuild:UpdateDesignTimeXaml</Generator>
    </EmbeddedResource>
    <EmbeddedResource Include="$(MSBuildThisFileDirectory)Issue9682.xaml">
      <SubType>Designer</SubType>
      <Generator>MSBuild:UpdateDesignTimeXaml</Generator>
    </EmbeddedResource>
  </ItemGroup>
  <ItemGroup>
    <EmbeddedResource Include="$(MSBuildThisFileDirectory)Issue6403.xaml">
      <SubType>Designer</SubType>
      <Generator>MSBuild:UpdateDesignTimeXaml</Generator>
    </EmbeddedResource>
    <EmbeddedResource Include="$(MSBuildThisFileDirectory)Issue9196.xaml">
      <SubType>Designer</SubType>
      <Generator>MSBuild:UpdateDesignTimeXaml</Generator>
    </EmbeddedResource>
  </ItemGroup>
  <ItemGroup>
    <EmbeddedResource Include="$(MSBuildThisFileDirectory)Issue8715.xaml">
      <SubType>Designer</SubType>
      <Generator>MSBuild:UpdateDesignTimeXaml</Generator>
    </EmbeddedResource>
    <EmbeddedResource Include="$(MSBuildThisFileDirectory)Issue9783.xaml">
      <SubType>Designer</SubType>
      <Generator>MSBuild:UpdateDesignTimeXaml</Generator>
    </EmbeddedResource>
  </ItemGroup>
  <ItemGroup>
    <EmbeddedResource Include="$(MSBuildThisFileDirectory)Issue8308.xaml">
      <SubType>Designer</SubType>
      <Generator>MSBuild:UpdateDesignTimeXaml</Generator>
    </EmbeddedResource>
    <EmbeddedResource Include="$(MSBuildThisFileDirectory)Issue6698View2.xaml">
      <SubType>Designer</SubType>
      <Generator>MSBuild:UpdateDesignTimeXaml</Generator>
    </EmbeddedResource>
  </ItemGroup>
  <ItemGroup>
    <EmbeddedResource Include="$(MSBuildThisFileDirectory)Issue7242.xaml">
      <SubType>Designer</SubType>
      <Generator>MSBuild:UpdateDesignTimeXaml</Generator>
    </EmbeddedResource>
  </ItemGroup>
  <ItemGroup>
    <EmbeddedResource Include="$(MSBuildThisFileDirectory)Github9536.xaml">
      <SubType>Designer</SubType>
      <Generator>MSBuild:UpdateDesignTimeXaml</Generator>
    </EmbeddedResource>
    <EmbeddedResource Include="$(MSBuildThisFileDirectory)Issue10482.xaml">
      <SubType>Designer</SubType>
      <Generator>MSBuild:UpdateDesignTimeXaml</Generator>
    </EmbeddedResource>
    <EmbeddedResource Include="$(MSBuildThisFileDirectory)Issue9279.xaml">
      <SubType>Designer</SubType>
      <Generator>MSBuild:UpdateDesignTimeXaml</Generator>
    </EmbeddedResource>
  </ItemGroup>
  <ItemGroup>
    <EmbeddedResource Include="$(MSBuildThisFileDirectory)Issue11259.xaml">
      <SubType>Designer</SubType>
      <Generator>MSBuild:UpdateDesignTimeXaml</Generator>
    </EmbeddedResource>
  </ItemGroup>
</Project><|MERGE_RESOLUTION|>--- conflicted
+++ resolved
@@ -1479,14 +1479,11 @@
     <Compile Include="$(MSBuildThisFileDirectory)Issue11430.cs" />
     <Compile Include="$(MSBuildThisFileDirectory)Issue11247.cs" />
     <Compile Include="$(MSBuildThisFileDirectory)Issue10608.cs" />
-<<<<<<< HEAD
     <Compile Include="$(MSBuildThisFileDirectory)Issue11737.xaml.cs" />
     <Compile Include="$(MSBuildThisFileDirectory)Issue11764.xaml.cs" />
     <Compile Include="$(MSBuildThisFileDirectory)Issue11573.xaml.cs" />
-=======
     <Compile Include="$(MSBuildThisFileDirectory)Issue9210.cs" />
     <Compile Include="$(MSBuildThisFileDirectory)Issue11865.cs" />
->>>>>>> e0e7548a
     <Compile Include="$(MSBuildThisFileDirectory)Issue11653.xaml.cs" />
     <Compile Include="$(MSBuildThisFileDirectory)Issue11869.cs" />
     <Compile Include="$(MSBuildThisFileDirectory)Issue11723.cs" />
@@ -1772,7 +1769,6 @@
     <EmbeddedResource Include="$(MSBuildThisFileDirectory)Issue11547.xaml">
       <Generator>MSBuild:UpdateDesignTimeXaml</Generator>
     </EmbeddedResource>
-<<<<<<< HEAD
     <EmbeddedResource Include="$(MSBuildThisFileDirectory)Issue11737.xaml">
       <Generator>MSBuild:UpdateDesignTimeXaml</Generator>
     </EmbeddedResource>
@@ -1782,8 +1778,6 @@
     <EmbeddedResource Include="$(MSBuildThisFileDirectory)Issue11573.xaml">
       <Generator>MSBuild:UpdateDesignTimeXaml</Generator>
     </EmbeddedResource>
-=======
->>>>>>> e0e7548a
     <EmbeddedResource Include="$(MSBuildThisFileDirectory)Issue11653.xaml">
       <Generator>MSBuild:UpdateDesignTimeXaml</Generator>
     </EmbeddedResource>
