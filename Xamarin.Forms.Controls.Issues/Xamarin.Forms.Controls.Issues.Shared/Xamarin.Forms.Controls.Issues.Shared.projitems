<?xml version="1.0" encoding="utf-8"?>
<Project xmlns="http://schemas.microsoft.com/developer/msbuild/2003">
  <PropertyGroup>
    <MSBuildAllProjects>$(MSBuildAllProjects);$(MSBuildThisFileFullPath)</MSBuildAllProjects>
    <HasSharedItems>true</HasSharedItems>
    <SharedGUID>0f0db9cc-ea65-429c-9363-38624bf8f49c</SharedGUID>
  </PropertyGroup>
  <PropertyGroup Label="Configuration">
    <Import_RootNamespace>Xamarin.Forms.Controls.Issues</Import_RootNamespace>
  </PropertyGroup>
  <ItemGroup>
    <Compile Include="$(MSBuildThisFileDirectory)CollectionViewGroupTypeIssue.cs" />
    <Compile Include="$(MSBuildThisFileDirectory)Issue12153.cs" />
    <Compile Include="$(MSBuildThisFileDirectory)Issue10324.cs" />
    <Compile Include="$(MSBuildThisFileDirectory)Github9536.xaml.cs">
      <DependentUpon>Github9536.xaml</DependentUpon>
      <SubType>Code</SubType>
    </Compile>
    <Compile Include="$(MSBuildThisFileDirectory)Issue10482.xaml.cs">
      <DependentUpon>Issue10482.xaml</DependentUpon>
      <SubType>Code</SubType>
    </Compile>
    <Compile Include="$(MSBuildThisFileDirectory)Issue10110.cs" />
    <Compile Include="$(MSBuildThisFileDirectory)Issue10672.xaml.cs">
      <DependentUpon>Issue10672.xaml</DependentUpon>
      <SubType>Code</SubType>
    </Compile>
    <Compile Include="$(MSBuildThisFileDirectory)Issue11962.cs" />
    <Compile Include="$(MSBuildThisFileDirectory)Issue10744.cs" />
    <Compile Include="$(MSBuildThisFileDirectory)Issue10909.cs" />
    <Compile Include="$(MSBuildThisFileDirectory)Issue11709.xaml.cs">
      <DependentUpon>Issue11709.xaml</DependentUpon>
    </Compile>
    <Compile Include="$(MSBuildThisFileDirectory)Issue11794.xaml.cs">
      <DependentUpon>Issue11794.xaml</DependentUpon>
    </Compile>
    <Compile Include="$(MSBuildThisFileDirectory)Issue11769.cs" />
    <Compile Include="$(MSBuildThisFileDirectory)Issue8613.cs" />
    <Compile Include="$(MSBuildThisFileDirectory)Issue9137.cs" />
    <Compile Include="$(MSBuildThisFileDirectory)Issue8691.cs" />
    <Compile Include="$(MSBuildThisFileDirectory)Issue7606.cs" />
    <Compile Include="$(MSBuildThisFileDirectory)Issue11137.cs" />
    <Compile Include="$(MSBuildThisFileDirectory)Issue11106.cs" />
    <Compile Include="$(MSBuildThisFileDirectory)Issue11251.cs" />
    <Compile Include="$(MSBuildThisFileDirectory)Issue11523.cs" />
    <Compile Include="$(MSBuildThisFileDirectory)Issue11259.cs" />
    <Compile Include="$(MSBuildThisFileDirectory)Issue11311.cs" />
    <Compile Include="$(MSBuildThisFileDirectory)Issue8291.cs" />
    <Compile Include="$(MSBuildThisFileDirectory)Issue2674.cs" />
    <Compile Include="$(MSBuildThisFileDirectory)Issue6484.cs" />
    <Compile Include="$(MSBuildThisFileDirectory)Issue6187.cs" />
    <Compile Include="$(MSBuildThisFileDirectory)Issue3228.xaml.cs">
      <DependentUpon>Issue3228.xaml</DependentUpon>
      <SubType>Code</SubType>
    </Compile>
    <Compile Include="$(MSBuildThisFileDirectory)Issue3262.cs" />
    <Compile Include="$(MSBuildThisFileDirectory)Issue8308.xaml.cs">
      <DependentUpon>Issue8308.xaml</DependentUpon>
      <SubType>Code</SubType>
    </Compile>
    <Compile Include="$(MSBuildThisFileDirectory)Issue8715.xaml.cs">
      <DependentUpon>Issue8715.xaml</DependentUpon>
      <SubType>Code</SubType>
    </Compile>
    <Compile Include="$(MSBuildThisFileDirectory)Issue8766.cs" />
    <Compile Include="$(MSBuildThisFileDirectory)Issue8797.cs" />
    <Compile Include="$(MSBuildThisFileDirectory)Issue8801.cs" />
    <Compile Include="$(MSBuildThisFileDirectory)Issue9279.xaml.cs">
      <DependentUpon>Issue9279.xaml</DependentUpon>
    </Compile>
    <Compile Include="$(MSBuildThisFileDirectory)Issue8870.cs" />
    <Compile Include="$(MSBuildThisFileDirectory)Issue9428.cs" />
    <Compile Include="$(MSBuildThisFileDirectory)Issue9419.cs" />
    <Compile Include="$(MSBuildThisFileDirectory)Issue8262.cs" />
    <Compile Include="$(MSBuildThisFileDirectory)Issue8787.cs" />
    <Compile Include="$(MSBuildThisFileDirectory)Issue8899.cs" />
    <Compile Include="$(MSBuildThisFileDirectory)Issue8551.cs" />
    <Compile Include="$(MSBuildThisFileDirectory)Issue8836.cs" />
    <Compile Include="$(MSBuildThisFileDirectory)Issue8902.xaml.cs">
      <DependentUpon>Issue8902.xaml</DependentUpon>
      <SubType>Code</SubType>
    </Compile>
    <Compile Include="$(MSBuildThisFileDirectory)Issue9580.cs" />
    <Compile Include="$(MSBuildThisFileDirectory)Issue9631.cs" />
    <Compile Include="$(MSBuildThisFileDirectory)Issue9682.xaml.cs">
      <DependentUpon>Issue9682.xaml</DependentUpon>
      <SubType>Code</SubType>
    </Compile>
    <Compile Include="$(MSBuildThisFileDirectory)Issue9006.cs" />
    <Compile Include="$(MSBuildThisFileDirectory)Issue8207.xaml.cs" >
      <DependentUpon>Issue8207.xaml</DependentUpon>
    </Compile>
    <Compile Include="$(MSBuildThisFileDirectory)Issue6362.cs" />
    <Compile Include="$(MSBuildThisFileDirectory)Issue6698.cs" />
    <Compile Include="$(MSBuildThisFileDirectory)Issue7393.cs" />
    <Compile Include="$(MSBuildThisFileDirectory)Issue7505.cs" />
    <Compile Include="$(MSBuildThisFileDirectory)Issue4459.xaml.cs">
      <DependentUpon>Issue4459.xaml</DependentUpon>
      <SubType>Code</SubType>
    </Compile>
    <Compile Include="$(MSBuildThisFileDirectory)CollectionViewItemsSourceTypes.cs" />
    <Compile Include="$(MSBuildThisFileDirectory)Issue1455.xaml.cs">
      <DependentUpon>Issue1455.xaml</DependentUpon>
      <SubType>Code</SubType>
    </Compile>
    <Compile Include="$(MSBuildThisFileDirectory)CollectionViewHeaderFooterString.cs" />
    <Compile Include="$(MSBuildThisFileDirectory)CollectionViewHeaderFooterTemplate.cs" />
    <Compile Include="$(MSBuildThisFileDirectory)CollectionViewHeaderFooterView.cs" />
    <Compile Include="$(MSBuildThisFileDirectory)CollectionViewItemsUpdatingScrollMode.cs" />
    <Compile Include="$(MSBuildThisFileDirectory)Issue4606.cs" />
    <Compile Include="$(MSBuildThisFileDirectory)Issue8161.cs" />
    <Compile Include="$(MSBuildThisFileDirectory)Issue8644.cs" />
    <Compile Include="$(MSBuildThisFileDirectory)Issue7534.cs" />
    <Compile Include="$(MSBuildThisFileDirectory)Issue8177.cs" />
    <Compile Include="$(MSBuildThisFileDirectory)Issue4744.xaml.cs">
      <DependentUpon>Issue4744.xaml</DependentUpon>
    </Compile>
    <Compile Include="$(MSBuildThisFileDirectory)Issue7773.cs" />
    <Compile Include="$(MSBuildThisFileDirectory)Issue8186.cs" />
    <Compile Include="$(MSBuildThisFileDirectory)Issue2172.xaml.cs">
      <DependentUpon>Issue2172.xaml</DependentUpon>
      <SubType>Code</SubType>
    </Compile>
    <Compile Include="$(MSBuildThisFileDirectory)Issue3475.cs" />
    <Compile Include="$(MSBuildThisFileDirectory)Issue5168.cs" />
    <Compile Include="$(MSBuildThisFileDirectory)Issue5749.xaml.cs">
      <SubType>Code</SubType>
    </Compile>
    <Compile Include="$(MSBuildThisFileDirectory)Issue6556.cs" />
    <Compile Include="$(MSBuildThisFileDirectory)Issue5830.cs" />
    <Compile Include="$(MSBuildThisFileDirectory)Issue6476.cs" />
    <Compile Include="$(MSBuildThisFileDirectory)Issue6693.xaml.cs">
      <DependentUpon>Issue6693.xaml</DependentUpon>
      <SubType>Code</SubType>
    </Compile>
    <Compile Include="$(MSBuildThisFileDirectory)Issue7396.cs" />
    <Compile Include="$(MSBuildThisFileDirectory)Issue6403.xaml.cs">
      <DependentUpon>Issue6403.xaml</DependentUpon>
      <SubType>Code</SubType>
    </Compile>
    <Compile Include="$(MSBuildThisFileDirectory)Issue7825.cs" />
    <Compile Include="$(MSBuildThisFileDirectory)Issue2271.cs" />
    <Compile Include="$(MSBuildThisFileDirectory)Issue5354.xaml.cs">
      <DependentUpon>Issue5354.xaml</DependentUpon>
      <SubType>Code</SubType>
    </Compile>
    <Compile Include="$(MSBuildThisFileDirectory)Issue5868.cs" />
    <Compile Include="$(MSBuildThisFileDirectory)Issue6963.cs" />
    <Compile Include="$(MSBuildThisFileDirectory)Issue7048.xaml.cs">
      <DependentUpon>Issue7048.xaml</DependentUpon>
      <SubType>Code</SubType>
    </Compile>
    <Compile Include="$(MSBuildThisFileDirectory)Issue5577.xaml.cs">
      <DependentUpon>Issue5577.xaml</DependentUpon>
      <SubType>Code</SubType>
    </Compile>
    <Compile Include="$(MSBuildThisFileDirectory)Issue6804.cs" />
    <Compile Include="$(MSBuildThisFileDirectory)Issue7181.cs" />
    <Compile Include="$(MSBuildThisFileDirectory)Issue5367.cs" />
    <Compile Include="$(MSBuildThisFileDirectory)Issue6878.cs" />
    <Compile Include="$(MSBuildThisFileDirectory)Issue7253.cs" />
    <Compile Include="$(MSBuildThisFileDirectory)Issue7581.cs" />
    <Compile Include="$(MSBuildThisFileDirectory)Issue7361.cs" />
    <Compile Include="$(MSBuildThisFileDirectory)Issue7621.xaml.cs">
      <SubType>Code</SubType>
    </Compile>
    <Compile Include="$(MSBuildThisFileDirectory)Issue6889.cs" />
    <Compile Include="$(MSBuildThisFileDirectory)Issue6945.cs" />
    <Compile Include="$(MSBuildThisFileDirectory)Issue7313.cs" />
    <Compile Include="$(MSBuildThisFileDirectory)Issue5500.cs" />
    <Compile Include="$(MSBuildThisFileDirectory)Issue8148.cs" />
    <Compile Include="$(MSBuildThisFileDirectory)Issue8008.cs" />
    <Compile Include="$(MSBuildThisFileDirectory)Issue6640.cs" />
    <Compile Include="$(MSBuildThisFileDirectory)Issue7890.cs" />
    <Compile Include="$(MSBuildThisFileDirectory)Issue7556.cs" />
    <Compile Include="$(MSBuildThisFileDirectory)Issue5108.xaml.cs">
      <SubType>Code</SubType>
    </Compile>
    <Compile Include="$(MSBuildThisFileDirectory)Issue7329.cs" />
    <Compile Include="$(MSBuildThisFileDirectory)Issue7290.cs" />
    <Compile Include="$(MSBuildThisFileDirectory)Issue7240.cs" />
    <Compile Include="$(MSBuildThisFileDirectory)Issue5046.xaml.cs">
      <DependentUpon>Issue5046.xaml</DependentUpon>
      <SubType>Code</SubType>
    </Compile>
    <Compile Include="$(MSBuildThisFileDirectory)Issue6609.cs" />
    <Compile Include="$(MSBuildThisFileDirectory)Issue6802.cs" />
    <Compile Include="$(MSBuildThisFileDirectory)Issue6644.xaml.cs">
      <SubType>Code</SubType>
    </Compile>
    <Compile Include="$(MSBuildThisFileDirectory)Issue7049.cs" />
    <Compile Include="$(MSBuildThisFileDirectory)Issue7061.cs" />
    <Compile Include="$(MSBuildThisFileDirectory)Issue7385.cs" />
    <Compile Include="$(MSBuildThisFileDirectory)Issue7111.cs" />
    <Compile Include="$(MSBuildThisFileDirectory)Issue7357.xaml.cs">
      <SubType>Code</SubType>
    </Compile>
    <Compile Include="$(MSBuildThisFileDirectory)Issue7512.xaml.cs">
      <SubType>Code</SubType>
    </Compile>
    <Compile Include="$(MSBuildThisFileDirectory)Issue7519.cs" />
    <Compile Include="$(MSBuildThisFileDirectory)Issue7519Xaml.xaml.cs">
      <SubType>Code</SubType>
    </Compile>
    <Compile Include="$(MSBuildThisFileDirectory)Issue7700.cs" />
    <Compile Include="$(MSBuildThisFileDirectory)Issue7758.xaml.cs">
      <SubType>Code</SubType>
    </Compile>
    <Compile Include="$(MSBuildThisFileDirectory)Issue7593.xaml.cs">
      <SubType>Code</SubType>
    </Compile>
    <Compile Include="$(MSBuildThisFileDirectory)Issue7992.cs" />
    <Compile Include="$(MSBuildThisFileDirectory)Issue7792.xaml.cs">
      <SubType>Code</SubType>
    </Compile>
    <Compile Include="$(MSBuildThisFileDirectory)Issue7789.xaml.cs">
      <SubType>Code</SubType>
    </Compile>
    <Compile Include="$(MSBuildThisFileDirectory)Issue7817.xaml.cs">
      <SubType>Code</SubType>
    </Compile>
    <Compile Include="$(MSBuildThisFileDirectory)Issue7823.cs" />
    <Compile Include="$(MSBuildThisFileDirectory)Issue7943.xaml.cs">
      <SubType>Code</SubType>
    </Compile>
    <Compile Include="$(MSBuildThisFileDirectory)Issue7993.xaml.cs">
      <SubType>Code</SubType>
    </Compile>
    <Compile Include="$(MSBuildThisFileDirectory)Issue7865.xaml.cs">
      <SubType>Code</SubType>
    </Compile>
    <Compile Include="$(MSBuildThisFileDirectory)Issue7803.xaml.cs">
      <DependentUpon>Issue7803.xaml</DependentUpon>
    </Compile>
    <Compile Include="$(MSBuildThisFileDirectory)Issue8087.cs" />
    <Compile Include="$(MSBuildThisFileDirectory)Issue8203.cs" />
    <Compile Include="$(MSBuildThisFileDirectory)Issue8222.cs" />
    <Compile Include="$(MSBuildThisFileDirectory)Issue8167.cs" />
    <Compile Include="$(MSBuildThisFileDirectory)Issue8503.cs" />
    <Compile Include="$(MSBuildThisFileDirectory)Issue8263.xaml.cs">
      <DependentUpon>Issue8263.xaml</DependentUpon>
      <SubType>Code</SubType>
    </Compile>
    <Compile Include="$(MSBuildThisFileDirectory)Issue8345.cs" />
    <Compile Include="$(MSBuildThisFileDirectory)Issue8366.cs" />
    <Compile Include="$(MSBuildThisFileDirectory)Issue8526.cs" />
    <Compile Include="$(MSBuildThisFileDirectory)Issue8529.cs" />
    <Compile Include="$(MSBuildThisFileDirectory)Issue8529_1.xaml.cs">
      <DependentUpon>Issue8529_1.xaml</DependentUpon>
      <SubType>Code</SubType>
    </Compile>
    <Compile Include="$(MSBuildThisFileDirectory)Issue8508.xaml.cs">
      <SubType>Code</SubType>
    </Compile>
    <Compile Include="$(MSBuildThisFileDirectory)Issue7963.cs" />
    <Compile Include="$(MSBuildThisFileDirectory)Issue8741.cs" />
    <Compile Include="$(MSBuildThisFileDirectory)Issue8743.cs" />
    <Compile Include="$(MSBuildThisFileDirectory)Issue9092.cs" />
    <Compile Include="$(MSBuildThisFileDirectory)Issue9087.cs" />
    <Compile Include="$(MSBuildThisFileDirectory)Issue9196.xaml.cs">
      <DependentUpon>Issue9196.xaml</DependentUpon>
      <SubType>Code</SubType>
    </Compile>
    <Compile Include="$(MSBuildThisFileDirectory)Issue9355.cs" />
    <Compile Include="$(MSBuildThisFileDirectory)Issue8784.cs" />
    <Compile Include="$(MSBuildThisFileDirectory)Issue9360.cs" />
    <Compile Include="$(MSBuildThisFileDirectory)Issue9440.cs" />
    <Compile Include="$(MSBuildThisFileDirectory)Issue7242.xaml.cs">
      <DependentUpon>Issue7242.xaml</DependentUpon>
      <SubType>Code</SubType>
    </Compile>
    <Compile Include="$(MSBuildThisFileDirectory)Issue9783.xaml.cs">
      <DependentUpon>Issue9783.xaml</DependentUpon>
      <SubType>Code</SubType>
    </Compile>
    <Compile Include="$(MSBuildThisFileDirectory)Issue9686.cs" />
    <Compile Include="$(MSBuildThisFileDirectory)Issue9694.cs" />
    <Compile Include="$(MSBuildThisFileDirectory)Issue9771.xaml.cs">
      <SubType>Code</SubType>
      <DependentUpon>Issue9771.xaml</DependentUpon>
    </Compile>
    <Compile Include="$(MSBuildThisFileDirectory)Issue9833.cs" />
    <Compile Include="$(MSBuildThisFileDirectory)Issue9929.cs" />
    <Compile Include="$(MSBuildThisFileDirectory)Issue9088.cs" />
    <Compile Include="$(MSBuildThisFileDirectory)RefreshViewTests.cs" />
    <Compile Include="$(MSBuildThisFileDirectory)Issue7338.cs" />
    <Compile Include="$(MSBuildThisFileDirectory)ScrollToGroup.cs" />
    <Compile Include="$(MSBuildThisFileDirectory)NestedCollectionViews.cs" />
    <Compile Include="$(MSBuildThisFileDirectory)Issue7339.cs" />
    <Compile Include="$(MSBuildThisFileDirectory)ShellAppearanceChange.cs" />
    <Compile Include="$(MSBuildThisFileDirectory)Issue10234.cs" />
    <Compile Include="$(MSBuildThisFileDirectory)ShellModal.cs" />
    <Compile Include="$(MSBuildThisFileDirectory)ShellFlyoutBehavior.cs" />
    <Compile Include="$(MSBuildThisFileDirectory)Issue7128.cs" />
    <Compile Include="$(MSBuildThisFileDirectory)ShellItemIsVisible.cs" />
    <Compile Include="$(MSBuildThisFileDirectory)ShellGestures.cs" />
    <Compile Include="$(MSBuildThisFileDirectory)ShellBackButtonBehavior.cs" />
    <Compile Include="$(MSBuildThisFileDirectory)Issue7102.cs" />
    <Compile Include="$(MSBuildThisFileDirectory)ShellInsets.cs" />
    <Compile Include="$(MSBuildThisFileDirectory)CollectionViewGrouping.cs" />
    <Compile Include="$(MSBuildThisFileDirectory)Issue5412.cs" />
    <Compile Include="$(MSBuildThisFileDirectory)Helpers\GarbageCollectionHelper.cs" />
    <Compile Include="$(MSBuildThisFileDirectory)Issue4879.cs" />
    <Compile Include="$(MSBuildThisFileDirectory)Issue5518.cs" />
    <Compile Include="$(MSBuildThisFileDirectory)Issue5555.cs" />
    <Compile Include="$(MSBuildThisFileDirectory)Issue6458.cs" />
    <Compile Include="$(MSBuildThisFileDirectory)Issue6258.cs" />
    <Compile Include="$(MSBuildThisFileDirectory)Issue3150.cs" />
    <Compile Include="$(MSBuildThisFileDirectory)Issue6262.cs" />
    <Compile Include="$(MSBuildThisFileDirectory)Github5623.xaml.cs">
      <DependentUpon>Github5623.xaml</DependentUpon>
      <SubType>Code</SubType>
    </Compile>
    <Compile Include="$(MSBuildThisFileDirectory)Bugzilla59172.cs" />
    <Compile Include="$(MSBuildThisFileDirectory)FlagTestHelpers.cs" />
    <Compile Include="$(MSBuildThisFileDirectory)Issue5886.cs" />
    <Compile Include="$(MSBuildThisFileDirectory)Issue6260.cs" />
    <Compile Include="$(MSBuildThisFileDirectory)Issue5766.cs" />
    <Compile Include="$(MSBuildThisFileDirectory)CollectionViewBoundMultiSelection.cs" />
    <Compile Include="$(MSBuildThisFileDirectory)CollectionViewBoundSingleSelection.cs" />
    <Compile Include="$(MSBuildThisFileDirectory)Issue5765.cs" />
    <Compile Include="$(MSBuildThisFileDirectory)Issue4684.xaml.cs" >
      <DependentUpon>Issue4684.xaml</DependentUpon>
    </Compile>
    <Compile Include="$(MSBuildThisFileDirectory)Issue4992.xaml.cs">
      <DependentUpon>Issue4992.xaml</DependentUpon>
      <SubType>Code</SubType>
    </Compile>
    <Compile Include="$(MSBuildThisFileDirectory)Issue4915.xaml.cs">
      <SubType>Code</SubType>
    </Compile>
    <Compile Include="$(MSBuildThisFileDirectory)Issue5131.cs" />
    <Compile Include="$(MSBuildThisFileDirectory)Issue5376.cs" />
    <Compile Include="$(MSBuildThisFileDirectory)Bugzilla60787.xaml.cs">
      <DependentUpon>Bugzilla60787.xaml</DependentUpon>
      <SubType>Code</SubType>
    </Compile>
    <Compile Include="$(MSBuildThisFileDirectory)Issue4919.cs" />
    <Compile Include="$(MSBuildThisFileDirectory)Issue4756.cs" />
    <Compile Include="$(MSBuildThisFileDirectory)Issue5461.cs" />
    <Compile Include="$(MSBuildThisFileDirectory)CollectionViewBindingErrors.xaml.cs">
      <DependentUpon>CollectionViewBindingErrors.xaml</DependentUpon>
      <SubType>Code</SubType>
    </Compile>
    <Compile Include="$(MSBuildThisFileDirectory)Github3847.xaml.cs">
      <DependentUpon>Github3847.xaml</DependentUpon>
      <SubType>Code</SubType>
    </Compile>
    <Compile Include="$(MSBuildThisFileDirectory)Issue2102.cs" />
    <Compile Include="$(MSBuildThisFileDirectory)Issue1588.xaml.cs">
      <DependentUpon>Issue1588.xaml</DependentUpon>
      <SubType>Code</SubType>
    </Compile>
    <Compile Include="$(MSBuildThisFileDirectory)Issue4961.cs" />
    <Compile Include="$(MSBuildThisFileDirectory)Issue4629.cs" />
    <Compile Include="$(MSBuildThisFileDirectory)Issue4384.cs" />
    <Compile Include="$(MSBuildThisFileDirectory)Issue4782.cs" />
    <Compile Include="$(MSBuildThisFileDirectory)Issue4484.cs" />
    <Compile Include="$(MSBuildThisFileDirectory)Issue3509.cs" />
    <Compile Include="$(MSBuildThisFileDirectory)Issue4597.cs" />
    <Compile Include="$(MSBuildThisFileDirectory)A11yTabIndex.xaml.cs">
      <DependentUpon>A11yTabIndex.xaml</DependentUpon>
      <SubType>Code</SubType>
    </Compile>
    <Compile Include="$(MSBuildThisFileDirectory)Github3856.cs" />
    <Compile Include="$(MSBuildThisFileDirectory)Issue1937.cs" />
    <Compile Include="$(MSBuildThisFileDirectory)Issue3555.cs" />
    <Compile Include="$(MSBuildThisFileDirectory)Issue3843.cs" />
    <Compile Include="$(MSBuildThisFileDirectory)Issue4053.cs" />
    <Compile Include="$(MSBuildThisFileDirectory)Issue3809.cs" />
    <Compile Include="$(MSBuildThisFileDirectory)Issue2894.cs" />
    <Compile Include="$(MSBuildThisFileDirectory)Issue3306.cs" />
    <Compile Include="$(MSBuildThisFileDirectory)Issue3454.cs" />
    <Compile Include="$(MSBuildThisFileDirectory)Issue3308.cs" />
    <Compile Include="$(MSBuildThisFileDirectory)Issue3788.cs" />
    <Compile Include="$(MSBuildThisFileDirectory)Issue1724.cs" />
    <Compile Include="$(MSBuildThisFileDirectory)Issue3524.cs" />
    <Compile Include="$(MSBuildThisFileDirectory)Issue1678.cs" />
    <Compile Include="$(MSBuildThisFileDirectory)Issue7701.cs" />
    <Compile Include="$(MSBuildThisFileDirectory)Issue2004.cs" />
    <Compile Include="$(MSBuildThisFileDirectory)Issue3333.cs" />
    <Compile Include="$(MSBuildThisFileDirectory)Issue2338.cs" />
    <Compile Include="$(MSBuildThisFileDirectory)Bugzilla60045.xaml.cs">
      <DependentUpon>Bugzilla60045.xaml</DependentUpon>
    </Compile>
    <Compile Include="$(MSBuildThisFileDirectory)Issue6282.xaml.cs">
      <DependentUpon>Issue6282.xaml</DependentUpon>
      <SubType>Code</SubType>
    </Compile>
    <Compile Include="$(MSBuildThisFileDirectory)AddingMultipleItemsListView.cs" />
    <Compile Include="$(MSBuildThisFileDirectory)AndroidStatusBarColor.cs" />
    <Compile Include="$(MSBuildThisFileDirectory)AppBarIconColors.cs" />
    <Compile Include="$(MSBuildThisFileDirectory)Bugzilla21368.cs" />
    <Compile Include="$(MSBuildThisFileDirectory)Bugzilla21501.cs" />
    <Compile Include="$(MSBuildThisFileDirectory)Bugzilla21780.cs" />
    <Compile Include="$(MSBuildThisFileDirectory)Bugzilla22229.xaml.cs">
      <DependentUpon>Bugzilla22229.xaml</DependentUpon>
    </Compile>
    <Compile Include="$(MSBuildThisFileDirectory)Bugzilla22401.cs" />
    <Compile Include="$(MSBuildThisFileDirectory)Bugzilla23942.xaml.cs">
      <DependentUpon>Bugzilla23942.xaml</DependentUpon>
    </Compile>
    <Compile Include="$(MSBuildThisFileDirectory)Bugzilla24769.cs" />
    <Compile Include="$(MSBuildThisFileDirectory)Bugzilla25234.cs" />
    <Compile Include="$(MSBuildThisFileDirectory)Bugzilla25662.cs" />
    <Compile Include="$(MSBuildThisFileDirectory)Bugzilla25943.cs" />
    <Compile Include="$(MSBuildThisFileDirectory)Bugzilla26501.cs" />
    <Compile Include="$(MSBuildThisFileDirectory)Bugzilla26868.cs" />
    <Compile Include="$(MSBuildThisFileDirectory)Bugzilla27378.cs" />
    <Compile Include="$(MSBuildThisFileDirectory)Bugzilla27417.cs" />
    <Compile Include="$(MSBuildThisFileDirectory)Bugzilla27417Xaml.xaml.cs">
      <DependentUpon>Bugzilla27417Xaml.xaml</DependentUpon>
      <SubType>Code</SubType>
    </Compile>
    <Compile Include="$(MSBuildThisFileDirectory)Bugzilla27581.cs" />
    <Compile Include="$(MSBuildThisFileDirectory)Bugzilla28570.cs" />
    <Compile Include="$(MSBuildThisFileDirectory)Bugzilla28796.cs" />
    <Compile Include="$(MSBuildThisFileDirectory)Bugzilla28939.cs" />
    <Compile Include="$(MSBuildThisFileDirectory)Bugzilla28953.cs" />
    <Compile Include="$(MSBuildThisFileDirectory)Bugzilla29107.xaml.cs">
      <DependentUpon>Bugzilla29107.xaml</DependentUpon>
    </Compile>
    <Compile Include="$(MSBuildThisFileDirectory)Bugzilla29110.cs" />
    <Compile Include="$(MSBuildThisFileDirectory)Bugzilla29158.cs" />
    <Compile Include="$(MSBuildThisFileDirectory)Bugzilla29363.cs" />
    <Compile Include="$(MSBuildThisFileDirectory)Bugzilla29229.cs" />
    <Compile Include="$(MSBuildThisFileDirectory)Bugzilla30166.cs" />
    <Compile Include="$(MSBuildThisFileDirectory)Bugzilla31141.cs" />
    <Compile Include="$(MSBuildThisFileDirectory)Bugzilla31145.cs" />
    <Compile Include="$(MSBuildThisFileDirectory)Bugzilla31333.cs" />
    <Compile Include="$(MSBuildThisFileDirectory)Bugzilla31366.cs" />
    <Compile Include="$(MSBuildThisFileDirectory)Issue4653.cs" />
    <Compile Include="$(MSBuildThisFileDirectory)Bugzilla31964.cs" />
    <Compile Include="$(MSBuildThisFileDirectory)Bugzilla32033.cs" />
    <Compile Include="$(MSBuildThisFileDirectory)Bugzilla32034.cs" />
    <Compile Include="$(MSBuildThisFileDirectory)Bugzilla32206.cs" />
    <Compile Include="$(MSBuildThisFileDirectory)Bugzilla32776.cs" />
    <Compile Include="$(MSBuildThisFileDirectory)Bugzilla32842.xaml.cs">
      <DependentUpon>Bugzilla32842.xaml</DependentUpon>
      <SubType>Code</SubType>
    </Compile>
    <Compile Include="$(MSBuildThisFileDirectory)Bugzilla32847.cs" />
    <Compile Include="$(MSBuildThisFileDirectory)Bugzilla32865.cs" />
    <Compile Include="$(MSBuildThisFileDirectory)Bugzilla32956.cs" />
    <Compile Include="$(MSBuildThisFileDirectory)Bugzilla33248.cs" />
    <Compile Include="$(MSBuildThisFileDirectory)Bugzilla33268.cs" />
    <Compile Include="$(MSBuildThisFileDirectory)Bugzilla33612.cs" />
    <Compile Include="$(MSBuildThisFileDirectory)Bugzilla33714.cs" />
    <Compile Include="$(MSBuildThisFileDirectory)Bugzilla33890.cs" />
    <Compile Include="$(MSBuildThisFileDirectory)Bugzilla34072.cs" />
    <Compile Include="$(MSBuildThisFileDirectory)Bugzilla34007.cs" />
    <Compile Include="$(MSBuildThisFileDirectory)Bugzilla35078.cs" />
    <Compile Include="$(MSBuildThisFileDirectory)Bugzilla35127.cs" />
    <Compile Include="$(MSBuildThisFileDirectory)Bugzilla35132.cs" />
    <Compile Include="$(MSBuildThisFileDirectory)Bugzilla35157.cs" />
    <Compile Include="$(MSBuildThisFileDirectory)Bugzilla35294.cs" />
    <Compile Include="$(MSBuildThisFileDirectory)Bugzilla35472.cs" />
    <Compile Include="$(MSBuildThisFileDirectory)Bugzilla35477.cs" />
    <Compile Include="$(MSBuildThisFileDirectory)Bugzilla35490.cs" />
    <Compile Include="$(MSBuildThisFileDirectory)Bugzilla36014.cs" />
    <Compile Include="$(MSBuildThisFileDirectory)Bugzilla36649.cs" />
    <Compile Include="$(MSBuildThisFileDirectory)Bugzilla36559.cs" />
    <Compile Include="$(MSBuildThisFileDirectory)Bugzilla36171.cs" />
    <Compile Include="$(MSBuildThisFileDirectory)Bugzilla36780.cs" />
    <Compile Include="$(MSBuildThisFileDirectory)Bugzilla36651.cs" />
    <Compile Include="$(MSBuildThisFileDirectory)Bugzilla36703.cs" />
    <Compile Include="$(MSBuildThisFileDirectory)Bugzilla36846.cs" />
    <Compile Include="$(MSBuildThisFileDirectory)Bugzilla36955.cs" />
    <Compile Include="$(MSBuildThisFileDirectory)Bugzilla37285.cs" />
    <Compile Include="$(MSBuildThisFileDirectory)Bugzilla37462.cs" />
    <Compile Include="$(MSBuildThisFileDirectory)Bugzilla37841.cs" />
    <Compile Include="$(MSBuildThisFileDirectory)Bugzilla37863.cs" />
    <Compile Include="$(MSBuildThisFileDirectory)Bugzilla37601.cs" />
    <Compile Include="$(MSBuildThisFileDirectory)Bugzilla38105.cs" />
    <Compile Include="$(MSBuildThisFileDirectory)Issue3652.cs" />
    <Compile Include="$(MSBuildThisFileDirectory)Issue4891.cs" />
    <Compile Include="$(MSBuildThisFileDirectory)Bugzilla38723.cs" />
    <Compile Include="$(MSBuildThisFileDirectory)Bugzilla38770.cs" />
    <Compile Include="$(MSBuildThisFileDirectory)Bugzilla38827.xaml.cs">
      <DependentUpon>Bugzilla38827.xaml</DependentUpon>
      <SubType>Code</SubType>
    </Compile>
    <Compile Include="$(MSBuildThisFileDirectory)Bugzilla38989.cs" />
    <Compile Include="$(MSBuildThisFileDirectory)Bugzilla39395.cs" />
    <Compile Include="$(MSBuildThisFileDirectory)Bugzilla39461.cs" />
    <Compile Include="$(MSBuildThisFileDirectory)Bugzilla39483.xaml.cs">
      <DependentUpon>Bugzilla39483.xaml</DependentUpon>
      <SubType>Code</SubType>
    </Compile>
    <Compile Include="$(MSBuildThisFileDirectory)Bugzilla39530.cs" />
    <Compile Include="$(MSBuildThisFileDirectory)Bugzilla39624.cs" />
    <Compile Include="$(MSBuildThisFileDirectory)Bugzilla39463.xaml.cs">
      <DependentUpon>Bugzilla39463.xaml</DependentUpon>
      <SubType>Code</SubType>
    </Compile>
    <Compile Include="$(MSBuildThisFileDirectory)Bugzilla39636.xaml.cs">
      <DependentUpon>Bugzilla39636.xaml</DependentUpon>
      <SubType>Code</SubType>
    </Compile>
    <Compile Include="$(MSBuildThisFileDirectory)Bugzilla39702.cs" />
    <Compile Include="$(MSBuildThisFileDirectory)Bugzilla40005.cs" />
    <Compile Include="$(MSBuildThisFileDirectory)Bugzilla40073.cs" />
    <Compile Include="$(MSBuildThisFileDirectory)Bugzilla40139.cs" />
    <Compile Include="$(MSBuildThisFileDirectory)Bugzilla40173.cs" />
    <Compile Include="$(MSBuildThisFileDirectory)Bugzilla39821.cs" />
    <Compile Include="$(MSBuildThisFileDirectory)Bugzilla40185.cs" />
    <Compile Include="$(MSBuildThisFileDirectory)Bugzilla40251.cs" />
    <Compile Include="$(MSBuildThisFileDirectory)Bugzilla40333.cs" />
    <Compile Include="$(MSBuildThisFileDirectory)Bugzilla31806.cs" />
    <Compile Include="$(MSBuildThisFileDirectory)Bugzilla40408.cs" />
    <Compile Include="$(MSBuildThisFileDirectory)Bugzilla40858.cs" />
    <Compile Include="$(MSBuildThisFileDirectory)Bugzilla40824.cs" />
    <Compile Include="$(MSBuildThisFileDirectory)Bugzilla40911.cs" />
    <Compile Include="$(MSBuildThisFileDirectory)Bugzilla40955.cs" />
    <Compile Include="$(MSBuildThisFileDirectory)Bugzilla41054.cs" />
    <Compile Include="$(MSBuildThisFileDirectory)Bugzilla41078.cs" />
    <Compile Include="$(MSBuildThisFileDirectory)Bugzilla40998.cs" />
    <Compile Include="$(MSBuildThisFileDirectory)Bugzilla41205.cs" />
    <Compile Include="$(MSBuildThisFileDirectory)Bugzilla41415.cs" />
    <Compile Include="$(MSBuildThisFileDirectory)Bugzilla41418.cs" />
    <Compile Include="$(MSBuildThisFileDirectory)Bugzilla41424.cs" />
    <Compile Include="$(MSBuildThisFileDirectory)Bugzilla41778.cs" />
    <Compile Include="$(MSBuildThisFileDirectory)Bugzilla41600.cs" />
    <Compile Include="$(MSBuildThisFileDirectory)Bugzilla41619.cs" />
    <Compile Include="$(MSBuildThisFileDirectory)Bugzilla42000.cs" />
    <Compile Include="$(MSBuildThisFileDirectory)Bugzilla42069.cs" />
    <Compile Include="$(MSBuildThisFileDirectory)Bugzilla42069_Page.xaml.cs">
      <DependentUpon>Bugzilla42069_Page.xaml</DependentUpon>
      <SubType>Code</SubType>
    </Compile>
    <Compile Include="$(MSBuildThisFileDirectory)Bugzilla42074.cs" />
    <Compile Include="$(MSBuildThisFileDirectory)Bugzilla42075.cs" />
    <Compile Include="$(MSBuildThisFileDirectory)Bugzilla42329.cs" />
    <Compile Include="$(MSBuildThisFileDirectory)Bugzilla42364.cs" />
    <Compile Include="$(MSBuildThisFileDirectory)Bugzilla42519.cs" />
    <Compile Include="$(MSBuildThisFileDirectory)Bugzilla32871.cs" />
    <Compile Include="$(MSBuildThisFileDirectory)Bugzilla43313.cs" />
    <Compile Include="$(MSBuildThisFileDirectory)Bugzilla43469.cs" />
    <Compile Include="$(MSBuildThisFileDirectory)Bugzilla43516.cs" />
    <Compile Include="$(MSBuildThisFileDirectory)Bugzilla43519.cs" />
    <Compile Include="$(MSBuildThisFileDirectory)Bugzilla43527.cs" />
    <Compile Include="$(MSBuildThisFileDirectory)Bugzilla44047.cs" />
    <Compile Include="$(MSBuildThisFileDirectory)Bugzilla43941.cs" />
    <Compile Include="$(MSBuildThisFileDirectory)Bugzilla43663.cs" />
    <Compile Include="$(MSBuildThisFileDirectory)Bugzilla43867.cs" />
    <Compile Include="$(MSBuildThisFileDirectory)Bugzilla43735.cs" />
    <Compile Include="$(MSBuildThisFileDirectory)Bugzilla43783.cs" />
    <Compile Include="$(MSBuildThisFileDirectory)Bugzilla44096.cs" />
    <Compile Include="$(MSBuildThisFileDirectory)Bugzilla44176.cs" />
    <Compile Include="$(MSBuildThisFileDirectory)Bugzilla44453.cs" />
    <Compile Include="$(MSBuildThisFileDirectory)Bugzilla45215.cs" />
    <Compile Include="$(MSBuildThisFileDirectory)Bugzilla44500.cs" />
    <Compile Include="$(MSBuildThisFileDirectory)Bugzilla45722.cs" />
    <Compile Include="$(MSBuildThisFileDirectory)Bugzilla45722Xaml0.xaml.cs">
      <DependentUpon>Bugzilla45722Xaml0.xaml</DependentUpon>
      <SubType>Code</SubType>
    </Compile>
    <Compile Include="$(MSBuildThisFileDirectory)Bugzilla46363.cs" />
    <Compile Include="$(MSBuildThisFileDirectory)Bugzilla46363_2.cs" />
    <Compile Include="$(MSBuildThisFileDirectory)Bugzilla47548.cs" />
    <Compile Include="$(MSBuildThisFileDirectory)Bugzilla50787.cs" />
    <Compile Include="$(MSBuildThisFileDirectory)Bugzilla52299.cs" />
    <Compile Include="$(MSBuildThisFileDirectory)Bugzilla52419.cs" />
    <Compile Include="$(MSBuildThisFileDirectory)Bugzilla49304.cs" />
    <Compile Include="$(MSBuildThisFileDirectory)Bugzilla53834.cs" />
    <Compile Include="$(MSBuildThisFileDirectory)Bugzilla51536.cs" />
    <Compile Include="$(MSBuildThisFileDirectory)Bugzilla44940.cs" />
    <Compile Include="$(MSBuildThisFileDirectory)Bugzilla44944.cs" />
    <Compile Include="$(MSBuildThisFileDirectory)Bugzilla44166.cs" />
    <Compile Include="$(MSBuildThisFileDirectory)Bugzilla44461.cs" />
    <Compile Include="$(MSBuildThisFileDirectory)Bugzilla44584.cs" />
    <Compile Include="$(MSBuildThisFileDirectory)Bugzilla42832.cs" />
    <Compile Include="$(MSBuildThisFileDirectory)Bugzilla44044.cs" />
    <Compile Include="$(MSBuildThisFileDirectory)Bugzilla44338.cs" />
    <Compile Include="$(MSBuildThisFileDirectory)Bugzilla44980.cs" />
    <Compile Include="$(MSBuildThisFileDirectory)Bugzilla45067.cs" />
    <Compile Include="$(MSBuildThisFileDirectory)Bugzilla45723.cs" />
    <Compile Include="$(MSBuildThisFileDirectory)Bugzilla45027.cs" />
    <Compile Include="$(MSBuildThisFileDirectory)Bugzilla45330.cs" />
    <Compile Include="$(MSBuildThisFileDirectory)Bugzilla44955.cs" />
    <Compile Include="$(MSBuildThisFileDirectory)Bugzilla45277.cs" />
    <Compile Include="$(MSBuildThisFileDirectory)Bugzilla45743.cs" />
    <Compile Include="$(MSBuildThisFileDirectory)Bugzilla46458.cs" />
    <Compile Include="$(MSBuildThisFileDirectory)Bugzilla46494.cs" />
    <Compile Include="$(MSBuildThisFileDirectory)Bugzilla44476.cs" />
    <Compile Include="$(MSBuildThisFileDirectory)Bugzilla46630.cs" />
    <Compile Include="$(MSBuildThisFileDirectory)Bugzilla47923.cs" />
    <Compile Include="$(MSBuildThisFileDirectory)Bugzilla48236.cs" />
    <Compile Include="$(MSBuildThisFileDirectory)Bugzilla47971.cs" />
    <Compile Include="$(MSBuildThisFileDirectory)Bugzilla52318.cs" />
    <Compile Include="$(MSBuildThisFileDirectory)Bugzilla37290.cs" />
    <Compile Include="$(MSBuildThisFileDirectory)Bugzilla51553.cs" />
    <Compile Include="$(MSBuildThisFileDirectory)Bugzilla51802.cs" />
    <Compile Include="$(MSBuildThisFileDirectory)Bugzilla51236.cs" />
    <Compile Include="$(MSBuildThisFileDirectory)Bugzilla51238.cs" />
    <Compile Include="$(MSBuildThisFileDirectory)Bugzilla51642.xaml.cs">
      <DependentUpon>Bugzilla51642.xaml</DependentUpon>
      <SubType>Code</SubType>
    </Compile>
    <Compile Include="$(MSBuildThisFileDirectory)Bugzilla53445.cs" />
    <Compile Include="$(MSBuildThisFileDirectory)Bugzilla55714.cs" />
    <Compile Include="$(MSBuildThisFileDirectory)Bugzilla54649.cs" />
    <Compile Include="$(MSBuildThisFileDirectory)Bugzilla56609.cs" />
    <Compile Include="$(MSBuildThisFileDirectory)Bugzilla55674.cs" />
    <Compile Include="$(MSBuildThisFileDirectory)Bugzilla55912.cs" />
    <Compile Include="$(MSBuildThisFileDirectory)Bugzilla57317.cs" />
    <Compile Include="$(MSBuildThisFileDirectory)Bugzilla57114.cs" />
    <Compile Include="$(MSBuildThisFileDirectory)Bugzilla57515.cs" />
    <Compile Include="$(MSBuildThisFileDirectory)Bugzilla57674.cs" />
    <Compile Include="$(MSBuildThisFileDirectory)Bugzilla57758.cs" />
    <Compile Include="$(MSBuildThisFileDirectory)Bugzilla57910.cs" />
    <Compile Include="$(MSBuildThisFileDirectory)Bugzilla58406.cs" />
    <Compile Include="$(MSBuildThisFileDirectory)Bugzilla58833.cs" />
    <Compile Include="$(MSBuildThisFileDirectory)Bugzilla51427.cs" />
    <Compile Include="$(MSBuildThisFileDirectory)Bugzilla59248.cs" />
    <Compile Include="$(MSBuildThisFileDirectory)Bugzilla59457.cs" />
    <Compile Include="$(MSBuildThisFileDirectory)Bugzilla59580.cs" />
    <Compile Include="$(MSBuildThisFileDirectory)Issue1469.cs" />
    <Compile Include="$(MSBuildThisFileDirectory)Effects\AttachedStateEffect.cs" />
    <Compile Include="$(MSBuildThisFileDirectory)Effects\AttachedStateEffectLabel.cs" />
    <Compile Include="$(MSBuildThisFileDirectory)Effects\AttachedStateEffectList.cs" />
    <Compile Include="$(MSBuildThisFileDirectory)GitHub1648.cs" />
    <Compile Include="$(MSBuildThisFileDirectory)GitHub1702.cs" />
    <Compile Include="$(MSBuildThisFileDirectory)GitHub2642.cs" />
    <Compile Include="$(MSBuildThisFileDirectory)GitHub1700.cs" />
    <Compile Include="$(MSBuildThisFileDirectory)GitHub2598.cs" />
    <Compile Include="$(MSBuildThisFileDirectory)Issue1483.cs" />
    <Compile Include="$(MSBuildThisFileDirectory)Issue1556.cs" />
    <Compile Include="$(MSBuildThisFileDirectory)Issue1799.cs" />
    <Compile Include="$(MSBuildThisFileDirectory)Issue1931.cs" />
    <Compile Include="$(MSBuildThisFileDirectory)Issue1399.cs" />
    <Compile Include="$(MSBuildThisFileDirectory)Issue2187.cs" />
    <Compile Include="$(MSBuildThisFileDirectory)Issue3001.cs" />
    <Compile Include="$(MSBuildThisFileDirectory)Issue3271.cs" />
    <Compile Include="$(MSBuildThisFileDirectory)Issue3390.cs" />
    <Compile Include="$(MSBuildThisFileDirectory)Issue3000.cs" />
    <Compile Include="$(MSBuildThisFileDirectory)Issue3273.cs" />
    <Compile Include="$(MSBuildThisFileDirectory)Issue3053.cs" />
    <Compile Include="$(MSBuildThisFileDirectory)Issue2617.cs" />
    <Compile Include="$(MSBuildThisFileDirectory)Issue3139.cs" />
    <Compile Include="$(MSBuildThisFileDirectory)Issue3087.cs" />
    <Compile Include="$(MSBuildThisFileDirectory)Issue1760_1.cs" />
    <Compile Include="$(MSBuildThisFileDirectory)Issue1332.cs" />
    <Compile Include="$(MSBuildThisFileDirectory)Issue5184.cs" />
    <Compile Include="$(MSBuildThisFileDirectory)Issue3089.cs" />
    <Compile Include="$(MSBuildThisFileDirectory)Issue1342.cs" />
    <Compile Include="$(MSBuildThisFileDirectory)Issue2482.cs" />
    <Compile Include="$(MSBuildThisFileDirectory)Issue2680ScrollView.cs" />
    <Compile Include="$(MSBuildThisFileDirectory)Issue2767.cs" />
    <Compile Include="$(MSBuildThisFileDirectory)Issue2499.cs" />
    <Compile Include="$(MSBuildThisFileDirectory)GitHub1878.cs" />
    <Compile Include="$(MSBuildThisFileDirectory)Helpers\ISampleNativeControl.cs" />
    <Compile Include="$(MSBuildThisFileDirectory)Helpers\UITestHelper.cs" />
    <Compile Include="$(MSBuildThisFileDirectory)Helpers\ViewHelper.cs" />
    <Compile Include="$(MSBuildThisFileDirectory)Issue1544.cs" />
    <Compile Include="$(MSBuildThisFileDirectory)Issue1677.cs" />
    <Compile Include="$(MSBuildThisFileDirectory)Issue1704.cs" />
    <Compile Include="$(MSBuildThisFileDirectory)Issue1801.cs" />
    <Compile Include="$(MSBuildThisFileDirectory)Issue1734.cs" />
    <Compile Include="$(MSBuildThisFileDirectory)Issue1683.cs" />
    <Compile Include="$(MSBuildThisFileDirectory)Issue1705_2.cs" />
    <Compile Include="$(MSBuildThisFileDirectory)Issue1396.cs" />
    <Compile Include="$(MSBuildThisFileDirectory)Issue1415.cs" />
    <Compile Include="$(MSBuildThisFileDirectory)Issue2829.cs" />
    <Compile Include="$(MSBuildThisFileDirectory)Issue2653.cs" />
    <Compile Include="$(MSBuildThisFileDirectory)Issue1942.cs" />
    <Compile Include="$(MSBuildThisFileDirectory)Issue2763.cs" />
    <Compile Include="$(MSBuildThisFileDirectory)Issue2247.cs" />
    <Compile Include="$(MSBuildThisFileDirectory)GroupListViewHeaderIndexOutOfRange.cs" />
    <Compile Include="$(MSBuildThisFileDirectory)Issue1760.cs" />
    <Compile Include="$(MSBuildThisFileDirectory)Issue1975.cs" />
    <Compile Include="$(MSBuildThisFileDirectory)Issue1601.cs" />
    <Compile Include="$(MSBuildThisFileDirectory)Issue1717.cs" />
    <Compile Include="$(MSBuildThisFileDirectory)Bugzilla60001.cs" />
    <Compile Include="$(MSBuildThisFileDirectory)Issue1355.cs" />
    <Compile Include="$(MSBuildThisFileDirectory)Bugzilla60056.cs" />
    <Compile Include="$(MSBuildThisFileDirectory)Bugzilla60122.cs" />
    <Compile Include="$(MSBuildThisFileDirectory)Bugzilla59863_0.cs" />
    <Compile Include="$(MSBuildThisFileDirectory)Bugzilla59863_1.cs" />
    <Compile Include="$(MSBuildThisFileDirectory)Bugzilla59863_2.cs" />
    <Compile Include="$(MSBuildThisFileDirectory)Bugzilla60563.cs" />
    <Compile Include="$(MSBuildThisFileDirectory)Bugzilla60774.cs" />
    <Compile Include="$(MSBuildThisFileDirectory)Bugzilla60774_1.cs" />
    <Compile Include="$(MSBuildThisFileDirectory)Bugzilla60774_2.cs" />
    <Compile Include="$(MSBuildThisFileDirectory)ButtonBackgroundColorTest.cs" />
    <Compile Include="$(MSBuildThisFileDirectory)CarouselAsync.cs" />
    <Compile Include="$(MSBuildThisFileDirectory)Bugzilla34561.cs" />
    <Compile Include="$(MSBuildThisFileDirectory)Bugzilla34727.cs" />
    <Compile Include="$(MSBuildThisFileDirectory)ComplexListView.cs" />
    <Compile Include="$(MSBuildThisFileDirectory)CustomImageRendererErrorHandling.cs" />
    <Compile Include="$(MSBuildThisFileDirectory)DefaultColorToggleTest.cs" />
    <Compile Include="$(MSBuildThisFileDirectory)Bugzilla38416.xaml.cs">
      <DependentUpon>Bugzilla38416.xaml</DependentUpon>
    </Compile>
    <Compile Include="$(MSBuildThisFileDirectory)Effects.cs" />
    <Compile Include="$(MSBuildThisFileDirectory)GestureBubblingTests.cs" />
    <Compile Include="$(MSBuildThisFileDirectory)Github1461.cs" />
    <Compile Include="$(MSBuildThisFileDirectory)CascadeInputTransparent.cs" />
    <Compile Include="$(MSBuildThisFileDirectory)GitHub1331.xaml.cs">
      <DependentUpon>GitHub1331.xaml</DependentUpon>
    </Compile>
    <Compile Include="$(MSBuildThisFileDirectory)Issue1691_2.cs" />
    <Compile Include="$(MSBuildThisFileDirectory)Github1625.cs" />
    <Compile Include="$(MSBuildThisFileDirectory)InputTransparentTests.cs" />
    <Compile Include="$(MSBuildThisFileDirectory)Issue1614.cs" />
    <Compile Include="$(MSBuildThisFileDirectory)IsInvokeRequiredRaceCondition.cs" />
    <Compile Include="$(MSBuildThisFileDirectory)IsPasswordToggleTest.cs" />
    <Compile Include="$(MSBuildThisFileDirectory)Issue1023.cs" />
    <Compile Include="$(MSBuildThisFileDirectory)Issue1024.cs" />
    <Compile Include="$(MSBuildThisFileDirectory)Issue1025.cs" />
    <Compile Include="$(MSBuildThisFileDirectory)Issue1026.cs" />
    <Compile Include="$(MSBuildThisFileDirectory)Issue1347.cs" />
    <Compile Include="$(MSBuildThisFileDirectory)Issue1356.cs" />
    <Compile Include="$(MSBuildThisFileDirectory)Issue1439.cs" />
    <Compile Include="$(MSBuildThisFileDirectory)Issue1660.cs" />
    <Compile Include="$(MSBuildThisFileDirectory)Issue1691.cs" />
    <Compile Include="$(MSBuildThisFileDirectory)Issue1665.cs" />
    <Compile Include="$(MSBuildThisFileDirectory)Issue1707.cs" />
    <Compile Include="$(MSBuildThisFileDirectory)Issue1864.cs" />
    <Compile Include="$(MSBuildThisFileDirectory)Issue2104.cs" />
    <Compile Include="$(MSBuildThisFileDirectory)Issue1908.cs" />
    <Compile Include="$(MSBuildThisFileDirectory)Issue1672.cs" />
    <Compile Include="$(MSBuildThisFileDirectory)Issue2394.cs" />
    <Compile Include="$(MSBuildThisFileDirectory)Issue2595.cs" />
    <Compile Include="$(MSBuildThisFileDirectory)Issue2625.xaml.cs">
      <DependentUpon>Issue2625.xaml</DependentUpon>
      <SubType>Code</SubType>
    </Compile>
    <Compile Include="$(MSBuildThisFileDirectory)Issue2681.cs" />
    <Compile Include="$(MSBuildThisFileDirectory)Issue2858.xaml.cs">
      <DependentUpon>Issue2858.xaml</DependentUpon>
      <SubType>Code</SubType>
    </Compile>
    <Compile Include="$(MSBuildThisFileDirectory)Issue2929.cs" />
    <Compile Include="$(MSBuildThisFileDirectory)Issue2983.cs" />
    <Compile Include="$(MSBuildThisFileDirectory)Issue2963.cs" />
    <Compile Include="$(MSBuildThisFileDirectory)Issue2981.cs" />
    <Compile Include="$(MSBuildThisFileDirectory)Issue2964.cs" />
    <Compile Include="$(MSBuildThisFileDirectory)Bugzilla29017.cs" />
    <Compile Include="$(MSBuildThisFileDirectory)Issue2927.cs" />
    <Compile Include="$(MSBuildThisFileDirectory)IsShowingUserIssue.cs" />
    <Compile Include="$(MSBuildThisFileDirectory)Bugzilla25979.cs" />
    <Compile Include="$(MSBuildThisFileDirectory)Bugzilla30317.cs" />
    <Compile Include="$(MSBuildThisFileDirectory)Bugzilla29128.cs" />
    <Compile Include="$(MSBuildThisFileDirectory)Bugzilla31029.cs" />
    <Compile Include="$(MSBuildThisFileDirectory)Bugzilla24574.cs" />
    <Compile Include="$(MSBuildThisFileDirectory)Bugzilla26233.cs" />
    <Compile Include="$(MSBuildThisFileDirectory)Bugzilla27642.cs" />
    <Compile Include="$(MSBuildThisFileDirectory)Bugzilla36393.cs" />
    <Compile Include="$(MSBuildThisFileDirectory)Bugzilla33870.cs" />
    <Compile Include="$(MSBuildThisFileDirectory)Bugzilla32462.cs" />
    <Compile Include="$(MSBuildThisFileDirectory)Bugzilla36681.cs" />
    <Compile Include="$(MSBuildThisFileDirectory)Bugzilla36479.cs" />
    <Compile Include="$(MSBuildThisFileDirectory)Issue3008.cs" />
    <Compile Include="$(MSBuildThisFileDirectory)Issue3019.cs" />
    <Compile Include="$(MSBuildThisFileDirectory)Issue2993.cs" />
    <Compile Include="$(MSBuildThisFileDirectory)Issue3507.cs" />
    <Compile Include="$(MSBuildThisFileDirectory)Issue3367.cs" />
    <Compile Include="$(MSBuildThisFileDirectory)Issue3398.cs" />
    <Compile Include="$(MSBuildThisFileDirectory)Issue3558.cs" />
    <Compile Include="$(MSBuildThisFileDirectory)Issue3541.cs" />
    <Compile Include="$(MSBuildThisFileDirectory)Issue3840.cs" />
    <Compile Include="$(MSBuildThisFileDirectory)Issue4561.cs" />
    <Compile Include="$(MSBuildThisFileDirectory)Issue3913.cs" />
    <Compile Include="$(MSBuildThisFileDirectory)Issue3979.xaml.cs">
      <DependentUpon>Issue3979.xaml</DependentUpon>
      <SubType>Code</SubType>
    </Compile>
    <Compile Include="$(MSBuildThisFileDirectory)Issue7167.xaml.cs">
      <DependentUpon>Issue7167.xaml</DependentUpon>
      <SubType>Code</SubType>
    </Compile>
    <Compile Include="$(MSBuildThisFileDirectory)Issue4194.xaml.cs">
      <DependentUpon>Issue4194.xaml</DependentUpon>
      <SubType>Code</SubType>
    </Compile>
    <Compile Include="$(MSBuildThisFileDirectory)Issue4136.cs" />
    <Compile Include="$(MSBuildThisFileDirectory)Issue4262.cs" />
    <Compile Include="$(MSBuildThisFileDirectory)Issue4360.xaml.cs">
      <DependentUpon>Issue4360.xaml</DependentUpon>
      <SubType>Code</SubType>
    </Compile>
    <Compile Include="$(MSBuildThisFileDirectory)Issue4600.cs" />
    <Compile Include="$(MSBuildThisFileDirectory)Issue4973.cs" />
    <Compile Include="$(MSBuildThisFileDirectory)Issue5252.cs" />
    <Compile Include="$(MSBuildThisFileDirectory)Issue5057.xaml.cs">
      <DependentUpon>Issue5057.xaml</DependentUpon>
      <SubType>Code</SubType>
    </Compile>
    <Compile Include="$(MSBuildThisFileDirectory)Issue5003.xaml.cs">
      <DependentUpon>Issue5003.xaml</DependentUpon>
      <SubType>Code</SubType>
    </Compile>
    <Compile Include="$(MSBuildThisFileDirectory)Issue5801.xaml.cs">
      <DependentUpon>Issue5801.xaml</DependentUpon>
      <SubType>Code</SubType>
    </Compile>
    <Compile Include="$(MSBuildThisFileDirectory)Issue5695.cs" />
    <Compile Include="$(MSBuildThisFileDirectory)Issue5535.cs" />
    <Compile Include="$(MSBuildThisFileDirectory)Issue5949.cs" />
    <Compile Include="$(MSBuildThisFileDirectory)Issue5949_1.xaml.cs">
      <DependentUpon>Issue5949_1.xaml</DependentUpon>
      <SubType>Code</SubType>
    </Compile>
    <Compile Include="$(MSBuildThisFileDirectory)Issue5949_2.xaml.cs">
      <DependentUpon>Issue5949_2.xaml</DependentUpon>
      <SubType>Code</SubType>
    </Compile>
    <Compile Include="$(MSBuildThisFileDirectory)Issue5793.cs" />
    <Compile Include="$(MSBuildThisFileDirectory)Issue6957.cs" />
    <Compile Include="$(MSBuildThisFileDirectory)Issue6130.xaml.cs">
      <SubType>Code</SubType>
    </Compile>
    <Compile Include="$(MSBuildThisFileDirectory)Issue5268.xaml.cs">
      <DependentUpon>Issue5268.xaml</DependentUpon>
      <SubType>Code</SubType>
    </Compile>
    <Compile Include="$(MSBuildThisFileDirectory)Issue6713.cs" />
    <Compile Include="$(MSBuildThisFileDirectory)Issue6705.cs" />
    <Compile Include="$(MSBuildThisFileDirectory)LegacyComponents\NonAppCompatSwitch.cs" />
    <Compile Include="$(MSBuildThisFileDirectory)MapsModalCrash.cs" />
    <Compile Include="$(MSBuildThisFileDirectory)ModalActivityIndicatorTest.cs" />
    <Compile Include="$(MSBuildThisFileDirectory)Bugzilla37625.cs" />
    <Compile Include="$(MSBuildThisFileDirectory)Bugzilla38658.cs" />
    <Compile Include="$(MSBuildThisFileDirectory)DataTemplateGridImageTest.cs" />
    <Compile Include="$(MSBuildThisFileDirectory)Bugzilla39331.cs" />
    <Compile Include="$(MSBuildThisFileDirectory)Bugzilla36788.cs" />
    <Compile Include="$(MSBuildThisFileDirectory)Bugzilla38978.cs" />
    <Compile Include="$(MSBuildThisFileDirectory)Bugzilla38112.cs" />
    <Compile Include="$(MSBuildThisFileDirectory)Bugzilla39668.cs" />
    <Compile Include="$(MSBuildThisFileDirectory)Bugzilla21177.cs" />
    <Compile Include="$(MSBuildThisFileDirectory)Bugzilla39829.cs" />
    <Compile Include="$(MSBuildThisFileDirectory)Bugzilla39458.cs" />
    <Compile Include="$(MSBuildThisFileDirectory)Bugzilla39853.cs" />
    <Compile Include="$(MSBuildThisFileDirectory)MultipleClipToBounds.cs" />
    <Compile Include="$(MSBuildThisFileDirectory)Issue6994.cs" />
    <Compile Include="$(MSBuildThisFileDirectory)Issue7371.cs" />
    <Compile Include="$(MSBuildThisFileDirectory)Issue6698View2.xaml.cs">
      <DependentUpon>Issue6698View2.xaml</DependentUpon>
      <SubType>Code</SubType>
    </Compile>
    <Compile Include="$(MSBuildThisFileDirectory)ShellStoreTests.cs" />
    <Compile Include="$(MSBuildThisFileDirectory)ViewModel.cs" />
    <Compile Include="$(MSBuildThisFileDirectory)Issue8145.cs" />
    <Compile Include="$(MSBuildThisFileDirectory)Issue10222.cs" />
    <Compile Include="$(MSBuildThisFileDirectory)Issue4714.cs" />
    <Compile Include="$(MSBuildThisFileDirectory)Issue9827.xaml.cs">
      <SubType>Code</SubType>
      <DependentUpon>Issue9827.xaml</DependentUpon>
    </Compile>
    <Compile Include="$(MSBuildThisFileDirectory)Issue10699.cs" />
    <Compile Include="$(MSBuildThisFileDirectory)Issue11185.cs" />
    <Compile Include="$(MSBuildThisFileDirectory)Issue10307.cs" />
    <Compile Include="$(MSBuildThisFileDirectory)_TemplateMarkup.xaml.cs">
      <DependentUpon>_TemplateMarkup.xaml</DependentUpon>
      <SubType>Code</SubType>
    </Compile>
    <Compile Include="$(MSBuildThisFileDirectory)PerformanceGallery\PerformanceDataManager.cs" />
    <Compile Include="$(MSBuildThisFileDirectory)PerformanceGallery\PerformanceGallery.cs" />
    <Compile Include="$(MSBuildThisFileDirectory)PerformanceGallery\PerformanceScenario.cs" />
    <Compile Include="$(MSBuildThisFileDirectory)PerformanceGallery\PerformanceTracker.cs" />
    <Compile Include="$(MSBuildThisFileDirectory)PerformanceGallery\PerformanceTrackerTemplate.cs" />
    <Compile Include="$(MSBuildThisFileDirectory)PerformanceGallery\PerformanceTrackerWatcher.cs" />
    <Compile Include="$(MSBuildThisFileDirectory)PerformanceGallery\PerformanceViewModel.cs" />
    <Compile Include="$(MSBuildThisFileDirectory)PerformanceGallery\Scenarios\SearchBarScenarios.cs" />
    <Compile Include="$(MSBuildThisFileDirectory)PerformanceGallery\Scenarios\SliderScenarios.cs" />
    <Compile Include="$(MSBuildThisFileDirectory)PerformanceGallery\Scenarios\StepperScenarios.cs" />
    <Compile Include="$(MSBuildThisFileDirectory)PerformanceGallery\Scenarios\TableViewScenarios.cs" />
    <Compile Include="$(MSBuildThisFileDirectory)PerformanceGallery\Scenarios\TimePickerScenarios.cs" />
    <Compile Include="$(MSBuildThisFileDirectory)PerformanceGallery\Scenarios\WebViewScenarios.cs" />
    <Compile Include="$(MSBuildThisFileDirectory)PerformanceGallery\Scenarios\ProgressBarScenarios.cs" />
    <Compile Include="$(MSBuildThisFileDirectory)PerformanceGallery\Scenarios\PickerScenarios.cs" />
    <Compile Include="$(MSBuildThisFileDirectory)PerformanceGallery\Scenarios\MapScenarios.cs" />
    <Compile Include="$(MSBuildThisFileDirectory)PerformanceGallery\Scenarios\EntryScenarios.cs" />
    <Compile Include="$(MSBuildThisFileDirectory)PerformanceGallery\Scenarios\EditorScenarios.cs" />
    <Compile Include="$(MSBuildThisFileDirectory)PerformanceGallery\Scenarios\ActivityIndicatorScenarios.cs" />
    <Compile Include="$(MSBuildThisFileDirectory)PerformanceGallery\Scenarios\LabelScenarios.cs" />
    <Compile Include="$(MSBuildThisFileDirectory)PerformanceGallery\Scenarios\BoxViewScenarios.cs" />
    <Compile Include="$(MSBuildThisFileDirectory)PerformanceGallery\Scenarios\SwitchScenarios.cs" />
    <Compile Include="$(MSBuildThisFileDirectory)PerformanceGallery\Scenarios\DatePickerScenarios.cs" />
    <Compile Include="$(MSBuildThisFileDirectory)PerformanceGallery\Scenarios\ButtonScenarios.cs" />
    <Compile Include="$(MSBuildThisFileDirectory)PerformanceGallery\Scenarios\ImageScenarios.cs" />
    <Compile Include="$(MSBuildThisFileDirectory)PerformanceGallery\Scenarios\ListViewScenarios.cs" />
    <Compile Include="$(MSBuildThisFileDirectory)Bugzilla53179_2.cs" />
    <Compile Include="$(MSBuildThisFileDirectory)ScrollViewIsEnabled.cs" />
    <Compile Include="$(MSBuildThisFileDirectory)PlatformSpecifics_iOSTranslucentNavBarX.xaml.cs">
      <DependentUpon>PlatformSpecifics_iOSTranslucentNavBarX.xaml</DependentUpon>
      <SubType>Code</SubType>
    </Compile>
    <Compile Include="$(MSBuildThisFileDirectory)Bugzilla53179_1.cs" />
    <Compile Include="$(MSBuildThisFileDirectory)RestartAppTest.cs" />
    <Compile Include="$(MSBuildThisFileDirectory)BottomTabbedPageTests.cs" />
    <Compile Include="$(MSBuildThisFileDirectory)TestPages\QuickCollectNavigationPage.cs" />
    <Compile Include="$(MSBuildThisFileDirectory)TestPages\ScreenshotConditionalApp.cs" />
    <Compile Include="$(MSBuildThisFileDirectory)Bugzilla41842.cs" />
    <Compile Include="$(MSBuildThisFileDirectory)Bugzilla42277.cs" />
    <Compile Include="$(MSBuildThisFileDirectory)Bugzilla51173.cs" />
    <Compile Include="$(MSBuildThisFileDirectory)Bugzilla33561.cs" />
    <Compile Include="$(MSBuildThisFileDirectory)Bugzilla43214.cs" />
    <Compile Include="$(MSBuildThisFileDirectory)Bugzilla42602.cs" />
    <Compile Include="$(MSBuildThisFileDirectory)Bugzilla43161.cs" />
    <Compile Include="$(MSBuildThisFileDirectory)Bugzilla39768.cs" />
    <Compile Include="$(MSBuildThisFileDirectory)Bugzilla41271.cs" />
    <Compile Include="$(MSBuildThisFileDirectory)Bugzilla40722.cs" />
    <Compile Include="$(MSBuildThisFileDirectory)Bugzilla41153.cs" />
    <Compile Include="$(MSBuildThisFileDirectory)Bugzilla44129.cs" />
    <Compile Include="$(MSBuildThisFileDirectory)Bugzilla44525.cs" />
    <Compile Include="$(MSBuildThisFileDirectory)Bugzilla28650.cs" />
    <Compile Include="$(MSBuildThisFileDirectory)Bugzilla37431.cs" />
    <Compile Include="$(MSBuildThisFileDirectory)Bugzilla44777.cs" />
    <Compile Include="$(MSBuildThisFileDirectory)Bugzilla42599.cs" />
    <Compile Include="$(MSBuildThisFileDirectory)Bugzilla51503.cs" />
    <Compile Include="$(MSBuildThisFileDirectory)Bugzilla51505.cs" />
    <Compile Include="$(MSBuildThisFileDirectory)Bugzilla52533.cs" />
    <Compile Include="$(MSBuildThisFileDirectory)Bugzilla53362.cs" />
    <Compile Include="$(MSBuildThisFileDirectory)Bugzilla45874.cs" />
    <Compile Include="$(MSBuildThisFileDirectory)TransparentOverlayTests.cs" />
    <Compile Include="$(MSBuildThisFileDirectory)Unreported1.cs" />
    <Compile Include="$(MSBuildThisFileDirectory)Bugzilla53909.cs" />
    <Compile Include="$(MSBuildThisFileDirectory)ListViewNRE.cs" />
    <Compile Include="$(MSBuildThisFileDirectory)Bugzilla55745.cs" />
    <Compile Include="$(MSBuildThisFileDirectory)AndroidHelpText.cs" />
    <Compile Include="$(MSBuildThisFileDirectory)Bugzilla32830.cs" />
    <Compile Include="$(MSBuildThisFileDirectory)Bugzilla55365.cs" />
    <Compile Include="$(MSBuildThisFileDirectory)Bugzilla39802.cs" />
    <Compile Include="$(MSBuildThisFileDirectory)Bugzilla53179.cs" />
    <Compile Include="$(MSBuildThisFileDirectory)Bugzilla54036.cs" />
    <Compile Include="$(MSBuildThisFileDirectory)Bugzilla56896.cs" />
    <Compile Include="$(MSBuildThisFileDirectory)Bugzilla40161.cs" />
    <Compile Include="$(MSBuildThisFileDirectory)Bugzilla44886.cs" />
    <Compile Include="$(MSBuildThisFileDirectory)Bugzilla57749.cs" />
    <Compile Include="$(MSBuildThisFileDirectory)Bugzilla45125.cs" />
    <Compile Include="$(MSBuildThisFileDirectory)ScrollViewObjectDisposed.cs" />
    <Compile Include="$(MSBuildThisFileDirectory)Bugzilla58645.cs" />
    <Compile Include="$(MSBuildThisFileDirectory)Bugzilla27731.cs" />
    <Compile Include="$(MSBuildThisFileDirectory)Bugzilla59097.cs" />
    <Compile Include="$(MSBuildThisFileDirectory)Bugzilla58875.cs" />
    <Compile Include="$(MSBuildThisFileDirectory)Bugzilla45702.cs" />
    <Compile Include="$(MSBuildThisFileDirectory)Bugzilla59718.cs" />
    <Compile Include="$(MSBuildThisFileDirectory)Bugzilla59896.cs" />
    <Compile Include="$(MSBuildThisFileDirectory)Bugzilla56771.cs" />
    <Compile Include="$(MSBuildThisFileDirectory)Bugzilla60382.cs" />
    <Compile Include="$(MSBuildThisFileDirectory)Bugzilla60524.cs" />
    <Compile Include="$(MSBuildThisFileDirectory)Bugzilla59925.cs" />
    <Compile Include="$(MSBuildThisFileDirectory)Bugzilla60691.cs" />
    <Compile Include="$(MSBuildThisFileDirectory)Issue1326.cs" />
    <Compile Include="$(MSBuildThisFileDirectory)Issue1436.cs" />
    <Compile Include="$(MSBuildThisFileDirectory)GitHub1567.cs" />
    <Compile Include="$(MSBuildThisFileDirectory)Issue1909.cs" />
    <Compile Include="$(MSBuildThisFileDirectory)Bugzilla60699.cs" />
    <Compile Include="$(MSBuildThisFileDirectory)Issue2035.cs" />
    <Compile Include="$(MSBuildThisFileDirectory)Issue2299.cs" />
    <Compile Include="$(MSBuildThisFileDirectory)Issue1900.cs" />
    <Compile Include="$(MSBuildThisFileDirectory)Issue6417.cs" />
    <Compile Include="$(MSBuildThisFileDirectory)Issue2837.cs" />
    <Compile Include="$(MSBuildThisFileDirectory)Issue2740.cs" />
    <Compile Include="$(MSBuildThisFileDirectory)Issue1939.cs" />
    <Compile Include="$(MSBuildThisFileDirectory)Issue3385.cs" />
    <Compile Include="$(MSBuildThisFileDirectory)Issue3343.cs" />
    <Compile Include="$(MSBuildThisFileDirectory)Issue2842.cs" />
    <Compile Include="$(MSBuildThisFileDirectory)Issue1666.cs" />
    <Compile Include="$(MSBuildThisFileDirectory)Issue2838.cs" />
    <Compile Include="$(MSBuildThisFileDirectory)Issue3342.cs" />
    <Compile Include="$(MSBuildThisFileDirectory)Issue3415.cs" />
    <Compile Include="$(MSBuildThisFileDirectory)Issue3049.cs" />
    <Compile Include="$(MSBuildThisFileDirectory)Issue5030.cs" />
    <Compile Include="$(MSBuildThisFileDirectory)ViewClipBoundsShouldUpdate.cs" />
    <Compile Include="$(MSBuildThisFileDirectory)Issue3988.cs" />
    <Compile Include="$(MSBuildThisFileDirectory)Issue2580.cs" />
    <Compile Include="$(MSBuildThisFileDirectory)Issue4026.cs" />
    <Compile Include="$(MSBuildThisFileDirectory)Issue4748.cs" />
    <Compile Include="$(MSBuildThisFileDirectory)VisualControlsPage.xaml.cs">
      <SubType>Code</SubType>
      <DependentUpon>VisualControlsPage.xaml</DependentUpon>
    </Compile>
    <Compile Include="$(MSBuildThisFileDirectory)Issue5470.cs" />
    <Compile Include="$(MSBuildThisFileDirectory)Issue5724.cs" />
    <Compile Include="$(MSBuildThisFileDirectory)Issue6132.cs" />
    <Compile Include="$(MSBuildThisFileDirectory)Issue2577.cs" />
    <Compile Include="$(MSBuildThisFileDirectory)Issue6286.cs" />
    <Compile Include="$(MSBuildThisFileDirectory)_Template.cs" />
    <Compile Include="$(MSBuildThisFileDirectory)Bugzilla56298.cs" />
    <Compile Include="$(MSBuildThisFileDirectory)Bugzilla42620.cs" />
    <Compile Include="$(MSBuildThisFileDirectory)Issue1028.cs" />
    <Compile Include="$(MSBuildThisFileDirectory)Issue1075.cs" />
    <Compile Include="$(MSBuildThisFileDirectory)Issue1097.cs" />
    <Compile Include="$(MSBuildThisFileDirectory)Issue1146.cs" />
    <Compile Include="$(MSBuildThisFileDirectory)Issue1219.cs" />
    <Compile Include="$(MSBuildThisFileDirectory)Issue1228.cs" />
    <Compile Include="$(MSBuildThisFileDirectory)Issue1236.cs" />
    <Compile Include="$(MSBuildThisFileDirectory)Issue1259.cs" />
    <Compile Include="$(MSBuildThisFileDirectory)Issue1267.cs" />
    <Compile Include="$(MSBuildThisFileDirectory)Issue4187.cs" />
    <Compile Include="$(MSBuildThisFileDirectory)Issue1305.cs" />
    <Compile Include="$(MSBuildThisFileDirectory)Issue1329.cs" />
    <Compile Include="$(MSBuildThisFileDirectory)Issue1384.cs" />
    <Compile Include="$(MSBuildThisFileDirectory)Issue1400.cs" />
    <Compile Include="$(MSBuildThisFileDirectory)Issue1414.cs" />
    <Compile Include="$(MSBuildThisFileDirectory)Issue1461.cs" />
    <Compile Include="$(MSBuildThisFileDirectory)Issue1497.xaml.cs">
      <DependentUpon>Issue1497.xaml</DependentUpon>
    </Compile>
    <Compile Include="$(MSBuildThisFileDirectory)Issue1538.cs" />
    <Compile Include="$(MSBuildThisFileDirectory)Issue1545.xaml.cs">
      <DependentUpon>Issue1545.xaml</DependentUpon>
    </Compile>
    <Compile Include="$(MSBuildThisFileDirectory)Issue1546.cs" />
    <Compile Include="$(MSBuildThisFileDirectory)Issue1554.xaml.cs">
      <DependentUpon>Issue1554.xaml</DependentUpon>
    </Compile>
    <Compile Include="$(MSBuildThisFileDirectory)Issue1557.cs" />
    <Compile Include="$(MSBuildThisFileDirectory)Issue1566.cs" />
    <Compile Include="$(MSBuildThisFileDirectory)Issue1567.cs" />
    <Compile Include="$(MSBuildThisFileDirectory)Issue1568.xaml.cs">
      <DependentUpon>Issue1568.xaml</DependentUpon>
    </Compile>
    <Compile Include="$(MSBuildThisFileDirectory)Issue1583.cs" />
    <Compile Include="$(MSBuildThisFileDirectory)Issue1590.cs" />
    <Compile Include="$(MSBuildThisFileDirectory)Issue1593.cs" />
    <Compile Include="$(MSBuildThisFileDirectory)Issue1598.cs" />
    <Compile Include="$(MSBuildThisFileDirectory)Issue1613.cs" />
    <Compile Include="$(MSBuildThisFileDirectory)Issue1618.cs" />
    <Compile Include="$(MSBuildThisFileDirectory)Issue1641.xaml.cs">
      <DependentUpon>Issue1641.xaml</DependentUpon>
    </Compile>
    <Compile Include="$(MSBuildThisFileDirectory)Issue1644.cs" />
    <Compile Include="$(MSBuildThisFileDirectory)Issue1653.xaml.cs">
      <DependentUpon>Issue1653.xaml</DependentUpon>
    </Compile>
    <Compile Include="$(MSBuildThisFileDirectory)Issue1653v2.xaml.cs">
      <DependentUpon>Issue1653v2.xaml</DependentUpon>
    </Compile>
    <Compile Include="$(MSBuildThisFileDirectory)Issue1664.cs" />
    <Compile Include="$(MSBuildThisFileDirectory)Issue1680.cs" />
    <Compile Include="$(MSBuildThisFileDirectory)Issue3624.cs" />
    <Compile Include="$(MSBuildThisFileDirectory)Issue1682.cs" />
    <Compile Include="$(MSBuildThisFileDirectory)Issue1685.cs" />
    <Compile Include="$(MSBuildThisFileDirectory)Issue1698.cs" />
    <Compile Include="$(MSBuildThisFileDirectory)Issue1700.cs" />
    <Compile Include="$(MSBuildThisFileDirectory)Issue1703.cs" />
    <Compile Include="$(MSBuildThisFileDirectory)Issue1705.cs" />
    <Compile Include="$(MSBuildThisFileDirectory)Issue1712.xaml.cs">
      <DependentUpon>Issue1712.xaml</DependentUpon>
    </Compile>
    <Compile Include="$(MSBuildThisFileDirectory)Issue1722.cs" />
    <Compile Include="$(MSBuildThisFileDirectory)Issue1723.cs" />
    <Compile Include="$(MSBuildThisFileDirectory)Issue1741.xaml.cs">
      <DependentUpon>Issue1741.xaml</DependentUpon>
    </Compile>
    <Compile Include="$(MSBuildThisFileDirectory)Issue1742.cs" />
    <Compile Include="$(MSBuildThisFileDirectory)Issue1747.xaml.cs">
      <DependentUpon>Issue1747.xaml</DependentUpon>
    </Compile>
    <Compile Include="$(MSBuildThisFileDirectory)Issue1755.cs" />
    <Compile Include="$(MSBuildThisFileDirectory)Issue1758.cs" />
    <Compile Include="$(MSBuildThisFileDirectory)Issue1763.cs" />
    <Compile Include="$(MSBuildThisFileDirectory)Issue1766.xaml.cs">
      <DependentUpon>Issue1766.xaml</DependentUpon>
    </Compile>
    <Compile Include="$(MSBuildThisFileDirectory)Issue1769.cs" />
    <Compile Include="$(MSBuildThisFileDirectory)Issue1777.cs" />
    <Compile Include="$(MSBuildThisFileDirectory)Issue181.cs" />
    <Compile Include="$(MSBuildThisFileDirectory)Issue1851.cs" />
    <Compile Include="$(MSBuildThisFileDirectory)Issue1875.cs" />
    <Compile Include="$(MSBuildThisFileDirectory)Issue1888.cs" />
    <Compile Include="$(MSBuildThisFileDirectory)Issue1891.cs" />
    <Compile Include="$(MSBuildThisFileDirectory)Issue1895.cs" />
    <Compile Include="$(MSBuildThisFileDirectory)Issue1905.cs" />
    <Compile Include="$(MSBuildThisFileDirectory)Issue1914.cs" />
    <Compile Include="$(MSBuildThisFileDirectory)Issue194.cs" />
    <Compile Include="$(MSBuildThisFileDirectory)Issue198.cs" />
    <Compile Include="$(MSBuildThisFileDirectory)Issue206.cs" />
    <Compile Include="$(MSBuildThisFileDirectory)Issue214.cs" />
    <Compile Include="$(MSBuildThisFileDirectory)Issue2143.cs" />
    <Compile Include="$(MSBuildThisFileDirectory)Issue2222.cs" />
    <Compile Include="$(MSBuildThisFileDirectory)Issue22246_BZ.cs" />
    <Compile Include="$(MSBuildThisFileDirectory)Issue2241.cs" />
    <Compile Include="$(MSBuildThisFileDirectory)Issue2248.cs" />
    <Compile Include="$(MSBuildThisFileDirectory)Issue2259.cs" />
    <Compile Include="$(MSBuildThisFileDirectory)Issue2266.cs" />
    <Compile Include="$(MSBuildThisFileDirectory)Issue2270.cs" />
    <Compile Include="$(MSBuildThisFileDirectory)Issue2272.cs" />
    <Compile Include="$(MSBuildThisFileDirectory)Issue2282.xaml.cs">
      <DependentUpon>Issue2282.xaml</DependentUpon>
    </Compile>
    <Compile Include="$(MSBuildThisFileDirectory)Issue2288.xaml.cs">
      <DependentUpon>Issue2288.xaml</DependentUpon>
    </Compile>
    <Compile Include="$(MSBuildThisFileDirectory)Issue2289.xaml.cs">
      <DependentUpon>Issue2289.xaml</DependentUpon>
    </Compile>
    <Compile Include="$(MSBuildThisFileDirectory)Issue229.cs" />
    <Compile Include="$(MSBuildThisFileDirectory)Issue2291.cs" />
    <Compile Include="$(MSBuildThisFileDirectory)Issue2292.cs" />
    <Compile Include="$(MSBuildThisFileDirectory)Issue2294.cs" />
    <Compile Include="$(MSBuildThisFileDirectory)Issue2333.cs" />
    <Compile Include="$(MSBuildThisFileDirectory)Issue2339.cs" />
    <Compile Include="$(MSBuildThisFileDirectory)Issue2354.cs" />
    <Compile Include="$(MSBuildThisFileDirectory)Issue2357.xaml.cs">
      <DependentUpon>Issue2357.xaml</DependentUpon>
    </Compile>
    <Compile Include="$(MSBuildThisFileDirectory)Issue2411.cs" />
    <Compile Include="$(MSBuildThisFileDirectory)Issue2414.cs" />
    <Compile Include="$(MSBuildThisFileDirectory)Issue2470.xaml.cs">
      <DependentUpon>Issue2470.xaml</DependentUpon>
    </Compile>
    <Compile Include="$(MSBuildThisFileDirectory)Issue2563.cs" />
    <Compile Include="$(MSBuildThisFileDirectory)Issue2594.cs" />
    <Compile Include="$(MSBuildThisFileDirectory)Issue2597.cs" />
    <Compile Include="$(MSBuildThisFileDirectory)Issue260.cs" />
    <Compile Include="$(MSBuildThisFileDirectory)Issue2615.cs" />
    <Compile Include="$(MSBuildThisFileDirectory)Issue2628.cs" />
    <Compile Include="$(MSBuildThisFileDirectory)Issue2634.cs" />
    <Compile Include="$(MSBuildThisFileDirectory)Issue264.cs" />
    <Compile Include="$(MSBuildThisFileDirectory)Issue2659.xaml.cs">
      <DependentUpon>Issue2659.xaml</DependentUpon>
    </Compile>
    <Compile Include="$(MSBuildThisFileDirectory)Issue2783.cs" />
    <Compile Include="$(MSBuildThisFileDirectory)Issue2794.cs" />
    <Compile Include="$(MSBuildThisFileDirectory)Issue2809.cs" />
    <Compile Include="$(MSBuildThisFileDirectory)Issue2923.cs" />
    <Compile Include="$(MSBuildThisFileDirectory)Issue342.cs" />
    <Compile Include="$(MSBuildThisFileDirectory)Issue416.cs" />
    <Compile Include="$(MSBuildThisFileDirectory)Issue417.cs" />
    <Compile Include="$(MSBuildThisFileDirectory)Issue488.cs" />
    <Compile Include="$(MSBuildThisFileDirectory)Issue530.cs" />
    <Compile Include="$(MSBuildThisFileDirectory)Issue764.cs" />
    <Compile Include="$(MSBuildThisFileDirectory)Issue773.cs" />
    <Compile Include="$(MSBuildThisFileDirectory)Issue774.cs" />
    <Compile Include="$(MSBuildThisFileDirectory)Issue852.cs" />
    <Compile Include="$(MSBuildThisFileDirectory)Issue886.cs" />
    <Compile Include="$(MSBuildThisFileDirectory)Issue892.cs" />
    <Compile Include="$(MSBuildThisFileDirectory)Issue889.cs" />
    <Compile Include="$(MSBuildThisFileDirectory)Issue935.cs" />
    <Compile Include="$(MSBuildThisFileDirectory)Issue968.cs" />
    <Compile Include="$(MSBuildThisFileDirectory)Issue973.cs" />
    <Compile Include="$(MSBuildThisFileDirectory)Issue465.cs" />
    <Compile Include="$(MSBuildThisFileDirectory)ListViewViewCellBinding.cs" />
    <Compile Include="$(MSBuildThisFileDirectory)ModelContentPage.cs" />
    <Compile Include="$(MSBuildThisFileDirectory)NavigationStackTests.cs" />
    <Compile Include="$(MSBuildThisFileDirectory)NavPage.cs" />
    <Compile Include="$(MSBuildThisFileDirectory)ScrollViewOutOfBounds.cs" />
    <Compile Include="$(MSBuildThisFileDirectory)StackLayoutIssue.cs" />
    <Compile Include="$(MSBuildThisFileDirectory)SwipeBackNavCrash.cs" />
    <Compile Include="$(MSBuildThisFileDirectory)TabbedPageTests.cs" />
    <Compile Include="$(MSBuildThisFileDirectory)TabbedPageWithList.cs" />
    <Compile Include="$(MSBuildThisFileDirectory)TestPages\TestPages.cs" />
    <Compile Include="$(MSBuildThisFileDirectory)Issue2965.cs" />
    <Compile Include="$(MSBuildThisFileDirectory)Issue2775.cs" />
    <Compile Include="$(MSBuildThisFileDirectory)Issue2987.cs" />
    <Compile Include="$(MSBuildThisFileDirectory)Issue2976.cs" />
    <Compile Include="$(MSBuildThisFileDirectory)Issue2951.xaml.cs">
      <DependentUpon>Issue2951.xaml</DependentUpon>
    </Compile>
    <Compile Include="$(MSBuildThisFileDirectory)Issue2961.cs" />
    <Compile Include="$(MSBuildThisFileDirectory)Issue2948.cs" />
    <Compile Include="$(MSBuildThisFileDirectory)Issue2883.cs" />
    <Compile Include="$(MSBuildThisFileDirectory)Issue2953.cs" />
    <Compile Include="$(MSBuildThisFileDirectory)Issue2777.xaml.cs">
      <DependentUpon>Issue2777.xaml</DependentUpon>
    </Compile>
    <Compile Include="$(MSBuildThisFileDirectory)Issue2954.cs" />
    <Compile Include="$(MSBuildThisFileDirectory)Issue3086.xaml.cs">
      <DependentUpon>Issue3086.xaml</DependentUpon>
    </Compile>
    <Compile Include="$(MSBuildThisFileDirectory)Bugzilla27779.cs" />
    <Compile Include="$(MSBuildThisFileDirectory)Bugzilla27698.cs" />
    <Compile Include="$(MSBuildThisFileDirectory)Bugzilla29247.cs" />
    <Compile Include="$(MSBuildThisFileDirectory)Bugzilla27318.xaml.cs">
      <DependentUpon>Bugzilla27318.xaml</DependentUpon>
    </Compile>
    <Compile Include="$(MSBuildThisFileDirectory)Bugzilla29453.cs" />
    <Compile Include="$(MSBuildThisFileDirectory)Bugzilla28001.cs" />
    <Compile Include="$(MSBuildThisFileDirectory)Bugzilla30935.cs" />
    <Compile Include="$(MSBuildThisFileDirectory)Bugzilla26032.xaml.cs">
      <DependentUpon>Bugzilla26032.xaml</DependentUpon>
    </Compile>
    <Compile Include="$(MSBuildThisFileDirectory)Bugzilla30835.cs" />
    <Compile Include="$(MSBuildThisFileDirectory)Bugzilla27085.cs" />
    <Compile Include="$(MSBuildThisFileDirectory)Bugzilla31395.cs" />
    <Compile Include="$(MSBuildThisFileDirectory)Bugzilla30651.cs" />
    <Compile Include="$(MSBuildThisFileDirectory)Bugzilla26171.cs" />
    <Compile Include="$(MSBuildThisFileDirectory)Bugzilla31602.cs" />
    <Compile Include="$(MSBuildThisFileDirectory)Bugzilla30353.cs" />
    <Compile Include="$(MSBuildThisFileDirectory)Bugzilla28240.cs" />
    <Compile Include="$(MSBuildThisFileDirectory)Bugzilla30324.cs" />
    <Compile Include="$(MSBuildThisFileDirectory)Bugzilla31255.cs" />
    <Compile Include="$(MSBuildThisFileDirectory)Bugzilla28498.cs" />
    <Compile Include="$(MSBuildThisFileDirectory)Bugzilla32148.cs" />
    <Compile Include="$(MSBuildThisFileDirectory)Bugzilla31967.xaml.cs">
      <DependentUpon>Bugzilla31967.xaml</DependentUpon>
    </Compile>
    <Compile Include="$(MSBuildThisFileDirectory)Issue3276.cs" />
    <Compile Include="$(MSBuildThisFileDirectory)Bugzilla26993.cs" />
    <Compile Include="$(MSBuildThisFileDirectory)Issue3292.cs" />
    <Compile Include="$(MSBuildThisFileDirectory)Bugzilla32898.cs" />
    <Compile Include="$(MSBuildThisFileDirectory)Bugzilla31330.cs" />
    <Compile Include="$(MSBuildThisFileDirectory)Bugzilla31114.cs" />
    <Compile Include="$(MSBuildThisFileDirectory)Issue3319.xaml.cs">
      <DependentUpon>Issue3319.xaml</DependentUpon>
    </Compile>
    <Compile Include="$(MSBuildThisFileDirectory)Bugzilla32691.cs" />
    <Compile Include="$(MSBuildThisFileDirectory)Bugzilla32487.cs" />
    <Compile Include="$(MSBuildThisFileDirectory)Bugzilla34061.cs" />
    <Compile Include="$(MSBuildThisFileDirectory)Bugzilla34632.cs" />
    <Compile Include="$(MSBuildThisFileDirectory)Bugzilla32902.cs" />
    <Compile Include="$(MSBuildThisFileDirectory)Bugzilla32801.cs" />
    <Compile Include="$(MSBuildThisFileDirectory)Bugzilla32447.xaml.cs">
      <DependentUpon>Bugzilla32447.xaml</DependentUpon>
    </Compile>
    <Compile Include="$(MSBuildThisFileDirectory)Bugzilla29257.cs" />
    <Compile Include="$(MSBuildThisFileDirectory)Bugzilla32040.cs" />
    <Compile Include="$(MSBuildThisFileDirectory)Bugzilla33450.cs" />
    <Compile Include="$(MSBuildThisFileDirectory)Bugzilla34720.cs" />
    <Compile Include="$(MSBuildThisFileDirectory)Bugzilla35733.cs" />
    <Compile Include="$(MSBuildThisFileDirectory)Bugzilla36009.cs" />
    <Compile Include="$(MSBuildThisFileDirectory)Bugzilla34912.cs" />
    <Compile Include="$(MSBuildThisFileDirectory)Bugzilla32615.cs" />
    <Compile Include="$(MSBuildThisFileDirectory)Bugzilla27350.cs" />
    <Compile Include="$(MSBuildThisFileDirectory)Bugzilla28709.cs" />
    <Compile Include="$(MSBuildThisFileDirectory)Bugzilla33578.cs" />
    <Compile Include="$(MSBuildThisFileDirectory)Bugzilla39378.xaml.cs">
      <DependentUpon>Bugzilla39378.xaml</DependentUpon>
    </Compile>
    <Compile Include="$(MSBuildThisFileDirectory)Bugzilla39963.cs" />
    <Compile Include="$(MSBuildThisFileDirectory)Bugzilla39987.cs" />
    <Compile Include="$(MSBuildThisFileDirectory)Bugzilla40704.cs" />
    <Compile Include="$(MSBuildThisFileDirectory)Bugzilla41038.cs" />
    <Compile Include="$(MSBuildThisFileDirectory)Bugzilla38284.cs" />
    <Compile Include="$(MSBuildThisFileDirectory)Bugzilla39486.cs" />
    <Compile Include="$(MSBuildThisFileDirectory)Issue6323.cs" />
    <Compile Include="$(MSBuildThisFileDirectory)Issue55555.cs" />
    <Compile Include="$(MSBuildThisFileDirectory)Bugzilla41029.cs" />
    <Compile Include="$(MSBuildThisFileDirectory)Bugzilla39908.cs" />
    <Compile Include="$(MSBuildThisFileDirectory)Bugzilla39489.cs" />
    <Compile Include="$(MSBuildThisFileDirectory)Bugzilla36802.cs" />
    <Compile Include="$(MSBuildThisFileDirectory)Bugzilla35736.cs" />
    <Compile Include="$(MSBuildThisFileDirectory)Bugzilla48158.cs" />
    <Compile Include="$(MSBuildThisFileDirectory)Bugzilla45926.cs" />
    <Compile Include="$(MSBuildThisFileDirectory)Bugzilla45284.xaml.cs">
      <DependentUpon>Bugzilla45284.xaml</DependentUpon>
    </Compile>
    <Compile Include="$(MSBuildThisFileDirectory)Bugzilla54977.xaml.cs">
      <DependentUpon>Bugzilla54977.xaml</DependentUpon>
    </Compile>
    <Compile Include="$(MSBuildThisFileDirectory)Bugzilla49069.cs" />
    <Compile Include="$(MSBuildThisFileDirectory)Bugzilla42956.cs" />
    <Compile Include="$(MSBuildThisFileDirectory)Bugzilla38731.cs" />
    <Compile Include="$(MSBuildThisFileDirectory)Bugzilla56710.cs" />
    <Compile Include="$(MSBuildThisFileDirectory)Bugzilla52700.cs" />
    <Compile Include="$(MSBuildThisFileDirectory)Bugzilla39407.cs" />
    <Compile Include="$(MSBuildThisFileDirectory)ButtonFastRendererTest.cs" />
    <Compile Include="$(MSBuildThisFileDirectory)DesktopSupportTestPage.cs" />
    <Compile Include="$(MSBuildThisFileDirectory)Bugzilla58779.cs" />
    <Compile Include="$(MSBuildThisFileDirectory)Bugzilla51825.cs" />
    <Compile Include="$(MSBuildThisFileDirectory)Bugzilla31688.cs" />
    <Compile Include="$(MSBuildThisFileDirectory)Bugzilla40092.cs" />
    <Compile Include="$(MSBuildThisFileDirectory)Issue1426.cs" />
    <Compile Include="$(MSBuildThisFileDirectory)Issue1733.cs" />
    <Compile Include="$(MSBuildThisFileDirectory)Issue1898.cs" />
    <Compile Include="$(MSBuildThisFileDirectory)Issue1583_1.cs" />
    <Compile Include="$(MSBuildThisFileDirectory)Issue1323.cs" />
    <Compile Include="$(MSBuildThisFileDirectory)Issue2399.cs" />
    <Compile Include="$(MSBuildThisFileDirectory)Issue1729.cs" />
    <Compile Include="$(MSBuildThisFileDirectory)Issue2728.cs" />
    <Compile Include="$(MSBuildThisFileDirectory)Issue1667.cs" />
    <Compile Include="$(MSBuildThisFileDirectory)Issue3012.cs" />
    <Compile Include="$(MSBuildThisFileDirectory)Issue3872.cs" />
    <Compile Include="$(MSBuildThisFileDirectory)GitHub1650.cs" />
    <Compile Include="$(MSBuildThisFileDirectory)GitHub3216.cs" />
    <Compile Include="$(MSBuildThisFileDirectory)GitHub1776.cs" />
    <Compile Include="$(MSBuildThisFileDirectory)Issue3408.cs" />
    <Compile Include="$(MSBuildThisFileDirectory)Issue3413.cs" />
    <Compile Include="$(MSBuildThisFileDirectory)Issue3667.cs" />
    <Compile Include="$(MSBuildThisFileDirectory)Issue3525.cs" />
    <Compile Include="$(MSBuildThisFileDirectory)Issue3275.cs" />
    <Compile Include="$(MSBuildThisFileDirectory)Issue3884.cs" />
    <Compile Include="$(MSBuildThisFileDirectory)Issue2818.cs" />
    <Compile Include="$(MSBuildThisFileDirectory)Issue2831.cs" />
    <Compile Include="$(MSBuildThisFileDirectory)Issue4040.xaml.cs">
      <DependentUpon>Issue4040.xaml</DependentUpon>
    </Compile>
    <Compile Include="$(MSBuildThisFileDirectory)Issue4097.cs" />
    <Compile Include="$(MSBuildThisFileDirectory)Issue1480.cs" />
    <Compile Include="$(MSBuildThisFileDirectory)Issue2223.cs" />
    <Compile Include="$(MSBuildThisFileDirectory)Issue4001.cs" />
    <Compile Include="$(MSBuildThisFileDirectory)Issue4303.cs" />
    <Compile Include="$(MSBuildThisFileDirectory)Controls\GridExtension.cs" />
    <Compile Include="$(MSBuildThisFileDirectory)Controls\ViewModelBase.cs" />
    <Compile Include="$(MSBuildThisFileDirectory)Controls\DisposedSharedPages.cs" />
    <Compile Include="$(MSBuildThisFileDirectory)Controls\PerformanceProvider.cs" />
    <Compile Include="$(MSBuildThisFileDirectory)Controls\GenericValueConverter.cs" />
    <Compile Include="$(MSBuildThisFileDirectory)Controls\ContactsPage.cs" />
    <Compile Include="$(MSBuildThisFileDirectory)Controls\FailImageSource.cs" />
    <Compile Include="$(MSBuildThisFileDirectory)Controls\ICacheService.cs" />
    <Compile Include="$(MSBuildThisFileDirectory)Issue1386.cs" />
    <Compile Include="$(MSBuildThisFileDirectory)Issue3622.cs" />
    <Compile Include="$(MSBuildThisFileDirectory)Issue4138.cs" />
    <Compile Include="$(MSBuildThisFileDirectory)Issue4314.cs" />
    <Compile Include="$(MSBuildThisFileDirectory)Issue3318.cs" />
    <Compile Include="$(MSBuildThisFileDirectory)Issue4493.cs" />
    <Compile Include="$(MSBuildThisFileDirectory)Issue5172.cs" />
    <Compile Include="$(MSBuildThisFileDirectory)Issue5204.cs" />
    <Compile Include="$(MSBuildThisFileDirectory)Issue2204.cs" />
    <Compile Include="$(MSBuildThisFileDirectory)Issue4356.cs">
      <DependentUpon>Issue4356.xaml</DependentUpon>
    </Compile>
    <Compile Include="$(MSBuildThisFileDirectory)Issue4854.cs" />
    <Compile Include="$(MSBuildThisFileDirectory)Issue5951.cs" />
    <Compile Include="$(MSBuildThisFileDirectory)Github6021.cs" />
    <Compile Include="$(MSBuildThisFileDirectory)Issue5132.cs" />
    <Compile Include="$(MSBuildThisFileDirectory)Issue5888.cs" />
    <Compile Include="$(MSBuildThisFileDirectory)Issue6334.cs" />
    <Compile Include="$(MSBuildThisFileDirectory)Issue5728.cs" />
    <Compile Include="$(MSBuildThisFileDirectory)Issue6368.cs" />
    <Compile Include="$(MSBuildThisFileDirectory)Issue6077.cs" />
    <Compile Include="$(MSBuildThisFileDirectory)Issue3548.cs" />
    <Compile Include="$(MSBuildThisFileDirectory)Issue6472.cs" />
    <Compile Include="$(MSBuildThisFileDirectory)Issue6614.cs" />
    <Compile Include="$(MSBuildThisFileDirectory)Issue5239.cs" />
    <Compile Include="$(MSBuildThisFileDirectory)Issue6738.cs" />
    <Compile Include="$(MSBuildThisFileDirectory)GitHub6926.cs" />
    <Compile Include="$(MSBuildThisFileDirectory)Issue5503.cs" />
    <Compile Include="$(MSBuildThisFileDirectory)Issue5831.cs" />
    <Compile Include="$(MSBuildThisFileDirectory)LabelTextType.cs" />
    <Compile Include="$(MSBuildThisFileDirectory)ShellTitleView.cs" />
    <Compile Include="$(MSBuildThisFileDirectory)Issue5159.cs" />
    <Compile Include="$(MSBuildThisFileDirectory)Issue7311.cs" />
    <Compile Include="$(MSBuildThisFileDirectory)Issue7053.cs" />
    <Compile Include="$(MSBuildThisFileDirectory)Issue6894.cs" />
    <Compile Include="$(MSBuildThisFileDirectory)Issue6929.cs" />
    <Compile Include="$(MSBuildThisFileDirectory)Issue3798.xaml.cs">
      <DependentUpon>Issue3798.xaml</DependentUpon>
      <SubType>Code</SubType>
    </Compile>
    <Compile Include="$(MSBuildThisFileDirectory)Controls\ApiLabel.cs" />
    <Compile Include="$(MSBuildThisFileDirectory)Github6384.cs" />
    <Compile Include="$(MSBuildThisFileDirectory)Issue7035.xaml.cs">
      <DependentUpon>Issue7035.xaml</DependentUpon>
      <SubType>Code</SubType>
    </Compile>
    <Compile Include="$(MSBuildThisFileDirectory)Issue7525.xaml.cs" >
      <DependentUpon>Issue7525.xaml</DependentUpon>
    </Compile>
    <Compile Include="$(MSBuildThisFileDirectory)Issue7395.cs" />
    <Compile Include="$(MSBuildThisFileDirectory)Issue7582.cs" />
    <Compile Include="$(MSBuildThisFileDirectory)Issue7563.cs" />
    <Compile Include="$(MSBuildThisFileDirectory)Issue7742.cs" />
    <Compile Include="$(MSBuildThisFileDirectory)Issue7678.cs" />
    <Compile Include="$(MSBuildThisFileDirectory)Issue6491.cs" />
    <Compile Include="$(MSBuildThisFileDirectory)Issue6127.cs" />
    <Compile Include="$(MSBuildThisFileDirectory)Issue7283.cs" />
    <Compile Include="$(MSBuildThisFileDirectory)Issue1658.cs" />
    <Compile Include="$(MSBuildThisFileDirectory)Issue5395.cs" />
    <Compile Include="$(MSBuildThisFileDirectory)Issue7878.cs" />
    <Compile Include="$(MSBuildThisFileDirectory)Issue6663.cs" />
    <Compile Include="$(MSBuildThisFileDirectory)Issue8004.cs" />
    <Compile Include="$(MSBuildThisFileDirectory)Issue7886.xaml.cs">
      <DependentUpon>Issue7886.xaml</DependentUpon>
    </Compile>
    <Compile Include="$(MSBuildThisFileDirectory)Issue7898.cs" />
    <Compile Include="$(MSBuildThisFileDirectory)Issue8198.cs" />
    <Compile Include="$(MSBuildThisFileDirectory)Issue7249.cs" />
    <Compile Include="$(MSBuildThisFileDirectory)Issue8200.cs" />
    <Compile Include="$(MSBuildThisFileDirectory)Issue6932.xaml.cs">
      <SubType>Code</SubType>
      <DependentUpon>Issue6932.xaml</DependentUpon>
    </Compile>
    <Compile Include="$(MSBuildThisFileDirectory)Issue6932_emptyviewtemplate.xaml.cs">
      <SubType>Code</SubType>
      <DependentUpon>Issue6932_emptyviewtemplate.xaml</DependentUpon>
    </Compile>
    <Compile Include="$(MSBuildThisFileDirectory)Issue6932_emptyviewstring.xaml.cs">
      <SubType>Code</SubType>
      <DependentUpon>Issue6932_emptyviewstring.xaml</DependentUpon>
    </Compile>
    <Compile Include="$(MSBuildThisFileDirectory)Issue8417.xaml.cs" >
      <DependentUpon>Issue8417.xaml</DependentUpon>
    </Compile>
    <Compile Include="$(MSBuildThisFileDirectory)Issue8647.cs" />
    <Compile Include="$(MSBuildThisFileDirectory)Issue7510.cs" />
    <Compile Include="$(MSBuildThisFileDirectory)Issue8557.xaml.cs" >
      <DependentUpon>Issue8557.xaml</DependentUpon>
    </Compile>
    <Compile Include="$(MSBuildThisFileDirectory)Issue8753.cs" />
    <Compile Include="$(MSBuildThisFileDirectory)Issue8693.cs" />
    <Compile Include="$(MSBuildThisFileDirectory)Issue7813.xaml.cs" >
      <DependentUpon>Issue7813.xaml</DependentUpon>
    </Compile>
    <Compile Include="$(MSBuildThisFileDirectory)Issue8638.xaml.cs" >
      <DependentUpon>Issue8638.xaml</DependentUpon>
    </Compile>
    <Compile Include="$(MSBuildThisFileDirectory)Issue8294.cs" />
    <Compile Include="$(MSBuildThisFileDirectory)Issue8392.cs" />
    <Compile Include="$(MSBuildThisFileDirectory)Issue8672.cs" />
    <Compile Include="$(MSBuildThisFileDirectory)Issue8779.xaml.cs" >
      <DependentUpon>Issue8779.xaml</DependentUpon>
    </Compile>
    <Compile Include="$(MSBuildThisFileDirectory)Issue8806.cs" />
    <Compile Include="$(MSBuildThisFileDirectory)Issue8781.xaml.cs" >
      <DependentUpon>Issue8781.xaml</DependentUpon>
    </Compile>
    <Compile Include="$(MSBuildThisFileDirectory)Issue8782.xaml.cs" >
      <DependentUpon>Issue8782.xaml</DependentUpon>
    </Compile>
    <Compile Include="$(MSBuildThisFileDirectory)Issue8821.cs" />
    <Compile Include="$(MSBuildThisFileDirectory)Issue8326.xaml.cs" >
      <DependentUpon>Issue8326.xaml</DependentUpon>
    </Compile>
    <Compile Include="$(MSBuildThisFileDirectory)Issue8449.xaml.cs" >
      <DependentUpon>Issue8449.xaml</DependentUpon>
    </Compile>
    <Compile Include="$(MSBuildThisFileDirectory)Issue7875.cs" />
    <Compile Include="$(MSBuildThisFileDirectory)Issue8973.cs" />
    <Compile Include="$(MSBuildThisFileDirectory)Issue7924.xaml.cs" >
      <DependentUpon>Issue7924.xaml</DependentUpon>
    </Compile>
    <Compile Include="$(MSBuildThisFileDirectory)Issue8461.cs" />
    <Compile Include="$(MSBuildThisFileDirectory)Issue8777.cs" />
    <Compile Include="$(MSBuildThisFileDirectory)Issue9143.cs" />
    <Compile Include="$(MSBuildThisFileDirectory)Issue9588.xaml.cs" >
      <DependentUpon>Issue9588.xaml</DependentUpon>
    </Compile>
    <Compile Include="$(MSBuildThisFileDirectory)Issue9329.cs" />
    <Compile Include="$(MSBuildThisFileDirectory)Issue9734.xaml.cs" >
      <DependentUpon>Issue9734.xaml</DependentUpon>
    </Compile>
    <Compile Include="$(MSBuildThisFileDirectory)Issue8767.xaml.cs" >
      <DependentUpon>Issue8767.xaml</DependentUpon>
    </Compile>
    <Compile Include="$(MSBuildThisFileDirectory)Issue8778.xaml.cs" >
      <DependentUpon>Issue8778.xaml</DependentUpon>
    </Compile>
    <Compile Include="$(MSBuildThisFileDirectory)Issue9646.xaml.cs" >
      <DependentUpon>Issue9646.xaml</DependentUpon>
    </Compile>
    <Compile Include="$(MSBuildThisFileDirectory)Issue9735.xaml.cs" >
      <DependentUpon>Issue9735.xaml</DependentUpon>
    </Compile>
    <Compile Include="$(MSBuildThisFileDirectory)Issue9305.xaml.cs" >
      <DependentUpon>Issue9305.xaml</DependentUpon>
    </Compile>
    <Compile Include="$(MSBuildThisFileDirectory)Issue9767.cs" />
    <Compile Include="$(MSBuildThisFileDirectory)Issue7856.cs" />
    <Compile Include="$(MSBuildThisFileDirectory)Issue7856_1.xaml.cs">
      <DependentUpon>Issue7856_1.xaml</DependentUpon>
    </Compile>
    <Compile Include="$(MSBuildThisFileDirectory)Issue9054.cs" />
    <Compile Include="$(MSBuildThisFileDirectory)Issue9326.xaml.cs" >
      <DependentUpon>Issue9326.xaml</DependentUpon>
    </Compile>
    <Compile Include="$(MSBuildThisFileDirectory)Issue8689.xaml.cs" >
      <DependentUpon>Issue9279.xaml</DependentUpon>
    </Compile>
    <Compile Include="$(MSBuildThisFileDirectory)Issue9306.cs" />
    <Compile Include="$(MSBuildThisFileDirectory)Issue9417.xaml.cs" >
      <DependentUpon>Issue9417.xaml</DependentUpon>
    </Compile>
    <Compile Include="$(MSBuildThisFileDirectory)Issue8272.cs" />
    <Compile Include="$(MSBuildThisFileDirectory)Issue8964.cs" />
    <Compile Include="$(MSBuildThisFileDirectory)Issue9951.cs" />
    <Compile Include="$(MSBuildThisFileDirectory)Issue9962.cs" />
    <Compile Include="$(MSBuildThisFileDirectory)Controls\INativeColorService.cs" />
    <Compile Include="$(MSBuildThisFileDirectory)Issue10337.cs" />
    <Compile Include="$(MSBuildThisFileDirectory)Issue9794.cs" />
    <Compile Include="$(MSBuildThisFileDirectory)Issue10134.cs" />
    <Compile Include="$(MSBuildThisFileDirectory)Issue10300.cs" />
    <Compile Include="$(MSBuildThisFileDirectory)Issue10438.cs" />
    <Compile Include="$(MSBuildThisFileDirectory)Issue10530.cs" />
    <Compile Include="$(MSBuildThisFileDirectory)Issue7780.cs" />
    <Compile Include="$(MSBuildThisFileDirectory)Issue8958.xaml.cs" >
      <DependentUpon>Issue8958.xaml</DependentUpon>
    </Compile>
    <Compile Include="$(MSBuildThisFileDirectory)Issue10679.xaml.cs" >
      <DependentUpon>Issue10679.xaml</DependentUpon>
    </Compile>
    <Compile Include="$(MSBuildThisFileDirectory)Issue10735.xaml.cs" >
      <DependentUpon>Issue10735.xaml</DependentUpon>
    </Compile>
    <Compile Include="$(MSBuildThisFileDirectory)Issue10497.cs" />
    <Compile Include="$(MSBuildThisFileDirectory)Issue10477.xaml.cs" >
      <DependentUpon>Issue10477.xaml</DependentUpon>
    </Compile>
    <Compile Include="$(MSBuildThisFileDirectory)Issue10875.xaml.cs" >
      <DependentUpon>Issue10875.xaml</DependentUpon>
    </Compile>
    <Compile Include="$(MSBuildThisFileDirectory)Issue10708.cs" />
    <Compile Include="$(MSBuildThisFileDirectory)Issue9711.xaml.cs">
      <DependentUpon>Issue9711.xaml</DependentUpon>
      <SubType>Code</SubType>
    </Compile>
    <Compile Include="$(MSBuildThisFileDirectory)Issue10166.xaml.cs">
      <DependentUpon>Issue10166.xaml</DependentUpon>
      <SubType>Code</SubType>
    </Compile>
    <Compile Include="$(MSBuildThisFileDirectory)Issue10422.xaml.cs">
      <DependentUpon>Issue10422.xaml</DependentUpon>
    </Compile>
    <Compile Include="$(MSBuildThisFileDirectory)Issue9990.xaml.cs">
      <DependentUpon>Issue9990.xaml</DependentUpon>
    </Compile>
    <Compile Include="$(MSBuildThisFileDirectory)Issue9774.xaml.cs">
      <DependentUpon>Issue9774.xaml</DependentUpon>
      <SubType>Code</SubType>
    </Compile>
    <Compile Include="$(MSBuildThisFileDirectory)Issue10024.xaml.cs">
      <DependentUpon>Issue10024.xaml</DependentUpon>
      <SubType>Code</SubType>
    </Compile>
    <Compile Include="$(MSBuildThisFileDirectory)Issue10348.xaml.cs">
      <DependentUpon>Issue10348.xaml</DependentUpon>
    </Compile>
    <Compile Include="$(MSBuildThisFileDirectory)Issue10333.xaml.cs">
      <DependentUpon>Issue10333.xaml</DependentUpon>
    </Compile>
    <Compile Include="$(MSBuildThisFileDirectory)Issue9555.xaml.cs">
      <DependentUpon>Issue9555.xaml</DependentUpon>
    </Compile>
    <Compile Include="$(MSBuildThisFileDirectory)Issue11031.cs" />
    <Compile Include="$(MSBuildThisFileDirectory)Issue11018.cs" />
    <Compile Include="$(MSBuildThisFileDirectory)Issue10940.cs" />
    <Compile Include="$(MSBuildThisFileDirectory)Issue11190.xaml.cs" >
      <DependentUpon>Issue11190.xaml</DependentUpon>
    </Compile>
    <Compile Include="$(MSBuildThisFileDirectory)Issue11050.xaml.cs" >
      <DependentUpon>Issue11050.xaml</DependentUpon>
    </Compile>
    <Compile Include="$(MSBuildThisFileDirectory)Issue9456.cs" />
    <Compile Include="$(MSBuildThisFileDirectory)Issue10908.xaml.cs" >
      <DependentUpon>Issue10908.xaml</DependentUpon>
    </Compile>
    <Compile Include="$(MSBuildThisFileDirectory)Issue11132.cs" />
    <Compile Include="$(MSBuildThisFileDirectory)Issue11113.xaml.cs" >
      <DependentUpon>Issue11113.xaml</DependentUpon>
    </Compile>
    <Compile Include="$(MSBuildThisFileDirectory)Issue10182.cs" />
    <Compile Include="$(MSBuildThisFileDirectory)Issue11107.cs" />
    <Compile Include="$(MSBuildThisFileDirectory)Issue11286.cs" />
    <Compile Include="$(MSBuildThisFileDirectory)RectTest.xaml.cs" >
      <DependentUpon>RectTest.xaml</DependentUpon>
    </Compile>
    <Compile Include="$(MSBuildThisFileDirectory)Issue11224.xaml.cs" >
      <DependentUpon>Issue11224.xaml</DependentUpon>
    </Compile>
    <Compile Include="$(MSBuildThisFileDirectory)Issue11262.xaml.cs" >
      <DependentUpon>Issue11262.xaml</DependentUpon>
    </Compile>
    <Compile Include="$(MSBuildThisFileDirectory)Issue11120.xaml.cs" >
      <DependentUpon>Issue11120.xaml</DependentUpon>
    </Compile>
    <Compile Include="$(MSBuildThisFileDirectory)Issue11291.cs" />
    <Compile Include="$(MSBuildThisFileDirectory)Issue11244.cs" />
    <Compile Include="$(MSBuildThisFileDirectory)Issue11272.cs" />
    <Compile Include="$(MSBuildThisFileDirectory)Issue11333.xaml.cs" >
      <DependentUpon>Issue11333.xaml</DependentUpon>
    </Compile>
    <Compile Include="$(MSBuildThisFileDirectory)Issue11314.cs" />
    <Compile Include="$(MSBuildThisFileDirectory)Issue11413.xaml.cs" >
      <DependentUpon>Issue11413.xaml</DependentUpon>
    </Compile>
    <Compile Include="$(MSBuildThisFileDirectory)Issue11563.cs" />
    <Compile Include="$(MSBuildThisFileDirectory)Issue11547.xaml.cs" >
      <DependentUpon>Issue11547.xaml</DependentUpon>
    </Compile>
    <Compile Include="$(MSBuildThisFileDirectory)Issue9451.cs" />
    <Compile Include="$(MSBuildThisFileDirectory)Issue11374.xaml.cs" >
      <DependentUpon>Issue11374.xaml</DependentUpon>
    </Compile>
    <Compile Include="$(MSBuildThisFileDirectory)Issue11430.cs" />
    <Compile Include="$(MSBuildThisFileDirectory)Issue11247.cs" />
    <Compile Include="$(MSBuildThisFileDirectory)Issue10608.cs" />
    <Compile Include="$(MSBuildThisFileDirectory)Issue11875.xaml.cs" >
      <DependentUpon>Issue11875.xaml</DependentUpon>
    </Compile>
    <Compile Include="$(MSBuildThisFileDirectory)Issue11737.xaml.cs" >
      <DependentUpon>Issue11737.xaml</DependentUpon>
    </Compile>
    <Compile Include="$(MSBuildThisFileDirectory)Issue11764.xaml.cs" >
      <DependentUpon>Issue11764.xaml</DependentUpon>
    </Compile>
    <Compile Include="$(MSBuildThisFileDirectory)Issue11573.xaml.cs" >
      <DependentUpon>Issue11573.xaml</DependentUpon>
    </Compile>
    <Compile Include="$(MSBuildThisFileDirectory)Issue11858.cs" />
    <Compile Include="$(MSBuildThisFileDirectory)Issue9210.cs" />
    <Compile Include="$(MSBuildThisFileDirectory)Issue11865.cs" />
    <Compile Include="$(MSBuildThisFileDirectory)Issue11653.xaml.cs" >
      <DependentUpon>Issue11653.xaml</DependentUpon>
    </Compile>
    <Compile Include="$(MSBuildThisFileDirectory)Issue11869.cs" />
    <Compile Include="$(MSBuildThisFileDirectory)Issue11723.cs" />
<<<<<<< HEAD
=======
    <Compile Include="$(MSBuildThisFileDirectory)Issue11737.xaml.cs" />
    <Compile Include="$(MSBuildThisFileDirectory)Issue11764.xaml.cs" />
    <Compile Include="$(MSBuildThisFileDirectory)Issue11573.xaml.cs" />
    <Compile Include="$(MSBuildThisFileDirectory)Issue11496.xaml.cs" />
    <Compile Include="$(MSBuildThisFileDirectory)Issue12134.cs" />
>>>>>>> 712849b9
    <Compile Include="$(MSBuildThisFileDirectory)Issue11963.cs" />
    <Compile Include="$(MSBuildThisFileDirectory)Issue11831.xaml.cs" />
    <Compile Include="$(MSBuildThisFileDirectory)Issue11496.xaml.cs" >
      <DependentUpon>Issue11496.xaml</DependentUpon>
    </Compile>
    <Compile Include="$(MSBuildThisFileDirectory)Issue11209.xaml.cs" >
      <DependentUpon>Issue11209.xaml</DependentUpon>
    </Compile>
    <Compile Include="$(MSBuildThisFileDirectory)Issue10454.cs" />
    <Compile Include="$(MSBuildThisFileDirectory)Issue11081.xaml.cs" >
      <DependentUpon>Issue11081.xaml</DependentUpon>
    </Compile>
  </ItemGroup>
  <ItemGroup>
    <EmbeddedResource Include="$(MSBuildThisFileDirectory)Bugzilla22229.xaml">
      <Generator>MSBuild:UpdateDesignTimeXaml</Generator>
    </EmbeddedResource>
    <EmbeddedResource Include="$(MSBuildThisFileDirectory)Issue10672.xaml">
      <Generator>MSBuild:UpdateDesignTimeXaml</Generator>
    </EmbeddedResource>
    <EmbeddedResource Include="$(MSBuildThisFileDirectory)Issue1497.xaml">
      <Generator>MSBuild:UpdateDesignTimeXaml</Generator>
    </EmbeddedResource>
    <EmbeddedResource Include="$(MSBuildThisFileDirectory)Issue1545.xaml">
      <Generator>MSBuild:UpdateDesignTimeXaml</Generator>
    </EmbeddedResource>
    <EmbeddedResource Include="$(MSBuildThisFileDirectory)Issue1554.xaml">
      <Generator>MSBuild:UpdateDesignTimeXaml</Generator>
    </EmbeddedResource>
    <EmbeddedResource Include="$(MSBuildThisFileDirectory)Issue1568.xaml">
      <Generator>MSBuild:UpdateDesignTimeXaml</Generator>
    </EmbeddedResource>
    <EmbeddedResource Include="$(MSBuildThisFileDirectory)Issue1641.xaml">
      <Generator>MSBuild:UpdateDesignTimeXaml</Generator>
    </EmbeddedResource>
    <EmbeddedResource Include="$(MSBuildThisFileDirectory)Issue1653.xaml">
      <Generator>MSBuild:UpdateDesignTimeXaml</Generator>
    </EmbeddedResource>
    <EmbeddedResource Include="$(MSBuildThisFileDirectory)Issue1653v2.xaml">
      <Generator>MSBuild:UpdateDesignTimeXaml</Generator>
    </EmbeddedResource>
    <EmbeddedResource Include="$(MSBuildThisFileDirectory)Issue1712.xaml">
      <Generator>MSBuild:UpdateDesignTimeXaml</Generator>
    </EmbeddedResource>
    <EmbeddedResource Include="$(MSBuildThisFileDirectory)Issue1741.xaml">
      <Generator>MSBuild:UpdateDesignTimeXaml</Generator>
    </EmbeddedResource>
    <EmbeddedResource Include="$(MSBuildThisFileDirectory)Issue1747.xaml">
      <Generator>MSBuild:UpdateDesignTimeXaml</Generator>
    </EmbeddedResource>
    <EmbeddedResource Include="$(MSBuildThisFileDirectory)Issue1766.xaml">
      <Generator>MSBuild:UpdateDesignTimeXaml</Generator>
    </EmbeddedResource>
    <EmbeddedResource Include="$(MSBuildThisFileDirectory)Issue2282.xaml">
      <Generator>MSBuild:UpdateDesignTimeXaml</Generator>
    </EmbeddedResource>
    <EmbeddedResource Include="$(MSBuildThisFileDirectory)Issue2288.xaml">
      <Generator>MSBuild:UpdateDesignTimeXaml</Generator>
    </EmbeddedResource>
    <EmbeddedResource Include="$(MSBuildThisFileDirectory)Issue2289.xaml">
      <Generator>MSBuild:UpdateDesignTimeXaml</Generator>
    </EmbeddedResource>
    <EmbeddedResource Include="$(MSBuildThisFileDirectory)Issue2357.xaml">
      <Generator>MSBuild:UpdateDesignTimeXaml</Generator>
    </EmbeddedResource>
    <EmbeddedResource Include="$(MSBuildThisFileDirectory)Issue2470.xaml">
      <Generator>MSBuild:UpdateDesignTimeXaml</Generator>
    </EmbeddedResource>
    <EmbeddedResource Include="$(MSBuildThisFileDirectory)Issue8207.xaml">
      <SubType>Designer</SubType>
      <Generator>MSBuild:UpdateDesignTimeXaml</Generator>
    </EmbeddedResource>
    <EmbeddedResource Include="$(MSBuildThisFileDirectory)Issue6282.xaml">
      <Generator>MSBuild:UpdateDesignTimeXaml</Generator>
    </EmbeddedResource>
    <EmbeddedResource Include="$(MSBuildThisFileDirectory)Issue2659.xaml">
      <Generator>MSBuild:UpdateDesignTimeXaml</Generator>
    </EmbeddedResource>
    <EmbeddedResource Include="$(MSBuildThisFileDirectory)Issue2951.xaml">
      <Generator>MSBuild:UpdateDesignTimeXaml</Generator>
    </EmbeddedResource>
    <EmbeddedResource Include="$(MSBuildThisFileDirectory)Issue2777.xaml">
      <Generator>MSBuild:UpdateDesignTimeXaml</Generator>
    </EmbeddedResource>
    <EmbeddedResource Include="$(MSBuildThisFileDirectory)Issue3086.xaml">
      <Generator>MSBuild:UpdateDesignTimeXaml</Generator>
    </EmbeddedResource>
    <EmbeddedResource Include="$(MSBuildThisFileDirectory)Bugzilla27318.xaml">
      <Generator>MSBuild:UpdateDesignTimeXaml</Generator>
    </EmbeddedResource>
    <EmbeddedResource Include="$(MSBuildThisFileDirectory)Bugzilla29107.xaml">
      <Generator>MSBuild:UpdateDesignTimeXaml</Generator>
    </EmbeddedResource>
    <EmbeddedResource Include="$(MSBuildThisFileDirectory)Bugzilla26032.xaml">
      <Generator>MSBuild:UpdateDesignTimeXaml</Generator>
    </EmbeddedResource>
    <EmbeddedResource Include="$(MSBuildThisFileDirectory)Bugzilla31967.xaml">
      <Generator>MSBuild:UpdateDesignTimeXaml</Generator>
    </EmbeddedResource>
    <EmbeddedResource Include="$(MSBuildThisFileDirectory)Issue3319.xaml">
      <Generator>MSBuild:UpdateDesignTimeXaml</Generator>
    </EmbeddedResource>
    <EmbeddedResource Include="$(MSBuildThisFileDirectory)Bugzilla32447.xaml">
      <Generator>MSBuild:UpdateDesignTimeXaml</Generator>
    </EmbeddedResource>
    <EmbeddedResource Include="$(MSBuildThisFileDirectory)Bugzilla38827.xaml">
      <SubType>Designer</SubType>
      <Generator>MSBuild:UpdateDesignTimeXaml</Generator>
    </EmbeddedResource>
    <EmbeddedResource Include="$(MSBuildThisFileDirectory)Bugzilla32842.xaml">
      <SubType>Designer</SubType>
      <Generator>MSBuild:UpdateDesignTimeXaml</Generator>
    </EmbeddedResource>
    <EmbeddedResource Include="$(MSBuildThisFileDirectory)Bugzilla39463.xaml">
      <SubType>Designer</SubType>
      <Generator>MSBuild:UpdateDesignTimeXaml</Generator>
    </EmbeddedResource>
    <EmbeddedResource Include="$(MSBuildThisFileDirectory)Bugzilla38416.xaml">
      <SubType>Designer</SubType>
      <Generator>MSBuild:UpdateDesignTimeXaml</Generator>
    </EmbeddedResource>
    <EmbeddedResource Include="$(MSBuildThisFileDirectory)Bugzilla39483.xaml">
      <SubType>Designer</SubType>
      <Generator>MSBuild:UpdateDesignTimeXaml</Generator>
    </EmbeddedResource>
    <EmbeddedResource Include="$(MSBuildThisFileDirectory)Bugzilla39378.xaml">
      <Generator>MSBuild:UpdateDesignTimeXaml</Generator>
    </EmbeddedResource>
    <EmbeddedResource Include="$(MSBuildThisFileDirectory)Bugzilla45284.xaml">
      <Generator>MSBuild:UpdateDesignTimeXaml</Generator>
    </EmbeddedResource>
    <EmbeddedResource Include="$(MSBuildThisFileDirectory)Bugzilla54977.xaml">
      <Generator>MSBuild:UpdateDesignTimeXaml</Generator>
    </EmbeddedResource>
    <EmbeddedResource Include="$(MSBuildThisFileDirectory)Issue4040.xaml">
      <Generator>MSBuild:UpdateDesignTimeXaml</Generator>
    </EmbeddedResource>
    <EmbeddedResource Include="$(MSBuildThisFileDirectory)Issue8787.xaml" />
    <EmbeddedResource Include="$(MSBuildThisFileDirectory)Issue9771.xaml">
      <SubType>Designer</SubType>
      <Generator>MSBuild:UpdateDesignTimeXaml</Generator>
    </EmbeddedResource>
    <EmbeddedResource Include="$(MSBuildThisFileDirectory)VisualControlsPage.xaml">
      <SubType>Designer</SubType>
      <Generator>MSBuild:UpdateDesignTimeXaml</Generator>
    </EmbeddedResource>
    <EmbeddedResource Include="$(MSBuildThisFileDirectory)Issue4356.xaml">
      <Generator>MSBuild:UpdateDesignTimeXaml</Generator>
    </EmbeddedResource>
    <EmbeddedResource Include="$(MSBuildThisFileDirectory)Issue7035.xaml">
      <SubType>Designer</SubType>
      <Generator>MSBuild:UpdateDesignTimeXaml</Generator>
    </EmbeddedResource>
    <EmbeddedResource Include="$(MSBuildThisFileDirectory)Issue7525.xaml">
      <Generator>UpdateDesignTimeXaml</Generator>
    </EmbeddedResource>
    <EmbeddedResource Include="$(MSBuildThisFileDirectory)Issue7886.xaml">
      <Generator>MSBuild:UpdateDesignTimeXaml</Generator>
    </EmbeddedResource>
    <EmbeddedResource Include="$(MSBuildThisFileDirectory)Issue6932.xaml" />
    <EmbeddedResource Include="$(MSBuildThisFileDirectory)Issue6932_emptyviewtemplate.xaml" />
    <EmbeddedResource Include="$(MSBuildThisFileDirectory)Issue6932_emptyviewstring.xaml" />
    <EmbeddedResource Include="$(MSBuildThisFileDirectory)Issue8417.xaml" />
    <EmbeddedResource Include="$(MSBuildThisFileDirectory)Issue8557.xaml" />
    <EmbeddedResource Include="$(MSBuildThisFileDirectory)Issue7813.xaml" />
    <EmbeddedResource Include="$(MSBuildThisFileDirectory)Issue8638.xaml" />
    <EmbeddedResource Include="$(MSBuildThisFileDirectory)Issue8779.xaml" />
    <EmbeddedResource Include="$(MSBuildThisFileDirectory)Issue8781.xaml" />
    <EmbeddedResource Include="$(MSBuildThisFileDirectory)Issue8782.xaml" />
    <EmbeddedResource Include="$(MSBuildThisFileDirectory)Issue8326.xaml" />
    <EmbeddedResource Include="$(MSBuildThisFileDirectory)Issue8449.xaml" />
    <EmbeddedResource Include="$(MSBuildThisFileDirectory)Issue7924.xaml" />
    <EmbeddedResource Include="$(MSBuildThisFileDirectory)Issue7856_1.xaml">
      <SubType>Designer</SubType>
      <Generator>MSBuild:UpdateDesignTimeXaml</Generator>
    </EmbeddedResource>
    <EmbeddedResource Include="$(MSBuildThisFileDirectory)Issue9734.xaml">
      <Generator>MSBuild:UpdateDesignTimeXaml</Generator>
    </EmbeddedResource>
    <EmbeddedResource Include="$(MSBuildThisFileDirectory)Issue8767.xaml">
      <Generator>MSBuild:UpdateDesignTimeXaml</Generator>
    </EmbeddedResource>
    <EmbeddedResource Include="$(MSBuildThisFileDirectory)Issue8778.xaml">
      <Generator>MSBuild:UpdateDesignTimeXaml</Generator>
    </EmbeddedResource>
    <EmbeddedResource Include="$(MSBuildThisFileDirectory)Issue9646.xaml">
      <Generator>MSBuild:UpdateDesignTimeXaml</Generator>
    </EmbeddedResource>
    <EmbeddedResource Include="$(MSBuildThisFileDirectory)Issue9735.xaml">
      <SubType>Designer</SubType>
      <Generator>MSBuild:UpdateDesignTimeXaml</Generator>
    </EmbeddedResource>
    <EmbeddedResource Include="$(MSBuildThisFileDirectory)Issue9305.xaml">
      <SubType>Designer</SubType>
      <Generator>MSBuild:UpdateDesignTimeXaml</Generator>
    </EmbeddedResource>
    <EmbeddedResource Include="$(MSBuildThisFileDirectory)Issue9588.xaml">
      <Generator>MSBuild:UpdateDesignTimeXaml</Generator>
    </EmbeddedResource>
    <EmbeddedResource Include="$(MSBuildThisFileDirectory)Issue9326.xaml">
      <Generator>MSBuild:UpdateDesignTimeXaml</Generator>
    </EmbeddedResource>
    <EmbeddedResource Include="$(MSBuildThisFileDirectory)Issue8689.xaml">
      <Generator>MSBuild:UpdateDesignTimeXaml</Generator>
    </EmbeddedResource>
    <EmbeddedResource Include="$(MSBuildThisFileDirectory)Issue9417.xaml">
      <Generator>MSBuild:UpdateDesignTimeXaml</Generator>
    </EmbeddedResource>
    <EmbeddedResource Include="$(MSBuildThisFileDirectory)Issue8958.xaml">
      <Generator>MSBuild:UpdateDesignTimeXaml</Generator>
    </EmbeddedResource>
    <EmbeddedResource Include="$(MSBuildThisFileDirectory)Issue10679.xaml">
      <SubType>Designer</SubType>
      <Generator>MSBuild:UpdateDesignTimeXaml</Generator>
    </EmbeddedResource>
    <EmbeddedResource Include="$(MSBuildThisFileDirectory)Issue10735.xaml">
      <Generator>MSBuild:UpdateDesignTimeXaml</Generator>
    </EmbeddedResource>
    <EmbeddedResource Include="$(MSBuildThisFileDirectory)Issue10477.xaml">
      <SubType>Designer</SubType>
      <Generator>MSBuild:UpdateDesignTimeXaml</Generator>
    </EmbeddedResource>
    <EmbeddedResource Include="$(MSBuildThisFileDirectory)Issue10875.xaml">
      <SubType>Designer</SubType>
      <Generator>MSBuild:UpdateDesignTimeXaml</Generator>
    </EmbeddedResource>
    <EmbeddedResource Include="$(MSBuildThisFileDirectory)Issue9827.xaml">
      <SubType>Designer</SubType>
      <Generator>MSBuild:UpdateDesignTimeXaml</Generator>
    </EmbeddedResource>
    <EmbeddedResource Include="$(MSBuildThisFileDirectory)Issue9711.xaml" />
    <EmbeddedResource Include="$(MSBuildThisFileDirectory)Issue10166.xaml">
      <SubType>Designer</SubType>
      <Generator>MSBuild:UpdateDesignTimeXaml</Generator>
    </EmbeddedResource>
    <EmbeddedResource Include="$(MSBuildThisFileDirectory)Issue10422.xaml">
      <Generator>MSBuild:UpdateDesignTimeXaml</Generator>
    </EmbeddedResource>
    <EmbeddedResource Include="$(MSBuildThisFileDirectory)Issue9990.xaml">
      <Generator>MSBuild:UpdateDesignTimeXaml</Generator>
    </EmbeddedResource>
    <EmbeddedResource Include="$(MSBuildThisFileDirectory)Issue9774.xaml">
      <SubType>Designer</SubType>
      <Generator>MSBuild:UpdateDesignTimeXaml</Generator>
    </EmbeddedResource>
    <EmbeddedResource Include="$(MSBuildThisFileDirectory)Issue10024.xaml">
      <SubType>Designer</SubType>
      <Generator>MSBuild:UpdateDesignTimeXaml</Generator>
    </EmbeddedResource>
    <EmbeddedResource Include="$(MSBuildThisFileDirectory)Issue10348.xaml">
      <Generator>MSBuild:UpdateDesignTimeXaml</Generator>
    </EmbeddedResource>
    <EmbeddedResource Include="$(MSBuildThisFileDirectory)Issue10333.xaml">
      <Generator>MSBuild:UpdateDesignTimeXaml</Generator>
    </EmbeddedResource>
    <EmbeddedResource Include="$(MSBuildThisFileDirectory)Issue9555.xaml">
      <Generator>MSBuild:UpdateDesignTimeXaml</Generator>
    </EmbeddedResource>
    <EmbeddedResource Include="$(MSBuildThisFileDirectory)Issue11190.xaml">
      <Generator>MSBuild:UpdateDesignTimeXaml</Generator>
    </EmbeddedResource>
    <EmbeddedResource Include="$(MSBuildThisFileDirectory)RectTest.xaml">
      <Generator>MSBuild:UpdateDesignTimeXaml</Generator>
    </EmbeddedResource>
    <EmbeddedResource Include="$(MSBuildThisFileDirectory)Issue11050.xaml">
      <Generator>MSBuild:UpdateDesignTimeXaml</Generator>
    </EmbeddedResource>
    <EmbeddedResource Include="$(MSBuildThisFileDirectory)Issue10908.xaml">
      <Generator>MSBuild:UpdateDesignTimeXaml</Generator>
    </EmbeddedResource>
    <EmbeddedResource Include="$(MSBuildThisFileDirectory)Issue11113.xaml">
      <Generator>MSBuild:UpdateDesignTimeXaml</Generator>
    </EmbeddedResource>
    <EmbeddedResource Include="$(MSBuildThisFileDirectory)Issue11120.xaml">
      <Generator>MSBuild:UpdateDesignTimeXaml</Generator>
    </EmbeddedResource>
    <EmbeddedResource Include="$(MSBuildThisFileDirectory)Issue11333.xaml">
      <Generator>MSBuild:UpdateDesignTimeXaml</Generator>
    </EmbeddedResource>
    <EmbeddedResource Include="$(MSBuildThisFileDirectory)Issue11413.xaml">
      <Generator>MSBuild:UpdateDesignTimeXaml</Generator>
    </EmbeddedResource>
    <EmbeddedResource Include="$(MSBuildThisFileDirectory)Issue11224.xaml">
      <Generator>MSBuild:UpdateDesignTimeXaml</Generator>
    </EmbeddedResource>
    <EmbeddedResource Include="$(MSBuildThisFileDirectory)Issue11374.xaml">
      <Generator>MSBuild:UpdateDesignTimeXaml</Generator>
    </EmbeddedResource>
    <EmbeddedResource Include="$(MSBuildThisFileDirectory)Issue11262.xaml">
      <Generator>MSBuild:UpdateDesignTimeXaml</Generator>
    </EmbeddedResource>
    <EmbeddedResource Include="$(MSBuildThisFileDirectory)Issue11547.xaml">
      <Generator>MSBuild:UpdateDesignTimeXaml</Generator>
    </EmbeddedResource>
    <EmbeddedResource Include="$(MSBuildThisFileDirectory)Issue11875.xaml">
     <Generator>MSBuild:UpdateDesignTimeXaml</Generator>
    </EmbeddedResource>
    <EmbeddedResource Include="$(MSBuildThisFileDirectory)Issue11653.xaml">
      <Generator>MSBuild:UpdateDesignTimeXaml</Generator>
    </EmbeddedResource>
    <EmbeddedResource Include="$(MSBuildThisFileDirectory)Issue11737.xaml">
      <Generator>MSBuild:UpdateDesignTimeXaml</Generator>
    </EmbeddedResource>
    <EmbeddedResource Include="$(MSBuildThisFileDirectory)Issue11764.xaml">
      <Generator>MSBuild:UpdateDesignTimeXaml</Generator>
    </EmbeddedResource>
    <EmbeddedResource Include="$(MSBuildThisFileDirectory)Issue11573.xaml">
      <Generator>MSBuild:UpdateDesignTimeXaml</Generator>
    </EmbeddedResource>
    <EmbeddedResource Include="$(MSBuildThisFileDirectory)Issue11496.xaml">
      <Generator>MSBuild:UpdateDesignTimeXaml</Generator>
    </EmbeddedResource>
    <EmbeddedResource Include="$(MSBuildThisFileDirectory)Issue11209.xaml">
      <Generator>MSBuild:UpdateDesignTimeXaml</Generator>
    </EmbeddedResource>
    <EmbeddedResource Include="$(MSBuildThisFileDirectory)Issue11831.xaml">
      <Generator>MSBuild:UpdateDesignTimeXaml</Generator>
    </EmbeddedResource>
    <EmbeddedResource Include="$(MSBuildThisFileDirectory)Issue11081.xaml">
      <Generator>MSBuild:UpdateDesignTimeXaml</Generator>
    </EmbeddedResource>
  </ItemGroup>
  <ItemGroup>
    <EmbeddedResource Include="$(MSBuildThisFileDirectory)Bugzilla27417Xaml.xaml">
      <SubType>Designer</SubType>
      <Generator>MSBuild:UpdateDesignTimeXaml</Generator>
    </EmbeddedResource>
  </ItemGroup>
  <ItemGroup>
    <EmbeddedResource Include="$(MSBuildThisFileDirectory)Bugzilla23942.xaml">
      <SubType>Designer</SubType>
      <Generator>MSBuild:UpdateDesignTimeXaml</Generator>
    </EmbeddedResource>
  </ItemGroup>
  <ItemGroup>
    <EmbeddedResource Include="$(MSBuildThisFileDirectory)Bugzilla39636.xaml">
      <SubType>Designer</SubType>
      <Generator>MSBuild:UpdateDesignTimeXaml</Generator>
    </EmbeddedResource>
  </ItemGroup>
  <ItemGroup>
    <EmbeddedResource Include="$(MSBuildThisFileDirectory)PlatformSpecifics_iOSTranslucentNavBarX.xaml">
      <SubType>Designer</SubType>
      <Generator>MSBuild:UpdateDesignTimeXaml</Generator>
    </EmbeddedResource>
  </ItemGroup>
  <ItemGroup>
    <EmbeddedResource Include="$(MSBuildThisFileDirectory)Bugzilla42069_Page.xaml">
      <SubType>Designer</SubType>
      <Generator>MSBuild:UpdateDesignTimeXaml</Generator>
    </EmbeddedResource>
  </ItemGroup>
  <ItemGroup>
    <EmbeddedResource Include="$(MSBuildThisFileDirectory)Bugzilla51642.xaml">
      <SubType>Designer</SubType>
      <Generator>MSBuild:UpdateDesignTimeXaml</Generator>
    </EmbeddedResource>
  </ItemGroup>
  <ItemGroup>
    <EmbeddedResource Include="$(MSBuildThisFileDirectory)Bugzilla45722Xaml0.xaml">
      <SubType>Designer</SubType>
      <Generator>MSBuild:UpdateDesignTimeXaml</Generator>
    </EmbeddedResource>
  </ItemGroup>
  <ItemGroup>
    <EmbeddedResource Include="$(MSBuildThisFileDirectory)GitHub1331.xaml">
      <SubType>Designer</SubType>
      <Generator>MSBuild:UpdateDesignTimeXaml</Generator>
    </EmbeddedResource>
  </ItemGroup>
  <ItemGroup>
    <EmbeddedResource Include="$(MSBuildThisFileDirectory)Bugzilla60045.xaml">
      <SubType>Designer</SubType>
      <Generator>MSBuild:UpdateDesignTimeXaml</Generator>
    </EmbeddedResource>
  </ItemGroup>
  <ItemGroup>
    <EmbeddedResource Include="$(MSBuildThisFileDirectory)Issue2625.xaml">
      <SubType>Designer</SubType>
      <Generator>MSBuild:UpdateDesignTimeXaml</Generator>
    </EmbeddedResource>
  </ItemGroup>
  <ItemGroup>
    <Folder Include="$(MSBuildThisFileDirectory)Controls\" />
    <EmbeddedResource Include="$(MSBuildThisFileDirectory)Issue2858.xaml">
      <SubType>Designer</SubType>
      <Generator>MSBuild:UpdateDesignTimeXaml</Generator>
    </EmbeddedResource>
  </ItemGroup>
  <ItemGroup>
    <EmbeddedResource Include="$(MSBuildThisFileDirectory)Issue1588.xaml">
      <SubType>Designer</SubType>
      <Generator>MSBuild:UpdateDesignTimeXaml</Generator>
    </EmbeddedResource>
  </ItemGroup>
  <ItemGroup>
    <EmbeddedResource Include="$(MSBuildThisFileDirectory)Bugzilla60787.xaml">
      <SubType>Designer</SubType>
      <Generator>MSBuild:UpdateDesignTimeXaml</Generator>
    </EmbeddedResource>
  </ItemGroup>
  <ItemGroup>
    <EmbeddedResource Include="$(MSBuildThisFileDirectory)Issue3979.xaml">
      <SubType>Designer</SubType>
      <Generator>MSBuild:UpdateDesignTimeXaml</Generator>
    </EmbeddedResource>
  </ItemGroup>
  <ItemGroup>
    <EmbeddedResource Include="$(MSBuildThisFileDirectory)Issue7167.xaml">
      <SubType>Designer</SubType>
      <Generator>MSBuild:UpdateDesignTimeXaml</Generator>
    </EmbeddedResource>
  </ItemGroup>
  <ItemGroup>
    <EmbeddedResource Include="$(MSBuildThisFileDirectory)Issue4194.xaml">
      <SubType>Designer</SubType>
      <Generator>MSBuild:UpdateDesignTimeXaml</Generator>
    </EmbeddedResource>
  </ItemGroup>
  <ItemGroup>
    <EmbeddedResource Include="$(MSBuildThisFileDirectory)Issue4360.xaml">
      <SubType>Designer</SubType>
      <Generator>MSBuild:UpdateDesignTimeXaml</Generator>
    </EmbeddedResource>
  </ItemGroup>
  <ItemGroup>
    <EmbeddedResource Include="$(MSBuildThisFileDirectory)Issue5057.xaml">
      <SubType>Designer</SubType>
      <Generator>MSBuild:UpdateDesignTimeXaml</Generator>
    </EmbeddedResource>
  </ItemGroup>
  <ItemGroup>
    <EmbeddedResource Include="$(MSBuildThisFileDirectory)Issue5003.xaml">
      <SubType>Designer</SubType>
      <Generator>MSBuild:UpdateDesignTimeXaml</Generator>
    </EmbeddedResource>
  </ItemGroup>
  <ItemGroup>
    <EmbeddedResource Include="$(MSBuildThisFileDirectory)CollectionViewBindingErrors.xaml">
      <SubType>Designer</SubType>
      <Generator>MSBuild:UpdateDesignTimeXaml</Generator>
    </EmbeddedResource>
  </ItemGroup>
  <ItemGroup>
    <EmbeddedResource Include="$(MSBuildThisFileDirectory)Github3847.xaml">
      <SubType>Designer</SubType>
      <Generator>MSBuild:UpdateDesignTimeXaml</Generator>
    </EmbeddedResource>
  </ItemGroup>
  <ItemGroup>
    <EmbeddedResource Include="$(MSBuildThisFileDirectory)Issue4684.xaml">
      <SubType>Designer</SubType>
      <Generator>MSBuild:UpdateDesignTimeXaml</Generator>
    </EmbeddedResource>
  </ItemGroup>
  <ItemGroup>
    <EmbeddedResource Include="$(MSBuildThisFileDirectory)_TemplateMarkup.xaml">
      <SubType>Designer</SubType>
      <Generator>MSBuild:UpdateDesignTimeXaml</Generator>
    </EmbeddedResource>
    <EmbeddedResource Include="$(MSBuildThisFileDirectory)Issue5801.xaml">
      <SubType>Designer</SubType>
      <Generator>MSBuild:UpdateDesignTimeXaml</Generator>
    </EmbeddedResource>
    <EmbeddedResource Include="$(MSBuildThisFileDirectory)A11yTabIndex.xaml">
      <SubType>Designer</SubType>
      <Generator>MSBuild:UpdateDesignTimeXaml</Generator>
    </EmbeddedResource>
  </ItemGroup>
  <ItemGroup>
    <EmbeddedResource Include="$(MSBuildThisFileDirectory)Issue4915.xaml">
      <SubType>Designer</SubType>
      <Generator>MSBuild:UpdateDesignTimeXaml</Generator>
    </EmbeddedResource>
  </ItemGroup>
  <ItemGroup>
    <EmbeddedResource Include="$(MSBuildThisFileDirectory)Issue5949_1.xaml">
      <SubType>Designer</SubType>
      <Generator>MSBuild:UpdateDesignTimeXaml</Generator>
    </EmbeddedResource>
  </ItemGroup>
  <ItemGroup>
    <EmbeddedResource Include="$(MSBuildThisFileDirectory)Issue5949_2.xaml">
      <SubType>Designer</SubType>
      <Generator>MSBuild:UpdateDesignTimeXaml</Generator>
    </EmbeddedResource>
  </ItemGroup>
  <ItemGroup>
    <EmbeddedResource Include="$(MSBuildThisFileDirectory)Issue4992.xaml">
      <SubType>Designer</SubType>
      <Generator>MSBuild:UpdateDesignTimeXaml</Generator>
    </EmbeddedResource>
  </ItemGroup>
  <ItemGroup>
    <EmbeddedResource Include="$(MSBuildThisFileDirectory)Issue6130.xaml">
      <SubType>Designer</SubType>
      <Generator>MSBuild:UpdateDesignTimeXaml</Generator>
    </EmbeddedResource>
  </ItemGroup>
  <ItemGroup>
    <Compile Update="$(MSBuildThisFileDirectory)Issue6130.xaml.cs">
      <DependentUpon>Issue6130.xaml</DependentUpon>
    </Compile>
    <Compile Update="$(MSBuildThisFileDirectory)Issue6644.xaml.cs">
      <DependentUpon>Issue6644.xaml</DependentUpon>
    </Compile>
    <Compile Update="$(MSBuildThisFileDirectory)Issue6254.xaml.cs">
      <DependentUpon>Issue6254.xaml</DependentUpon>
    </Compile>
    <Compile Update="$(MSBuildThisFileDirectory)Issue5749.xaml.cs">
      <DependentUpon>Issue5749.xaml</DependentUpon>
    </Compile>
    <Compile Update="$(MSBuildThisFileDirectory)Issue5108.xaml.cs">
      <DependentUpon>Issue5108.xaml</DependentUpon>
    </Compile>
    <Compile Update="$(MSBuildThisFileDirectory)Issue7357.xaml.cs">
      <DependentUpon>Issue7357.xaml</DependentUpon>
    </Compile>
    <Compile Update="$(MSBuildThisFileDirectory)Issue7792.xaml.cs">
      <DependentUpon>Issue7792.xaml</DependentUpon>
    </Compile>
    <Compile Update="$(MSBuildThisFileDirectory)Issue7789.xaml.cs">
      <DependentUpon>Issue7789.xaml</DependentUpon>
    </Compile>
    <Compile Update="$(MSBuildThisFileDirectory)Issue7519Xaml.xaml.cs">
      <DependentUpon>Issue7519Xaml.xaml</DependentUpon>
    </Compile>
    <Compile Update="$(MSBuildThisFileDirectory)Issue7817.xaml.cs">
      <DependentUpon>Issue7817.xaml</DependentUpon>
    </Compile>
    <Compile Update="$(MSBuildThisFileDirectory)Issue7519Xaml.xaml.cs">
      <DependentUpon>Issue7519Xaml.xaml</DependentUpon>
    </Compile>
    <Compile Update="$(MSBuildThisFileDirectory)Issue5354.xaml.cs">
      <DependentUpon>Issue5354.xaml</DependentUpon>
    </Compile>
    <Compile Update="$(MSBuildThisFileDirectory)Issue7621.xaml.cs">
      <DependentUpon>Issue7621.xaml</DependentUpon>
    </Compile>
    <Compile Update="$(MSBuildThisFileDirectory)Issue7512.xaml.cs">
      <DependentUpon>Issue7512.xaml</DependentUpon>
    </Compile>
    <Compile Update="$(MSBuildThisFileDirectory)Issue7593.xaml.cs">
      <DependentUpon>Issue7593.xaml</DependentUpon>
    </Compile>
    <Compile Update="$(MSBuildThisFileDirectory)Issue7758.xaml.cs">
      <DependentUpon>Issue7758.xaml</DependentUpon>
    </Compile>
    <Compile Update="$(MSBuildThisFileDirectory)Issue7943.xaml.cs">
      <DependentUpon>Issue7943.xaml</DependentUpon>
    </Compile>
    <Compile Update="$(MSBuildThisFileDirectory)Issue7993.xaml.cs">
      <DependentUpon>Issue7993.xaml</DependentUpon>
    </Compile>
    <Compile Update="$(MSBuildThisFileDirectory)Issue7865.xaml.cs">
      <DependentUpon>Issue7865.xaml</DependentUpon>
    </Compile>
    <Compile Update="$(MSBuildThisFileDirectory)Issue8263.xaml.cs">
      <DependentUpon>Issue8263.xaml</DependentUpon>
    </Compile>
    <Compile Update="$(MSBuildThisFileDirectory)Issue8508.xaml.cs">
      <DependentUpon>Issue8508.xaml</DependentUpon>
    </Compile>
  </ItemGroup>
  <ItemGroup>
    <EmbeddedResource Include="$(MSBuildThisFileDirectory)Issue1455.xaml">
      <SubType>Designer</SubType>
      <Generator>MSBuild:UpdateDesignTimeXaml</Generator>
    </EmbeddedResource>
    <EmbeddedResource Include="$(MSBuildThisFileDirectory)Issue5268.xaml">
      <SubType>Designer</SubType>
      <Generator>MSBuild:UpdateDesignTimeXaml</Generator>
    </EmbeddedResource>
  </ItemGroup>
  <ItemGroup>
    <EmbeddedResource Include="$(MSBuildThisFileDirectory)Issue5046.xaml">
      <SubType>Designer</SubType>
      <Generator>MSBuild:UpdateDesignTimeXaml</Generator>
    </EmbeddedResource>
  </ItemGroup>
  <ItemGroup>
    <EmbeddedResource Include="$(MSBuildThisFileDirectory)Issue6644.xaml">
    </EmbeddedResource>
    <EmbeddedResource Include="$(MSBuildThisFileDirectory)Github5623.xaml">
      <SubType>Designer</SubType>
      <Generator>MSBuild:UpdateDesignTimeXaml</Generator>
    </EmbeddedResource>
    <EmbeddedResource Include="$(MSBuildThisFileDirectory)Issue3798.xaml">
      <SubType>Designer</SubType>
      <Generator>MSBuild:UpdateDesignTimeXaml</Generator>
    </EmbeddedResource>
  </ItemGroup>
  <ItemGroup>
    <EmbeddedResource Include="$(MSBuildThisFileDirectory)Issue5749.xaml">
      <SubType>Designer</SubType>
      <Generator>MSBuild:UpdateDesignTimeXaml</Generator>
    </EmbeddedResource>
  </ItemGroup>
  <ItemGroup>
    <EmbeddedResource Include="$(MSBuildThisFileDirectory)Issue5108.xaml">
      <SubType>Designer</SubType>
      <Generator>MSBuild:UpdateDesignTimeXaml</Generator>
    </EmbeddedResource>
  </ItemGroup>
  <ItemGroup>
    <EmbeddedResource Include="$(MSBuildThisFileDirectory)Issue7357.xaml">
      <SubType>Designer</SubType>
      <Generator>MSBuild:UpdateDesignTimeXaml</Generator>
    </EmbeddedResource>
  </ItemGroup>
  <ItemGroup>
    <EmbeddedResource Include="$(MSBuildThisFileDirectory)Issue7519Xaml.xaml">
      <SubType>Designer</SubType>
      <Generator>MSBuild:UpdateDesignTimeXaml</Generator>
    </EmbeddedResource>
  </ItemGroup>
  <ItemGroup>
    <EmbeddedResource Include="$(MSBuildThisFileDirectory)Issue7621.xaml">
      <SubType>Designer</SubType>
      <Generator>MSBuild:UpdateDesignTimeXaml</Generator>
    </EmbeddedResource>
  </ItemGroup>
  <ItemGroup>
    <EmbeddedResource Include="$(MSBuildThisFileDirectory)Issue7512.xaml">
      <SubType>Designer</SubType>
      <Generator>MSBuild:UpdateDesignTimeXaml</Generator>
    </EmbeddedResource>
  </ItemGroup>
  <ItemGroup>
    <EmbeddedResource Include="$(MSBuildThisFileDirectory)Issue5354.xaml">
      <SubType>Designer</SubType>
      <Generator>MSBuild:UpdateDesignTimeXaml</Generator>
    </EmbeddedResource>
  </ItemGroup>
  <ItemGroup>
    <EmbeddedResource Include="$(MSBuildThisFileDirectory)Issue4459.xaml">
      <SubType>Designer</SubType>
      <Generator>MSBuild:UpdateDesignTimeXaml</Generator>
    </EmbeddedResource>
  </ItemGroup>
  <ItemGroup>
    <EmbeddedResource Include="$(MSBuildThisFileDirectory)Issue7593.xaml">
      <SubType>Designer</SubType>
      <Generator>MSBuild:UpdateDesignTimeXaml</Generator>
    </EmbeddedResource>
    <EmbeddedResource Include="$(MSBuildThisFileDirectory)Issue7789.xaml">
      <SubType>Designer</SubType>
      <Generator>MSBuild:UpdateDesignTimeXaml</Generator>
    </EmbeddedResource>
  </ItemGroup>
  <ItemGroup>
    <EmbeddedResource Include="$(MSBuildThisFileDirectory)Issue7865.xaml">
      <SubType>Designer</SubType>
      <Generator>MSBuild:UpdateDesignTimeXaml</Generator>
    </EmbeddedResource>
  </ItemGroup>
  <ItemGroup>
    <EmbeddedResource Include="$(MSBuildThisFileDirectory)Issue7792.xaml">
      <SubType>Designer</SubType>
      <Generator>MSBuild:UpdateDesignTimeXaml</Generator>
    </EmbeddedResource>
    <EmbeddedResource Include="$(MSBuildThisFileDirectory)Issue7758.xaml">
      <SubType>Designer</SubType>
      <Generator>MSBuild:UpdateDesignTimeXaml</Generator>
    </EmbeddedResource>
  </ItemGroup>
  <ItemGroup>
    <EmbeddedResource Include="$(MSBuildThisFileDirectory)Issue7817.xaml">
      <SubType>Designer</SubType>
      <Generator>MSBuild:UpdateDesignTimeXaml</Generator>
    </EmbeddedResource>
    <EmbeddedResource Include="$(MSBuildThisFileDirectory)Issue7943.xaml">
      <SubType>Designer</SubType>
      <Generator>MSBuild:UpdateDesignTimeXaml</Generator>
    </EmbeddedResource>
  </ItemGroup>
  <ItemGroup>
    <EmbeddedResource Include="$(MSBuildThisFileDirectory)Issue7993.xaml">
      <SubType>Designer</SubType>
      <Generator>MSBuild:UpdateDesignTimeXaml</Generator>
    </EmbeddedResource>
  </ItemGroup>
  <ItemGroup>
    <EmbeddedResource Include="$(MSBuildThisFileDirectory)Issue7803.xaml">
      <SubType>Designer</SubType>
      <Generator>MSBuild:UpdateDesignTimeXaml</Generator>
    </EmbeddedResource>
  </ItemGroup>
  <ItemGroup>
    <EmbeddedResource Include="$(MSBuildThisFileDirectory)Issue5577.xaml">
      <SubType>Designer</SubType>
      <Generator>MSBuild:UpdateDesignTimeXaml</Generator>
    </EmbeddedResource>
  </ItemGroup>
  <ItemGroup>
    <EmbeddedResource Include="$(MSBuildThisFileDirectory)Issue8263.xaml">
      <Generator>MSBuild:UpdateDesignTimeXaml</Generator>
    </EmbeddedResource>
  </ItemGroup>
  <ItemGroup>
    <EmbeddedResource Include="$(MSBuildThisFileDirectory)Issue7048.xaml">
      <SubType>Designer</SubType>
      <Generator>MSBuild:UpdateDesignTimeXaml</Generator>
    </EmbeddedResource>
  </ItemGroup>
  <ItemGroup>
    <EmbeddedResource Include="$(MSBuildThisFileDirectory)Issue8529_1.xaml">
      <Generator>MSBuild:UpdateDesignTimeXaml</Generator>
    </EmbeddedResource>
  </ItemGroup>
  <ItemGroup>
    <EmbeddedResource Include="$(MSBuildThisFileDirectory)Issue6693.xaml">
      <SubType>Designer</SubType>
      <Generator>MSBuild:UpdateDesignTimeXaml</Generator>
    </EmbeddedResource>
  </ItemGroup>
  <ItemGroup>
    <EmbeddedResource Include="$(MSBuildThisFileDirectory)Issue8508.xaml">
      <SubType>Designer</SubType>
      <Generator>MSBuild:UpdateDesignTimeXaml</Generator>
    </EmbeddedResource>
  </ItemGroup>
  <ItemGroup>
    <EmbeddedResource Include="$(MSBuildThisFileDirectory)Issue4744.xaml">
      <SubType>Designer</SubType>
      <Generator>MSBuild:UpdateDesignTimeXaml</Generator>
    </EmbeddedResource>
  </ItemGroup>
  <ItemGroup>
    <EmbeddedResource Include="$(MSBuildThisFileDirectory)Issue3228.xaml">
      <SubType>Designer</SubType>
      <Generator>MSBuild:UpdateDesignTimeXaml</Generator>
    </EmbeddedResource>
  </ItemGroup>
  <ItemGroup>
    <EmbeddedResource Include="$(MSBuildThisFileDirectory)Issue2172.xaml">
      <SubType>Designer</SubType>
      <Generator>MSBuild:UpdateDesignTimeXaml</Generator>
    </EmbeddedResource>
    <EmbeddedResource Include="$(MSBuildThisFileDirectory)Issue8902.xaml">
      <SubType>Designer</SubType>
      <Generator>MSBuild:UpdateDesignTimeXaml</Generator>
    </EmbeddedResource>
    <EmbeddedResource Include="$(MSBuildThisFileDirectory)Issue9682.xaml">
      <SubType>Designer</SubType>
      <Generator>MSBuild:UpdateDesignTimeXaml</Generator>
    </EmbeddedResource>
  </ItemGroup>
  <ItemGroup>
    <EmbeddedResource Include="$(MSBuildThisFileDirectory)Issue6403.xaml">
      <SubType>Designer</SubType>
      <Generator>MSBuild:UpdateDesignTimeXaml</Generator>
    </EmbeddedResource>
    <EmbeddedResource Include="$(MSBuildThisFileDirectory)Issue9196.xaml">
      <SubType>Designer</SubType>
      <Generator>MSBuild:UpdateDesignTimeXaml</Generator>
    </EmbeddedResource>
  </ItemGroup>
  <ItemGroup>
    <EmbeddedResource Include="$(MSBuildThisFileDirectory)Issue8715.xaml">
      <SubType>Designer</SubType>
      <Generator>MSBuild:UpdateDesignTimeXaml</Generator>
    </EmbeddedResource>
    <EmbeddedResource Include="$(MSBuildThisFileDirectory)Issue9783.xaml">
      <SubType>Designer</SubType>
      <Generator>MSBuild:UpdateDesignTimeXaml</Generator>
    </EmbeddedResource>
  </ItemGroup>
  <ItemGroup>
    <EmbeddedResource Include="$(MSBuildThisFileDirectory)Issue8308.xaml">
      <SubType>Designer</SubType>
      <Generator>MSBuild:UpdateDesignTimeXaml</Generator>
    </EmbeddedResource>
    <EmbeddedResource Include="$(MSBuildThisFileDirectory)Issue6698View2.xaml">
      <SubType>Designer</SubType>
      <Generator>MSBuild:UpdateDesignTimeXaml</Generator>
    </EmbeddedResource>
  </ItemGroup>
  <ItemGroup>
    <EmbeddedResource Include="$(MSBuildThisFileDirectory)Issue7242.xaml">
      <SubType>Designer</SubType>
      <Generator>MSBuild:UpdateDesignTimeXaml</Generator>
    </EmbeddedResource>
  </ItemGroup>
  <ItemGroup>
    <EmbeddedResource Include="$(MSBuildThisFileDirectory)Github9536.xaml">
      <SubType>Designer</SubType>
      <Generator>MSBuild:UpdateDesignTimeXaml</Generator>
    </EmbeddedResource>
    <EmbeddedResource Include="$(MSBuildThisFileDirectory)Issue10482.xaml">
      <SubType>Designer</SubType>
      <Generator>MSBuild:UpdateDesignTimeXaml</Generator>
    </EmbeddedResource>
    <EmbeddedResource Include="$(MSBuildThisFileDirectory)Issue9279.xaml">
      <SubType>Designer</SubType>
      <Generator>MSBuild:UpdateDesignTimeXaml</Generator>
    </EmbeddedResource>
  </ItemGroup>
  <ItemGroup>
    <EmbeddedResource Include="$(MSBuildThisFileDirectory)Issue11259.xaml">
      <SubType>Designer</SubType>
      <Generator>MSBuild:UpdateDesignTimeXaml</Generator>
    </EmbeddedResource>
  </ItemGroup>
  <ItemGroup>
    <EmbeddedResource Include="$(MSBuildThisFileDirectory)Issue11709.xaml">
      <SubType>Designer</SubType>
      <Generator>MSBuild:UpdateDesignTimeXaml</Generator>
    </EmbeddedResource>
    <EmbeddedResource Include="$(MSBuildThisFileDirectory)Issue11794.xaml">
      <SubType>Designer</SubType>
      <Generator>MSBuild:UpdateDesignTimeXaml</Generator>
    </EmbeddedResource>
  </ItemGroup>
</Project><|MERGE_RESOLUTION|>--- conflicted
+++ resolved
@@ -1589,14 +1589,11 @@
     </Compile>
     <Compile Include="$(MSBuildThisFileDirectory)Issue11869.cs" />
     <Compile Include="$(MSBuildThisFileDirectory)Issue11723.cs" />
-<<<<<<< HEAD
-=======
     <Compile Include="$(MSBuildThisFileDirectory)Issue11737.xaml.cs" />
     <Compile Include="$(MSBuildThisFileDirectory)Issue11764.xaml.cs" />
     <Compile Include="$(MSBuildThisFileDirectory)Issue11573.xaml.cs" />
     <Compile Include="$(MSBuildThisFileDirectory)Issue11496.xaml.cs" />
     <Compile Include="$(MSBuildThisFileDirectory)Issue12134.cs" />
->>>>>>> 712849b9
     <Compile Include="$(MSBuildThisFileDirectory)Issue11963.cs" />
     <Compile Include="$(MSBuildThisFileDirectory)Issue11831.xaml.cs" />
     <Compile Include="$(MSBuildThisFileDirectory)Issue11496.xaml.cs" >
