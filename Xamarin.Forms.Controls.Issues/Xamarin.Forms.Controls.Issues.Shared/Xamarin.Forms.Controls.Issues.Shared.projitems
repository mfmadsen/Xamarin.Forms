--- conflicted
+++ resolved
@@ -1640,12 +1640,9 @@
     <Compile Include="$(MSBuildThisFileDirectory)Issue12777.cs" />
     <Compile Include="$(MSBuildThisFileDirectory)Issue11911.xaml.cs" />
     <Compile Include="$(MSBuildThisFileDirectory)Issue11691.xaml.cs" />
-<<<<<<< HEAD
     <Compile Include="$(MSBuildThisFileDirectory)Issue12906.xaml.cs" />
-=======
     <Compile Include="$(MSBuildThisFileDirectory)Issue12084.xaml.cs" />
     <Compile Include="$(MSBuildThisFileDirectory)Issue12512.cs" />
->>>>>>> 1c817d84
   </ItemGroup>
   <ItemGroup>
     <EmbeddedResource Include="$(MSBuildThisFileDirectory)Bugzilla22229.xaml">
@@ -1985,11 +1982,10 @@
     <EmbeddedResource Include="$(MSBuildThisFileDirectory)Issue11691.xaml">
       <Generator>MSBuild:UpdateDesignTimeXaml</Generator>
     </EmbeddedResource>
-<<<<<<< HEAD
     <EmbeddedResource Include="$(MSBuildThisFileDirectory)Issue12906.xaml">
-=======
+      <Generator>MSBuild:UpdateDesignTimeXaml</Generator>
+    </EmbeddedResource>
     <EmbeddedResource Include="$(MSBuildThisFileDirectory)Issue12084.xaml">
->>>>>>> 1c817d84
       <Generator>MSBuild:UpdateDesignTimeXaml</Generator>
     </EmbeddedResource>
   </ItemGroup>
