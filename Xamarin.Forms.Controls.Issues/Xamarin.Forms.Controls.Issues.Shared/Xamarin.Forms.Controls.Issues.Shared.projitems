--- conflicted
+++ resolved
@@ -1397,9 +1397,7 @@
     <Compile Include="$(MSBuildThisFileDirectory)Issue10530.cs" />
     <Compile Include="$(MSBuildThisFileDirectory)Issue7780.cs" />
     <Compile Include="$(MSBuildThisFileDirectory)Issue8958.xaml.cs" />
-<<<<<<< HEAD
     <Compile Include="$(MSBuildThisFileDirectory)Issue10366.cs" />
-=======
     <Compile Include="$(MSBuildThisFileDirectory)Issue10497.cs" />
     <Compile Include="$(MSBuildThisFileDirectory)Issue10477.xaml.cs" />
     <Compile Include="$(MSBuildThisFileDirectory)Issue10875.xaml.cs" />
@@ -1439,7 +1437,6 @@
     <Compile Include="$(MSBuildThisFileDirectory)Issue10940.cs" />
     <Compile Include="$(MSBuildThisFileDirectory)Issue10182.cs" />
     <Compile Include="$(MSBuildThisFileDirectory)Issue11107.cs" />
->>>>>>> 719fc7a6
   </ItemGroup>
   <ItemGroup>
     <EmbeddedResource Include="$(MSBuildThisFileDirectory)Bugzilla22229.xaml">
