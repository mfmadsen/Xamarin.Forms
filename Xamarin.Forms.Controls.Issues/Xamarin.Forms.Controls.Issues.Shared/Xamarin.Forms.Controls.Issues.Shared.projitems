<?xml version="1.0" encoding="utf-8"?>
<Project xmlns="http://schemas.microsoft.com/developer/msbuild/2003">
  <PropertyGroup>
    <MSBuildAllProjects>$(MSBuildAllProjects);$(MSBuildThisFileFullPath)</MSBuildAllProjects>
    <HasSharedItems>true</HasSharedItems>
    <SharedGUID>0f0db9cc-ea65-429c-9363-38624bf8f49c</SharedGUID>
  </PropertyGroup>
  <PropertyGroup Label="Configuration">
    <Import_RootNamespace>Xamarin.Forms.Controls.Issues</Import_RootNamespace>
  </PropertyGroup>
  <ItemGroup>
    <Compile Include="$(MSBuildThisFileDirectory)CollectionViewGroupTypeIssue.cs" />
    <Compile Include="$(MSBuildThisFileDirectory)Issue10897.xaml.cs">
      <DependentUpon>Issue10897.xaml</DependentUpon>
    </Compile>
    <Compile Include="$(MSBuildThisFileDirectory)Issue12320.cs" />
    <Compile Include="$(MSBuildThisFileDirectory)Issue12153.cs" />
    <Compile Include="$(MSBuildThisFileDirectory)Issue10324.cs" />
    <Compile Include="$(MSBuildThisFileDirectory)Github9536.xaml.cs">
      <DependentUpon>Github9536.xaml</DependentUpon>
      <SubType>Code</SubType>
    </Compile>
    <Compile Include="$(MSBuildThisFileDirectory)Issue10482.xaml.cs">
      <DependentUpon>Issue10482.xaml</DependentUpon>
      <SubType>Code</SubType>
    </Compile>
    <Compile Include="$(MSBuildThisFileDirectory)Issue10110.cs" />
    <Compile Include="$(MSBuildThisFileDirectory)Issue10672.xaml.cs">
      <DependentUpon>Issue10672.xaml</DependentUpon>
      <SubType>Code</SubType>
    </Compile>
    <Compile Include="$(MSBuildThisFileDirectory)Issue11962.cs" />
    <Compile Include="$(MSBuildThisFileDirectory)Issue10744.cs" />
    <Compile Include="$(MSBuildThisFileDirectory)Issue10909.cs" />
    <Compile Include="$(MSBuildThisFileDirectory)Issue11709.xaml.cs">
      <DependentUpon>Issue11709.xaml</DependentUpon>
    </Compile>
    <Compile Include="$(MSBuildThisFileDirectory)Issue11794.xaml.cs">
      <DependentUpon>Issue11794.xaml</DependentUpon>
    </Compile>
    <Compile Include="$(MSBuildThisFileDirectory)Issue11769.cs" />
    <Compile Include="$(MSBuildThisFileDirectory)Issue12060.cs" />
    <Compile Include="$(MSBuildThisFileDirectory)Issue12344.xaml.cs">
      <DependentUpon>Issue12344.xaml</DependentUpon>
    </Compile>
    <Compile Include="$(MSBuildThisFileDirectory)Issue12246.cs" />
    <Compile Include="$(MSBuildThisFileDirectory)Issue12652.cs" />
    <Compile Include="$(MSBuildThisFileDirectory)Issue8613.cs" />
    <Compile Include="$(MSBuildThisFileDirectory)Issue9137.cs" />
    <Compile Include="$(MSBuildThisFileDirectory)Issue8691.cs" />
    <Compile Include="$(MSBuildThisFileDirectory)Issue7606.cs" />
    <Compile Include="$(MSBuildThisFileDirectory)Issue11137.cs" />
    <Compile Include="$(MSBuildThisFileDirectory)Issue11106.cs" />
    <Compile Include="$(MSBuildThisFileDirectory)Issue11251.cs" />
    <Compile Include="$(MSBuildThisFileDirectory)Issue11523.cs" />
    <Compile Include="$(MSBuildThisFileDirectory)Issue11259.cs" />
    <Compile Include="$(MSBuildThisFileDirectory)Issue11311.cs" />
    <Compile Include="$(MSBuildThisFileDirectory)Issue8291.cs" />
    <Compile Include="$(MSBuildThisFileDirectory)Issue2674.cs" />
    <Compile Include="$(MSBuildThisFileDirectory)Issue6484.cs" />
    <Compile Include="$(MSBuildThisFileDirectory)Issue6187.cs" />
    <Compile Include="$(MSBuildThisFileDirectory)Issue3228.xaml.cs">
      <DependentUpon>Issue3228.xaml</DependentUpon>
      <SubType>Code</SubType>
    </Compile>
    <Compile Include="$(MSBuildThisFileDirectory)Issue3262.cs" />
    <Compile Include="$(MSBuildThisFileDirectory)Issue8308.xaml.cs">
      <DependentUpon>Issue8308.xaml</DependentUpon>
      <SubType>Code</SubType>
    </Compile>
    <Compile Include="$(MSBuildThisFileDirectory)Issue8715.xaml.cs">
      <DependentUpon>Issue8715.xaml</DependentUpon>
      <SubType>Code</SubType>
    </Compile>
    <Compile Include="$(MSBuildThisFileDirectory)Issue8766.cs" />
    <Compile Include="$(MSBuildThisFileDirectory)Issue8797.cs" />
    <Compile Include="$(MSBuildThisFileDirectory)Issue8801.cs" />
    <Compile Include="$(MSBuildThisFileDirectory)Issue9279.xaml.cs">
      <DependentUpon>Issue9279.xaml</DependentUpon>
    </Compile>
    <Compile Include="$(MSBuildThisFileDirectory)Issue8870.cs" />
    <Compile Include="$(MSBuildThisFileDirectory)Issue9428.cs" />
    <Compile Include="$(MSBuildThisFileDirectory)Issue9419.cs" />
    <Compile Include="$(MSBuildThisFileDirectory)Issue8262.cs" />
    <Compile Include="$(MSBuildThisFileDirectory)Issue8787.cs" />
    <Compile Include="$(MSBuildThisFileDirectory)Issue8899.cs" />
    <Compile Include="$(MSBuildThisFileDirectory)Issue8551.cs" />
    <Compile Include="$(MSBuildThisFileDirectory)Issue8836.cs" />
    <Compile Include="$(MSBuildThisFileDirectory)Issue8902.xaml.cs">
      <DependentUpon>Issue8902.xaml</DependentUpon>
      <SubType>Code</SubType>
    </Compile>
    <Compile Include="$(MSBuildThisFileDirectory)Issue9580.cs" />
    <Compile Include="$(MSBuildThisFileDirectory)Issue9631.cs" />
    <Compile Include="$(MSBuildThisFileDirectory)Issue9682.xaml.cs">
      <DependentUpon>Issue9682.xaml</DependentUpon>
      <SubType>Code</SubType>
    </Compile>
    <Compile Include="$(MSBuildThisFileDirectory)Issue9006.cs" />
    <Compile Include="$(MSBuildThisFileDirectory)Issue8207.xaml.cs">
      <DependentUpon>Issue8207.xaml</DependentUpon>
    </Compile>
    <Compile Include="$(MSBuildThisFileDirectory)Issue6362.cs" />
    <Compile Include="$(MSBuildThisFileDirectory)Issue6698.cs" />
    <Compile Include="$(MSBuildThisFileDirectory)Issue7393.cs" />
    <Compile Include="$(MSBuildThisFileDirectory)Issue7505.cs" />
    <Compile Include="$(MSBuildThisFileDirectory)Issue4459.xaml.cs">
      <DependentUpon>Issue4459.xaml</DependentUpon>
      <SubType>Code</SubType>
    </Compile>
    <Compile Include="$(MSBuildThisFileDirectory)CollectionViewItemsSourceTypes.cs" />
    <Compile Include="$(MSBuildThisFileDirectory)Issue1455.xaml.cs">
      <DependentUpon>Issue1455.xaml</DependentUpon>
      <SubType>Code</SubType>
    </Compile>
    <Compile Include="$(MSBuildThisFileDirectory)CollectionViewHeaderFooterString.cs" />
    <Compile Include="$(MSBuildThisFileDirectory)CollectionViewHeaderFooterTemplate.cs" />
    <Compile Include="$(MSBuildThisFileDirectory)CollectionViewHeaderFooterView.cs" />
    <Compile Include="$(MSBuildThisFileDirectory)CollectionViewItemsUpdatingScrollMode.cs" />
    <Compile Include="$(MSBuildThisFileDirectory)Issue4606.cs" />
    <Compile Include="$(MSBuildThisFileDirectory)Issue8161.cs" />
    <Compile Include="$(MSBuildThisFileDirectory)Issue8644.cs" />
    <Compile Include="$(MSBuildThisFileDirectory)Issue7534.cs" />
    <Compile Include="$(MSBuildThisFileDirectory)Issue8177.cs" />
    <Compile Include="$(MSBuildThisFileDirectory)Issue4744.xaml.cs">
      <DependentUpon>Issue4744.xaml</DependentUpon>
    </Compile>
    <Compile Include="$(MSBuildThisFileDirectory)Issue7773.cs" />
    <Compile Include="$(MSBuildThisFileDirectory)Issue8186.cs" />
    <Compile Include="$(MSBuildThisFileDirectory)Issue2172.xaml.cs">
      <DependentUpon>Issue2172.xaml</DependentUpon>
      <SubType>Code</SubType>
    </Compile>
    <Compile Include="$(MSBuildThisFileDirectory)Issue3475.cs" />
    <Compile Include="$(MSBuildThisFileDirectory)Issue5168.cs" />
    <Compile Include="$(MSBuildThisFileDirectory)Issue5749.xaml.cs">
      <SubType>Code</SubType>
    </Compile>
    <Compile Include="$(MSBuildThisFileDirectory)Issue6556.cs" />
    <Compile Include="$(MSBuildThisFileDirectory)Issue5830.cs" />
    <Compile Include="$(MSBuildThisFileDirectory)Issue6476.cs" />
    <Compile Include="$(MSBuildThisFileDirectory)Issue6693.xaml.cs">
      <DependentUpon>Issue6693.xaml</DependentUpon>
      <SubType>Code</SubType>
    </Compile>
    <Compile Include="$(MSBuildThisFileDirectory)Issue7396.cs" />
    <Compile Include="$(MSBuildThisFileDirectory)Issue6403.xaml.cs">
      <DependentUpon>Issue6403.xaml</DependentUpon>
      <SubType>Code</SubType>
    </Compile>
    <Compile Include="$(MSBuildThisFileDirectory)Issue7825.cs" />
    <Compile Include="$(MSBuildThisFileDirectory)Issue2271.cs" />
    <Compile Include="$(MSBuildThisFileDirectory)Issue5354.xaml.cs">
      <DependentUpon>Issue5354.xaml</DependentUpon>
      <SubType>Code</SubType>
    </Compile>
    <Compile Include="$(MSBuildThisFileDirectory)Issue5868.cs" />
    <Compile Include="$(MSBuildThisFileDirectory)Issue6963.cs" />
    <Compile Include="$(MSBuildThisFileDirectory)Issue7048.xaml.cs">
      <DependentUpon>Issue7048.xaml</DependentUpon>
      <SubType>Code</SubType>
    </Compile>
    <Compile Include="$(MSBuildThisFileDirectory)Issue5577.xaml.cs">
      <DependentUpon>Issue5577.xaml</DependentUpon>
      <SubType>Code</SubType>
    </Compile>
    <Compile Include="$(MSBuildThisFileDirectory)Issue6804.cs" />
    <Compile Include="$(MSBuildThisFileDirectory)Issue7181.cs" />
    <Compile Include="$(MSBuildThisFileDirectory)Issue5367.cs" />
    <Compile Include="$(MSBuildThisFileDirectory)Issue6878.cs" />
    <Compile Include="$(MSBuildThisFileDirectory)Issue7253.cs" />
    <Compile Include="$(MSBuildThisFileDirectory)Issue7581.cs" />
    <Compile Include="$(MSBuildThisFileDirectory)Issue7361.cs" />
    <Compile Include="$(MSBuildThisFileDirectory)Issue7621.xaml.cs">
      <SubType>Code</SubType>
    </Compile>
    <Compile Include="$(MSBuildThisFileDirectory)Issue6889.cs" />
    <Compile Include="$(MSBuildThisFileDirectory)Issue6945.cs" />
    <Compile Include="$(MSBuildThisFileDirectory)Issue7313.cs" />
    <Compile Include="$(MSBuildThisFileDirectory)Issue5500.cs" />
    <Compile Include="$(MSBuildThisFileDirectory)Issue8148.cs" />
    <Compile Include="$(MSBuildThisFileDirectory)Issue8008.cs" />
    <Compile Include="$(MSBuildThisFileDirectory)Issue6640.cs" />
    <Compile Include="$(MSBuildThisFileDirectory)Issue7890.cs" />
    <Compile Include="$(MSBuildThisFileDirectory)Issue7556.cs" />
    <Compile Include="$(MSBuildThisFileDirectory)Issue5108.xaml.cs">
      <SubType>Code</SubType>
    </Compile>
    <Compile Include="$(MSBuildThisFileDirectory)Issue7329.cs" />
    <Compile Include="$(MSBuildThisFileDirectory)Issue7290.cs" />
    <Compile Include="$(MSBuildThisFileDirectory)Issue7240.cs" />
    <Compile Include="$(MSBuildThisFileDirectory)Issue5046.xaml.cs">
      <DependentUpon>Issue5046.xaml</DependentUpon>
      <SubType>Code</SubType>
    </Compile>
    <Compile Include="$(MSBuildThisFileDirectory)Issue6609.cs" />
    <Compile Include="$(MSBuildThisFileDirectory)Issue6802.cs" />
    <Compile Include="$(MSBuildThisFileDirectory)Issue6644.xaml.cs">
      <SubType>Code</SubType>
    </Compile>
    <Compile Include="$(MSBuildThisFileDirectory)Issue7049.cs" />
    <Compile Include="$(MSBuildThisFileDirectory)Issue7061.cs" />
    <Compile Include="$(MSBuildThisFileDirectory)Issue7385.cs" />
    <Compile Include="$(MSBuildThisFileDirectory)Issue7111.cs" />
    <Compile Include="$(MSBuildThisFileDirectory)Issue7357.xaml.cs">
      <SubType>Code</SubType>
    </Compile>
    <Compile Include="$(MSBuildThisFileDirectory)Issue7512.xaml.cs">
      <SubType>Code</SubType>
    </Compile>
    <Compile Include="$(MSBuildThisFileDirectory)Issue7519.cs" />
    <Compile Include="$(MSBuildThisFileDirectory)Issue7519Xaml.xaml.cs">
      <SubType>Code</SubType>
    </Compile>
    <Compile Include="$(MSBuildThisFileDirectory)Issue7700.cs" />
    <Compile Include="$(MSBuildThisFileDirectory)Issue7758.xaml.cs">
      <SubType>Code</SubType>
    </Compile>
    <Compile Include="$(MSBuildThisFileDirectory)Issue7593.xaml.cs">
      <SubType>Code</SubType>
    </Compile>
    <Compile Include="$(MSBuildThisFileDirectory)Issue7992.cs" />
    <Compile Include="$(MSBuildThisFileDirectory)Issue7792.xaml.cs">
      <SubType>Code</SubType>
    </Compile>
    <Compile Include="$(MSBuildThisFileDirectory)Issue7789.xaml.cs">
      <SubType>Code</SubType>
    </Compile>
    <Compile Include="$(MSBuildThisFileDirectory)Issue7817.xaml.cs">
      <SubType>Code</SubType>
    </Compile>
    <Compile Include="$(MSBuildThisFileDirectory)Issue7823.cs" />
    <Compile Include="$(MSBuildThisFileDirectory)Issue7943.xaml.cs">
      <SubType>Code</SubType>
    </Compile>
    <Compile Include="$(MSBuildThisFileDirectory)Issue7993.xaml.cs">
      <SubType>Code</SubType>
    </Compile>
    <Compile Include="$(MSBuildThisFileDirectory)Issue7865.xaml.cs">
      <SubType>Code</SubType>
    </Compile>
    <Compile Include="$(MSBuildThisFileDirectory)Issue7803.xaml.cs">
      <DependentUpon>Issue7803.xaml</DependentUpon>
    </Compile>
    <Compile Include="$(MSBuildThisFileDirectory)Issue8087.cs" />
    <Compile Include="$(MSBuildThisFileDirectory)Issue8203.cs" />
    <Compile Include="$(MSBuildThisFileDirectory)Issue8222.cs" />
    <Compile Include="$(MSBuildThisFileDirectory)Issue8167.cs" />
    <Compile Include="$(MSBuildThisFileDirectory)Issue8503.cs" />
    <Compile Include="$(MSBuildThisFileDirectory)Issue8263.xaml.cs">
      <DependentUpon>Issue8263.xaml</DependentUpon>
      <SubType>Code</SubType>
    </Compile>
    <Compile Include="$(MSBuildThisFileDirectory)Issue8345.cs" />
    <Compile Include="$(MSBuildThisFileDirectory)Issue8366.cs" />
    <Compile Include="$(MSBuildThisFileDirectory)Issue8526.cs" />
    <Compile Include="$(MSBuildThisFileDirectory)Issue8529.cs" />
    <Compile Include="$(MSBuildThisFileDirectory)Issue8529_1.xaml.cs">
      <DependentUpon>Issue8529_1.xaml</DependentUpon>
      <SubType>Code</SubType>
    </Compile>
    <Compile Include="$(MSBuildThisFileDirectory)Issue8508.xaml.cs">
      <SubType>Code</SubType>
    </Compile>
    <Compile Include="$(MSBuildThisFileDirectory)Issue7963.cs" />
    <Compile Include="$(MSBuildThisFileDirectory)Issue8741.cs" />
    <Compile Include="$(MSBuildThisFileDirectory)Issue8743.cs" />
    <Compile Include="$(MSBuildThisFileDirectory)Issue9092.cs" />
    <Compile Include="$(MSBuildThisFileDirectory)Issue9087.cs" />
    <Compile Include="$(MSBuildThisFileDirectory)Issue9196.xaml.cs">
      <DependentUpon>Issue9196.xaml</DependentUpon>
      <SubType>Code</SubType>
    </Compile>
    <Compile Include="$(MSBuildThisFileDirectory)Issue9355.cs" />
    <Compile Include="$(MSBuildThisFileDirectory)Issue8784.cs" />
    <Compile Include="$(MSBuildThisFileDirectory)Issue9360.cs" />
    <Compile Include="$(MSBuildThisFileDirectory)Issue9440.cs" />
    <Compile Include="$(MSBuildThisFileDirectory)Issue7242.xaml.cs">
      <DependentUpon>Issue7242.xaml</DependentUpon>
      <SubType>Code</SubType>
    </Compile>
    <Compile Include="$(MSBuildThisFileDirectory)Issue9783.xaml.cs">
      <DependentUpon>Issue9783.xaml</DependentUpon>
      <SubType>Code</SubType>
    </Compile>
    <Compile Include="$(MSBuildThisFileDirectory)Issue9686.cs" />
    <Compile Include="$(MSBuildThisFileDirectory)Issue9694.cs" />
    <Compile Include="$(MSBuildThisFileDirectory)Issue9771.xaml.cs">
      <SubType>Code</SubType>
      <DependentUpon>Issue9771.xaml</DependentUpon>
    </Compile>
    <Compile Include="$(MSBuildThisFileDirectory)Issue9833.cs" />
    <Compile Include="$(MSBuildThisFileDirectory)Issue9929.cs" />
    <Compile Include="$(MSBuildThisFileDirectory)Issue9088.cs" />
    <Compile Include="$(MSBuildThisFileDirectory)RefreshViewTests.cs" />
    <Compile Include="$(MSBuildThisFileDirectory)Issue7338.cs" />
    <Compile Include="$(MSBuildThisFileDirectory)ScrollToGroup.cs" />
    <Compile Include="$(MSBuildThisFileDirectory)NestedCollectionViews.cs" />
    <Compile Include="$(MSBuildThisFileDirectory)Issue7339.cs" />
    <Compile Include="$(MSBuildThisFileDirectory)ShellAppearanceChange.cs" />
    <Compile Include="$(MSBuildThisFileDirectory)Issue10234.cs" />
    <Compile Include="$(MSBuildThisFileDirectory)ShellModal.cs" />
    <Compile Include="$(MSBuildThisFileDirectory)FlyoutBehaviorShell.cs" />
    <Compile Include="$(MSBuildThisFileDirectory)Issue7128.cs" />
    <Compile Include="$(MSBuildThisFileDirectory)ShellItemIsVisible.cs" />
    <Compile Include="$(MSBuildThisFileDirectory)ShellGestures.cs" />
    <Compile Include="$(MSBuildThisFileDirectory)ShellBackButtonBehavior.cs" />
    <Compile Include="$(MSBuildThisFileDirectory)Issue7102.cs" />
    <Compile Include="$(MSBuildThisFileDirectory)ShellInsets.cs" />
    <Compile Include="$(MSBuildThisFileDirectory)CollectionViewGrouping.cs" />
    <Compile Include="$(MSBuildThisFileDirectory)Issue5412.cs" />
    <Compile Include="$(MSBuildThisFileDirectory)Helpers\GarbageCollectionHelper.cs" />
    <Compile Include="$(MSBuildThisFileDirectory)Issue4879.cs" />
    <Compile Include="$(MSBuildThisFileDirectory)Issue5518.cs" />
    <Compile Include="$(MSBuildThisFileDirectory)Issue5555.cs" />
    <Compile Include="$(MSBuildThisFileDirectory)Issue6458.cs" />
    <Compile Include="$(MSBuildThisFileDirectory)Issue6258.cs" />
    <Compile Include="$(MSBuildThisFileDirectory)Issue3150.cs" />
    <Compile Include="$(MSBuildThisFileDirectory)Issue6262.cs" />
    <Compile Include="$(MSBuildThisFileDirectory)Github5623.xaml.cs">
      <DependentUpon>Github5623.xaml</DependentUpon>
      <SubType>Code</SubType>
    </Compile>
    <Compile Include="$(MSBuildThisFileDirectory)Bugzilla59172.cs" />
    <Compile Include="$(MSBuildThisFileDirectory)FlagTestHelpers.cs" />
    <Compile Include="$(MSBuildThisFileDirectory)Issue5886.cs" />
    <Compile Include="$(MSBuildThisFileDirectory)Issue6260.cs" />
    <Compile Include="$(MSBuildThisFileDirectory)Issue5766.cs" />
    <Compile Include="$(MSBuildThisFileDirectory)CollectionViewBoundMultiSelection.cs" />
    <Compile Include="$(MSBuildThisFileDirectory)CollectionViewBoundSingleSelection.cs" />
    <Compile Include="$(MSBuildThisFileDirectory)Issue5765.cs" />
    <Compile Include="$(MSBuildThisFileDirectory)Issue4684.xaml.cs">
      <DependentUpon>Issue4684.xaml</DependentUpon>
    </Compile>
    <Compile Include="$(MSBuildThisFileDirectory)Issue4992.xaml.cs">
      <DependentUpon>Issue4992.xaml</DependentUpon>
      <SubType>Code</SubType>
    </Compile>
    <Compile Include="$(MSBuildThisFileDirectory)Issue4915.xaml.cs">
      <SubType>Code</SubType>
    </Compile>
    <Compile Include="$(MSBuildThisFileDirectory)Issue5131.cs" />
    <Compile Include="$(MSBuildThisFileDirectory)Issue5376.cs" />
    <Compile Include="$(MSBuildThisFileDirectory)Bugzilla60787.xaml.cs">
      <DependentUpon>Bugzilla60787.xaml</DependentUpon>
      <SubType>Code</SubType>
    </Compile>
    <Compile Include="$(MSBuildThisFileDirectory)Issue4919.cs" />
    <Compile Include="$(MSBuildThisFileDirectory)Issue4756.cs" />
    <Compile Include="$(MSBuildThisFileDirectory)Issue5461.cs" />
    <Compile Include="$(MSBuildThisFileDirectory)CollectionViewBindingErrors.xaml.cs">
      <DependentUpon>CollectionViewBindingErrors.xaml</DependentUpon>
      <SubType>Code</SubType>
    </Compile>
    <Compile Include="$(MSBuildThisFileDirectory)Github3847.xaml.cs">
      <DependentUpon>Github3847.xaml</DependentUpon>
      <SubType>Code</SubType>
    </Compile>
    <Compile Include="$(MSBuildThisFileDirectory)Issue2102.cs" />
    <Compile Include="$(MSBuildThisFileDirectory)Issue1588.xaml.cs">
      <DependentUpon>Issue1588.xaml</DependentUpon>
      <SubType>Code</SubType>
    </Compile>
    <Compile Include="$(MSBuildThisFileDirectory)Issue4961.cs" />
    <Compile Include="$(MSBuildThisFileDirectory)Issue4629.cs" />
    <Compile Include="$(MSBuildThisFileDirectory)Issue4384.cs" />
    <Compile Include="$(MSBuildThisFileDirectory)Issue4782.cs" />
    <Compile Include="$(MSBuildThisFileDirectory)Issue4484.cs" />
    <Compile Include="$(MSBuildThisFileDirectory)Issue3509.cs" />
    <Compile Include="$(MSBuildThisFileDirectory)Issue4597.cs" />
    <Compile Include="$(MSBuildThisFileDirectory)A11yTabIndex.xaml.cs">
      <DependentUpon>A11yTabIndex.xaml</DependentUpon>
      <SubType>Code</SubType>
    </Compile>
    <Compile Include="$(MSBuildThisFileDirectory)Github3856.cs" />
    <Compile Include="$(MSBuildThisFileDirectory)Issue1937.cs" />
    <Compile Include="$(MSBuildThisFileDirectory)Issue3555.cs" />
    <Compile Include="$(MSBuildThisFileDirectory)Issue3843.cs" />
    <Compile Include="$(MSBuildThisFileDirectory)Issue4053.cs" />
    <Compile Include="$(MSBuildThisFileDirectory)Issue3809.cs" />
    <Compile Include="$(MSBuildThisFileDirectory)Issue2894.cs" />
    <Compile Include="$(MSBuildThisFileDirectory)Issue3306.cs" />
    <Compile Include="$(MSBuildThisFileDirectory)Issue3454.cs" />
    <Compile Include="$(MSBuildThisFileDirectory)Issue3308.cs" />
    <Compile Include="$(MSBuildThisFileDirectory)Issue3788.cs" />
    <Compile Include="$(MSBuildThisFileDirectory)Issue1724.cs" />
    <Compile Include="$(MSBuildThisFileDirectory)Issue3524.cs" />
    <Compile Include="$(MSBuildThisFileDirectory)Issue1678.cs" />
    <Compile Include="$(MSBuildThisFileDirectory)Issue7701.cs" />
    <Compile Include="$(MSBuildThisFileDirectory)Issue2004.cs" />
    <Compile Include="$(MSBuildThisFileDirectory)Issue3333.cs" />
    <Compile Include="$(MSBuildThisFileDirectory)Issue2338.cs" />
    <Compile Include="$(MSBuildThisFileDirectory)Bugzilla60045.xaml.cs">
      <DependentUpon>Bugzilla60045.xaml</DependentUpon>
    </Compile>
    <Compile Include="$(MSBuildThisFileDirectory)Issue6282.xaml.cs">
      <DependentUpon>Issue6282.xaml</DependentUpon>
      <SubType>Code</SubType>
    </Compile>
    <Compile Include="$(MSBuildThisFileDirectory)AddingMultipleItemsListView.cs" />
    <Compile Include="$(MSBuildThisFileDirectory)AndroidStatusBarColor.cs" />
    <Compile Include="$(MSBuildThisFileDirectory)AppBarIconColors.cs" />
    <Compile Include="$(MSBuildThisFileDirectory)Bugzilla21368.cs" />
    <Compile Include="$(MSBuildThisFileDirectory)Bugzilla21501.cs" />
    <Compile Include="$(MSBuildThisFileDirectory)Bugzilla21780.cs" />
    <Compile Include="$(MSBuildThisFileDirectory)Bugzilla22229.xaml.cs">
      <DependentUpon>Bugzilla22229.xaml</DependentUpon>
    </Compile>
    <Compile Include="$(MSBuildThisFileDirectory)Bugzilla22401.cs" />
    <Compile Include="$(MSBuildThisFileDirectory)Bugzilla23942.xaml.cs">
      <DependentUpon>Bugzilla23942.xaml</DependentUpon>
    </Compile>
    <Compile Include="$(MSBuildThisFileDirectory)Bugzilla24769.cs" />
    <Compile Include="$(MSBuildThisFileDirectory)Bugzilla25234.cs" />
    <Compile Include="$(MSBuildThisFileDirectory)Bugzilla25662.cs" />
    <Compile Include="$(MSBuildThisFileDirectory)Bugzilla25943.cs" />
    <Compile Include="$(MSBuildThisFileDirectory)Bugzilla26501.cs" />
    <Compile Include="$(MSBuildThisFileDirectory)Bugzilla26868.cs" />
    <Compile Include="$(MSBuildThisFileDirectory)Bugzilla27378.cs" />
    <Compile Include="$(MSBuildThisFileDirectory)Bugzilla27417.cs" />
    <Compile Include="$(MSBuildThisFileDirectory)Bugzilla27417Xaml.xaml.cs">
      <DependentUpon>Bugzilla27417Xaml.xaml</DependentUpon>
      <SubType>Code</SubType>
    </Compile>
    <Compile Include="$(MSBuildThisFileDirectory)Bugzilla27581.cs" />
    <Compile Include="$(MSBuildThisFileDirectory)Bugzilla28570.cs" />
    <Compile Include="$(MSBuildThisFileDirectory)Bugzilla28796.cs" />
    <Compile Include="$(MSBuildThisFileDirectory)Bugzilla28939.cs" />
    <Compile Include="$(MSBuildThisFileDirectory)Bugzilla28953.cs" />
    <Compile Include="$(MSBuildThisFileDirectory)Bugzilla29107.xaml.cs">
      <DependentUpon>Bugzilla29107.xaml</DependentUpon>
    </Compile>
    <Compile Include="$(MSBuildThisFileDirectory)Bugzilla29110.cs" />
    <Compile Include="$(MSBuildThisFileDirectory)Bugzilla29158.cs" />
    <Compile Include="$(MSBuildThisFileDirectory)Bugzilla29363.cs" />
    <Compile Include="$(MSBuildThisFileDirectory)Bugzilla29229.cs" />
    <Compile Include="$(MSBuildThisFileDirectory)Bugzilla30166.cs" />
    <Compile Include="$(MSBuildThisFileDirectory)Bugzilla31141.cs" />
    <Compile Include="$(MSBuildThisFileDirectory)Bugzilla31145.cs" />
    <Compile Include="$(MSBuildThisFileDirectory)Bugzilla31333.cs" />
    <Compile Include="$(MSBuildThisFileDirectory)Bugzilla31366.cs" />
    <Compile Include="$(MSBuildThisFileDirectory)Issue4653.cs" />
    <Compile Include="$(MSBuildThisFileDirectory)Bugzilla31964.cs" />
    <Compile Include="$(MSBuildThisFileDirectory)Bugzilla32033.cs" />
    <Compile Include="$(MSBuildThisFileDirectory)Bugzilla32034.cs" />
    <Compile Include="$(MSBuildThisFileDirectory)Bugzilla32206.cs" />
    <Compile Include="$(MSBuildThisFileDirectory)Bugzilla32776.cs" />
    <Compile Include="$(MSBuildThisFileDirectory)Bugzilla32842.xaml.cs">
      <DependentUpon>Bugzilla32842.xaml</DependentUpon>
      <SubType>Code</SubType>
    </Compile>
    <Compile Include="$(MSBuildThisFileDirectory)Bugzilla32847.cs" />
    <Compile Include="$(MSBuildThisFileDirectory)Bugzilla32865.cs" />
    <Compile Include="$(MSBuildThisFileDirectory)Bugzilla32956.cs" />
    <Compile Include="$(MSBuildThisFileDirectory)Bugzilla33248.cs" />
    <Compile Include="$(MSBuildThisFileDirectory)Bugzilla33268.cs" />
    <Compile Include="$(MSBuildThisFileDirectory)Bugzilla33612.cs" />
    <Compile Include="$(MSBuildThisFileDirectory)Bugzilla33714.cs" />
    <Compile Include="$(MSBuildThisFileDirectory)Bugzilla33890.cs" />
    <Compile Include="$(MSBuildThisFileDirectory)Bugzilla34072.cs" />
    <Compile Include="$(MSBuildThisFileDirectory)Bugzilla34007.cs" />
    <Compile Include="$(MSBuildThisFileDirectory)Bugzilla35078.cs" />
    <Compile Include="$(MSBuildThisFileDirectory)Bugzilla35127.cs" />
    <Compile Include="$(MSBuildThisFileDirectory)Bugzilla35132.cs" />
    <Compile Include="$(MSBuildThisFileDirectory)Bugzilla35157.cs" />
    <Compile Include="$(MSBuildThisFileDirectory)Bugzilla35294.cs" />
    <Compile Include="$(MSBuildThisFileDirectory)Bugzilla35472.cs" />
    <Compile Include="$(MSBuildThisFileDirectory)Bugzilla35477.cs" />
    <Compile Include="$(MSBuildThisFileDirectory)Bugzilla35490.cs" />
    <Compile Include="$(MSBuildThisFileDirectory)Bugzilla36014.cs" />
    <Compile Include="$(MSBuildThisFileDirectory)Bugzilla36649.cs" />
    <Compile Include="$(MSBuildThisFileDirectory)Bugzilla36559.cs" />
    <Compile Include="$(MSBuildThisFileDirectory)Bugzilla36171.cs" />
    <Compile Include="$(MSBuildThisFileDirectory)Bugzilla36780.cs" />
    <Compile Include="$(MSBuildThisFileDirectory)Bugzilla36651.cs" />
    <Compile Include="$(MSBuildThisFileDirectory)Bugzilla36703.cs" />
    <Compile Include="$(MSBuildThisFileDirectory)Bugzilla36846.cs" />
    <Compile Include="$(MSBuildThisFileDirectory)Bugzilla36955.cs" />
    <Compile Include="$(MSBuildThisFileDirectory)Bugzilla37285.cs" />
    <Compile Include="$(MSBuildThisFileDirectory)Bugzilla37462.cs" />
    <Compile Include="$(MSBuildThisFileDirectory)Bugzilla37841.cs" />
    <Compile Include="$(MSBuildThisFileDirectory)Bugzilla37863.cs" />
    <Compile Include="$(MSBuildThisFileDirectory)Bugzilla37601.cs" />
    <Compile Include="$(MSBuildThisFileDirectory)Bugzilla38105.cs" />
    <Compile Include="$(MSBuildThisFileDirectory)Issue3652.cs" />
    <Compile Include="$(MSBuildThisFileDirectory)Issue4891.cs" />
    <Compile Include="$(MSBuildThisFileDirectory)Bugzilla38723.cs" />
    <Compile Include="$(MSBuildThisFileDirectory)Bugzilla38770.cs" />
    <Compile Include="$(MSBuildThisFileDirectory)Bugzilla38827.xaml.cs">
      <DependentUpon>Bugzilla38827.xaml</DependentUpon>
      <SubType>Code</SubType>
    </Compile>
    <Compile Include="$(MSBuildThisFileDirectory)Bugzilla38989.cs" />
    <Compile Include="$(MSBuildThisFileDirectory)Bugzilla39395.cs" />
    <Compile Include="$(MSBuildThisFileDirectory)Bugzilla39461.cs" />
    <Compile Include="$(MSBuildThisFileDirectory)Bugzilla39483.xaml.cs">
      <DependentUpon>Bugzilla39483.xaml</DependentUpon>
      <SubType>Code</SubType>
    </Compile>
    <Compile Include="$(MSBuildThisFileDirectory)Bugzilla39530.cs" />
    <Compile Include="$(MSBuildThisFileDirectory)Bugzilla39624.cs" />
    <Compile Include="$(MSBuildThisFileDirectory)Bugzilla39463.xaml.cs">
      <DependentUpon>Bugzilla39463.xaml</DependentUpon>
      <SubType>Code</SubType>
    </Compile>
    <Compile Include="$(MSBuildThisFileDirectory)Bugzilla39636.xaml.cs">
      <DependentUpon>Bugzilla39636.xaml</DependentUpon>
      <SubType>Code</SubType>
    </Compile>
    <Compile Include="$(MSBuildThisFileDirectory)Bugzilla39702.cs" />
    <Compile Include="$(MSBuildThisFileDirectory)Bugzilla40005.cs" />
    <Compile Include="$(MSBuildThisFileDirectory)Bugzilla40073.cs" />
    <Compile Include="$(MSBuildThisFileDirectory)Bugzilla40139.cs" />
    <Compile Include="$(MSBuildThisFileDirectory)Bugzilla40173.cs" />
    <Compile Include="$(MSBuildThisFileDirectory)Bugzilla39821.cs" />
    <Compile Include="$(MSBuildThisFileDirectory)Bugzilla40185.cs" />
    <Compile Include="$(MSBuildThisFileDirectory)Bugzilla40251.cs" />
    <Compile Include="$(MSBuildThisFileDirectory)Bugzilla40333.cs" />
    <Compile Include="$(MSBuildThisFileDirectory)Bugzilla31806.cs" />
    <Compile Include="$(MSBuildThisFileDirectory)Bugzilla40408.cs" />
    <Compile Include="$(MSBuildThisFileDirectory)Bugzilla40858.cs" />
    <Compile Include="$(MSBuildThisFileDirectory)Bugzilla40824.cs" />
    <Compile Include="$(MSBuildThisFileDirectory)Bugzilla40911.cs" />
    <Compile Include="$(MSBuildThisFileDirectory)Bugzilla40955.cs" />
    <Compile Include="$(MSBuildThisFileDirectory)Bugzilla41054.cs" />
    <Compile Include="$(MSBuildThisFileDirectory)Bugzilla41078.cs" />
    <Compile Include="$(MSBuildThisFileDirectory)Bugzilla40998.cs" />
    <Compile Include="$(MSBuildThisFileDirectory)Bugzilla41205.cs" />
    <Compile Include="$(MSBuildThisFileDirectory)Bugzilla41415.cs" />
    <Compile Include="$(MSBuildThisFileDirectory)Bugzilla41418.cs" />
    <Compile Include="$(MSBuildThisFileDirectory)Bugzilla41424.cs" />
    <Compile Include="$(MSBuildThisFileDirectory)Bugzilla41778.cs" />
    <Compile Include="$(MSBuildThisFileDirectory)Bugzilla41600.cs" />
    <Compile Include="$(MSBuildThisFileDirectory)Bugzilla41619.cs" />
    <Compile Include="$(MSBuildThisFileDirectory)Bugzilla42000.cs" />
    <Compile Include="$(MSBuildThisFileDirectory)Bugzilla42069.cs" />
    <Compile Include="$(MSBuildThisFileDirectory)Bugzilla42069_Page.xaml.cs">
      <DependentUpon>Bugzilla42069_Page.xaml</DependentUpon>
      <SubType>Code</SubType>
    </Compile>
    <Compile Include="$(MSBuildThisFileDirectory)Bugzilla42074.cs" />
    <Compile Include="$(MSBuildThisFileDirectory)Bugzilla42075.cs" />
    <Compile Include="$(MSBuildThisFileDirectory)Bugzilla42329.cs" />
    <Compile Include="$(MSBuildThisFileDirectory)Bugzilla42364.cs" />
    <Compile Include="$(MSBuildThisFileDirectory)Bugzilla42519.cs" />
    <Compile Include="$(MSBuildThisFileDirectory)Bugzilla32871.cs" />
    <Compile Include="$(MSBuildThisFileDirectory)Bugzilla43313.cs" />
    <Compile Include="$(MSBuildThisFileDirectory)Bugzilla43469.cs" />
    <Compile Include="$(MSBuildThisFileDirectory)Bugzilla43516.cs" />
    <Compile Include="$(MSBuildThisFileDirectory)Bugzilla43519.cs" />
    <Compile Include="$(MSBuildThisFileDirectory)Bugzilla43527.cs" />
    <Compile Include="$(MSBuildThisFileDirectory)Bugzilla44047.cs" />
    <Compile Include="$(MSBuildThisFileDirectory)Bugzilla43941.cs" />
    <Compile Include="$(MSBuildThisFileDirectory)Bugzilla43663.cs" />
    <Compile Include="$(MSBuildThisFileDirectory)Bugzilla43867.cs" />
    <Compile Include="$(MSBuildThisFileDirectory)Bugzilla43735.cs" />
    <Compile Include="$(MSBuildThisFileDirectory)Bugzilla43783.cs" />
    <Compile Include="$(MSBuildThisFileDirectory)Bugzilla44096.cs" />
    <Compile Include="$(MSBuildThisFileDirectory)Bugzilla44176.cs" />
    <Compile Include="$(MSBuildThisFileDirectory)Bugzilla44453.cs" />
    <Compile Include="$(MSBuildThisFileDirectory)Bugzilla45215.cs" />
    <Compile Include="$(MSBuildThisFileDirectory)Bugzilla44500.cs" />
    <Compile Include="$(MSBuildThisFileDirectory)Bugzilla45722.cs" />
    <Compile Include="$(MSBuildThisFileDirectory)Bugzilla45722Xaml0.xaml.cs">
      <DependentUpon>Bugzilla45722Xaml0.xaml</DependentUpon>
      <SubType>Code</SubType>
    </Compile>
    <Compile Include="$(MSBuildThisFileDirectory)Bugzilla46363.cs" />
    <Compile Include="$(MSBuildThisFileDirectory)Bugzilla46363_2.cs" />
    <Compile Include="$(MSBuildThisFileDirectory)Bugzilla47548.cs" />
    <Compile Include="$(MSBuildThisFileDirectory)Bugzilla50787.cs" />
    <Compile Include="$(MSBuildThisFileDirectory)Bugzilla52299.cs" />
    <Compile Include="$(MSBuildThisFileDirectory)Bugzilla52419.cs" />
    <Compile Include="$(MSBuildThisFileDirectory)Bugzilla49304.cs" />
    <Compile Include="$(MSBuildThisFileDirectory)Bugzilla53834.cs" />
    <Compile Include="$(MSBuildThisFileDirectory)Bugzilla51536.cs" />
    <Compile Include="$(MSBuildThisFileDirectory)Bugzilla44940.cs" />
    <Compile Include="$(MSBuildThisFileDirectory)Bugzilla44944.cs" />
    <Compile Include="$(MSBuildThisFileDirectory)Bugzilla44166.cs" />
    <Compile Include="$(MSBuildThisFileDirectory)Bugzilla44461.cs" />
    <Compile Include="$(MSBuildThisFileDirectory)Bugzilla44584.cs" />
    <Compile Include="$(MSBuildThisFileDirectory)Bugzilla42832.cs" />
    <Compile Include="$(MSBuildThisFileDirectory)Bugzilla44044.cs" />
    <Compile Include="$(MSBuildThisFileDirectory)Bugzilla44338.cs" />
    <Compile Include="$(MSBuildThisFileDirectory)Bugzilla44980.cs" />
    <Compile Include="$(MSBuildThisFileDirectory)Bugzilla45067.cs" />
    <Compile Include="$(MSBuildThisFileDirectory)Bugzilla45723.cs" />
    <Compile Include="$(MSBuildThisFileDirectory)Bugzilla45027.cs" />
    <Compile Include="$(MSBuildThisFileDirectory)Bugzilla45330.cs" />
    <Compile Include="$(MSBuildThisFileDirectory)Bugzilla44955.cs" />
    <Compile Include="$(MSBuildThisFileDirectory)Bugzilla45277.cs" />
    <Compile Include="$(MSBuildThisFileDirectory)Bugzilla45743.cs" />
    <Compile Include="$(MSBuildThisFileDirectory)Bugzilla46458.cs" />
    <Compile Include="$(MSBuildThisFileDirectory)Bugzilla46494.cs" />
    <Compile Include="$(MSBuildThisFileDirectory)Bugzilla44476.cs" />
    <Compile Include="$(MSBuildThisFileDirectory)Bugzilla46630.cs" />
    <Compile Include="$(MSBuildThisFileDirectory)Bugzilla47923.cs" />
    <Compile Include="$(MSBuildThisFileDirectory)Bugzilla48236.cs" />
    <Compile Include="$(MSBuildThisFileDirectory)Bugzilla47971.cs" />
    <Compile Include="$(MSBuildThisFileDirectory)Bugzilla52318.cs" />
    <Compile Include="$(MSBuildThisFileDirectory)Bugzilla37290.cs" />
    <Compile Include="$(MSBuildThisFileDirectory)Bugzilla51553.cs" />
    <Compile Include="$(MSBuildThisFileDirectory)Bugzilla51802.cs" />
    <Compile Include="$(MSBuildThisFileDirectory)Bugzilla51236.cs" />
    <Compile Include="$(MSBuildThisFileDirectory)Bugzilla51238.cs" />
    <Compile Include="$(MSBuildThisFileDirectory)Bugzilla51642.xaml.cs">
      <DependentUpon>Bugzilla51642.xaml</DependentUpon>
      <SubType>Code</SubType>
    </Compile>
    <Compile Include="$(MSBuildThisFileDirectory)Bugzilla53445.cs" />
    <Compile Include="$(MSBuildThisFileDirectory)Bugzilla55714.cs" />
    <Compile Include="$(MSBuildThisFileDirectory)Bugzilla54649.cs" />
    <Compile Include="$(MSBuildThisFileDirectory)Bugzilla56609.cs" />
    <Compile Include="$(MSBuildThisFileDirectory)Bugzilla55674.cs" />
    <Compile Include="$(MSBuildThisFileDirectory)Bugzilla55912.cs" />
    <Compile Include="$(MSBuildThisFileDirectory)Bugzilla57317.cs" />
    <Compile Include="$(MSBuildThisFileDirectory)Bugzilla57114.cs" />
    <Compile Include="$(MSBuildThisFileDirectory)Bugzilla57515.cs" />
    <Compile Include="$(MSBuildThisFileDirectory)Bugzilla57674.cs" />
    <Compile Include="$(MSBuildThisFileDirectory)Bugzilla57758.cs" />
    <Compile Include="$(MSBuildThisFileDirectory)Bugzilla57910.cs" />
    <Compile Include="$(MSBuildThisFileDirectory)Bugzilla58406.cs" />
    <Compile Include="$(MSBuildThisFileDirectory)Bugzilla58833.cs" />
    <Compile Include="$(MSBuildThisFileDirectory)Bugzilla51427.cs" />
    <Compile Include="$(MSBuildThisFileDirectory)Bugzilla59248.cs" />
    <Compile Include="$(MSBuildThisFileDirectory)Bugzilla59457.cs" />
    <Compile Include="$(MSBuildThisFileDirectory)Bugzilla59580.cs" />
    <Compile Include="$(MSBuildThisFileDirectory)Issue1469.cs" />
    <Compile Include="$(MSBuildThisFileDirectory)Effects\AttachedStateEffect.cs" />
    <Compile Include="$(MSBuildThisFileDirectory)Effects\AttachedStateEffectLabel.cs" />
    <Compile Include="$(MSBuildThisFileDirectory)Effects\AttachedStateEffectList.cs" />
    <Compile Include="$(MSBuildThisFileDirectory)GitHub1648.cs" />
    <Compile Include="$(MSBuildThisFileDirectory)GitHub1702.cs" />
    <Compile Include="$(MSBuildThisFileDirectory)GitHub2642.cs" />
    <Compile Include="$(MSBuildThisFileDirectory)GitHub1700.cs" />
    <Compile Include="$(MSBuildThisFileDirectory)GitHub2598.cs" />
    <Compile Include="$(MSBuildThisFileDirectory)Issue1483.cs" />
    <Compile Include="$(MSBuildThisFileDirectory)Issue1556.cs" />
    <Compile Include="$(MSBuildThisFileDirectory)Issue1799.cs" />
    <Compile Include="$(MSBuildThisFileDirectory)Issue1931.cs" />
    <Compile Include="$(MSBuildThisFileDirectory)Issue1399.cs" />
    <Compile Include="$(MSBuildThisFileDirectory)Issue2187.cs" />
    <Compile Include="$(MSBuildThisFileDirectory)Issue3001.cs" />
    <Compile Include="$(MSBuildThisFileDirectory)Issue3271.cs" />
    <Compile Include="$(MSBuildThisFileDirectory)Issue3390.cs" />
    <Compile Include="$(MSBuildThisFileDirectory)Issue3000.cs" />
    <Compile Include="$(MSBuildThisFileDirectory)Issue3273.cs" />
    <Compile Include="$(MSBuildThisFileDirectory)Issue3053.cs" />
    <Compile Include="$(MSBuildThisFileDirectory)Issue2617.cs" />
    <Compile Include="$(MSBuildThisFileDirectory)Issue3139.cs" />
    <Compile Include="$(MSBuildThisFileDirectory)Issue3087.cs" />
    <Compile Include="$(MSBuildThisFileDirectory)Issue1760_1.cs" />
    <Compile Include="$(MSBuildThisFileDirectory)Issue1332.cs" />
    <Compile Include="$(MSBuildThisFileDirectory)Issue5184.cs" />
    <Compile Include="$(MSBuildThisFileDirectory)Issue3089.cs" />
    <Compile Include="$(MSBuildThisFileDirectory)Issue1342.cs" />
    <Compile Include="$(MSBuildThisFileDirectory)Issue2482.cs" />
    <Compile Include="$(MSBuildThisFileDirectory)Issue2680ScrollView.cs" />
    <Compile Include="$(MSBuildThisFileDirectory)Issue2767.cs" />
    <Compile Include="$(MSBuildThisFileDirectory)Issue2499.cs" />
    <Compile Include="$(MSBuildThisFileDirectory)GitHub1878.cs" />
    <Compile Include="$(MSBuildThisFileDirectory)Helpers\ISampleNativeControl.cs" />
    <Compile Include="$(MSBuildThisFileDirectory)Helpers\UITestHelper.cs" />
    <Compile Include="$(MSBuildThisFileDirectory)Helpers\ViewHelper.cs" />
    <Compile Include="$(MSBuildThisFileDirectory)Issue1544.cs" />
    <Compile Include="$(MSBuildThisFileDirectory)Issue1677.cs" />
    <Compile Include="$(MSBuildThisFileDirectory)Issue1704.cs" />
    <Compile Include="$(MSBuildThisFileDirectory)Issue1801.cs" />
    <Compile Include="$(MSBuildThisFileDirectory)Issue1734.cs" />
    <Compile Include="$(MSBuildThisFileDirectory)Issue1683.cs" />
    <Compile Include="$(MSBuildThisFileDirectory)Issue1705_2.cs" />
    <Compile Include="$(MSBuildThisFileDirectory)Issue1396.cs" />
    <Compile Include="$(MSBuildThisFileDirectory)Issue1415.cs" />
    <Compile Include="$(MSBuildThisFileDirectory)Issue2829.cs" />
    <Compile Include="$(MSBuildThisFileDirectory)Issue2653.cs" />
    <Compile Include="$(MSBuildThisFileDirectory)Issue1942.cs" />
    <Compile Include="$(MSBuildThisFileDirectory)Issue2763.cs" />
    <Compile Include="$(MSBuildThisFileDirectory)Issue2247.cs" />
    <Compile Include="$(MSBuildThisFileDirectory)GroupListViewHeaderIndexOutOfRange.cs" />
    <Compile Include="$(MSBuildThisFileDirectory)Issue1760.cs" />
    <Compile Include="$(MSBuildThisFileDirectory)Issue1975.cs" />
    <Compile Include="$(MSBuildThisFileDirectory)Issue1601.cs" />
    <Compile Include="$(MSBuildThisFileDirectory)Issue1717.cs" />
    <Compile Include="$(MSBuildThisFileDirectory)Bugzilla60001.cs" />
    <Compile Include="$(MSBuildThisFileDirectory)Issue1355.cs" />
    <Compile Include="$(MSBuildThisFileDirectory)Bugzilla60056.cs" />
    <Compile Include="$(MSBuildThisFileDirectory)Bugzilla60122.cs" />
    <Compile Include="$(MSBuildThisFileDirectory)Bugzilla59863_0.cs" />
    <Compile Include="$(MSBuildThisFileDirectory)Bugzilla59863_1.cs" />
    <Compile Include="$(MSBuildThisFileDirectory)Bugzilla59863_2.cs" />
    <Compile Include="$(MSBuildThisFileDirectory)Bugzilla60563.cs" />
    <Compile Include="$(MSBuildThisFileDirectory)Bugzilla60774.cs" />
    <Compile Include="$(MSBuildThisFileDirectory)Bugzilla60774_1.cs" />
    <Compile Include="$(MSBuildThisFileDirectory)Bugzilla60774_2.cs" />
    <Compile Include="$(MSBuildThisFileDirectory)ButtonBackgroundColorTest.cs" />
    <Compile Include="$(MSBuildThisFileDirectory)CarouselAsync.cs" />
    <Compile Include="$(MSBuildThisFileDirectory)Bugzilla34561.cs" />
    <Compile Include="$(MSBuildThisFileDirectory)Bugzilla34727.cs" />
    <Compile Include="$(MSBuildThisFileDirectory)ComplexListView.cs" />
    <Compile Include="$(MSBuildThisFileDirectory)CustomImageRendererErrorHandling.cs" />
    <Compile Include="$(MSBuildThisFileDirectory)DefaultColorToggleTest.cs" />
    <Compile Include="$(MSBuildThisFileDirectory)Bugzilla38416.xaml.cs">
      <DependentUpon>Bugzilla38416.xaml</DependentUpon>
    </Compile>
    <Compile Include="$(MSBuildThisFileDirectory)Effects.cs" />
    <Compile Include="$(MSBuildThisFileDirectory)GestureBubblingTests.cs" />
    <Compile Include="$(MSBuildThisFileDirectory)Github1461.cs" />
    <Compile Include="$(MSBuildThisFileDirectory)CascadeInputTransparent.cs" />
    <Compile Include="$(MSBuildThisFileDirectory)GitHub1331.xaml.cs">
      <DependentUpon>GitHub1331.xaml</DependentUpon>
    </Compile>
    <Compile Include="$(MSBuildThisFileDirectory)Issue1691_2.cs" />
    <Compile Include="$(MSBuildThisFileDirectory)Github1625.cs" />
    <Compile Include="$(MSBuildThisFileDirectory)InputTransparentTests.cs" />
    <Compile Include="$(MSBuildThisFileDirectory)Issue1614.cs" />
    <Compile Include="$(MSBuildThisFileDirectory)IsInvokeRequiredRaceCondition.cs" />
    <Compile Include="$(MSBuildThisFileDirectory)IsPasswordToggleTest.cs" />
    <Compile Include="$(MSBuildThisFileDirectory)Issue1023.cs" />
    <Compile Include="$(MSBuildThisFileDirectory)Issue1024.cs" />
    <Compile Include="$(MSBuildThisFileDirectory)Issue1025.cs" />
    <Compile Include="$(MSBuildThisFileDirectory)Issue1026.cs" />
    <Compile Include="$(MSBuildThisFileDirectory)Issue1347.cs" />
    <Compile Include="$(MSBuildThisFileDirectory)Issue1356.cs" />
    <Compile Include="$(MSBuildThisFileDirectory)Issue1439.cs" />
    <Compile Include="$(MSBuildThisFileDirectory)Issue1660.cs" />
    <Compile Include="$(MSBuildThisFileDirectory)Issue1691.cs" />
    <Compile Include="$(MSBuildThisFileDirectory)Issue1665.cs" />
    <Compile Include="$(MSBuildThisFileDirectory)Issue1707.cs" />
    <Compile Include="$(MSBuildThisFileDirectory)Issue1864.cs" />
    <Compile Include="$(MSBuildThisFileDirectory)Issue2104.cs" />
    <Compile Include="$(MSBuildThisFileDirectory)Issue1908.cs" />
    <Compile Include="$(MSBuildThisFileDirectory)Issue1672.cs" />
    <Compile Include="$(MSBuildThisFileDirectory)Issue2394.cs" />
    <Compile Include="$(MSBuildThisFileDirectory)Issue2595.cs" />
    <Compile Include="$(MSBuildThisFileDirectory)Issue2625.xaml.cs">
      <DependentUpon>Issue2625.xaml</DependentUpon>
      <SubType>Code</SubType>
    </Compile>
    <Compile Include="$(MSBuildThisFileDirectory)Issue2681.cs" />
    <Compile Include="$(MSBuildThisFileDirectory)Issue2858.xaml.cs">
      <DependentUpon>Issue2858.xaml</DependentUpon>
      <SubType>Code</SubType>
    </Compile>
    <Compile Include="$(MSBuildThisFileDirectory)Issue2929.cs" />
    <Compile Include="$(MSBuildThisFileDirectory)Issue2983.cs" />
    <Compile Include="$(MSBuildThisFileDirectory)Issue2963.cs" />
    <Compile Include="$(MSBuildThisFileDirectory)Issue2981.cs" />
    <Compile Include="$(MSBuildThisFileDirectory)Issue2964.cs" />
    <Compile Include="$(MSBuildThisFileDirectory)Bugzilla29017.cs" />
    <Compile Include="$(MSBuildThisFileDirectory)Issue2927.cs" />
    <Compile Include="$(MSBuildThisFileDirectory)IsShowingUserIssue.cs" />
    <Compile Include="$(MSBuildThisFileDirectory)Bugzilla25979.cs" />
    <Compile Include="$(MSBuildThisFileDirectory)Bugzilla30317.cs" />
    <Compile Include="$(MSBuildThisFileDirectory)Bugzilla29128.cs" />
    <Compile Include="$(MSBuildThisFileDirectory)Bugzilla31029.cs" />
    <Compile Include="$(MSBuildThisFileDirectory)Bugzilla24574.cs" />
    <Compile Include="$(MSBuildThisFileDirectory)Bugzilla26233.cs" />
    <Compile Include="$(MSBuildThisFileDirectory)Bugzilla27642.cs" />
    <Compile Include="$(MSBuildThisFileDirectory)Bugzilla36393.cs" />
    <Compile Include="$(MSBuildThisFileDirectory)Bugzilla33870.cs" />
    <Compile Include="$(MSBuildThisFileDirectory)Bugzilla32462.cs" />
    <Compile Include="$(MSBuildThisFileDirectory)Bugzilla36681.cs" />
    <Compile Include="$(MSBuildThisFileDirectory)Bugzilla36479.cs" />
    <Compile Include="$(MSBuildThisFileDirectory)Issue3008.cs" />
    <Compile Include="$(MSBuildThisFileDirectory)Issue3019.cs" />
    <Compile Include="$(MSBuildThisFileDirectory)Issue2993.cs" />
    <Compile Include="$(MSBuildThisFileDirectory)Issue3507.cs" />
    <Compile Include="$(MSBuildThisFileDirectory)Issue3367.cs" />
    <Compile Include="$(MSBuildThisFileDirectory)Issue3398.cs" />
    <Compile Include="$(MSBuildThisFileDirectory)Issue3558.cs" />
    <Compile Include="$(MSBuildThisFileDirectory)Issue3541.cs" />
    <Compile Include="$(MSBuildThisFileDirectory)Issue3840.cs" />
    <Compile Include="$(MSBuildThisFileDirectory)Issue4561.cs" />
    <Compile Include="$(MSBuildThisFileDirectory)Issue3913.cs" />
    <Compile Include="$(MSBuildThisFileDirectory)Issue3979.xaml.cs">
      <DependentUpon>Issue3979.xaml</DependentUpon>
      <SubType>Code</SubType>
    </Compile>
    <Compile Include="$(MSBuildThisFileDirectory)Issue7167.xaml.cs">
      <DependentUpon>Issue7167.xaml</DependentUpon>
      <SubType>Code</SubType>
    </Compile>
    <Compile Include="$(MSBuildThisFileDirectory)Issue4194.xaml.cs">
      <DependentUpon>Issue4194.xaml</DependentUpon>
      <SubType>Code</SubType>
    </Compile>
    <Compile Include="$(MSBuildThisFileDirectory)Issue4136.cs" />
    <Compile Include="$(MSBuildThisFileDirectory)Issue4262.cs" />
    <Compile Include="$(MSBuildThisFileDirectory)Issue4360.xaml.cs">
      <DependentUpon>Issue4360.xaml</DependentUpon>
      <SubType>Code</SubType>
    </Compile>
    <Compile Include="$(MSBuildThisFileDirectory)Issue4600.cs" />
    <Compile Include="$(MSBuildThisFileDirectory)Issue4973.cs" />
    <Compile Include="$(MSBuildThisFileDirectory)Issue5252.cs" />
    <Compile Include="$(MSBuildThisFileDirectory)Issue5057.xaml.cs">
      <DependentUpon>Issue5057.xaml</DependentUpon>
      <SubType>Code</SubType>
    </Compile>
    <Compile Include="$(MSBuildThisFileDirectory)Issue5003.xaml.cs">
      <DependentUpon>Issue5003.xaml</DependentUpon>
      <SubType>Code</SubType>
    </Compile>
    <Compile Include="$(MSBuildThisFileDirectory)Issue5801.xaml.cs">
      <DependentUpon>Issue5801.xaml</DependentUpon>
      <SubType>Code</SubType>
    </Compile>
    <Compile Include="$(MSBuildThisFileDirectory)Issue5695.cs" />
    <Compile Include="$(MSBuildThisFileDirectory)Issue5535.cs" />
    <Compile Include="$(MSBuildThisFileDirectory)Issue5949.cs" />
    <Compile Include="$(MSBuildThisFileDirectory)Issue5949_1.xaml.cs">
      <DependentUpon>Issue5949_1.xaml</DependentUpon>
      <SubType>Code</SubType>
    </Compile>
    <Compile Include="$(MSBuildThisFileDirectory)Issue5949_2.xaml.cs">
      <DependentUpon>Issue5949_2.xaml</DependentUpon>
      <SubType>Code</SubType>
    </Compile>
    <Compile Include="$(MSBuildThisFileDirectory)Issue5793.cs" />
    <Compile Include="$(MSBuildThisFileDirectory)Issue6957.cs" />
    <Compile Include="$(MSBuildThisFileDirectory)Issue6130.xaml.cs">
      <SubType>Code</SubType>
    </Compile>
    <Compile Include="$(MSBuildThisFileDirectory)Issue5268.xaml.cs">
      <DependentUpon>Issue5268.xaml</DependentUpon>
      <SubType>Code</SubType>
    </Compile>
    <Compile Include="$(MSBuildThisFileDirectory)Issue6713.cs" />
    <Compile Include="$(MSBuildThisFileDirectory)Issue6705.cs" />
    <Compile Include="$(MSBuildThisFileDirectory)LegacyComponents\NonAppCompatSwitch.cs" />
    <Compile Include="$(MSBuildThisFileDirectory)MapsModalCrash.cs" />
    <Compile Include="$(MSBuildThisFileDirectory)ModalActivityIndicatorTest.cs" />
    <Compile Include="$(MSBuildThisFileDirectory)Bugzilla37625.cs" />
    <Compile Include="$(MSBuildThisFileDirectory)Bugzilla38658.cs" />
    <Compile Include="$(MSBuildThisFileDirectory)DataTemplateGridImageTest.cs" />
    <Compile Include="$(MSBuildThisFileDirectory)Bugzilla39331.cs" />
    <Compile Include="$(MSBuildThisFileDirectory)Bugzilla36788.cs" />
    <Compile Include="$(MSBuildThisFileDirectory)Bugzilla38978.cs" />
    <Compile Include="$(MSBuildThisFileDirectory)Bugzilla38112.cs" />
    <Compile Include="$(MSBuildThisFileDirectory)Bugzilla39668.cs" />
    <Compile Include="$(MSBuildThisFileDirectory)Bugzilla21177.cs" />
    <Compile Include="$(MSBuildThisFileDirectory)Bugzilla39829.cs" />
    <Compile Include="$(MSBuildThisFileDirectory)Bugzilla39458.cs" />
    <Compile Include="$(MSBuildThisFileDirectory)Bugzilla39853.cs" />
    <Compile Include="$(MSBuildThisFileDirectory)MultipleClipToBounds.cs" />
    <Compile Include="$(MSBuildThisFileDirectory)Issue6994.cs" />
    <Compile Include="$(MSBuildThisFileDirectory)Issue7371.cs" />
    <Compile Include="$(MSBuildThisFileDirectory)Issue6698View2.xaml.cs">
      <DependentUpon>Issue6698View2.xaml</DependentUpon>
      <SubType>Code</SubType>
    </Compile>
    <Compile Include="$(MSBuildThisFileDirectory)ShellStoreTests.cs" />
    <Compile Include="$(MSBuildThisFileDirectory)ViewModel.cs" />
    <Compile Include="$(MSBuildThisFileDirectory)Issue8145.cs" />
    <Compile Include="$(MSBuildThisFileDirectory)Issue10222.cs" />
    <Compile Include="$(MSBuildThisFileDirectory)Issue4714.cs" />
    <Compile Include="$(MSBuildThisFileDirectory)Issue9827.xaml.cs">
      <SubType>Code</SubType>
      <DependentUpon>Issue9827.xaml</DependentUpon>
    </Compile>
    <Compile Include="$(MSBuildThisFileDirectory)Issue10699.cs" />
    <Compile Include="$(MSBuildThisFileDirectory)Issue11185.cs" />
    <Compile Include="$(MSBuildThisFileDirectory)Issue10307.cs" />
    <Compile Include="$(MSBuildThisFileDirectory)_TemplateMarkup.xaml.cs">
      <DependentUpon>_TemplateMarkup.xaml</DependentUpon>
      <SubType>Code</SubType>
    </Compile>
    <Compile Include="$(MSBuildThisFileDirectory)PerformanceGallery\PerformanceDataManager.cs" />
    <Compile Include="$(MSBuildThisFileDirectory)PerformanceGallery\PerformanceGallery.cs" />
    <Compile Include="$(MSBuildThisFileDirectory)PerformanceGallery\PerformanceScenario.cs" />
    <Compile Include="$(MSBuildThisFileDirectory)PerformanceGallery\PerformanceTracker.cs" />
    <Compile Include="$(MSBuildThisFileDirectory)PerformanceGallery\PerformanceTrackerTemplate.cs" />
    <Compile Include="$(MSBuildThisFileDirectory)PerformanceGallery\PerformanceTrackerWatcher.cs" />
    <Compile Include="$(MSBuildThisFileDirectory)PerformanceGallery\PerformanceViewModel.cs" />
    <Compile Include="$(MSBuildThisFileDirectory)PerformanceGallery\Scenarios\SearchBarScenarios.cs" />
    <Compile Include="$(MSBuildThisFileDirectory)PerformanceGallery\Scenarios\SliderScenarios.cs" />
    <Compile Include="$(MSBuildThisFileDirectory)PerformanceGallery\Scenarios\StepperScenarios.cs" />
    <Compile Include="$(MSBuildThisFileDirectory)PerformanceGallery\Scenarios\TableViewScenarios.cs" />
    <Compile Include="$(MSBuildThisFileDirectory)PerformanceGallery\Scenarios\TimePickerScenarios.cs" />
    <Compile Include="$(MSBuildThisFileDirectory)PerformanceGallery\Scenarios\WebViewScenarios.cs" />
    <Compile Include="$(MSBuildThisFileDirectory)PerformanceGallery\Scenarios\ProgressBarScenarios.cs" />
    <Compile Include="$(MSBuildThisFileDirectory)PerformanceGallery\Scenarios\PickerScenarios.cs" />
    <Compile Include="$(MSBuildThisFileDirectory)PerformanceGallery\Scenarios\MapScenarios.cs" />
    <Compile Include="$(MSBuildThisFileDirectory)PerformanceGallery\Scenarios\EntryScenarios.cs" />
    <Compile Include="$(MSBuildThisFileDirectory)PerformanceGallery\Scenarios\EditorScenarios.cs" />
    <Compile Include="$(MSBuildThisFileDirectory)PerformanceGallery\Scenarios\ActivityIndicatorScenarios.cs" />
    <Compile Include="$(MSBuildThisFileDirectory)PerformanceGallery\Scenarios\LabelScenarios.cs" />
    <Compile Include="$(MSBuildThisFileDirectory)PerformanceGallery\Scenarios\BoxViewScenarios.cs" />
    <Compile Include="$(MSBuildThisFileDirectory)PerformanceGallery\Scenarios\SwitchScenarios.cs" />
    <Compile Include="$(MSBuildThisFileDirectory)PerformanceGallery\Scenarios\DatePickerScenarios.cs" />
    <Compile Include="$(MSBuildThisFileDirectory)PerformanceGallery\Scenarios\ButtonScenarios.cs" />
    <Compile Include="$(MSBuildThisFileDirectory)PerformanceGallery\Scenarios\ImageScenarios.cs" />
    <Compile Include="$(MSBuildThisFileDirectory)PerformanceGallery\Scenarios\ListViewScenarios.cs" />
    <Compile Include="$(MSBuildThisFileDirectory)Bugzilla53179_2.cs" />
    <Compile Include="$(MSBuildThisFileDirectory)ScrollViewIsEnabled.cs" />
    <Compile Include="$(MSBuildThisFileDirectory)PlatformSpecifics_iOSTranslucentNavBarX.xaml.cs">
      <DependentUpon>PlatformSpecifics_iOSTranslucentNavBarX.xaml</DependentUpon>
      <SubType>Code</SubType>
    </Compile>
    <Compile Include="$(MSBuildThisFileDirectory)Bugzilla53179_1.cs" />
    <Compile Include="$(MSBuildThisFileDirectory)RestartAppTest.cs" />
    <Compile Include="$(MSBuildThisFileDirectory)BottomTabbedPageTests.cs" />
    <Compile Include="$(MSBuildThisFileDirectory)TestPages\QuickCollectNavigationPage.cs" />
    <Compile Include="$(MSBuildThisFileDirectory)TestPages\ScreenshotConditionalApp.cs" />
    <Compile Include="$(MSBuildThisFileDirectory)Bugzilla41842.cs" />
    <Compile Include="$(MSBuildThisFileDirectory)Bugzilla42277.cs" />
    <Compile Include="$(MSBuildThisFileDirectory)Bugzilla51173.cs" />
    <Compile Include="$(MSBuildThisFileDirectory)Bugzilla33561.cs" />
    <Compile Include="$(MSBuildThisFileDirectory)Bugzilla43214.cs" />
    <Compile Include="$(MSBuildThisFileDirectory)Bugzilla42602.cs" />
    <Compile Include="$(MSBuildThisFileDirectory)Bugzilla43161.cs" />
    <Compile Include="$(MSBuildThisFileDirectory)Bugzilla39768.cs" />
    <Compile Include="$(MSBuildThisFileDirectory)Bugzilla41271.cs" />
    <Compile Include="$(MSBuildThisFileDirectory)Bugzilla40722.cs" />
    <Compile Include="$(MSBuildThisFileDirectory)Bugzilla41153.cs" />
    <Compile Include="$(MSBuildThisFileDirectory)Bugzilla44129.cs" />
    <Compile Include="$(MSBuildThisFileDirectory)Bugzilla44525.cs" />
    <Compile Include="$(MSBuildThisFileDirectory)Bugzilla28650.cs" />
    <Compile Include="$(MSBuildThisFileDirectory)Bugzilla37431.cs" />
    <Compile Include="$(MSBuildThisFileDirectory)Bugzilla44777.cs" />
    <Compile Include="$(MSBuildThisFileDirectory)Bugzilla42599.cs" />
    <Compile Include="$(MSBuildThisFileDirectory)Bugzilla51503.cs" />
    <Compile Include="$(MSBuildThisFileDirectory)Bugzilla51505.cs" />
    <Compile Include="$(MSBuildThisFileDirectory)Bugzilla52533.cs" />
    <Compile Include="$(MSBuildThisFileDirectory)Bugzilla53362.cs" />
    <Compile Include="$(MSBuildThisFileDirectory)Bugzilla45874.cs" />
    <Compile Include="$(MSBuildThisFileDirectory)TransparentOverlayTests.cs" />
    <Compile Include="$(MSBuildThisFileDirectory)Unreported1.cs" />
    <Compile Include="$(MSBuildThisFileDirectory)Bugzilla53909.cs" />
    <Compile Include="$(MSBuildThisFileDirectory)ListViewNRE.cs" />
    <Compile Include="$(MSBuildThisFileDirectory)Bugzilla55745.cs" />
    <Compile Include="$(MSBuildThisFileDirectory)AndroidHelpText.cs" />
    <Compile Include="$(MSBuildThisFileDirectory)Bugzilla32830.cs" />
    <Compile Include="$(MSBuildThisFileDirectory)Bugzilla55365.cs" />
    <Compile Include="$(MSBuildThisFileDirectory)Bugzilla39802.cs" />
    <Compile Include="$(MSBuildThisFileDirectory)Bugzilla53179.cs" />
    <Compile Include="$(MSBuildThisFileDirectory)Bugzilla54036.cs" />
    <Compile Include="$(MSBuildThisFileDirectory)Bugzilla56896.cs" />
    <Compile Include="$(MSBuildThisFileDirectory)Bugzilla40161.cs" />
    <Compile Include="$(MSBuildThisFileDirectory)Bugzilla44886.cs" />
    <Compile Include="$(MSBuildThisFileDirectory)Bugzilla57749.cs" />
    <Compile Include="$(MSBuildThisFileDirectory)Bugzilla45125.cs" />
    <Compile Include="$(MSBuildThisFileDirectory)ScrollViewObjectDisposed.cs" />
    <Compile Include="$(MSBuildThisFileDirectory)Bugzilla58645.cs" />
    <Compile Include="$(MSBuildThisFileDirectory)Bugzilla27731.cs" />
    <Compile Include="$(MSBuildThisFileDirectory)Bugzilla59097.cs" />
    <Compile Include="$(MSBuildThisFileDirectory)Bugzilla58875.cs" />
    <Compile Include="$(MSBuildThisFileDirectory)Bugzilla45702.cs" />
    <Compile Include="$(MSBuildThisFileDirectory)Bugzilla59718.cs" />
    <Compile Include="$(MSBuildThisFileDirectory)Bugzilla59896.cs" />
    <Compile Include="$(MSBuildThisFileDirectory)Bugzilla56771.cs" />
    <Compile Include="$(MSBuildThisFileDirectory)Bugzilla60382.cs" />
    <Compile Include="$(MSBuildThisFileDirectory)Bugzilla60524.cs" />
    <Compile Include="$(MSBuildThisFileDirectory)Bugzilla59925.cs" />
    <Compile Include="$(MSBuildThisFileDirectory)Bugzilla60691.cs" />
    <Compile Include="$(MSBuildThisFileDirectory)Issue1326.cs" />
    <Compile Include="$(MSBuildThisFileDirectory)Issue1436.cs" />
    <Compile Include="$(MSBuildThisFileDirectory)GitHub1567.cs" />
    <Compile Include="$(MSBuildThisFileDirectory)Issue1909.cs" />
    <Compile Include="$(MSBuildThisFileDirectory)Bugzilla60699.cs" />
    <Compile Include="$(MSBuildThisFileDirectory)Issue2035.cs" />
    <Compile Include="$(MSBuildThisFileDirectory)Issue2299.cs" />
    <Compile Include="$(MSBuildThisFileDirectory)Issue1900.cs" />
    <Compile Include="$(MSBuildThisFileDirectory)Issue6417.cs" />
    <Compile Include="$(MSBuildThisFileDirectory)Issue2837.cs" />
    <Compile Include="$(MSBuildThisFileDirectory)Issue2740.cs" />
    <Compile Include="$(MSBuildThisFileDirectory)Issue1939.cs" />
    <Compile Include="$(MSBuildThisFileDirectory)Issue3385.cs" />
    <Compile Include="$(MSBuildThisFileDirectory)Issue3343.cs" />
    <Compile Include="$(MSBuildThisFileDirectory)Issue2842.cs" />
    <Compile Include="$(MSBuildThisFileDirectory)Issue1666.cs" />
    <Compile Include="$(MSBuildThisFileDirectory)Issue2838.cs" />
    <Compile Include="$(MSBuildThisFileDirectory)Issue3342.cs" />
    <Compile Include="$(MSBuildThisFileDirectory)Issue3415.cs" />
    <Compile Include="$(MSBuildThisFileDirectory)Issue3049.cs" />
    <Compile Include="$(MSBuildThisFileDirectory)Issue5030.cs" />
    <Compile Include="$(MSBuildThisFileDirectory)ViewClipBoundsShouldUpdate.cs" />
    <Compile Include="$(MSBuildThisFileDirectory)Issue3988.cs" />
    <Compile Include="$(MSBuildThisFileDirectory)Issue2580.cs" />
    <Compile Include="$(MSBuildThisFileDirectory)Issue4026.cs" />
    <Compile Include="$(MSBuildThisFileDirectory)Issue4748.cs" />
    <Compile Include="$(MSBuildThisFileDirectory)VisualControlsPage.xaml.cs">
      <SubType>Code</SubType>
      <DependentUpon>VisualControlsPage.xaml</DependentUpon>
    </Compile>
    <Compile Include="$(MSBuildThisFileDirectory)Issue5470.cs" />
    <Compile Include="$(MSBuildThisFileDirectory)Issue5724.cs" />
    <Compile Include="$(MSBuildThisFileDirectory)Issue6132.cs" />
    <Compile Include="$(MSBuildThisFileDirectory)Issue2577.cs" />
    <Compile Include="$(MSBuildThisFileDirectory)Issue6286.cs" />
    <Compile Include="$(MSBuildThisFileDirectory)_Template.cs" />
    <Compile Include="$(MSBuildThisFileDirectory)Bugzilla56298.cs" />
    <Compile Include="$(MSBuildThisFileDirectory)Bugzilla42620.cs" />
    <Compile Include="$(MSBuildThisFileDirectory)Issue1028.cs" />
    <Compile Include="$(MSBuildThisFileDirectory)Issue1075.cs" />
    <Compile Include="$(MSBuildThisFileDirectory)Issue1097.cs" />
    <Compile Include="$(MSBuildThisFileDirectory)Issue1146.cs" />
    <Compile Include="$(MSBuildThisFileDirectory)Issue1219.cs" />
    <Compile Include="$(MSBuildThisFileDirectory)Issue1228.cs" />
    <Compile Include="$(MSBuildThisFileDirectory)Issue1236.cs" />
    <Compile Include="$(MSBuildThisFileDirectory)Issue1259.cs" />
    <Compile Include="$(MSBuildThisFileDirectory)Issue1267.cs" />
    <Compile Include="$(MSBuildThisFileDirectory)Issue4187.cs" />
    <Compile Include="$(MSBuildThisFileDirectory)Issue1305.cs" />
    <Compile Include="$(MSBuildThisFileDirectory)Issue1329.cs" />
    <Compile Include="$(MSBuildThisFileDirectory)Issue1384.cs" />
    <Compile Include="$(MSBuildThisFileDirectory)Issue1400.cs" />
    <Compile Include="$(MSBuildThisFileDirectory)Issue1414.cs" />
    <Compile Include="$(MSBuildThisFileDirectory)Issue1461.cs" />
    <Compile Include="$(MSBuildThisFileDirectory)Issue1497.xaml.cs">
      <DependentUpon>Issue1497.xaml</DependentUpon>
    </Compile>
    <Compile Include="$(MSBuildThisFileDirectory)Issue1538.cs" />
    <Compile Include="$(MSBuildThisFileDirectory)Issue1545.xaml.cs">
      <DependentUpon>Issue1545.xaml</DependentUpon>
    </Compile>
    <Compile Include="$(MSBuildThisFileDirectory)Issue1546.cs" />
    <Compile Include="$(MSBuildThisFileDirectory)Issue1554.xaml.cs">
      <DependentUpon>Issue1554.xaml</DependentUpon>
    </Compile>
    <Compile Include="$(MSBuildThisFileDirectory)Issue1557.cs" />
    <Compile Include="$(MSBuildThisFileDirectory)Issue1566.cs" />
    <Compile Include="$(MSBuildThisFileDirectory)Issue1567.cs" />
    <Compile Include="$(MSBuildThisFileDirectory)Issue1568.xaml.cs">
      <DependentUpon>Issue1568.xaml</DependentUpon>
    </Compile>
    <Compile Include="$(MSBuildThisFileDirectory)Issue1583.cs" />
    <Compile Include="$(MSBuildThisFileDirectory)Issue1590.cs" />
    <Compile Include="$(MSBuildThisFileDirectory)Issue1593.cs" />
    <Compile Include="$(MSBuildThisFileDirectory)Issue1598.cs" />
    <Compile Include="$(MSBuildThisFileDirectory)Issue1613.cs" />
    <Compile Include="$(MSBuildThisFileDirectory)Issue1618.cs" />
    <Compile Include="$(MSBuildThisFileDirectory)Issue1641.xaml.cs">
      <DependentUpon>Issue1641.xaml</DependentUpon>
    </Compile>
    <Compile Include="$(MSBuildThisFileDirectory)Issue1644.cs" />
    <Compile Include="$(MSBuildThisFileDirectory)Issue1653.xaml.cs">
      <DependentUpon>Issue1653.xaml</DependentUpon>
    </Compile>
    <Compile Include="$(MSBuildThisFileDirectory)Issue1653v2.xaml.cs">
      <DependentUpon>Issue1653v2.xaml</DependentUpon>
    </Compile>
    <Compile Include="$(MSBuildThisFileDirectory)Issue1664.cs" />
    <Compile Include="$(MSBuildThisFileDirectory)Issue1680.cs" />
    <Compile Include="$(MSBuildThisFileDirectory)Issue3624.cs" />
    <Compile Include="$(MSBuildThisFileDirectory)Issue1682.cs" />
    <Compile Include="$(MSBuildThisFileDirectory)Issue1685.cs" />
    <Compile Include="$(MSBuildThisFileDirectory)Issue1698.cs" />
    <Compile Include="$(MSBuildThisFileDirectory)Issue1700.cs" />
    <Compile Include="$(MSBuildThisFileDirectory)Issue1703.cs" />
    <Compile Include="$(MSBuildThisFileDirectory)Issue1705.cs" />
    <Compile Include="$(MSBuildThisFileDirectory)Issue1712.xaml.cs">
      <DependentUpon>Issue1712.xaml</DependentUpon>
    </Compile>
    <Compile Include="$(MSBuildThisFileDirectory)Issue1722.cs" />
    <Compile Include="$(MSBuildThisFileDirectory)Issue1723.cs" />
    <Compile Include="$(MSBuildThisFileDirectory)Issue1741.xaml.cs">
      <DependentUpon>Issue1741.xaml</DependentUpon>
    </Compile>
    <Compile Include="$(MSBuildThisFileDirectory)Issue1742.cs" />
    <Compile Include="$(MSBuildThisFileDirectory)Issue1747.xaml.cs">
      <DependentUpon>Issue1747.xaml</DependentUpon>
    </Compile>
    <Compile Include="$(MSBuildThisFileDirectory)Issue1755.cs" />
    <Compile Include="$(MSBuildThisFileDirectory)Issue1758.cs" />
    <Compile Include="$(MSBuildThisFileDirectory)Issue1763.cs" />
    <Compile Include="$(MSBuildThisFileDirectory)Issue1766.xaml.cs">
      <DependentUpon>Issue1766.xaml</DependentUpon>
    </Compile>
    <Compile Include="$(MSBuildThisFileDirectory)Issue1769.cs" />
    <Compile Include="$(MSBuildThisFileDirectory)Issue1777.cs" />
    <Compile Include="$(MSBuildThisFileDirectory)Issue181.cs" />
    <Compile Include="$(MSBuildThisFileDirectory)Issue1851.cs" />
    <Compile Include="$(MSBuildThisFileDirectory)Issue1875.cs" />
    <Compile Include="$(MSBuildThisFileDirectory)Issue1888.cs" />
    <Compile Include="$(MSBuildThisFileDirectory)Issue1891.cs" />
    <Compile Include="$(MSBuildThisFileDirectory)Issue1895.cs" />
    <Compile Include="$(MSBuildThisFileDirectory)Issue1905.cs" />
    <Compile Include="$(MSBuildThisFileDirectory)Issue1914.cs" />
    <Compile Include="$(MSBuildThisFileDirectory)Issue194.cs" />
    <Compile Include="$(MSBuildThisFileDirectory)Issue198.cs" />
    <Compile Include="$(MSBuildThisFileDirectory)Issue206.cs" />
    <Compile Include="$(MSBuildThisFileDirectory)Issue214.cs" />
    <Compile Include="$(MSBuildThisFileDirectory)Issue2143.cs" />
    <Compile Include="$(MSBuildThisFileDirectory)Issue2222.cs" />
    <Compile Include="$(MSBuildThisFileDirectory)Issue22246_BZ.cs" />
    <Compile Include="$(MSBuildThisFileDirectory)Issue2241.cs" />
    <Compile Include="$(MSBuildThisFileDirectory)Issue2248.cs" />
    <Compile Include="$(MSBuildThisFileDirectory)Issue2259.cs" />
    <Compile Include="$(MSBuildThisFileDirectory)Issue2266.cs" />
    <Compile Include="$(MSBuildThisFileDirectory)Issue2270.cs" />
    <Compile Include="$(MSBuildThisFileDirectory)Issue2272.cs" />
    <Compile Include="$(MSBuildThisFileDirectory)Issue2282.xaml.cs">
      <DependentUpon>Issue2282.xaml</DependentUpon>
    </Compile>
    <Compile Include="$(MSBuildThisFileDirectory)Issue2288.xaml.cs">
      <DependentUpon>Issue2288.xaml</DependentUpon>
    </Compile>
    <Compile Include="$(MSBuildThisFileDirectory)Issue2289.xaml.cs">
      <DependentUpon>Issue2289.xaml</DependentUpon>
    </Compile>
    <Compile Include="$(MSBuildThisFileDirectory)Issue229.cs" />
    <Compile Include="$(MSBuildThisFileDirectory)Issue2291.cs" />
    <Compile Include="$(MSBuildThisFileDirectory)Issue2292.cs" />
    <Compile Include="$(MSBuildThisFileDirectory)Issue2294.cs" />
    <Compile Include="$(MSBuildThisFileDirectory)Issue2333.cs" />
    <Compile Include="$(MSBuildThisFileDirectory)Issue2339.cs" />
    <Compile Include="$(MSBuildThisFileDirectory)Issue2354.cs" />
    <Compile Include="$(MSBuildThisFileDirectory)Issue2357.xaml.cs">
      <DependentUpon>Issue2357.xaml</DependentUpon>
    </Compile>
    <Compile Include="$(MSBuildThisFileDirectory)Issue2411.cs" />
    <Compile Include="$(MSBuildThisFileDirectory)Issue2414.cs" />
    <Compile Include="$(MSBuildThisFileDirectory)Issue2470.xaml.cs">
      <DependentUpon>Issue2470.xaml</DependentUpon>
    </Compile>
    <Compile Include="$(MSBuildThisFileDirectory)Issue2563.cs" />
    <Compile Include="$(MSBuildThisFileDirectory)Issue2594.cs" />
    <Compile Include="$(MSBuildThisFileDirectory)Issue2597.cs" />
    <Compile Include="$(MSBuildThisFileDirectory)Issue260.cs" />
    <Compile Include="$(MSBuildThisFileDirectory)Issue2615.cs" />
    <Compile Include="$(MSBuildThisFileDirectory)Issue2628.cs" />
    <Compile Include="$(MSBuildThisFileDirectory)Issue2634.cs" />
    <Compile Include="$(MSBuildThisFileDirectory)Issue264.cs" />
    <Compile Include="$(MSBuildThisFileDirectory)Issue2659.xaml.cs">
      <DependentUpon>Issue2659.xaml</DependentUpon>
    </Compile>
    <Compile Include="$(MSBuildThisFileDirectory)Issue2783.cs" />
    <Compile Include="$(MSBuildThisFileDirectory)Issue2794.cs" />
    <Compile Include="$(MSBuildThisFileDirectory)Issue2809.cs" />
    <Compile Include="$(MSBuildThisFileDirectory)Issue2923.cs" />
    <Compile Include="$(MSBuildThisFileDirectory)Issue342.cs" />
    <Compile Include="$(MSBuildThisFileDirectory)Issue416.cs" />
    <Compile Include="$(MSBuildThisFileDirectory)Issue417.cs" />
    <Compile Include="$(MSBuildThisFileDirectory)Issue488.cs" />
    <Compile Include="$(MSBuildThisFileDirectory)Issue530.cs" />
    <Compile Include="$(MSBuildThisFileDirectory)Issue764.cs" />
    <Compile Include="$(MSBuildThisFileDirectory)Issue773.cs" />
    <Compile Include="$(MSBuildThisFileDirectory)Issue774.cs" />
    <Compile Include="$(MSBuildThisFileDirectory)Issue852.cs" />
    <Compile Include="$(MSBuildThisFileDirectory)Issue886.cs" />
    <Compile Include="$(MSBuildThisFileDirectory)Issue892.cs" />
    <Compile Include="$(MSBuildThisFileDirectory)Issue889.cs" />
    <Compile Include="$(MSBuildThisFileDirectory)Issue935.cs" />
    <Compile Include="$(MSBuildThisFileDirectory)Issue968.cs" />
    <Compile Include="$(MSBuildThisFileDirectory)Issue973.cs" />
    <Compile Include="$(MSBuildThisFileDirectory)Issue465.cs" />
    <Compile Include="$(MSBuildThisFileDirectory)ListViewViewCellBinding.cs" />
    <Compile Include="$(MSBuildThisFileDirectory)ModelContentPage.cs" />
    <Compile Include="$(MSBuildThisFileDirectory)NavigationStackTests.cs" />
    <Compile Include="$(MSBuildThisFileDirectory)NavPage.cs" />
    <Compile Include="$(MSBuildThisFileDirectory)ScrollViewOutOfBounds.cs" />
    <Compile Include="$(MSBuildThisFileDirectory)StackLayoutIssue.cs" />
    <Compile Include="$(MSBuildThisFileDirectory)SwipeBackNavCrash.cs" />
    <Compile Include="$(MSBuildThisFileDirectory)TabbedPageTests.cs" />
    <Compile Include="$(MSBuildThisFileDirectory)TabbedPageWithList.cs" />
    <Compile Include="$(MSBuildThisFileDirectory)TestPages\TestPages.cs" />
    <Compile Include="$(MSBuildThisFileDirectory)Issue2965.cs" />
    <Compile Include="$(MSBuildThisFileDirectory)Issue2775.cs" />
    <Compile Include="$(MSBuildThisFileDirectory)Issue2987.cs" />
    <Compile Include="$(MSBuildThisFileDirectory)Issue2976.cs" />
    <Compile Include="$(MSBuildThisFileDirectory)Issue2951.xaml.cs">
      <DependentUpon>Issue2951.xaml</DependentUpon>
    </Compile>
    <Compile Include="$(MSBuildThisFileDirectory)Issue2961.cs" />
    <Compile Include="$(MSBuildThisFileDirectory)Issue2948.cs" />
    <Compile Include="$(MSBuildThisFileDirectory)Issue2883.cs" />
    <Compile Include="$(MSBuildThisFileDirectory)Issue2953.cs" />
    <Compile Include="$(MSBuildThisFileDirectory)Issue2777.xaml.cs">
      <DependentUpon>Issue2777.xaml</DependentUpon>
    </Compile>
    <Compile Include="$(MSBuildThisFileDirectory)Issue2954.cs" />
    <Compile Include="$(MSBuildThisFileDirectory)Issue3086.xaml.cs">
      <DependentUpon>Issue3086.xaml</DependentUpon>
    </Compile>
    <Compile Include="$(MSBuildThisFileDirectory)Bugzilla27779.cs" />
    <Compile Include="$(MSBuildThisFileDirectory)Bugzilla27698.cs" />
    <Compile Include="$(MSBuildThisFileDirectory)Bugzilla29247.cs" />
    <Compile Include="$(MSBuildThisFileDirectory)Bugzilla27318.xaml.cs">
      <DependentUpon>Bugzilla27318.xaml</DependentUpon>
    </Compile>
    <Compile Include="$(MSBuildThisFileDirectory)Bugzilla29453.cs" />
    <Compile Include="$(MSBuildThisFileDirectory)Bugzilla28001.cs" />
    <Compile Include="$(MSBuildThisFileDirectory)Bugzilla30935.cs" />
    <Compile Include="$(MSBuildThisFileDirectory)Bugzilla26032.xaml.cs">
      <DependentUpon>Bugzilla26032.xaml</DependentUpon>
    </Compile>
    <Compile Include="$(MSBuildThisFileDirectory)Bugzilla30835.cs" />
    <Compile Include="$(MSBuildThisFileDirectory)Bugzilla27085.cs" />
    <Compile Include="$(MSBuildThisFileDirectory)Bugzilla31395.cs" />
    <Compile Include="$(MSBuildThisFileDirectory)Bugzilla30651.cs" />
    <Compile Include="$(MSBuildThisFileDirectory)Bugzilla26171.cs" />
    <Compile Include="$(MSBuildThisFileDirectory)Bugzilla31602.cs" />
    <Compile Include="$(MSBuildThisFileDirectory)Bugzilla30353.cs" />
    <Compile Include="$(MSBuildThisFileDirectory)Bugzilla28240.cs" />
    <Compile Include="$(MSBuildThisFileDirectory)Bugzilla30324.cs" />
    <Compile Include="$(MSBuildThisFileDirectory)Bugzilla31255.cs" />
    <Compile Include="$(MSBuildThisFileDirectory)Bugzilla28498.cs" />
    <Compile Include="$(MSBuildThisFileDirectory)Bugzilla32148.cs" />
    <Compile Include="$(MSBuildThisFileDirectory)Bugzilla31967.xaml.cs">
      <DependentUpon>Bugzilla31967.xaml</DependentUpon>
    </Compile>
    <Compile Include="$(MSBuildThisFileDirectory)Issue3276.cs" />
    <Compile Include="$(MSBuildThisFileDirectory)Bugzilla26993.cs" />
    <Compile Include="$(MSBuildThisFileDirectory)Issue3292.cs" />
    <Compile Include="$(MSBuildThisFileDirectory)Bugzilla32898.cs" />
    <Compile Include="$(MSBuildThisFileDirectory)Bugzilla31330.cs" />
    <Compile Include="$(MSBuildThisFileDirectory)Bugzilla31114.cs" />
    <Compile Include="$(MSBuildThisFileDirectory)Issue3319.xaml.cs">
      <DependentUpon>Issue3319.xaml</DependentUpon>
    </Compile>
    <Compile Include="$(MSBuildThisFileDirectory)Bugzilla32691.cs" />
    <Compile Include="$(MSBuildThisFileDirectory)Bugzilla32487.cs" />
    <Compile Include="$(MSBuildThisFileDirectory)Bugzilla34061.cs" />
    <Compile Include="$(MSBuildThisFileDirectory)Bugzilla34632.cs" />
    <Compile Include="$(MSBuildThisFileDirectory)Bugzilla32902.cs" />
    <Compile Include="$(MSBuildThisFileDirectory)Bugzilla32801.cs" />
    <Compile Include="$(MSBuildThisFileDirectory)Bugzilla32447.xaml.cs">
      <DependentUpon>Bugzilla32447.xaml</DependentUpon>
    </Compile>
    <Compile Include="$(MSBuildThisFileDirectory)Bugzilla29257.cs" />
    <Compile Include="$(MSBuildThisFileDirectory)Bugzilla32040.cs" />
    <Compile Include="$(MSBuildThisFileDirectory)Bugzilla33450.cs" />
    <Compile Include="$(MSBuildThisFileDirectory)Bugzilla34720.cs" />
    <Compile Include="$(MSBuildThisFileDirectory)Bugzilla35733.cs" />
    <Compile Include="$(MSBuildThisFileDirectory)Bugzilla36009.cs" />
    <Compile Include="$(MSBuildThisFileDirectory)Bugzilla34912.cs" />
    <Compile Include="$(MSBuildThisFileDirectory)Bugzilla32615.cs" />
    <Compile Include="$(MSBuildThisFileDirectory)Bugzilla27350.cs" />
    <Compile Include="$(MSBuildThisFileDirectory)Bugzilla28709.cs" />
    <Compile Include="$(MSBuildThisFileDirectory)Bugzilla33578.cs" />
    <Compile Include="$(MSBuildThisFileDirectory)Bugzilla39378.xaml.cs">
      <DependentUpon>Bugzilla39378.xaml</DependentUpon>
    </Compile>
    <Compile Include="$(MSBuildThisFileDirectory)Bugzilla39963.cs" />
    <Compile Include="$(MSBuildThisFileDirectory)Bugzilla39987.cs" />
    <Compile Include="$(MSBuildThisFileDirectory)Bugzilla40704.cs" />
    <Compile Include="$(MSBuildThisFileDirectory)Bugzilla41038.cs" />
    <Compile Include="$(MSBuildThisFileDirectory)Bugzilla38284.cs" />
    <Compile Include="$(MSBuildThisFileDirectory)Bugzilla39486.cs" />
    <Compile Include="$(MSBuildThisFileDirectory)Issue6323.cs" />
    <Compile Include="$(MSBuildThisFileDirectory)Issue55555.cs" />
    <Compile Include="$(MSBuildThisFileDirectory)Bugzilla41029.cs" />
    <Compile Include="$(MSBuildThisFileDirectory)Bugzilla39908.cs" />
    <Compile Include="$(MSBuildThisFileDirectory)Bugzilla39489.cs" />
    <Compile Include="$(MSBuildThisFileDirectory)Bugzilla36802.cs" />
    <Compile Include="$(MSBuildThisFileDirectory)Bugzilla35736.cs" />
    <Compile Include="$(MSBuildThisFileDirectory)Bugzilla48158.cs" />
    <Compile Include="$(MSBuildThisFileDirectory)Bugzilla45926.cs" />
    <Compile Include="$(MSBuildThisFileDirectory)Bugzilla45284.xaml.cs">
      <DependentUpon>Bugzilla45284.xaml</DependentUpon>
    </Compile>
    <Compile Include="$(MSBuildThisFileDirectory)Bugzilla54977.xaml.cs">
      <DependentUpon>Bugzilla54977.xaml</DependentUpon>
    </Compile>
    <Compile Include="$(MSBuildThisFileDirectory)Bugzilla49069.cs" />
    <Compile Include="$(MSBuildThisFileDirectory)Bugzilla42956.cs" />
    <Compile Include="$(MSBuildThisFileDirectory)Bugzilla38731.cs" />
    <Compile Include="$(MSBuildThisFileDirectory)Bugzilla56710.cs" />
    <Compile Include="$(MSBuildThisFileDirectory)Bugzilla52700.cs" />
    <Compile Include="$(MSBuildThisFileDirectory)Bugzilla39407.cs" />
    <Compile Include="$(MSBuildThisFileDirectory)ButtonFastRendererTest.cs" />
    <Compile Include="$(MSBuildThisFileDirectory)DesktopSupportTestPage.cs" />
    <Compile Include="$(MSBuildThisFileDirectory)Bugzilla58779.cs" />
    <Compile Include="$(MSBuildThisFileDirectory)Bugzilla51825.cs" />
    <Compile Include="$(MSBuildThisFileDirectory)Bugzilla31688.cs" />
    <Compile Include="$(MSBuildThisFileDirectory)Bugzilla40092.cs" />
    <Compile Include="$(MSBuildThisFileDirectory)Issue1426.cs" />
    <Compile Include="$(MSBuildThisFileDirectory)Issue1733.cs" />
    <Compile Include="$(MSBuildThisFileDirectory)Issue1898.cs" />
    <Compile Include="$(MSBuildThisFileDirectory)Issue1583_1.cs" />
    <Compile Include="$(MSBuildThisFileDirectory)Issue1323.cs" />
    <Compile Include="$(MSBuildThisFileDirectory)Issue2399.cs" />
    <Compile Include="$(MSBuildThisFileDirectory)Issue1729.cs" />
    <Compile Include="$(MSBuildThisFileDirectory)Issue2728.cs" />
    <Compile Include="$(MSBuildThisFileDirectory)Issue1667.cs" />
    <Compile Include="$(MSBuildThisFileDirectory)Issue3012.cs" />
    <Compile Include="$(MSBuildThisFileDirectory)Issue3872.cs" />
    <Compile Include="$(MSBuildThisFileDirectory)GitHub1650.cs" />
    <Compile Include="$(MSBuildThisFileDirectory)GitHub3216.cs" />
    <Compile Include="$(MSBuildThisFileDirectory)GitHub1776.cs" />
    <Compile Include="$(MSBuildThisFileDirectory)Issue3408.cs" />
    <Compile Include="$(MSBuildThisFileDirectory)Issue3413.cs" />
    <Compile Include="$(MSBuildThisFileDirectory)Issue3667.cs" />
    <Compile Include="$(MSBuildThisFileDirectory)Issue3525.cs" />
    <Compile Include="$(MSBuildThisFileDirectory)Issue3275.cs" />
    <Compile Include="$(MSBuildThisFileDirectory)Issue3884.cs" />
    <Compile Include="$(MSBuildThisFileDirectory)Issue2818.cs" />
    <Compile Include="$(MSBuildThisFileDirectory)Issue2831.cs" />
    <Compile Include="$(MSBuildThisFileDirectory)Issue4040.xaml.cs">
      <DependentUpon>Issue4040.xaml</DependentUpon>
    </Compile>
    <Compile Include="$(MSBuildThisFileDirectory)Issue4097.cs" />
    <Compile Include="$(MSBuildThisFileDirectory)Issue1480.cs" />
    <Compile Include="$(MSBuildThisFileDirectory)Issue2223.cs" />
    <Compile Include="$(MSBuildThisFileDirectory)Issue4001.cs" />
    <Compile Include="$(MSBuildThisFileDirectory)Issue4303.cs" />
    <Compile Include="$(MSBuildThisFileDirectory)Controls\GridExtension.cs" />
    <Compile Include="$(MSBuildThisFileDirectory)Controls\ViewModelBase.cs" />
    <Compile Include="$(MSBuildThisFileDirectory)Controls\DisposedSharedPages.cs" />
    <Compile Include="$(MSBuildThisFileDirectory)Controls\PerformanceProvider.cs" />
    <Compile Include="$(MSBuildThisFileDirectory)Controls\GenericValueConverter.cs" />
    <Compile Include="$(MSBuildThisFileDirectory)Controls\ContactsPage.cs" />
    <Compile Include="$(MSBuildThisFileDirectory)Controls\FailImageSource.cs" />
    <Compile Include="$(MSBuildThisFileDirectory)Controls\ICacheService.cs" />
    <Compile Include="$(MSBuildThisFileDirectory)Issue1386.cs" />
    <Compile Include="$(MSBuildThisFileDirectory)Issue3622.cs" />
    <Compile Include="$(MSBuildThisFileDirectory)Issue4138.cs" />
    <Compile Include="$(MSBuildThisFileDirectory)Issue4314.cs" />
    <Compile Include="$(MSBuildThisFileDirectory)Issue3318.cs" />
    <Compile Include="$(MSBuildThisFileDirectory)Issue4493.cs" />
    <Compile Include="$(MSBuildThisFileDirectory)Issue5172.cs" />
    <Compile Include="$(MSBuildThisFileDirectory)Issue5204.cs" />
    <Compile Include="$(MSBuildThisFileDirectory)Issue2204.cs" />
    <Compile Include="$(MSBuildThisFileDirectory)Issue4356.cs">
      <DependentUpon>Issue4356.xaml</DependentUpon>
    </Compile>
    <Compile Include="$(MSBuildThisFileDirectory)Issue4854.cs" />
    <Compile Include="$(MSBuildThisFileDirectory)Issue5951.cs" />
    <Compile Include="$(MSBuildThisFileDirectory)Github6021.cs" />
    <Compile Include="$(MSBuildThisFileDirectory)Issue5132.cs" />
    <Compile Include="$(MSBuildThisFileDirectory)Issue5888.cs" />
    <Compile Include="$(MSBuildThisFileDirectory)Issue6334.cs" />
    <Compile Include="$(MSBuildThisFileDirectory)Issue5728.cs" />
    <Compile Include="$(MSBuildThisFileDirectory)Issue6368.cs" />
    <Compile Include="$(MSBuildThisFileDirectory)Issue6077.cs" />
    <Compile Include="$(MSBuildThisFileDirectory)Issue3548.cs" />
    <Compile Include="$(MSBuildThisFileDirectory)Issue6472.cs" />
    <Compile Include="$(MSBuildThisFileDirectory)Issue6614.cs" />
    <Compile Include="$(MSBuildThisFileDirectory)Issue5239.cs" />
    <Compile Include="$(MSBuildThisFileDirectory)Issue6738.cs" />
    <Compile Include="$(MSBuildThisFileDirectory)GitHub6926.cs" />
    <Compile Include="$(MSBuildThisFileDirectory)Issue5503.cs" />
    <Compile Include="$(MSBuildThisFileDirectory)Issue5831.cs" />
    <Compile Include="$(MSBuildThisFileDirectory)LabelTextType.cs" />
    <Compile Include="$(MSBuildThisFileDirectory)ShellTitleView.cs" />
    <Compile Include="$(MSBuildThisFileDirectory)Issue5159.cs" />
    <Compile Include="$(MSBuildThisFileDirectory)Issue7311.cs" />
    <Compile Include="$(MSBuildThisFileDirectory)Issue7053.cs" />
    <Compile Include="$(MSBuildThisFileDirectory)Issue6894.cs" />
    <Compile Include="$(MSBuildThisFileDirectory)Issue6929.cs" />
    <Compile Include="$(MSBuildThisFileDirectory)Issue3798.xaml.cs">
      <DependentUpon>Issue3798.xaml</DependentUpon>
      <SubType>Code</SubType>
    </Compile>
    <Compile Include="$(MSBuildThisFileDirectory)Controls\ApiLabel.cs" />
    <Compile Include="$(MSBuildThisFileDirectory)Github6384.cs" />
    <Compile Include="$(MSBuildThisFileDirectory)Issue7035.xaml.cs">
      <DependentUpon>Issue7035.xaml</DependentUpon>
      <SubType>Code</SubType>
    </Compile>
    <Compile Include="$(MSBuildThisFileDirectory)Issue7525.xaml.cs">
      <DependentUpon>Issue7525.xaml</DependentUpon>
    </Compile>
    <Compile Include="$(MSBuildThisFileDirectory)Issue7395.cs" />
    <Compile Include="$(MSBuildThisFileDirectory)Issue7582.cs" />
    <Compile Include="$(MSBuildThisFileDirectory)Issue7563.cs" />
    <Compile Include="$(MSBuildThisFileDirectory)Issue7742.cs" />
    <Compile Include="$(MSBuildThisFileDirectory)Issue7678.cs" />
    <Compile Include="$(MSBuildThisFileDirectory)Issue6491.cs" />
    <Compile Include="$(MSBuildThisFileDirectory)Issue6127.cs" />
    <Compile Include="$(MSBuildThisFileDirectory)Issue7283.cs" />
    <Compile Include="$(MSBuildThisFileDirectory)Issue1658.cs" />
    <Compile Include="$(MSBuildThisFileDirectory)Issue5395.cs" />
    <Compile Include="$(MSBuildThisFileDirectory)Issue7878.cs" />
    <Compile Include="$(MSBuildThisFileDirectory)Issue6663.cs" />
    <Compile Include="$(MSBuildThisFileDirectory)Issue8004.cs" />
    <Compile Include="$(MSBuildThisFileDirectory)Issue7886.xaml.cs">
      <DependentUpon>Issue7886.xaml</DependentUpon>
    </Compile>
    <Compile Include="$(MSBuildThisFileDirectory)Issue7898.cs" />
    <Compile Include="$(MSBuildThisFileDirectory)Issue8198.cs" />
    <Compile Include="$(MSBuildThisFileDirectory)Issue7249.cs" />
    <Compile Include="$(MSBuildThisFileDirectory)Issue8200.cs" />
    <Compile Include="$(MSBuildThisFileDirectory)Issue6932.xaml.cs">
      <SubType>Code</SubType>
      <DependentUpon>Issue6932.xaml</DependentUpon>
    </Compile>
    <Compile Include="$(MSBuildThisFileDirectory)Issue6932_emptyviewtemplate.xaml.cs">
      <SubType>Code</SubType>
      <DependentUpon>Issue6932_emptyviewtemplate.xaml</DependentUpon>
    </Compile>
    <Compile Include="$(MSBuildThisFileDirectory)Issue6932_emptyviewstring.xaml.cs">
      <SubType>Code</SubType>
      <DependentUpon>Issue6932_emptyviewstring.xaml</DependentUpon>
    </Compile>
    <Compile Include="$(MSBuildThisFileDirectory)Issue8417.xaml.cs">
      <DependentUpon>Issue8417.xaml</DependentUpon>
    </Compile>
    <Compile Include="$(MSBuildThisFileDirectory)Issue8647.cs" />
    <Compile Include="$(MSBuildThisFileDirectory)Issue7510.cs" />
    <Compile Include="$(MSBuildThisFileDirectory)Issue8557.xaml.cs">
      <DependentUpon>Issue8557.xaml</DependentUpon>
    </Compile>
    <Compile Include="$(MSBuildThisFileDirectory)Issue8753.cs" />
    <Compile Include="$(MSBuildThisFileDirectory)Issue8693.cs" />
    <Compile Include="$(MSBuildThisFileDirectory)Issue7813.xaml.cs">
      <DependentUpon>Issue7813.xaml</DependentUpon>
    </Compile>
    <Compile Include="$(MSBuildThisFileDirectory)Issue8638.xaml.cs">
      <DependentUpon>Issue8638.xaml</DependentUpon>
    </Compile>
    <Compile Include="$(MSBuildThisFileDirectory)Issue8294.cs" />
    <Compile Include="$(MSBuildThisFileDirectory)Issue8392.cs" />
    <Compile Include="$(MSBuildThisFileDirectory)Issue8672.cs" />
    <Compile Include="$(MSBuildThisFileDirectory)Issue8779.xaml.cs">
      <DependentUpon>Issue8779.xaml</DependentUpon>
    </Compile>
    <Compile Include="$(MSBuildThisFileDirectory)Issue8806.cs" />
    <Compile Include="$(MSBuildThisFileDirectory)Issue8781.xaml.cs">
      <DependentUpon>Issue8781.xaml</DependentUpon>
    </Compile>
    <Compile Include="$(MSBuildThisFileDirectory)Issue8782.xaml.cs">
      <DependentUpon>Issue8782.xaml</DependentUpon>
    </Compile>
    <Compile Include="$(MSBuildThisFileDirectory)Issue8821.cs" />
    <Compile Include="$(MSBuildThisFileDirectory)Issue8326.xaml.cs">
      <DependentUpon>Issue8326.xaml</DependentUpon>
    </Compile>
    <Compile Include="$(MSBuildThisFileDirectory)Issue8449.xaml.cs">
      <DependentUpon>Issue8449.xaml</DependentUpon>
    </Compile>
    <Compile Include="$(MSBuildThisFileDirectory)Issue7875.cs" />
    <Compile Include="$(MSBuildThisFileDirectory)Issue8973.cs" />
    <Compile Include="$(MSBuildThisFileDirectory)Issue7924.xaml.cs">
      <DependentUpon>Issue7924.xaml</DependentUpon>
    </Compile>
    <Compile Include="$(MSBuildThisFileDirectory)Issue8461.cs" />
    <Compile Include="$(MSBuildThisFileDirectory)Issue8777.cs" />
    <Compile Include="$(MSBuildThisFileDirectory)Issue9143.cs" />
    <Compile Include="$(MSBuildThisFileDirectory)Issue9588.xaml.cs">
      <DependentUpon>Issue9588.xaml</DependentUpon>
    </Compile>
    <Compile Include="$(MSBuildThisFileDirectory)Issue9329.cs" />
    <Compile Include="$(MSBuildThisFileDirectory)Issue9734.xaml.cs">
      <DependentUpon>Issue9734.xaml</DependentUpon>
    </Compile>
    <Compile Include="$(MSBuildThisFileDirectory)Issue8767.xaml.cs">
      <DependentUpon>Issue8767.xaml</DependentUpon>
    </Compile>
    <Compile Include="$(MSBuildThisFileDirectory)Issue8778.xaml.cs">
      <DependentUpon>Issue8778.xaml</DependentUpon>
    </Compile>
    <Compile Include="$(MSBuildThisFileDirectory)Issue9646.xaml.cs">
      <DependentUpon>Issue9646.xaml</DependentUpon>
    </Compile>
    <Compile Include="$(MSBuildThisFileDirectory)Issue9735.xaml.cs">
      <DependentUpon>Issue9735.xaml</DependentUpon>
    </Compile>
    <Compile Include="$(MSBuildThisFileDirectory)Issue9305.xaml.cs">
      <DependentUpon>Issue9305.xaml</DependentUpon>
    </Compile>
    <Compile Include="$(MSBuildThisFileDirectory)Issue9767.cs" />
    <Compile Include="$(MSBuildThisFileDirectory)Issue7856.cs" />
    <Compile Include="$(MSBuildThisFileDirectory)Issue7856_1.xaml.cs">
      <DependentUpon>Issue7856_1.xaml</DependentUpon>
    </Compile>
    <Compile Include="$(MSBuildThisFileDirectory)Issue9054.cs" />
    <Compile Include="$(MSBuildThisFileDirectory)Issue9326.xaml.cs">
      <DependentUpon>Issue9326.xaml</DependentUpon>
    </Compile>
    <Compile Include="$(MSBuildThisFileDirectory)Issue8689.xaml.cs">
      <DependentUpon>Issue9279.xaml</DependentUpon>
    </Compile>
    <Compile Include="$(MSBuildThisFileDirectory)Issue9306.cs" />
    <Compile Include="$(MSBuildThisFileDirectory)Issue9417.xaml.cs">
      <DependentUpon>Issue9417.xaml</DependentUpon>
    </Compile>
    <Compile Include="$(MSBuildThisFileDirectory)Issue8272.cs" />
    <Compile Include="$(MSBuildThisFileDirectory)Issue8964.cs" />
    <Compile Include="$(MSBuildThisFileDirectory)Issue9951.cs" />
    <Compile Include="$(MSBuildThisFileDirectory)Issue9962.cs" />
    <Compile Include="$(MSBuildThisFileDirectory)Controls\INativeColorService.cs" />
    <Compile Include="$(MSBuildThisFileDirectory)Issue10337.cs" />
    <Compile Include="$(MSBuildThisFileDirectory)Issue9794.cs" />
    <Compile Include="$(MSBuildThisFileDirectory)Issue10134.cs" />
    <Compile Include="$(MSBuildThisFileDirectory)Issue10300.cs" />
    <Compile Include="$(MSBuildThisFileDirectory)Issue10438.cs" />
    <Compile Include="$(MSBuildThisFileDirectory)Issue10530.cs" />
    <Compile Include="$(MSBuildThisFileDirectory)Issue7780.cs" />
    <Compile Include="$(MSBuildThisFileDirectory)Issue8958.xaml.cs">
      <DependentUpon>Issue8958.xaml</DependentUpon>
    </Compile>
    <Compile Include="$(MSBuildThisFileDirectory)Issue10679.xaml.cs">
      <DependentUpon>Issue10679.xaml</DependentUpon>
    </Compile>
    <Compile Include="$(MSBuildThisFileDirectory)Issue10735.xaml.cs">
      <DependentUpon>Issue10735.xaml</DependentUpon>
    </Compile>
    <Compile Include="$(MSBuildThisFileDirectory)Issue10497.cs" />
    <Compile Include="$(MSBuildThisFileDirectory)Issue10477.xaml.cs">
      <DependentUpon>Issue10477.xaml</DependentUpon>
    </Compile>
    <Compile Include="$(MSBuildThisFileDirectory)Issue10875.xaml.cs">
      <DependentUpon>Issue10875.xaml</DependentUpon>
    </Compile>
    <Compile Include="$(MSBuildThisFileDirectory)Issue10708.cs" />
    <Compile Include="$(MSBuildThisFileDirectory)Issue9711.xaml.cs">
      <DependentUpon>Issue9711.xaml</DependentUpon>
      <SubType>Code</SubType>
    </Compile>
    <Compile Include="$(MSBuildThisFileDirectory)Issue10166.xaml.cs">
      <DependentUpon>Issue10166.xaml</DependentUpon>
      <SubType>Code</SubType>
    </Compile>
    <Compile Include="$(MSBuildThisFileDirectory)Issue10422.xaml.cs">
      <DependentUpon>Issue10422.xaml</DependentUpon>
    </Compile>
    <Compile Include="$(MSBuildThisFileDirectory)Issue9990.xaml.cs">
      <DependentUpon>Issue9990.xaml</DependentUpon>
    </Compile>
    <Compile Include="$(MSBuildThisFileDirectory)Issue9774.xaml.cs">
      <DependentUpon>Issue9774.xaml</DependentUpon>
      <SubType>Code</SubType>
    </Compile>
    <Compile Include="$(MSBuildThisFileDirectory)Issue10024.xaml.cs">
      <DependentUpon>Issue10024.xaml</DependentUpon>
      <SubType>Code</SubType>
    </Compile>
    <Compile Include="$(MSBuildThisFileDirectory)Issue10348.xaml.cs">
      <DependentUpon>Issue10348.xaml</DependentUpon>
    </Compile>
    <Compile Include="$(MSBuildThisFileDirectory)Issue10333.xaml.cs">
      <DependentUpon>Issue10333.xaml</DependentUpon>
    </Compile>
    <Compile Include="$(MSBuildThisFileDirectory)Issue9555.xaml.cs">
      <DependentUpon>Issue9555.xaml</DependentUpon>
    </Compile>
    <Compile Include="$(MSBuildThisFileDirectory)Issue11031.cs" />
    <Compile Include="$(MSBuildThisFileDirectory)Issue11018.cs" />
    <Compile Include="$(MSBuildThisFileDirectory)Issue10940.cs" />
    <Compile Include="$(MSBuildThisFileDirectory)Issue10865.xaml.cs" />
    <Compile Include="$(MSBuildThisFileDirectory)Issue11190.xaml.cs">
      <DependentUpon>Issue11190.xaml</DependentUpon>
    </Compile>
    <Compile Include="$(MSBuildThisFileDirectory)Issue11050.xaml.cs">
      <DependentUpon>Issue11050.xaml</DependentUpon>
    </Compile>
    <Compile Include="$(MSBuildThisFileDirectory)Issue9456.cs" />
    <Compile Include="$(MSBuildThisFileDirectory)Issue10908.xaml.cs">
      <DependentUpon>Issue10908.xaml</DependentUpon>
    </Compile>
    <Compile Include="$(MSBuildThisFileDirectory)Issue11132.cs" />
    <Compile Include="$(MSBuildThisFileDirectory)Issue11113.xaml.cs">
      <DependentUpon>Issue11113.xaml</DependentUpon>
    </Compile>
    <Compile Include="$(MSBuildThisFileDirectory)Issue10182.cs" />
    <Compile Include="$(MSBuildThisFileDirectory)Issue11107.cs" />
    <Compile Include="$(MSBuildThisFileDirectory)Issue11286.cs" />
    <Compile Include="$(MSBuildThisFileDirectory)RectTest.xaml.cs">
      <DependentUpon>RectTest.xaml</DependentUpon>
    </Compile>
    <Compile Include="$(MSBuildThisFileDirectory)Issue11224.xaml.cs">
      <DependentUpon>Issue11224.xaml</DependentUpon>
    </Compile>
    <Compile Include="$(MSBuildThisFileDirectory)Issue11262.xaml.cs">
      <DependentUpon>Issue11262.xaml</DependentUpon>
    </Compile>
    <Compile Include="$(MSBuildThisFileDirectory)Issue11120.xaml.cs">
      <DependentUpon>Issue11120.xaml</DependentUpon>
    </Compile>
    <Compile Include="$(MSBuildThisFileDirectory)Issue11291.cs" />
    <Compile Include="$(MSBuildThisFileDirectory)Issue11244.cs" />
    <Compile Include="$(MSBuildThisFileDirectory)Issue11272.cs" />
    <Compile Include="$(MSBuildThisFileDirectory)Issue11333.xaml.cs">
      <DependentUpon>Issue11333.xaml</DependentUpon>
    </Compile>
    <Compile Include="$(MSBuildThisFileDirectory)Issue11314.cs" />
    <Compile Include="$(MSBuildThisFileDirectory)Issue11413.xaml.cs">
      <DependentUpon>Issue11413.xaml</DependentUpon>
    </Compile>
    <Compile Include="$(MSBuildThisFileDirectory)Issue11563.cs" />
    <Compile Include="$(MSBuildThisFileDirectory)Issue11547.xaml.cs">
      <DependentUpon>Issue11547.xaml</DependentUpon>
    </Compile>
    <Compile Include="$(MSBuildThisFileDirectory)Issue9451.cs" />
    <Compile Include="$(MSBuildThisFileDirectory)Issue11374.xaml.cs">
      <DependentUpon>Issue11374.xaml</DependentUpon>
    </Compile>
    <Compile Include="$(MSBuildThisFileDirectory)Issue11430.cs" />
    <Compile Include="$(MSBuildThisFileDirectory)Issue11247.cs" />
    <Compile Include="$(MSBuildThisFileDirectory)Issue10608.cs" />
<<<<<<< HEAD
    <Compile Include="$(MSBuildThisFileDirectory)Issue11808.xaml.cs" />
=======
    <Compile Include="$(MSBuildThisFileDirectory)Issue11800.cs" />
    <Compile Include="$(MSBuildThisFileDirectory)Issue11572.xaml.cs" />
    <Compile Include="$(MSBuildThisFileDirectory)Issue11571.xaml.cs" />
    <Compile Include="$(MSBuildThisFileDirectory)Issue11715.xaml.cs" />
>>>>>>> e96ff112
    <Compile Include="$(MSBuildThisFileDirectory)Issue11875.xaml.cs">
      <DependentUpon>Issue11875.xaml</DependentUpon>
    </Compile>
    <Compile Include="$(MSBuildThisFileDirectory)Issue11737.xaml.cs">
      <DependentUpon>Issue11737.xaml</DependentUpon>
    </Compile>
    <Compile Include="$(MSBuildThisFileDirectory)Issue11764.xaml.cs">
      <DependentUpon>Issue11764.xaml</DependentUpon>
    </Compile>
    <Compile Include="$(MSBuildThisFileDirectory)Issue11573.xaml.cs">
      <DependentUpon>Issue11573.xaml</DependentUpon>
    </Compile>
    <Compile Include="$(MSBuildThisFileDirectory)Issue11858.cs" />
    <Compile Include="$(MSBuildThisFileDirectory)Issue9210.cs" />
    <Compile Include="$(MSBuildThisFileDirectory)Issue11865.cs" />
    <Compile Include="$(MSBuildThisFileDirectory)Issue11653.xaml.cs">
      <DependentUpon>Issue11653.xaml</DependentUpon>
    </Compile>
    <Compile Include="$(MSBuildThisFileDirectory)Issue11869.cs" />
    <Compile Include="$(MSBuildThisFileDirectory)Issue11723.cs" />
    <Compile Include="$(MSBuildThisFileDirectory)Issue11155.cs" />
    <Compile Include="$(MSBuildThisFileDirectory)Issue11643.xaml.cs" />
    <Compile Include="$(MSBuildThisFileDirectory)HeaderFooterShellFlyout.cs" />
    <Compile Include="$(MSBuildThisFileDirectory)Issue12134.cs" />
    <Compile Include="$(MSBuildThisFileDirectory)Issue11963.cs" />
    <Compile Include="$(MSBuildThisFileDirectory)Issue12126.cs" />
    <Compile Include="$(MSBuildThisFileDirectory)Issue11831.xaml.cs" />
    <Compile Include="$(MSBuildThisFileDirectory)Issue11938.xaml.cs">
      <DependentUpon>Issue11938.xaml</DependentUpon>
    </Compile>
    <Compile Include="$(MSBuildThisFileDirectory)Issue11496.xaml.cs">
      <DependentUpon>Issue11496.xaml</DependentUpon>
    </Compile>
    <Compile Include="$(MSBuildThisFileDirectory)Issue11209.xaml.cs">
      <DependentUpon>Issue11209.xaml</DependentUpon>
    </Compile>
    <Compile Include="$(MSBuildThisFileDirectory)Issue10454.cs" />
    <Compile Include="$(MSBuildThisFileDirectory)Issue11081.xaml.cs">
      <DependentUpon>Issue11081.xaml</DependentUpon>
    </Compile>
    <Compile Include="$(MSBuildThisFileDirectory)Issue12222.cs" />
  </ItemGroup>
  <ItemGroup>
    <EmbeddedResource Include="$(MSBuildThisFileDirectory)Bugzilla22229.xaml">
      <Generator>MSBuild:UpdateDesignTimeXaml</Generator>
    </EmbeddedResource>
    <EmbeddedResource Include="$(MSBuildThisFileDirectory)Issue10672.xaml">
      <Generator>MSBuild:UpdateDesignTimeXaml</Generator>
    </EmbeddedResource>
    <EmbeddedResource Include="$(MSBuildThisFileDirectory)Issue1497.xaml">
      <Generator>MSBuild:UpdateDesignTimeXaml</Generator>
    </EmbeddedResource>
    <EmbeddedResource Include="$(MSBuildThisFileDirectory)Issue1545.xaml">
      <Generator>MSBuild:UpdateDesignTimeXaml</Generator>
    </EmbeddedResource>
    <EmbeddedResource Include="$(MSBuildThisFileDirectory)Issue1554.xaml">
      <Generator>MSBuild:UpdateDesignTimeXaml</Generator>
    </EmbeddedResource>
    <EmbeddedResource Include="$(MSBuildThisFileDirectory)Issue1568.xaml">
      <Generator>MSBuild:UpdateDesignTimeXaml</Generator>
    </EmbeddedResource>
    <EmbeddedResource Include="$(MSBuildThisFileDirectory)Issue1641.xaml">
      <Generator>MSBuild:UpdateDesignTimeXaml</Generator>
    </EmbeddedResource>
    <EmbeddedResource Include="$(MSBuildThisFileDirectory)Issue1653.xaml">
      <Generator>MSBuild:UpdateDesignTimeXaml</Generator>
    </EmbeddedResource>
    <EmbeddedResource Include="$(MSBuildThisFileDirectory)Issue1653v2.xaml">
      <Generator>MSBuild:UpdateDesignTimeXaml</Generator>
    </EmbeddedResource>
    <EmbeddedResource Include="$(MSBuildThisFileDirectory)Issue1712.xaml">
      <Generator>MSBuild:UpdateDesignTimeXaml</Generator>
    </EmbeddedResource>
    <EmbeddedResource Include="$(MSBuildThisFileDirectory)Issue1741.xaml">
      <Generator>MSBuild:UpdateDesignTimeXaml</Generator>
    </EmbeddedResource>
    <EmbeddedResource Include="$(MSBuildThisFileDirectory)Issue1747.xaml">
      <Generator>MSBuild:UpdateDesignTimeXaml</Generator>
    </EmbeddedResource>
    <EmbeddedResource Include="$(MSBuildThisFileDirectory)Issue1766.xaml">
      <Generator>MSBuild:UpdateDesignTimeXaml</Generator>
    </EmbeddedResource>
    <EmbeddedResource Include="$(MSBuildThisFileDirectory)Issue2282.xaml">
      <Generator>MSBuild:UpdateDesignTimeXaml</Generator>
    </EmbeddedResource>
    <EmbeddedResource Include="$(MSBuildThisFileDirectory)Issue2288.xaml">
      <Generator>MSBuild:UpdateDesignTimeXaml</Generator>
    </EmbeddedResource>
    <EmbeddedResource Include="$(MSBuildThisFileDirectory)Issue2289.xaml">
      <Generator>MSBuild:UpdateDesignTimeXaml</Generator>
    </EmbeddedResource>
    <EmbeddedResource Include="$(MSBuildThisFileDirectory)Issue2357.xaml">
      <Generator>MSBuild:UpdateDesignTimeXaml</Generator>
    </EmbeddedResource>
    <EmbeddedResource Include="$(MSBuildThisFileDirectory)Issue2470.xaml">
      <Generator>MSBuild:UpdateDesignTimeXaml</Generator>
    </EmbeddedResource>
    <EmbeddedResource Include="$(MSBuildThisFileDirectory)Issue8207.xaml">
      <SubType>Designer</SubType>
      <Generator>MSBuild:UpdateDesignTimeXaml</Generator>
    </EmbeddedResource>
    <EmbeddedResource Include="$(MSBuildThisFileDirectory)Issue6282.xaml">
      <Generator>MSBuild:UpdateDesignTimeXaml</Generator>
    </EmbeddedResource>
    <EmbeddedResource Include="$(MSBuildThisFileDirectory)Issue2659.xaml">
      <Generator>MSBuild:UpdateDesignTimeXaml</Generator>
    </EmbeddedResource>
    <EmbeddedResource Include="$(MSBuildThisFileDirectory)Issue2951.xaml">
      <Generator>MSBuild:UpdateDesignTimeXaml</Generator>
    </EmbeddedResource>
    <EmbeddedResource Include="$(MSBuildThisFileDirectory)Issue2777.xaml">
      <Generator>MSBuild:UpdateDesignTimeXaml</Generator>
    </EmbeddedResource>
    <EmbeddedResource Include="$(MSBuildThisFileDirectory)Issue3086.xaml">
      <Generator>MSBuild:UpdateDesignTimeXaml</Generator>
    </EmbeddedResource>
    <EmbeddedResource Include="$(MSBuildThisFileDirectory)Bugzilla27318.xaml">
      <Generator>MSBuild:UpdateDesignTimeXaml</Generator>
    </EmbeddedResource>
    <EmbeddedResource Include="$(MSBuildThisFileDirectory)Bugzilla29107.xaml">
      <Generator>MSBuild:UpdateDesignTimeXaml</Generator>
    </EmbeddedResource>
    <EmbeddedResource Include="$(MSBuildThisFileDirectory)Bugzilla26032.xaml">
      <Generator>MSBuild:UpdateDesignTimeXaml</Generator>
    </EmbeddedResource>
    <EmbeddedResource Include="$(MSBuildThisFileDirectory)Bugzilla31967.xaml">
      <Generator>MSBuild:UpdateDesignTimeXaml</Generator>
    </EmbeddedResource>
    <EmbeddedResource Include="$(MSBuildThisFileDirectory)Issue3319.xaml">
      <Generator>MSBuild:UpdateDesignTimeXaml</Generator>
    </EmbeddedResource>
    <EmbeddedResource Include="$(MSBuildThisFileDirectory)Bugzilla32447.xaml">
      <Generator>MSBuild:UpdateDesignTimeXaml</Generator>
    </EmbeddedResource>
    <EmbeddedResource Include="$(MSBuildThisFileDirectory)Bugzilla38827.xaml">
      <SubType>Designer</SubType>
      <Generator>MSBuild:UpdateDesignTimeXaml</Generator>
    </EmbeddedResource>
    <EmbeddedResource Include="$(MSBuildThisFileDirectory)Bugzilla32842.xaml">
      <SubType>Designer</SubType>
      <Generator>MSBuild:UpdateDesignTimeXaml</Generator>
    </EmbeddedResource>
    <EmbeddedResource Include="$(MSBuildThisFileDirectory)Bugzilla39463.xaml">
      <SubType>Designer</SubType>
      <Generator>MSBuild:UpdateDesignTimeXaml</Generator>
    </EmbeddedResource>
    <EmbeddedResource Include="$(MSBuildThisFileDirectory)Bugzilla38416.xaml">
      <SubType>Designer</SubType>
      <Generator>MSBuild:UpdateDesignTimeXaml</Generator>
    </EmbeddedResource>
    <EmbeddedResource Include="$(MSBuildThisFileDirectory)Bugzilla39483.xaml">
      <SubType>Designer</SubType>
      <Generator>MSBuild:UpdateDesignTimeXaml</Generator>
    </EmbeddedResource>
    <EmbeddedResource Include="$(MSBuildThisFileDirectory)Bugzilla39378.xaml">
      <Generator>MSBuild:UpdateDesignTimeXaml</Generator>
    </EmbeddedResource>
    <EmbeddedResource Include="$(MSBuildThisFileDirectory)Bugzilla45284.xaml">
      <Generator>MSBuild:UpdateDesignTimeXaml</Generator>
    </EmbeddedResource>
    <EmbeddedResource Include="$(MSBuildThisFileDirectory)Bugzilla54977.xaml">
      <Generator>MSBuild:UpdateDesignTimeXaml</Generator>
    </EmbeddedResource>
    <EmbeddedResource Include="$(MSBuildThisFileDirectory)Issue4040.xaml">
      <Generator>MSBuild:UpdateDesignTimeXaml</Generator>
    </EmbeddedResource>
    <EmbeddedResource Include="$(MSBuildThisFileDirectory)Issue8787.xaml" />
    <EmbeddedResource Include="$(MSBuildThisFileDirectory)Issue9771.xaml">
      <SubType>Designer</SubType>
      <Generator>MSBuild:UpdateDesignTimeXaml</Generator>
    </EmbeddedResource>
    <EmbeddedResource Include="$(MSBuildThisFileDirectory)VisualControlsPage.xaml">
      <SubType>Designer</SubType>
      <Generator>MSBuild:UpdateDesignTimeXaml</Generator>
    </EmbeddedResource>
    <EmbeddedResource Include="$(MSBuildThisFileDirectory)Issue4356.xaml">
      <Generator>MSBuild:UpdateDesignTimeXaml</Generator>
    </EmbeddedResource>
    <EmbeddedResource Include="$(MSBuildThisFileDirectory)Issue7035.xaml">
      <SubType>Designer</SubType>
      <Generator>MSBuild:UpdateDesignTimeXaml</Generator>
    </EmbeddedResource>
    <EmbeddedResource Include="$(MSBuildThisFileDirectory)Issue7525.xaml">
      <Generator>UpdateDesignTimeXaml</Generator>
    </EmbeddedResource>
    <EmbeddedResource Include="$(MSBuildThisFileDirectory)Issue7886.xaml">
      <Generator>MSBuild:UpdateDesignTimeXaml</Generator>
    </EmbeddedResource>
    <EmbeddedResource Include="$(MSBuildThisFileDirectory)Issue6932.xaml" />
    <EmbeddedResource Include="$(MSBuildThisFileDirectory)Issue6932_emptyviewtemplate.xaml" />
    <EmbeddedResource Include="$(MSBuildThisFileDirectory)Issue6932_emptyviewstring.xaml" />
    <EmbeddedResource Include="$(MSBuildThisFileDirectory)Issue8417.xaml" />
    <EmbeddedResource Include="$(MSBuildThisFileDirectory)Issue8557.xaml" />
    <EmbeddedResource Include="$(MSBuildThisFileDirectory)Issue7813.xaml" />
    <EmbeddedResource Include="$(MSBuildThisFileDirectory)Issue8638.xaml" />
    <EmbeddedResource Include="$(MSBuildThisFileDirectory)Issue8779.xaml" />
    <EmbeddedResource Include="$(MSBuildThisFileDirectory)Issue8781.xaml" />
    <EmbeddedResource Include="$(MSBuildThisFileDirectory)Issue8782.xaml" />
    <EmbeddedResource Include="$(MSBuildThisFileDirectory)Issue8326.xaml" />
    <EmbeddedResource Include="$(MSBuildThisFileDirectory)Issue8449.xaml" />
    <EmbeddedResource Include="$(MSBuildThisFileDirectory)Issue7924.xaml" />
    <EmbeddedResource Include="$(MSBuildThisFileDirectory)Issue7856_1.xaml">
      <SubType>Designer</SubType>
      <Generator>MSBuild:UpdateDesignTimeXaml</Generator>
    </EmbeddedResource>
    <EmbeddedResource Include="$(MSBuildThisFileDirectory)Issue9734.xaml">
      <Generator>MSBuild:UpdateDesignTimeXaml</Generator>
    </EmbeddedResource>
    <EmbeddedResource Include="$(MSBuildThisFileDirectory)Issue8767.xaml">
      <Generator>MSBuild:UpdateDesignTimeXaml</Generator>
    </EmbeddedResource>
    <EmbeddedResource Include="$(MSBuildThisFileDirectory)Issue8778.xaml">
      <Generator>MSBuild:UpdateDesignTimeXaml</Generator>
    </EmbeddedResource>
    <EmbeddedResource Include="$(MSBuildThisFileDirectory)Issue9646.xaml">
      <Generator>MSBuild:UpdateDesignTimeXaml</Generator>
    </EmbeddedResource>
    <EmbeddedResource Include="$(MSBuildThisFileDirectory)Issue9735.xaml">
      <SubType>Designer</SubType>
      <Generator>MSBuild:UpdateDesignTimeXaml</Generator>
    </EmbeddedResource>
    <EmbeddedResource Include="$(MSBuildThisFileDirectory)Issue9305.xaml">
      <SubType>Designer</SubType>
      <Generator>MSBuild:UpdateDesignTimeXaml</Generator>
    </EmbeddedResource>
    <EmbeddedResource Include="$(MSBuildThisFileDirectory)Issue9588.xaml">
      <Generator>MSBuild:UpdateDesignTimeXaml</Generator>
    </EmbeddedResource>
    <EmbeddedResource Include="$(MSBuildThisFileDirectory)Issue9326.xaml">
      <Generator>MSBuild:UpdateDesignTimeXaml</Generator>
    </EmbeddedResource>
    <EmbeddedResource Include="$(MSBuildThisFileDirectory)Issue8689.xaml">
      <Generator>MSBuild:UpdateDesignTimeXaml</Generator>
    </EmbeddedResource>
    <EmbeddedResource Include="$(MSBuildThisFileDirectory)Issue9417.xaml">
      <Generator>MSBuild:UpdateDesignTimeXaml</Generator>
    </EmbeddedResource>
    <EmbeddedResource Include="$(MSBuildThisFileDirectory)Issue8958.xaml">
      <Generator>MSBuild:UpdateDesignTimeXaml</Generator>
    </EmbeddedResource>
    <EmbeddedResource Include="$(MSBuildThisFileDirectory)Issue10679.xaml">
      <SubType>Designer</SubType>
      <Generator>MSBuild:UpdateDesignTimeXaml</Generator>
    </EmbeddedResource>
    <EmbeddedResource Include="$(MSBuildThisFileDirectory)Issue10735.xaml">
      <Generator>MSBuild:UpdateDesignTimeXaml</Generator>
    </EmbeddedResource>
    <EmbeddedResource Include="$(MSBuildThisFileDirectory)Issue10477.xaml">
      <SubType>Designer</SubType>
      <Generator>MSBuild:UpdateDesignTimeXaml</Generator>
    </EmbeddedResource>
    <EmbeddedResource Include="$(MSBuildThisFileDirectory)Issue10875.xaml">
      <SubType>Designer</SubType>
      <Generator>MSBuild:UpdateDesignTimeXaml</Generator>
    </EmbeddedResource>
    <EmbeddedResource Include="$(MSBuildThisFileDirectory)Issue9827.xaml">
      <SubType>Designer</SubType>
      <Generator>MSBuild:UpdateDesignTimeXaml</Generator>
    </EmbeddedResource>
    <EmbeddedResource Include="$(MSBuildThisFileDirectory)Issue9711.xaml" />
    <EmbeddedResource Include="$(MSBuildThisFileDirectory)Issue10166.xaml">
      <SubType>Designer</SubType>
      <Generator>MSBuild:UpdateDesignTimeXaml</Generator>
    </EmbeddedResource>
    <EmbeddedResource Include="$(MSBuildThisFileDirectory)Issue10422.xaml">
      <Generator>MSBuild:UpdateDesignTimeXaml</Generator>
    </EmbeddedResource>
    <EmbeddedResource Include="$(MSBuildThisFileDirectory)Issue9990.xaml">
      <Generator>MSBuild:UpdateDesignTimeXaml</Generator>
    </EmbeddedResource>
    <EmbeddedResource Include="$(MSBuildThisFileDirectory)Issue9774.xaml">
      <SubType>Designer</SubType>
      <Generator>MSBuild:UpdateDesignTimeXaml</Generator>
    </EmbeddedResource>
    <EmbeddedResource Include="$(MSBuildThisFileDirectory)Issue10024.xaml">
      <SubType>Designer</SubType>
      <Generator>MSBuild:UpdateDesignTimeXaml</Generator>
    </EmbeddedResource>
    <EmbeddedResource Include="$(MSBuildThisFileDirectory)Issue10348.xaml">
      <Generator>MSBuild:UpdateDesignTimeXaml</Generator>
    </EmbeddedResource>
    <EmbeddedResource Include="$(MSBuildThisFileDirectory)Issue10333.xaml">
      <Generator>MSBuild:UpdateDesignTimeXaml</Generator>
    </EmbeddedResource>
    <EmbeddedResource Include="$(MSBuildThisFileDirectory)Issue9555.xaml">
      <Generator>MSBuild:UpdateDesignTimeXaml</Generator>
    </EmbeddedResource>
    <EmbeddedResource Include="$(MSBuildThisFileDirectory)Issue10865.xaml">
      <Generator>MSBuild:UpdateDesignTimeXaml</Generator>
    </EmbeddedResource>
    <EmbeddedResource Include="$(MSBuildThisFileDirectory)Issue11190.xaml">
      <Generator>MSBuild:UpdateDesignTimeXaml</Generator>
    </EmbeddedResource>
    <EmbeddedResource Include="$(MSBuildThisFileDirectory)RectTest.xaml">
      <Generator>MSBuild:UpdateDesignTimeXaml</Generator>
    </EmbeddedResource>
    <EmbeddedResource Include="$(MSBuildThisFileDirectory)Issue11050.xaml">
      <Generator>MSBuild:UpdateDesignTimeXaml</Generator>
    </EmbeddedResource>
    <EmbeddedResource Include="$(MSBuildThisFileDirectory)Issue10908.xaml">
      <Generator>MSBuild:UpdateDesignTimeXaml</Generator>
    </EmbeddedResource>
    <EmbeddedResource Include="$(MSBuildThisFileDirectory)Issue11113.xaml">
      <Generator>MSBuild:UpdateDesignTimeXaml</Generator>
    </EmbeddedResource>
    <EmbeddedResource Include="$(MSBuildThisFileDirectory)Issue11120.xaml">
      <Generator>MSBuild:UpdateDesignTimeXaml</Generator>
    </EmbeddedResource>
    <EmbeddedResource Include="$(MSBuildThisFileDirectory)Issue11333.xaml">
      <Generator>MSBuild:UpdateDesignTimeXaml</Generator>
    </EmbeddedResource>
    <EmbeddedResource Include="$(MSBuildThisFileDirectory)Issue11413.xaml">
      <Generator>MSBuild:UpdateDesignTimeXaml</Generator>
    </EmbeddedResource>
    <EmbeddedResource Include="$(MSBuildThisFileDirectory)Issue11224.xaml">
      <Generator>MSBuild:UpdateDesignTimeXaml</Generator>
    </EmbeddedResource>
    <EmbeddedResource Include="$(MSBuildThisFileDirectory)Issue11374.xaml">
      <Generator>MSBuild:UpdateDesignTimeXaml</Generator>
    </EmbeddedResource>
    <EmbeddedResource Include="$(MSBuildThisFileDirectory)Issue11262.xaml">
      <Generator>MSBuild:UpdateDesignTimeXaml</Generator>
    </EmbeddedResource>
    <EmbeddedResource Include="$(MSBuildThisFileDirectory)Issue11547.xaml">
      <Generator>MSBuild:UpdateDesignTimeXaml</Generator>
    </EmbeddedResource>
    <EmbeddedResource Include="$(MSBuildThisFileDirectory)Issue11572.xaml">
      <Generator>MSBuild:UpdateDesignTimeXaml</Generator>
    </EmbeddedResource>
    <EmbeddedResource Include="$(MSBuildThisFileDirectory)Issue11571.xaml">
      <Generator>MSBuild:UpdateDesignTimeXaml</Generator>
    </EmbeddedResource>
    <EmbeddedResource Include="$(MSBuildThisFileDirectory)Issue11715.xaml">
      <Generator>MSBuild:UpdateDesignTimeXaml</Generator>
    </EmbeddedResource>
    <EmbeddedResource Include="$(MSBuildThisFileDirectory)Issue11875.xaml">
      <Generator>MSBuild:UpdateDesignTimeXaml</Generator>
    </EmbeddedResource>
    <EmbeddedResource Include="$(MSBuildThisFileDirectory)Issue11653.xaml">
      <Generator>MSBuild:UpdateDesignTimeXaml</Generator>
    </EmbeddedResource>
    <EmbeddedResource Include="$(MSBuildThisFileDirectory)Issue11737.xaml">
      <Generator>MSBuild:UpdateDesignTimeXaml</Generator>
    </EmbeddedResource>
    <EmbeddedResource Include="$(MSBuildThisFileDirectory)Issue11764.xaml">
      <Generator>MSBuild:UpdateDesignTimeXaml</Generator>
    </EmbeddedResource>
    <EmbeddedResource Include="$(MSBuildThisFileDirectory)Issue11573.xaml">
      <Generator>MSBuild:UpdateDesignTimeXaml</Generator>
    </EmbeddedResource>
    <EmbeddedResource Include="$(MSBuildThisFileDirectory)Issue11808.xaml">
      <Generator>MSBuild:UpdateDesignTimeXaml</Generator>
    </EmbeddedResource>
    <EmbeddedResource Include="$(MSBuildThisFileDirectory)Issue11496.xaml">
      <Generator>MSBuild:UpdateDesignTimeXaml</Generator>
    </EmbeddedResource>
    <EmbeddedResource Include="$(MSBuildThisFileDirectory)Issue11643.xaml">
      <Generator>MSBuild:UpdateDesignTimeXaml</Generator>
    </EmbeddedResource>
    <EmbeddedResource Include="$(MSBuildThisFileDirectory)Issue11938.xaml">
      <Generator>MSBuild:UpdateDesignTimeXaml</Generator>
    </EmbeddedResource>
    <EmbeddedResource Include="$(MSBuildThisFileDirectory)Issue11209.xaml">
      <Generator>MSBuild:UpdateDesignTimeXaml</Generator>
    </EmbeddedResource>
    <EmbeddedResource Include="$(MSBuildThisFileDirectory)Issue11831.xaml">
      <Generator>MSBuild:UpdateDesignTimeXaml</Generator>
    </EmbeddedResource>
    <EmbeddedResource Include="$(MSBuildThisFileDirectory)Issue11081.xaml">
      <Generator>MSBuild:UpdateDesignTimeXaml</Generator>
    </EmbeddedResource>
  </ItemGroup>
  <ItemGroup>
    <EmbeddedResource Include="$(MSBuildThisFileDirectory)Bugzilla27417Xaml.xaml">
      <SubType>Designer</SubType>
      <Generator>MSBuild:UpdateDesignTimeXaml</Generator>
    </EmbeddedResource>
  </ItemGroup>
  <ItemGroup>
    <EmbeddedResource Include="$(MSBuildThisFileDirectory)Bugzilla23942.xaml">
      <SubType>Designer</SubType>
      <Generator>MSBuild:UpdateDesignTimeXaml</Generator>
    </EmbeddedResource>
  </ItemGroup>
  <ItemGroup>
    <EmbeddedResource Include="$(MSBuildThisFileDirectory)Bugzilla39636.xaml">
      <SubType>Designer</SubType>
      <Generator>MSBuild:UpdateDesignTimeXaml</Generator>
    </EmbeddedResource>
  </ItemGroup>
  <ItemGroup>
    <EmbeddedResource Include="$(MSBuildThisFileDirectory)PlatformSpecifics_iOSTranslucentNavBarX.xaml">
      <SubType>Designer</SubType>
      <Generator>MSBuild:UpdateDesignTimeXaml</Generator>
    </EmbeddedResource>
  </ItemGroup>
  <ItemGroup>
    <EmbeddedResource Include="$(MSBuildThisFileDirectory)Bugzilla42069_Page.xaml">
      <SubType>Designer</SubType>
      <Generator>MSBuild:UpdateDesignTimeXaml</Generator>
    </EmbeddedResource>
  </ItemGroup>
  <ItemGroup>
    <EmbeddedResource Include="$(MSBuildThisFileDirectory)Bugzilla51642.xaml">
      <SubType>Designer</SubType>
      <Generator>MSBuild:UpdateDesignTimeXaml</Generator>
    </EmbeddedResource>
  </ItemGroup>
  <ItemGroup>
    <EmbeddedResource Include="$(MSBuildThisFileDirectory)Bugzilla45722Xaml0.xaml">
      <SubType>Designer</SubType>
      <Generator>MSBuild:UpdateDesignTimeXaml</Generator>
    </EmbeddedResource>
  </ItemGroup>
  <ItemGroup>
    <EmbeddedResource Include="$(MSBuildThisFileDirectory)GitHub1331.xaml">
      <SubType>Designer</SubType>
      <Generator>MSBuild:UpdateDesignTimeXaml</Generator>
    </EmbeddedResource>
  </ItemGroup>
  <ItemGroup>
    <EmbeddedResource Include="$(MSBuildThisFileDirectory)Bugzilla60045.xaml">
      <SubType>Designer</SubType>
      <Generator>MSBuild:UpdateDesignTimeXaml</Generator>
    </EmbeddedResource>
  </ItemGroup>
  <ItemGroup>
    <EmbeddedResource Include="$(MSBuildThisFileDirectory)Issue2625.xaml">
      <SubType>Designer</SubType>
      <Generator>MSBuild:UpdateDesignTimeXaml</Generator>
    </EmbeddedResource>
  </ItemGroup>
  <ItemGroup>
    <Folder Include="$(MSBuildThisFileDirectory)Controls\" />
    <EmbeddedResource Include="$(MSBuildThisFileDirectory)Issue2858.xaml">
      <SubType>Designer</SubType>
      <Generator>MSBuild:UpdateDesignTimeXaml</Generator>
    </EmbeddedResource>
  </ItemGroup>
  <ItemGroup>
    <EmbeddedResource Include="$(MSBuildThisFileDirectory)Issue1588.xaml">
      <SubType>Designer</SubType>
      <Generator>MSBuild:UpdateDesignTimeXaml</Generator>
    </EmbeddedResource>
  </ItemGroup>
  <ItemGroup>
    <EmbeddedResource Include="$(MSBuildThisFileDirectory)Bugzilla60787.xaml">
      <SubType>Designer</SubType>
      <Generator>MSBuild:UpdateDesignTimeXaml</Generator>
    </EmbeddedResource>
  </ItemGroup>
  <ItemGroup>
    <EmbeddedResource Include="$(MSBuildThisFileDirectory)Issue3979.xaml">
      <SubType>Designer</SubType>
      <Generator>MSBuild:UpdateDesignTimeXaml</Generator>
    </EmbeddedResource>
  </ItemGroup>
  <ItemGroup>
    <EmbeddedResource Include="$(MSBuildThisFileDirectory)Issue7167.xaml">
      <SubType>Designer</SubType>
      <Generator>MSBuild:UpdateDesignTimeXaml</Generator>
    </EmbeddedResource>
  </ItemGroup>
  <ItemGroup>
    <EmbeddedResource Include="$(MSBuildThisFileDirectory)Issue4194.xaml">
      <SubType>Designer</SubType>
      <Generator>MSBuild:UpdateDesignTimeXaml</Generator>
    </EmbeddedResource>
  </ItemGroup>
  <ItemGroup>
    <EmbeddedResource Include="$(MSBuildThisFileDirectory)Issue4360.xaml">
      <SubType>Designer</SubType>
      <Generator>MSBuild:UpdateDesignTimeXaml</Generator>
    </EmbeddedResource>
  </ItemGroup>
  <ItemGroup>
    <EmbeddedResource Include="$(MSBuildThisFileDirectory)Issue5057.xaml">
      <SubType>Designer</SubType>
      <Generator>MSBuild:UpdateDesignTimeXaml</Generator>
    </EmbeddedResource>
  </ItemGroup>
  <ItemGroup>
    <EmbeddedResource Include="$(MSBuildThisFileDirectory)Issue5003.xaml">
      <SubType>Designer</SubType>
      <Generator>MSBuild:UpdateDesignTimeXaml</Generator>
    </EmbeddedResource>
  </ItemGroup>
  <ItemGroup>
    <EmbeddedResource Include="$(MSBuildThisFileDirectory)CollectionViewBindingErrors.xaml">
      <SubType>Designer</SubType>
      <Generator>MSBuild:UpdateDesignTimeXaml</Generator>
    </EmbeddedResource>
  </ItemGroup>
  <ItemGroup>
    <EmbeddedResource Include="$(MSBuildThisFileDirectory)Github3847.xaml">
      <SubType>Designer</SubType>
      <Generator>MSBuild:UpdateDesignTimeXaml</Generator>
    </EmbeddedResource>
  </ItemGroup>
  <ItemGroup>
    <EmbeddedResource Include="$(MSBuildThisFileDirectory)Issue4684.xaml">
      <SubType>Designer</SubType>
      <Generator>MSBuild:UpdateDesignTimeXaml</Generator>
    </EmbeddedResource>
  </ItemGroup>
  <ItemGroup>
    <EmbeddedResource Include="$(MSBuildThisFileDirectory)_TemplateMarkup.xaml">
      <SubType>Designer</SubType>
      <Generator>MSBuild:UpdateDesignTimeXaml</Generator>
    </EmbeddedResource>
    <EmbeddedResource Include="$(MSBuildThisFileDirectory)Issue5801.xaml">
      <SubType>Designer</SubType>
      <Generator>MSBuild:UpdateDesignTimeXaml</Generator>
    </EmbeddedResource>
    <EmbeddedResource Include="$(MSBuildThisFileDirectory)A11yTabIndex.xaml">
      <SubType>Designer</SubType>
      <Generator>MSBuild:UpdateDesignTimeXaml</Generator>
    </EmbeddedResource>
  </ItemGroup>
  <ItemGroup>
    <EmbeddedResource Include="$(MSBuildThisFileDirectory)Issue4915.xaml">
      <SubType>Designer</SubType>
      <Generator>MSBuild:UpdateDesignTimeXaml</Generator>
    </EmbeddedResource>
  </ItemGroup>
  <ItemGroup>
    <EmbeddedResource Include="$(MSBuildThisFileDirectory)Issue5949_1.xaml">
      <SubType>Designer</SubType>
      <Generator>MSBuild:UpdateDesignTimeXaml</Generator>
    </EmbeddedResource>
  </ItemGroup>
  <ItemGroup>
    <EmbeddedResource Include="$(MSBuildThisFileDirectory)Issue5949_2.xaml">
      <SubType>Designer</SubType>
      <Generator>MSBuild:UpdateDesignTimeXaml</Generator>
    </EmbeddedResource>
  </ItemGroup>
  <ItemGroup>
    <EmbeddedResource Include="$(MSBuildThisFileDirectory)Issue4992.xaml">
      <SubType>Designer</SubType>
      <Generator>MSBuild:UpdateDesignTimeXaml</Generator>
    </EmbeddedResource>
  </ItemGroup>
  <ItemGroup>
    <EmbeddedResource Include="$(MSBuildThisFileDirectory)Issue6130.xaml">
      <SubType>Designer</SubType>
      <Generator>MSBuild:UpdateDesignTimeXaml</Generator>
    </EmbeddedResource>
  </ItemGroup>
  <ItemGroup>
    <Compile Update="$(MSBuildThisFileDirectory)Issue6130.xaml.cs">
      <DependentUpon>Issue6130.xaml</DependentUpon>
    </Compile>
    <Compile Update="$(MSBuildThisFileDirectory)Issue6644.xaml.cs">
      <DependentUpon>Issue6644.xaml</DependentUpon>
    </Compile>
    <Compile Update="$(MSBuildThisFileDirectory)Issue6254.xaml.cs">
      <DependentUpon>Issue6254.xaml</DependentUpon>
    </Compile>
    <Compile Update="$(MSBuildThisFileDirectory)Issue5749.xaml.cs">
      <DependentUpon>Issue5749.xaml</DependentUpon>
    </Compile>
    <Compile Update="$(MSBuildThisFileDirectory)Issue5108.xaml.cs">
      <DependentUpon>Issue5108.xaml</DependentUpon>
    </Compile>
    <Compile Update="$(MSBuildThisFileDirectory)Issue7357.xaml.cs">
      <DependentUpon>Issue7357.xaml</DependentUpon>
    </Compile>
    <Compile Update="$(MSBuildThisFileDirectory)Issue7792.xaml.cs">
      <DependentUpon>Issue7792.xaml</DependentUpon>
    </Compile>
    <Compile Update="$(MSBuildThisFileDirectory)Issue7789.xaml.cs">
      <DependentUpon>Issue7789.xaml</DependentUpon>
    </Compile>
    <Compile Update="$(MSBuildThisFileDirectory)Issue7519Xaml.xaml.cs">
      <DependentUpon>Issue7519Xaml.xaml</DependentUpon>
    </Compile>
    <Compile Update="$(MSBuildThisFileDirectory)Issue7817.xaml.cs">
      <DependentUpon>Issue7817.xaml</DependentUpon>
    </Compile>
    <Compile Update="$(MSBuildThisFileDirectory)Issue7519Xaml.xaml.cs">
      <DependentUpon>Issue7519Xaml.xaml</DependentUpon>
    </Compile>
    <Compile Update="$(MSBuildThisFileDirectory)Issue5354.xaml.cs">
      <DependentUpon>Issue5354.xaml</DependentUpon>
    </Compile>
    <Compile Update="$(MSBuildThisFileDirectory)Issue7621.xaml.cs">
      <DependentUpon>Issue7621.xaml</DependentUpon>
    </Compile>
    <Compile Update="$(MSBuildThisFileDirectory)Issue7512.xaml.cs">
      <DependentUpon>Issue7512.xaml</DependentUpon>
    </Compile>
    <Compile Update="$(MSBuildThisFileDirectory)Issue7593.xaml.cs">
      <DependentUpon>Issue7593.xaml</DependentUpon>
    </Compile>
    <Compile Update="$(MSBuildThisFileDirectory)Issue7758.xaml.cs">
      <DependentUpon>Issue7758.xaml</DependentUpon>
    </Compile>
    <Compile Update="$(MSBuildThisFileDirectory)Issue7943.xaml.cs">
      <DependentUpon>Issue7943.xaml</DependentUpon>
    </Compile>
    <Compile Update="$(MSBuildThisFileDirectory)Issue7993.xaml.cs">
      <DependentUpon>Issue7993.xaml</DependentUpon>
    </Compile>
    <Compile Update="$(MSBuildThisFileDirectory)Issue7865.xaml.cs">
      <DependentUpon>Issue7865.xaml</DependentUpon>
    </Compile>
    <Compile Update="$(MSBuildThisFileDirectory)Issue8263.xaml.cs">
      <DependentUpon>Issue8263.xaml</DependentUpon>
    </Compile>
    <Compile Update="$(MSBuildThisFileDirectory)Issue8508.xaml.cs">
      <DependentUpon>Issue8508.xaml</DependentUpon>
    </Compile>
  </ItemGroup>
  <ItemGroup>
    <EmbeddedResource Include="$(MSBuildThisFileDirectory)Issue1455.xaml">
      <SubType>Designer</SubType>
      <Generator>MSBuild:UpdateDesignTimeXaml</Generator>
    </EmbeddedResource>
    <EmbeddedResource Include="$(MSBuildThisFileDirectory)Issue5268.xaml">
      <SubType>Designer</SubType>
      <Generator>MSBuild:UpdateDesignTimeXaml</Generator>
    </EmbeddedResource>
  </ItemGroup>
  <ItemGroup>
    <EmbeddedResource Include="$(MSBuildThisFileDirectory)Issue5046.xaml">
      <SubType>Designer</SubType>
      <Generator>MSBuild:UpdateDesignTimeXaml</Generator>
    </EmbeddedResource>
  </ItemGroup>
  <ItemGroup>
    <EmbeddedResource Include="$(MSBuildThisFileDirectory)Issue6644.xaml">
    </EmbeddedResource>
    <EmbeddedResource Include="$(MSBuildThisFileDirectory)Github5623.xaml">
      <SubType>Designer</SubType>
      <Generator>MSBuild:UpdateDesignTimeXaml</Generator>
    </EmbeddedResource>
    <EmbeddedResource Include="$(MSBuildThisFileDirectory)Issue3798.xaml">
      <SubType>Designer</SubType>
      <Generator>MSBuild:UpdateDesignTimeXaml</Generator>
    </EmbeddedResource>
  </ItemGroup>
  <ItemGroup>
    <EmbeddedResource Include="$(MSBuildThisFileDirectory)Issue5749.xaml">
      <SubType>Designer</SubType>
      <Generator>MSBuild:UpdateDesignTimeXaml</Generator>
    </EmbeddedResource>
  </ItemGroup>
  <ItemGroup>
    <EmbeddedResource Include="$(MSBuildThisFileDirectory)Issue5108.xaml">
      <SubType>Designer</SubType>
      <Generator>MSBuild:UpdateDesignTimeXaml</Generator>
    </EmbeddedResource>
  </ItemGroup>
  <ItemGroup>
    <EmbeddedResource Include="$(MSBuildThisFileDirectory)Issue7357.xaml">
      <SubType>Designer</SubType>
      <Generator>MSBuild:UpdateDesignTimeXaml</Generator>
    </EmbeddedResource>
  </ItemGroup>
  <ItemGroup>
    <EmbeddedResource Include="$(MSBuildThisFileDirectory)Issue7519Xaml.xaml">
      <SubType>Designer</SubType>
      <Generator>MSBuild:UpdateDesignTimeXaml</Generator>
    </EmbeddedResource>
  </ItemGroup>
  <ItemGroup>
    <EmbeddedResource Include="$(MSBuildThisFileDirectory)Issue7621.xaml">
      <SubType>Designer</SubType>
      <Generator>MSBuild:UpdateDesignTimeXaml</Generator>
    </EmbeddedResource>
  </ItemGroup>
  <ItemGroup>
    <EmbeddedResource Include="$(MSBuildThisFileDirectory)Issue7512.xaml">
      <SubType>Designer</SubType>
      <Generator>MSBuild:UpdateDesignTimeXaml</Generator>
    </EmbeddedResource>
  </ItemGroup>
  <ItemGroup>
    <EmbeddedResource Include="$(MSBuildThisFileDirectory)Issue5354.xaml">
      <SubType>Designer</SubType>
      <Generator>MSBuild:UpdateDesignTimeXaml</Generator>
    </EmbeddedResource>
  </ItemGroup>
  <ItemGroup>
    <EmbeddedResource Include="$(MSBuildThisFileDirectory)Issue4459.xaml">
      <SubType>Designer</SubType>
      <Generator>MSBuild:UpdateDesignTimeXaml</Generator>
    </EmbeddedResource>
  </ItemGroup>
  <ItemGroup>
    <EmbeddedResource Include="$(MSBuildThisFileDirectory)Issue7593.xaml">
      <SubType>Designer</SubType>
      <Generator>MSBuild:UpdateDesignTimeXaml</Generator>
    </EmbeddedResource>
    <EmbeddedResource Include="$(MSBuildThisFileDirectory)Issue7789.xaml">
      <SubType>Designer</SubType>
      <Generator>MSBuild:UpdateDesignTimeXaml</Generator>
    </EmbeddedResource>
  </ItemGroup>
  <ItemGroup>
    <EmbeddedResource Include="$(MSBuildThisFileDirectory)Issue7865.xaml">
      <SubType>Designer</SubType>
      <Generator>MSBuild:UpdateDesignTimeXaml</Generator>
    </EmbeddedResource>
  </ItemGroup>
  <ItemGroup>
    <EmbeddedResource Include="$(MSBuildThisFileDirectory)Issue7792.xaml">
      <SubType>Designer</SubType>
      <Generator>MSBuild:UpdateDesignTimeXaml</Generator>
    </EmbeddedResource>
    <EmbeddedResource Include="$(MSBuildThisFileDirectory)Issue7758.xaml">
      <SubType>Designer</SubType>
      <Generator>MSBuild:UpdateDesignTimeXaml</Generator>
    </EmbeddedResource>
  </ItemGroup>
  <ItemGroup>
    <EmbeddedResource Include="$(MSBuildThisFileDirectory)Issue7817.xaml">
      <SubType>Designer</SubType>
      <Generator>MSBuild:UpdateDesignTimeXaml</Generator>
    </EmbeddedResource>
    <EmbeddedResource Include="$(MSBuildThisFileDirectory)Issue7943.xaml">
      <SubType>Designer</SubType>
      <Generator>MSBuild:UpdateDesignTimeXaml</Generator>
    </EmbeddedResource>
  </ItemGroup>
  <ItemGroup>
    <EmbeddedResource Include="$(MSBuildThisFileDirectory)Issue7993.xaml">
      <SubType>Designer</SubType>
      <Generator>MSBuild:UpdateDesignTimeXaml</Generator>
    </EmbeddedResource>
  </ItemGroup>
  <ItemGroup>
    <EmbeddedResource Include="$(MSBuildThisFileDirectory)Issue7803.xaml">
      <SubType>Designer</SubType>
      <Generator>MSBuild:UpdateDesignTimeXaml</Generator>
    </EmbeddedResource>
  </ItemGroup>
  <ItemGroup>
    <EmbeddedResource Include="$(MSBuildThisFileDirectory)Issue5577.xaml">
      <SubType>Designer</SubType>
      <Generator>MSBuild:UpdateDesignTimeXaml</Generator>
    </EmbeddedResource>
  </ItemGroup>
  <ItemGroup>
    <EmbeddedResource Include="$(MSBuildThisFileDirectory)Issue8263.xaml">
      <Generator>MSBuild:UpdateDesignTimeXaml</Generator>
    </EmbeddedResource>
  </ItemGroup>
  <ItemGroup>
    <EmbeddedResource Include="$(MSBuildThisFileDirectory)Issue7048.xaml">
      <SubType>Designer</SubType>
      <Generator>MSBuild:UpdateDesignTimeXaml</Generator>
    </EmbeddedResource>
  </ItemGroup>
  <ItemGroup>
    <EmbeddedResource Include="$(MSBuildThisFileDirectory)Issue8529_1.xaml">
      <Generator>MSBuild:UpdateDesignTimeXaml</Generator>
    </EmbeddedResource>
  </ItemGroup>
  <ItemGroup>
    <EmbeddedResource Include="$(MSBuildThisFileDirectory)Issue6693.xaml">
      <SubType>Designer</SubType>
      <Generator>MSBuild:UpdateDesignTimeXaml</Generator>
    </EmbeddedResource>
  </ItemGroup>
  <ItemGroup>
    <EmbeddedResource Include="$(MSBuildThisFileDirectory)Issue8508.xaml">
      <SubType>Designer</SubType>
      <Generator>MSBuild:UpdateDesignTimeXaml</Generator>
    </EmbeddedResource>
  </ItemGroup>
  <ItemGroup>
    <EmbeddedResource Include="$(MSBuildThisFileDirectory)Issue4744.xaml">
      <SubType>Designer</SubType>
      <Generator>MSBuild:UpdateDesignTimeXaml</Generator>
    </EmbeddedResource>
  </ItemGroup>
  <ItemGroup>
    <EmbeddedResource Include="$(MSBuildThisFileDirectory)Issue3228.xaml">
      <SubType>Designer</SubType>
      <Generator>MSBuild:UpdateDesignTimeXaml</Generator>
    </EmbeddedResource>
  </ItemGroup>
  <ItemGroup>
    <EmbeddedResource Include="$(MSBuildThisFileDirectory)Issue2172.xaml">
      <SubType>Designer</SubType>
      <Generator>MSBuild:UpdateDesignTimeXaml</Generator>
    </EmbeddedResource>
    <EmbeddedResource Include="$(MSBuildThisFileDirectory)Issue8902.xaml">
      <SubType>Designer</SubType>
      <Generator>MSBuild:UpdateDesignTimeXaml</Generator>
    </EmbeddedResource>
    <EmbeddedResource Include="$(MSBuildThisFileDirectory)Issue9682.xaml">
      <SubType>Designer</SubType>
      <Generator>MSBuild:UpdateDesignTimeXaml</Generator>
    </EmbeddedResource>
  </ItemGroup>
  <ItemGroup>
    <EmbeddedResource Include="$(MSBuildThisFileDirectory)Issue6403.xaml">
      <SubType>Designer</SubType>
      <Generator>MSBuild:UpdateDesignTimeXaml</Generator>
    </EmbeddedResource>
    <EmbeddedResource Include="$(MSBuildThisFileDirectory)Issue9196.xaml">
      <SubType>Designer</SubType>
      <Generator>MSBuild:UpdateDesignTimeXaml</Generator>
    </EmbeddedResource>
  </ItemGroup>
  <ItemGroup>
    <EmbeddedResource Include="$(MSBuildThisFileDirectory)Issue8715.xaml">
      <SubType>Designer</SubType>
      <Generator>MSBuild:UpdateDesignTimeXaml</Generator>
    </EmbeddedResource>
    <EmbeddedResource Include="$(MSBuildThisFileDirectory)Issue9783.xaml">
      <SubType>Designer</SubType>
      <Generator>MSBuild:UpdateDesignTimeXaml</Generator>
    </EmbeddedResource>
  </ItemGroup>
  <ItemGroup>
    <EmbeddedResource Include="$(MSBuildThisFileDirectory)Issue8308.xaml">
      <SubType>Designer</SubType>
      <Generator>MSBuild:UpdateDesignTimeXaml</Generator>
    </EmbeddedResource>
    <EmbeddedResource Include="$(MSBuildThisFileDirectory)Issue6698View2.xaml">
      <SubType>Designer</SubType>
      <Generator>MSBuild:UpdateDesignTimeXaml</Generator>
    </EmbeddedResource>
  </ItemGroup>
  <ItemGroup>
    <EmbeddedResource Include="$(MSBuildThisFileDirectory)Issue7242.xaml">
      <SubType>Designer</SubType>
      <Generator>MSBuild:UpdateDesignTimeXaml</Generator>
    </EmbeddedResource>
  </ItemGroup>
  <ItemGroup>
    <EmbeddedResource Include="$(MSBuildThisFileDirectory)Github9536.xaml">
      <SubType>Designer</SubType>
      <Generator>MSBuild:UpdateDesignTimeXaml</Generator>
    </EmbeddedResource>
    <EmbeddedResource Include="$(MSBuildThisFileDirectory)Issue10482.xaml">
      <SubType>Designer</SubType>
      <Generator>MSBuild:UpdateDesignTimeXaml</Generator>
    </EmbeddedResource>
    <EmbeddedResource Include="$(MSBuildThisFileDirectory)Issue9279.xaml">
      <SubType>Designer</SubType>
      <Generator>MSBuild:UpdateDesignTimeXaml</Generator>
    </EmbeddedResource>
  </ItemGroup>
  <ItemGroup>
    <EmbeddedResource Include="$(MSBuildThisFileDirectory)Issue11259.xaml">
      <SubType>Designer</SubType>
      <Generator>MSBuild:UpdateDesignTimeXaml</Generator>
    </EmbeddedResource>
  </ItemGroup>
  <ItemGroup>
    <EmbeddedResource Include="$(MSBuildThisFileDirectory)Issue11709.xaml">
      <SubType>Designer</SubType>
      <Generator>MSBuild:UpdateDesignTimeXaml</Generator>
    </EmbeddedResource>
    <EmbeddedResource Include="$(MSBuildThisFileDirectory)Issue11794.xaml">
      <SubType>Designer</SubType>
      <Generator>MSBuild:UpdateDesignTimeXaml</Generator>
    </EmbeddedResource>
  </ItemGroup>
  <ItemGroup>
    <EmbeddedResource Include="$(MSBuildThisFileDirectory)Issue10897.xaml">
      <SubType>Designer</SubType>
      <Generator>MSBuild:UpdateDesignTimeXaml</Generator>
    </EmbeddedResource>
    <EmbeddedResource Include="$(MSBuildThisFileDirectory)Issue12344.xaml">
      <SubType>Designer</SubType>
      <Generator>MSBuild:UpdateDesignTimeXaml</Generator>
    </EmbeddedResource>
  </ItemGroup>
</Project><|MERGE_RESOLUTION|>--- conflicted
+++ resolved
@@ -1580,14 +1580,11 @@
     <Compile Include="$(MSBuildThisFileDirectory)Issue11430.cs" />
     <Compile Include="$(MSBuildThisFileDirectory)Issue11247.cs" />
     <Compile Include="$(MSBuildThisFileDirectory)Issue10608.cs" />
-<<<<<<< HEAD
     <Compile Include="$(MSBuildThisFileDirectory)Issue11808.xaml.cs" />
-=======
     <Compile Include="$(MSBuildThisFileDirectory)Issue11800.cs" />
     <Compile Include="$(MSBuildThisFileDirectory)Issue11572.xaml.cs" />
     <Compile Include="$(MSBuildThisFileDirectory)Issue11571.xaml.cs" />
     <Compile Include="$(MSBuildThisFileDirectory)Issue11715.xaml.cs" />
->>>>>>> e96ff112
     <Compile Include="$(MSBuildThisFileDirectory)Issue11875.xaml.cs">
       <DependentUpon>Issue11875.xaml</DependentUpon>
     </Compile>
