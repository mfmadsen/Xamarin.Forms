--- conflicted
+++ resolved
@@ -17,12 +17,9 @@
       <DependentUpon>Issue1588.xaml</DependentUpon>
       <SubType>Code</SubType>
     </Compile>
-<<<<<<< HEAD
     <Compile Include="$(MSBuildThisFileDirectory)Issue4484.cs" />
     <Compile Include="$(MSBuildThisFileDirectory)Issue3509.cs" />
-=======
     <Compile Include="$(MSBuildThisFileDirectory)Issue4597.cs" />
->>>>>>> 4da56c62
     <Compile Include="$(MSBuildThisFileDirectory)Github3856.cs" />
     <Compile Include="$(MSBuildThisFileDirectory)Issue1937.cs" />
     <Compile Include="$(MSBuildThisFileDirectory)Issue3555.cs" />
