--- conflicted
+++ resolved
@@ -1626,12 +1626,9 @@
       <DependentUpon>Issue11081.xaml</DependentUpon>
     </Compile>
     <Compile Include="$(MSBuildThisFileDirectory)Issue12222.cs" />
-<<<<<<< HEAD
     <Compile Include="$(MSBuildThisFileDirectory)Issue12685.cs" />
-=======
     <Compile Include="$(MSBuildThisFileDirectory)Issue11911.xaml.cs" />
     <Compile Include="$(MSBuildThisFileDirectory)Issue11691.xaml.cs" />
->>>>>>> ebd6ac35
   </ItemGroup>
   <ItemGroup>
     <EmbeddedResource Include="$(MSBuildThisFileDirectory)Bugzilla22229.xaml">
