<?xml version="1.0" encoding="utf-8"?>
<Project xmlns="http://schemas.microsoft.com/developer/msbuild/2003">
  <PropertyGroup>
    <MSBuildAllProjects>$(MSBuildAllProjects);$(MSBuildThisFileFullPath)</MSBuildAllProjects>
    <HasSharedItems>true</HasSharedItems>
    <SharedGUID>0f0db9cc-ea65-429c-9363-38624bf8f49c</SharedGUID>
  </PropertyGroup>
  <PropertyGroup Label="Configuration">
    <Import_RootNamespace>Xamarin.Forms.Controls.Issues</Import_RootNamespace>
  </PropertyGroup>
  <ItemGroup>
    <Compile Include="$(MSBuildThisFileDirectory)CollectionViewHeaderFooterString.cs" />
    <Compile Include="$(MSBuildThisFileDirectory)CollectionViewHeaderFooterTemplate.cs" />
    <Compile Include="$(MSBuildThisFileDirectory)CollectionViewHeaderFooterView.cs" />
    <Compile Include="$(MSBuildThisFileDirectory)CollectionViewItemsUpdatingScrollMode.cs" />
    <Compile Include="$(MSBuildThisFileDirectory)Issue5046.xaml.cs">
      <DependentUpon>Issue5046.xaml</DependentUpon>
      <SubType>Code</SubType>
    </Compile>
    <Compile Include="$(MSBuildThisFileDirectory)Issue6609.cs" />
    <Compile Include="$(MSBuildThisFileDirectory)Issue6644.xaml.cs">
      <SubType>Code</SubType>
    </Compile>
    <Compile Include="$(MSBuildThisFileDirectory)Issue7061.cs" />
    <Compile Include="$(MSBuildThisFileDirectory)Issue7111.cs" />
    <Compile Include="$(MSBuildThisFileDirectory)ShellGestures.cs" />
    <Compile Include="$(MSBuildThisFileDirectory)ShellBackButtonBehavior.cs" />
    <Compile Include="$(MSBuildThisFileDirectory)ShellInsets.cs" />
    <Compile Include="$(MSBuildThisFileDirectory)CollectionViewGrouping.cs" />
    <Compile Include="$(MSBuildThisFileDirectory)Issue5412.cs" />
    <Compile Include="$(MSBuildThisFileDirectory)Helpers\GarbageCollectionHelper.cs" />
    <Compile Include="$(MSBuildThisFileDirectory)Issue4879.cs" />
    <Compile Include="$(MSBuildThisFileDirectory)Issue5555.cs" />
    <Compile Include="$(MSBuildThisFileDirectory)Issue6458.cs" />
    <Compile Include="$(MSBuildThisFileDirectory)Issue6258.cs" />
    <Compile Include="$(MSBuildThisFileDirectory)Issue3150.cs" />
    <Compile Include="$(MSBuildThisFileDirectory)Issue6262.cs" />
    <Compile Include="$(MSBuildThisFileDirectory)Github5623.xaml.cs">
      <DependentUpon>Github5623.xaml</DependentUpon>
      <SubType>Code</SubType>
    </Compile>
    <Compile Include="$(MSBuildThisFileDirectory)Bugzilla59172.cs" />
    <Compile Include="$(MSBuildThisFileDirectory)FlagTestHelpers.cs" />
    <Compile Include="$(MSBuildThisFileDirectory)Issue5886.cs" />
    <Compile Include="$(MSBuildThisFileDirectory)Issue6260.cs" />
    <Compile Include="$(MSBuildThisFileDirectory)Issue5766.cs" />
    <Compile Include="$(MSBuildThisFileDirectory)CollectionViewBoundMultiSelection.cs" />
    <Compile Include="$(MSBuildThisFileDirectory)CollectionViewBoundSingleSelection.cs" />
    <Compile Include="$(MSBuildThisFileDirectory)Issue5765.cs" />
    <Compile Include="$(MSBuildThisFileDirectory)Issue4684.xaml.cs" />
    <Compile Include="$(MSBuildThisFileDirectory)Issue4992.xaml.cs">
      <DependentUpon>Issue4992.xaml</DependentUpon>
      <SubType>Code</SubType>
    </Compile>
    <Compile Include="$(MSBuildThisFileDirectory)Issue4915.xaml.cs">
      <SubType>Code</SubType>
    </Compile>
    <Compile Include="$(MSBuildThisFileDirectory)Issue5131.cs" />
    <Compile Include="$(MSBuildThisFileDirectory)Issue5376.cs" />
    <Compile Include="$(MSBuildThisFileDirectory)Bugzilla60787.xaml.cs">
      <DependentUpon>Bugzilla60787.xaml</DependentUpon>
      <SubType>Code</SubType>
    </Compile>
    <Compile Include="$(MSBuildThisFileDirectory)Issue4919.cs" />
    <Compile Include="$(MSBuildThisFileDirectory)Issue5461.cs" />
    <Compile Include="$(MSBuildThisFileDirectory)CollectionViewBindingErrors.xaml.cs">
      <DependentUpon>CollectionViewBindingErrors.xaml</DependentUpon>
      <SubType>Code</SubType>
    </Compile>
    <Compile Include="$(MSBuildThisFileDirectory)Issue2102.cs" />
    <Compile Include="$(MSBuildThisFileDirectory)Issue1588.xaml.cs">
      <DependentUpon>Issue1588.xaml</DependentUpon>
      <SubType>Code</SubType>
    </Compile>
    <Compile Include="$(MSBuildThisFileDirectory)Issue4961.cs" />
    <Compile Include="$(MSBuildThisFileDirectory)Issue4629.cs" />
    <Compile Include="$(MSBuildThisFileDirectory)Issue4384.cs" />
    <Compile Include="$(MSBuildThisFileDirectory)Issue4782.cs" />
    <Compile Include="$(MSBuildThisFileDirectory)Issue4484.cs" />
    <Compile Include="$(MSBuildThisFileDirectory)Issue3509.cs" />
    <Compile Include="$(MSBuildThisFileDirectory)Issue4597.cs" />
    <Compile Include="$(MSBuildThisFileDirectory)A11yTabIndex.xaml.cs">
      <DependentUpon>A11yTabIndex.xaml</DependentUpon>
      <SubType>Code</SubType>
    </Compile>
    <Compile Include="$(MSBuildThisFileDirectory)Github3856.cs" />
    <Compile Include="$(MSBuildThisFileDirectory)Issue1937.cs" />
    <Compile Include="$(MSBuildThisFileDirectory)Issue3555.cs" />
    <Compile Include="$(MSBuildThisFileDirectory)Issue3843.cs" />
    <Compile Include="$(MSBuildThisFileDirectory)Issue4053.cs" />
    <Compile Include="$(MSBuildThisFileDirectory)Issue3809.cs" />
    <Compile Include="$(MSBuildThisFileDirectory)Issue2894.cs" />
    <Compile Include="$(MSBuildThisFileDirectory)Issue3306.cs" />
    <Compile Include="$(MSBuildThisFileDirectory)Issue3454.cs" />
    <Compile Include="$(MSBuildThisFileDirectory)Issue3308.cs" />
    <Compile Include="$(MSBuildThisFileDirectory)Issue3788.cs" />
    <Compile Include="$(MSBuildThisFileDirectory)Issue1724.cs" />
    <Compile Include="$(MSBuildThisFileDirectory)Issue3524.cs" />
    <Compile Include="$(MSBuildThisFileDirectory)Issue1678.cs" />
    <Compile Include="$(MSBuildThisFileDirectory)Issue2004.cs" />
    <Compile Include="$(MSBuildThisFileDirectory)Issue3333.cs" />
    <Compile Include="$(MSBuildThisFileDirectory)Issue2338.cs" />
    <Compile Include="$(MSBuildThisFileDirectory)Bugzilla60045.xaml.cs">
      <DependentUpon>Bugzilla60045.xaml</DependentUpon>
    </Compile>
    <Compile Include="$(MSBuildThisFileDirectory)Issue6282.xaml.cs">
      <DependentUpon>Issue6282.xaml</DependentUpon>
      <SubType>Code</SubType>
    </Compile>
    <Compile Include="$(MSBuildThisFileDirectory)AddingMultipleItemsListView.cs" />
    <Compile Include="$(MSBuildThisFileDirectory)AndroidStatusBarColor.cs" />
    <Compile Include="$(MSBuildThisFileDirectory)AppBarIconColors.cs" />
    <Compile Include="$(MSBuildThisFileDirectory)Bugzilla21368.cs" />
    <Compile Include="$(MSBuildThisFileDirectory)Bugzilla21501.cs" />
    <Compile Include="$(MSBuildThisFileDirectory)Bugzilla21780.cs" />
    <Compile Include="$(MSBuildThisFileDirectory)Bugzilla22229.xaml.cs">
      <DependentUpon>Bugzilla22229.xaml</DependentUpon>
    </Compile>
    <Compile Include="$(MSBuildThisFileDirectory)Bugzilla22401.cs" />
    <Compile Include="$(MSBuildThisFileDirectory)Bugzilla23942.xaml.cs">
      <DependentUpon>Bugzilla23942.xaml</DependentUpon>
    </Compile>
    <Compile Include="$(MSBuildThisFileDirectory)Bugzilla24769.cs" />
    <Compile Include="$(MSBuildThisFileDirectory)Bugzilla25234.cs" />
    <Compile Include="$(MSBuildThisFileDirectory)Bugzilla25662.cs" />
    <Compile Include="$(MSBuildThisFileDirectory)Bugzilla25943.cs" />
    <Compile Include="$(MSBuildThisFileDirectory)Bugzilla26501.cs" />
    <Compile Include="$(MSBuildThisFileDirectory)Bugzilla26868.cs" />
    <Compile Include="$(MSBuildThisFileDirectory)Bugzilla27378.cs" />
    <Compile Include="$(MSBuildThisFileDirectory)Bugzilla27417.cs" />
    <Compile Include="$(MSBuildThisFileDirectory)Bugzilla27417Xaml.xaml.cs">
      <DependentUpon>Bugzilla27417Xaml.xaml</DependentUpon>
      <SubType>Code</SubType>
    </Compile>
    <Compile Include="$(MSBuildThisFileDirectory)Bugzilla27581.cs" />
    <Compile Include="$(MSBuildThisFileDirectory)Bugzilla28570.cs" />
    <Compile Include="$(MSBuildThisFileDirectory)Bugzilla28796.cs" />
    <Compile Include="$(MSBuildThisFileDirectory)Bugzilla28939.cs" />
    <Compile Include="$(MSBuildThisFileDirectory)Bugzilla28953.cs" />
    <Compile Include="$(MSBuildThisFileDirectory)Bugzilla29107.xaml.cs">
      <DependentUpon>Bugzilla29107.xaml</DependentUpon>
    </Compile>
    <Compile Include="$(MSBuildThisFileDirectory)Bugzilla29110.cs" />
    <Compile Include="$(MSBuildThisFileDirectory)Bugzilla29158.cs" />
    <Compile Include="$(MSBuildThisFileDirectory)Bugzilla29363.cs" />
    <Compile Include="$(MSBuildThisFileDirectory)Bugzilla29229.cs" />
    <Compile Include="$(MSBuildThisFileDirectory)Bugzilla30166.cs" />
    <Compile Include="$(MSBuildThisFileDirectory)Bugzilla31141.cs" />
    <Compile Include="$(MSBuildThisFileDirectory)Bugzilla31145.cs" />
    <Compile Include="$(MSBuildThisFileDirectory)Bugzilla31333.cs" />
    <Compile Include="$(MSBuildThisFileDirectory)Bugzilla31366.cs" />
    <Compile Include="$(MSBuildThisFileDirectory)Issue4653.cs" />
    <Compile Include="$(MSBuildThisFileDirectory)Bugzilla31964.cs" />
    <Compile Include="$(MSBuildThisFileDirectory)Bugzilla32033.cs" />
    <Compile Include="$(MSBuildThisFileDirectory)Bugzilla32034.cs" />
    <Compile Include="$(MSBuildThisFileDirectory)Bugzilla32206.cs" />
    <Compile Include="$(MSBuildThisFileDirectory)Bugzilla32776.cs" />
    <Compile Include="$(MSBuildThisFileDirectory)Bugzilla32842.xaml.cs">
      <DependentUpon>Bugzilla32842.xaml</DependentUpon>
      <SubType>Code</SubType>
    </Compile>
    <Compile Include="$(MSBuildThisFileDirectory)Bugzilla32847.cs" />
    <Compile Include="$(MSBuildThisFileDirectory)Bugzilla32865.cs" />
    <Compile Include="$(MSBuildThisFileDirectory)Bugzilla32956.cs" />
    <Compile Include="$(MSBuildThisFileDirectory)Bugzilla33248.cs" />
    <Compile Include="$(MSBuildThisFileDirectory)Bugzilla33268.cs" />
    <Compile Include="$(MSBuildThisFileDirectory)Bugzilla33612.cs" />
    <Compile Include="$(MSBuildThisFileDirectory)Bugzilla33714.cs" />
    <Compile Include="$(MSBuildThisFileDirectory)Bugzilla33890.cs" />
    <Compile Include="$(MSBuildThisFileDirectory)Bugzilla34072.cs" />
    <Compile Include="$(MSBuildThisFileDirectory)Bugzilla34007.cs" />
    <Compile Include="$(MSBuildThisFileDirectory)Bugzilla35078.cs" />
    <Compile Include="$(MSBuildThisFileDirectory)Bugzilla35127.cs" />
    <Compile Include="$(MSBuildThisFileDirectory)Bugzilla35132.cs" />
    <Compile Include="$(MSBuildThisFileDirectory)Bugzilla35157.cs" />
    <Compile Include="$(MSBuildThisFileDirectory)Bugzilla35294.cs" />
    <Compile Include="$(MSBuildThisFileDirectory)Bugzilla35472.cs" />
    <Compile Include="$(MSBuildThisFileDirectory)Bugzilla35477.cs" />
    <Compile Include="$(MSBuildThisFileDirectory)Bugzilla35490.cs" />
    <Compile Include="$(MSBuildThisFileDirectory)Bugzilla35738.cs" />
    <Compile Include="$(MSBuildThisFileDirectory)Bugzilla36014.cs" />
    <Compile Include="$(MSBuildThisFileDirectory)Bugzilla36649.cs" />
    <Compile Include="$(MSBuildThisFileDirectory)Bugzilla36559.cs" />
    <Compile Include="$(MSBuildThisFileDirectory)Bugzilla36171.cs" />
    <Compile Include="$(MSBuildThisFileDirectory)Bugzilla36780.cs" />
    <Compile Include="$(MSBuildThisFileDirectory)Bugzilla36651.cs" />
    <Compile Include="$(MSBuildThisFileDirectory)Bugzilla36703.cs" />
    <Compile Include="$(MSBuildThisFileDirectory)Bugzilla36846.cs" />
    <Compile Include="$(MSBuildThisFileDirectory)Bugzilla36955.cs" />
    <Compile Include="$(MSBuildThisFileDirectory)Bugzilla37285.cs" />
    <Compile Include="$(MSBuildThisFileDirectory)Bugzilla37462.cs" />
    <Compile Include="$(MSBuildThisFileDirectory)Bugzilla37841.cs" />
    <Compile Include="$(MSBuildThisFileDirectory)Bugzilla37863.cs" />
    <Compile Include="$(MSBuildThisFileDirectory)Bugzilla37601.cs" />
    <Compile Include="$(MSBuildThisFileDirectory)Bugzilla38105.cs" />
    <Compile Include="$(MSBuildThisFileDirectory)Issue3652.cs" />
    <Compile Include="$(MSBuildThisFileDirectory)Issue4891.cs" />
    <Compile Include="$(MSBuildThisFileDirectory)Bugzilla38723.cs" />
    <Compile Include="$(MSBuildThisFileDirectory)Bugzilla38770.cs" />
    <Compile Include="$(MSBuildThisFileDirectory)Bugzilla38827.xaml.cs">
      <DependentUpon>Bugzilla38827.xaml</DependentUpon>
      <SubType>Code</SubType>
    </Compile>
    <Compile Include="$(MSBuildThisFileDirectory)Bugzilla38989.cs" />
    <Compile Include="$(MSBuildThisFileDirectory)Bugzilla39395.cs" />
    <Compile Include="$(MSBuildThisFileDirectory)Bugzilla39461.cs" />
    <Compile Include="$(MSBuildThisFileDirectory)Bugzilla39483.xaml.cs">
      <DependentUpon>Bugzilla39483.xaml</DependentUpon>
      <SubType>Code</SubType>
    </Compile>
    <Compile Include="$(MSBuildThisFileDirectory)Bugzilla39530.cs" />
    <Compile Include="$(MSBuildThisFileDirectory)Bugzilla39624.cs" />
    <Compile Include="$(MSBuildThisFileDirectory)Bugzilla39463.xaml.cs">
      <DependentUpon>Bugzilla39463.xaml</DependentUpon>
      <SubType>Code</SubType>
    </Compile>
    <Compile Include="$(MSBuildThisFileDirectory)Bugzilla39636.xaml.cs">
      <DependentUpon>Bugzilla39636.xaml</DependentUpon>
      <SubType>Code</SubType>
    </Compile>
    <Compile Include="$(MSBuildThisFileDirectory)Bugzilla39702.cs" />
    <Compile Include="$(MSBuildThisFileDirectory)Bugzilla40005.cs" />
    <Compile Include="$(MSBuildThisFileDirectory)Bugzilla40073.cs" />
    <Compile Include="$(MSBuildThisFileDirectory)Bugzilla40139.cs" />
    <Compile Include="$(MSBuildThisFileDirectory)Bugzilla40173.cs" />
    <Compile Include="$(MSBuildThisFileDirectory)Bugzilla39821.cs" />
    <Compile Include="$(MSBuildThisFileDirectory)Bugzilla40185.cs" />
    <Compile Include="$(MSBuildThisFileDirectory)Bugzilla40251.cs" />
    <Compile Include="$(MSBuildThisFileDirectory)Bugzilla40333.cs" />
    <Compile Include="$(MSBuildThisFileDirectory)Bugzilla31806.cs" />
    <Compile Include="$(MSBuildThisFileDirectory)Bugzilla40408.cs" />
    <Compile Include="$(MSBuildThisFileDirectory)Bugzilla40858.cs" />
    <Compile Include="$(MSBuildThisFileDirectory)Bugzilla40824.cs" />
    <Compile Include="$(MSBuildThisFileDirectory)Bugzilla40911.cs" />
    <Compile Include="$(MSBuildThisFileDirectory)Bugzilla40955.cs" />
    <Compile Include="$(MSBuildThisFileDirectory)Bugzilla41054.cs" />
    <Compile Include="$(MSBuildThisFileDirectory)Bugzilla41078.cs" />
    <Compile Include="$(MSBuildThisFileDirectory)Bugzilla40998.cs" />
    <Compile Include="$(MSBuildThisFileDirectory)Bugzilla41205.cs" />
    <Compile Include="$(MSBuildThisFileDirectory)Bugzilla41415.cs" />
    <Compile Include="$(MSBuildThisFileDirectory)Bugzilla41418.cs" />
    <Compile Include="$(MSBuildThisFileDirectory)Bugzilla41424.cs" />
    <Compile Include="$(MSBuildThisFileDirectory)Bugzilla41778.cs" />
    <Compile Include="$(MSBuildThisFileDirectory)Bugzilla41600.cs" />
    <Compile Include="$(MSBuildThisFileDirectory)Bugzilla41619.cs" />
    <Compile Include="$(MSBuildThisFileDirectory)Bugzilla42000.cs" />
    <Compile Include="$(MSBuildThisFileDirectory)Bugzilla42069.cs" />
    <Compile Include="$(MSBuildThisFileDirectory)Bugzilla42069_Page.xaml.cs">
      <DependentUpon>Bugzilla42069_Page.xaml</DependentUpon>
      <SubType>Code</SubType>
    </Compile>
    <Compile Include="$(MSBuildThisFileDirectory)Bugzilla42074.cs" />
    <Compile Include="$(MSBuildThisFileDirectory)Bugzilla42075.cs" />
    <Compile Include="$(MSBuildThisFileDirectory)Bugzilla42329.cs" />
    <Compile Include="$(MSBuildThisFileDirectory)Bugzilla42364.cs" />
    <Compile Include="$(MSBuildThisFileDirectory)Bugzilla42519.cs" />
    <Compile Include="$(MSBuildThisFileDirectory)Bugzilla32871.cs" />
    <Compile Include="$(MSBuildThisFileDirectory)Bugzilla43313.cs" />
    <Compile Include="$(MSBuildThisFileDirectory)Bugzilla43469.cs" />
    <Compile Include="$(MSBuildThisFileDirectory)Bugzilla43516.cs" />
    <Compile Include="$(MSBuildThisFileDirectory)Bugzilla43519.cs" />
    <Compile Include="$(MSBuildThisFileDirectory)Bugzilla43527.cs" />
    <Compile Include="$(MSBuildThisFileDirectory)Bugzilla44047.cs" />
    <Compile Include="$(MSBuildThisFileDirectory)Bugzilla43941.cs" />
    <Compile Include="$(MSBuildThisFileDirectory)Bugzilla43663.cs" />
    <Compile Include="$(MSBuildThisFileDirectory)Bugzilla43867.cs" />
    <Compile Include="$(MSBuildThisFileDirectory)Bugzilla43735.cs" />
    <Compile Include="$(MSBuildThisFileDirectory)Bugzilla43783.cs" />
    <Compile Include="$(MSBuildThisFileDirectory)Bugzilla44096.cs" />
    <Compile Include="$(MSBuildThisFileDirectory)Bugzilla44176.cs" />
    <Compile Include="$(MSBuildThisFileDirectory)Bugzilla44453.cs" />
    <Compile Include="$(MSBuildThisFileDirectory)Bugzilla45215.cs" />
    <Compile Include="$(MSBuildThisFileDirectory)Bugzilla44500.cs" />
    <Compile Include="$(MSBuildThisFileDirectory)Bugzilla45722.cs" />
    <Compile Include="$(MSBuildThisFileDirectory)Bugzilla45722Xaml0.xaml.cs">
      <DependentUpon>Bugzilla45722Xaml0.xaml</DependentUpon>
      <SubType>Code</SubType>
    </Compile>
    <Compile Include="$(MSBuildThisFileDirectory)Bugzilla46363.cs" />
    <Compile Include="$(MSBuildThisFileDirectory)Bugzilla46363_2.cs" />
    <Compile Include="$(MSBuildThisFileDirectory)Bugzilla47548.cs" />
    <Compile Include="$(MSBuildThisFileDirectory)Bugzilla50787.cs" />
    <Compile Include="$(MSBuildThisFileDirectory)Bugzilla52299.cs" />
    <Compile Include="$(MSBuildThisFileDirectory)Bugzilla52419.cs" />
    <Compile Include="$(MSBuildThisFileDirectory)Bugzilla49304.cs" />
    <Compile Include="$(MSBuildThisFileDirectory)Bugzilla53834.cs" />
    <Compile Include="$(MSBuildThisFileDirectory)Bugzilla51536.cs" />
    <Compile Include="$(MSBuildThisFileDirectory)Bugzilla44940.cs" />
    <Compile Include="$(MSBuildThisFileDirectory)Bugzilla44944.cs" />
    <Compile Include="$(MSBuildThisFileDirectory)Bugzilla44166.cs" />
    <Compile Include="$(MSBuildThisFileDirectory)Bugzilla44461.cs" />
    <Compile Include="$(MSBuildThisFileDirectory)Bugzilla44584.cs" />
    <Compile Include="$(MSBuildThisFileDirectory)Bugzilla42832.cs" />
    <Compile Include="$(MSBuildThisFileDirectory)Bugzilla44044.cs" />
    <Compile Include="$(MSBuildThisFileDirectory)Bugzilla44338.cs" />
    <Compile Include="$(MSBuildThisFileDirectory)Bugzilla44980.cs" />
    <Compile Include="$(MSBuildThisFileDirectory)Bugzilla45067.cs" />
    <Compile Include="$(MSBuildThisFileDirectory)Bugzilla45027.cs" />
    <Compile Include="$(MSBuildThisFileDirectory)Bugzilla45330.cs" />
    <Compile Include="$(MSBuildThisFileDirectory)Bugzilla44955.cs" />
    <Compile Include="$(MSBuildThisFileDirectory)Bugzilla45277.cs" />
    <Compile Include="$(MSBuildThisFileDirectory)Bugzilla45743.cs" />
    <Compile Include="$(MSBuildThisFileDirectory)Bugzilla46458.cs" />
    <Compile Include="$(MSBuildThisFileDirectory)Bugzilla46494.cs" />
    <Compile Include="$(MSBuildThisFileDirectory)Bugzilla44476.cs" />
    <Compile Include="$(MSBuildThisFileDirectory)Bugzilla46630.cs" />
    <Compile Include="$(MSBuildThisFileDirectory)Bugzilla47923.cs" />
    <Compile Include="$(MSBuildThisFileDirectory)Bugzilla48236.cs" />
    <Compile Include="$(MSBuildThisFileDirectory)Bugzilla47971.cs" />
    <Compile Include="$(MSBuildThisFileDirectory)Bugzilla52318.cs" />
    <Compile Include="$(MSBuildThisFileDirectory)Bugzilla37290.cs" />
    <Compile Include="$(MSBuildThisFileDirectory)Bugzilla51553.cs" />
    <Compile Include="$(MSBuildThisFileDirectory)Bugzilla51802.cs" />
    <Compile Include="$(MSBuildThisFileDirectory)Bugzilla51236.cs" />
    <Compile Include="$(MSBuildThisFileDirectory)Bugzilla51238.cs" />
    <Compile Include="$(MSBuildThisFileDirectory)Bugzilla51642.xaml.cs">
      <DependentUpon>Bugzilla51642.xaml</DependentUpon>
      <SubType>Code</SubType>
    </Compile>
    <Compile Include="$(MSBuildThisFileDirectory)Bugzilla53445.cs" />
    <Compile Include="$(MSBuildThisFileDirectory)Bugzilla55714.cs" />
    <Compile Include="$(MSBuildThisFileDirectory)Bugzilla54649.cs" />
    <Compile Include="$(MSBuildThisFileDirectory)Bugzilla56609.cs" />
    <Compile Include="$(MSBuildThisFileDirectory)Bugzilla55674.cs" />
    <Compile Include="$(MSBuildThisFileDirectory)Bugzilla55912.cs" />
    <Compile Include="$(MSBuildThisFileDirectory)Bugzilla57317.cs" />
    <Compile Include="$(MSBuildThisFileDirectory)Bugzilla57114.cs" />
    <Compile Include="$(MSBuildThisFileDirectory)Bugzilla57515.cs" />
    <Compile Include="$(MSBuildThisFileDirectory)Bugzilla57674.cs" />
    <Compile Include="$(MSBuildThisFileDirectory)Bugzilla57758.cs" />
    <Compile Include="$(MSBuildThisFileDirectory)Bugzilla57910.cs" />
    <Compile Include="$(MSBuildThisFileDirectory)Bugzilla58406.cs" />
    <Compile Include="$(MSBuildThisFileDirectory)Bugzilla58833.cs" />
    <Compile Include="$(MSBuildThisFileDirectory)Bugzilla51427.cs" />
    <Compile Include="$(MSBuildThisFileDirectory)Bugzilla59248.cs" />
    <Compile Include="$(MSBuildThisFileDirectory)Bugzilla59457.cs" />
    <Compile Include="$(MSBuildThisFileDirectory)Bugzilla59580.cs" />
    <Compile Include="$(MSBuildThisFileDirectory)Issue1469.cs" />
    <Compile Include="$(MSBuildThisFileDirectory)Effects\AttachedStateEffect.cs" />
    <Compile Include="$(MSBuildThisFileDirectory)Effects\AttachedStateEffectLabel.cs" />
    <Compile Include="$(MSBuildThisFileDirectory)Effects\AttachedStateEffectList.cs" />
    <Compile Include="$(MSBuildThisFileDirectory)GitHub1648.cs" />
    <Compile Include="$(MSBuildThisFileDirectory)GitHub1702.cs" />
    <Compile Include="$(MSBuildThisFileDirectory)GitHub2642.cs" />
    <Compile Include="$(MSBuildThisFileDirectory)GitHub1700.cs" />
    <Compile Include="$(MSBuildThisFileDirectory)GitHub2598.cs" />
    <Compile Include="$(MSBuildThisFileDirectory)Issue1483.cs" />
    <Compile Include="$(MSBuildThisFileDirectory)Issue1556.cs" />
    <Compile Include="$(MSBuildThisFileDirectory)Issue1799.cs" />
    <Compile Include="$(MSBuildThisFileDirectory)Issue1931.cs" />
    <Compile Include="$(MSBuildThisFileDirectory)Issue1399.cs" />
    <Compile Include="$(MSBuildThisFileDirectory)Issue2187.cs" />
    <Compile Include="$(MSBuildThisFileDirectory)Issue3001.cs" />
    <Compile Include="$(MSBuildThisFileDirectory)Issue3271.cs" />
    <Compile Include="$(MSBuildThisFileDirectory)Issue3390.cs" />
    <Compile Include="$(MSBuildThisFileDirectory)Issue3000.cs" />
    <Compile Include="$(MSBuildThisFileDirectory)Issue3273.cs" />
    <Compile Include="$(MSBuildThisFileDirectory)Issue3053.cs" />
    <Compile Include="$(MSBuildThisFileDirectory)Issue2617.cs" />
    <Compile Include="$(MSBuildThisFileDirectory)Issue3139.cs" />
    <Compile Include="$(MSBuildThisFileDirectory)Issue3087.cs" />
    <Compile Include="$(MSBuildThisFileDirectory)Issue1760_1.cs" />
    <Compile Include="$(MSBuildThisFileDirectory)Issue1332.cs" />
    <Compile Include="$(MSBuildThisFileDirectory)Issue5184.cs" />
    <Compile Include="$(MSBuildThisFileDirectory)Issue3089.cs" />
    <Compile Include="$(MSBuildThisFileDirectory)Issue1342.cs" />
    <Compile Include="$(MSBuildThisFileDirectory)Issue2482.cs" />
    <Compile Include="$(MSBuildThisFileDirectory)Issue2767.cs" />
    <Compile Include="$(MSBuildThisFileDirectory)Issue2499.cs" />
    <Compile Include="$(MSBuildThisFileDirectory)GitHub1878.cs" />
    <Compile Include="$(MSBuildThisFileDirectory)Helpers\ISampleNativeControl.cs" />
    <Compile Include="$(MSBuildThisFileDirectory)Helpers\UITestHelper.cs" />
    <Compile Include="$(MSBuildThisFileDirectory)Helpers\ViewHelper.cs" />
    <Compile Include="$(MSBuildThisFileDirectory)Issue1544.cs" />
    <Compile Include="$(MSBuildThisFileDirectory)Issue1677.cs" />
    <Compile Include="$(MSBuildThisFileDirectory)Issue1801.cs" />
    <Compile Include="$(MSBuildThisFileDirectory)Issue1734.cs" />
    <Compile Include="$(MSBuildThisFileDirectory)Issue1683.cs" />
    <Compile Include="$(MSBuildThisFileDirectory)Issue1705_2.cs" />
    <Compile Include="$(MSBuildThisFileDirectory)Issue1396.cs" />
    <Compile Include="$(MSBuildThisFileDirectory)Issue1415.cs" />
    <Compile Include="$(MSBuildThisFileDirectory)Issue2829.cs" />
    <Compile Include="$(MSBuildThisFileDirectory)Issue2653.cs" />
    <Compile Include="$(MSBuildThisFileDirectory)Issue1942.cs" />
    <Compile Include="$(MSBuildThisFileDirectory)Issue2763.cs" />
    <Compile Include="$(MSBuildThisFileDirectory)Issue2247.cs" />
    <Compile Include="$(MSBuildThisFileDirectory)GroupListViewHeaderIndexOutOfRange.cs" />
    <Compile Include="$(MSBuildThisFileDirectory)Issue1760.cs" />
    <Compile Include="$(MSBuildThisFileDirectory)Issue1975.cs" />
    <Compile Include="$(MSBuildThisFileDirectory)Issue1601.cs" />
    <Compile Include="$(MSBuildThisFileDirectory)Issue1717.cs" />
    <Compile Include="$(MSBuildThisFileDirectory)Bugzilla60001.cs" />
    <Compile Include="$(MSBuildThisFileDirectory)Issue1355.cs" />
    <Compile Include="$(MSBuildThisFileDirectory)Bugzilla60056.cs" />
    <Compile Include="$(MSBuildThisFileDirectory)Bugzilla60122.cs" />
    <Compile Include="$(MSBuildThisFileDirectory)Bugzilla59863_0.cs" />
    <Compile Include="$(MSBuildThisFileDirectory)Bugzilla59863_1.cs" />
    <Compile Include="$(MSBuildThisFileDirectory)Bugzilla59863_2.cs" />
    <Compile Include="$(MSBuildThisFileDirectory)Bugzilla60563.cs" />
    <Compile Include="$(MSBuildThisFileDirectory)Bugzilla60774.cs" />
    <Compile Include="$(MSBuildThisFileDirectory)Bugzilla60774_1.cs" />
    <Compile Include="$(MSBuildThisFileDirectory)Bugzilla60774_2.cs" />
    <Compile Include="$(MSBuildThisFileDirectory)ButtonBackgroundColorTest.cs" />
    <Compile Include="$(MSBuildThisFileDirectory)CarouselAsync.cs" />
    <Compile Include="$(MSBuildThisFileDirectory)Bugzilla34561.cs" />
    <Compile Include="$(MSBuildThisFileDirectory)Bugzilla34727.cs" />
    <Compile Include="$(MSBuildThisFileDirectory)ComplexListView.cs" />
    <Compile Include="$(MSBuildThisFileDirectory)CustomImageRendererErrorHandling.cs" />
    <Compile Include="$(MSBuildThisFileDirectory)DefaultColorToggleTest.cs" />
    <Compile Include="$(MSBuildThisFileDirectory)Bugzilla38416.xaml.cs">
      <DependentUpon>Bugzilla38416.xaml</DependentUpon>
    </Compile>
    <Compile Include="$(MSBuildThisFileDirectory)Effects.cs" />
    <Compile Include="$(MSBuildThisFileDirectory)GestureBubblingTests.cs" />
    <Compile Include="$(MSBuildThisFileDirectory)Github1461.cs" />
    <Compile Include="$(MSBuildThisFileDirectory)CascadeInputTransparent.cs" />
    <Compile Include="$(MSBuildThisFileDirectory)GitHub1331.xaml.cs">
      <DependentUpon>GitHub1331.xaml</DependentUpon>
    </Compile>
    <Compile Include="$(MSBuildThisFileDirectory)Issue1691_2.cs" />
    <Compile Include="$(MSBuildThisFileDirectory)Github1625.cs" />
    <Compile Include="$(MSBuildThisFileDirectory)InputTransparentTests.cs" />
    <Compile Include="$(MSBuildThisFileDirectory)Issue1614.cs" />
    <Compile Include="$(MSBuildThisFileDirectory)IsInvokeRequiredRaceCondition.cs" />
    <Compile Include="$(MSBuildThisFileDirectory)IsPasswordToggleTest.cs" />
    <Compile Include="$(MSBuildThisFileDirectory)Issue1023.cs" />
    <Compile Include="$(MSBuildThisFileDirectory)Issue1024.cs" />
    <Compile Include="$(MSBuildThisFileDirectory)Issue1025.cs" />
    <Compile Include="$(MSBuildThisFileDirectory)Issue1026.cs" />
    <Compile Include="$(MSBuildThisFileDirectory)Issue1347.cs" />
    <Compile Include="$(MSBuildThisFileDirectory)Issue1356.cs" />
    <Compile Include="$(MSBuildThisFileDirectory)Issue1439.cs" />
    <Compile Include="$(MSBuildThisFileDirectory)Issue1660.cs" />
    <Compile Include="$(MSBuildThisFileDirectory)Issue1691.cs" />
    <Compile Include="$(MSBuildThisFileDirectory)Issue1665.cs" />
    <Compile Include="$(MSBuildThisFileDirectory)Issue1707.cs" />
    <Compile Include="$(MSBuildThisFileDirectory)Issue1864.cs" />
    <Compile Include="$(MSBuildThisFileDirectory)Issue2104.cs" />
    <Compile Include="$(MSBuildThisFileDirectory)Issue1908.cs" />
    <Compile Include="$(MSBuildThisFileDirectory)Issue1672.cs" />
    <Compile Include="$(MSBuildThisFileDirectory)Issue2394.cs" />
    <Compile Include="$(MSBuildThisFileDirectory)Issue2595.cs" />
    <Compile Include="$(MSBuildThisFileDirectory)Issue2625.xaml.cs">
      <DependentUpon>Issue2625.xaml</DependentUpon>
      <SubType>Code</SubType>
    </Compile>
    <Compile Include="$(MSBuildThisFileDirectory)Issue2681.cs" />
    <Compile Include="$(MSBuildThisFileDirectory)Issue2858.xaml.cs">
      <DependentUpon>Issue2858.xaml</DependentUpon>
      <SubType>Code</SubType>
    </Compile>
    <Compile Include="$(MSBuildThisFileDirectory)Issue2929.cs" />
    <Compile Include="$(MSBuildThisFileDirectory)Issue2983.cs" />
    <Compile Include="$(MSBuildThisFileDirectory)Issue2963.cs" />
    <Compile Include="$(MSBuildThisFileDirectory)Issue2981.cs" />
    <Compile Include="$(MSBuildThisFileDirectory)Issue2964.cs" />
    <Compile Include="$(MSBuildThisFileDirectory)Bugzilla29017.cs" />
    <Compile Include="$(MSBuildThisFileDirectory)Issue2927.cs" />
    <Compile Include="$(MSBuildThisFileDirectory)IsShowingUserIssue.cs" />
    <Compile Include="$(MSBuildThisFileDirectory)Bugzilla25979.cs" />
    <Compile Include="$(MSBuildThisFileDirectory)Bugzilla30317.cs" />
    <Compile Include="$(MSBuildThisFileDirectory)Bugzilla29128.cs" />
    <Compile Include="$(MSBuildThisFileDirectory)Bugzilla31029.cs" />
    <Compile Include="$(MSBuildThisFileDirectory)Bugzilla24574.cs" />
    <Compile Include="$(MSBuildThisFileDirectory)Bugzilla26233.cs" />
    <Compile Include="$(MSBuildThisFileDirectory)Bugzilla27642.cs" />
    <Compile Include="$(MSBuildThisFileDirectory)Bugzilla36393.cs" />
    <Compile Include="$(MSBuildThisFileDirectory)Bugzilla33870.cs" />
    <Compile Include="$(MSBuildThisFileDirectory)Bugzilla32462.cs" />
    <Compile Include="$(MSBuildThisFileDirectory)Bugzilla36681.cs" />
    <Compile Include="$(MSBuildThisFileDirectory)Bugzilla36479.cs" />
    <Compile Include="$(MSBuildThisFileDirectory)Issue3008.cs" />
    <Compile Include="$(MSBuildThisFileDirectory)Issue3019.cs" />
    <Compile Include="$(MSBuildThisFileDirectory)Issue2993.cs" />
    <Compile Include="$(MSBuildThisFileDirectory)Issue3507.cs" />
    <Compile Include="$(MSBuildThisFileDirectory)Issue3367.cs" />
    <Compile Include="$(MSBuildThisFileDirectory)Issue3398.cs" />
    <Compile Include="$(MSBuildThisFileDirectory)Issue3558.cs" />
    <Compile Include="$(MSBuildThisFileDirectory)Issue3541.cs" />
    <Compile Include="$(MSBuildThisFileDirectory)Issue3840.cs" />
    <Compile Include="$(MSBuildThisFileDirectory)Issue4561.cs" />
    <Compile Include="$(MSBuildThisFileDirectory)Issue3913.cs" />
    <Compile Include="$(MSBuildThisFileDirectory)Issue3979.xaml.cs">
      <DependentUpon>Issue3979.xaml</DependentUpon>
      <SubType>Code</SubType>
    </Compile>
    <Compile Include="$(MSBuildThisFileDirectory)Issue4194.xaml.cs">
      <DependentUpon>Issue4194.xaml</DependentUpon>
      <SubType>Code</SubType>
    </Compile>
    <Compile Include="$(MSBuildThisFileDirectory)Issue4136.cs" />
    <Compile Include="$(MSBuildThisFileDirectory)Issue4262.cs" />
    <Compile Include="$(MSBuildThisFileDirectory)Issue4360.xaml.cs">
      <DependentUpon>Issue4360.xaml</DependentUpon>
      <SubType>Code</SubType>
    </Compile>
    <Compile Include="$(MSBuildThisFileDirectory)Issue4600.cs" />
    <Compile Include="$(MSBuildThisFileDirectory)Issue5057.xaml.cs">
      <DependentUpon>Issue5057.xaml</DependentUpon>
      <SubType>Code</SubType>
    </Compile>
    <Compile Include="$(MSBuildThisFileDirectory)Issue5003.xaml.cs">
      <DependentUpon>Issue5003.xaml</DependentUpon>
      <SubType>Code</SubType>
    </Compile>
    <Compile Include="$(MSBuildThisFileDirectory)Issue5801.xaml.cs">
      <DependentUpon>Issue5801.xaml</DependentUpon>
      <SubType>Code</SubType>
    </Compile>
    <Compile Include="$(MSBuildThisFileDirectory)Issue5695.cs" />
    <Compile Include="$(MSBuildThisFileDirectory)Issue5535.cs" />
    <Compile Include="$(MSBuildThisFileDirectory)Issue5949.cs" />
    <Compile Include="$(MSBuildThisFileDirectory)Issue5949_1.xaml.cs">
      <DependentUpon>Issue5949_1.xaml</DependentUpon>
      <SubType>Code</SubType>
    </Compile>
    <Compile Include="$(MSBuildThisFileDirectory)Issue5949_2.xaml.cs">
      <DependentUpon>Issue5949_2.xaml</DependentUpon>
      <SubType>Code</SubType>
    </Compile>
    <Compile Include="$(MSBuildThisFileDirectory)Issue5793.cs" />
    <Compile Include="$(MSBuildThisFileDirectory)Issue6130.xaml.cs">
      <SubType>Code</SubType>
    </Compile>
    <Compile Include="$(MSBuildThisFileDirectory)Issue5268.xaml.cs">
      <DependentUpon>Issue5268.xaml</DependentUpon>
      <SubType>Code</SubType>
    </Compile>
    <Compile Include="$(MSBuildThisFileDirectory)Issue6705.cs" />
    <Compile Include="$(MSBuildThisFileDirectory)LegacyComponents\NonAppCompatSwitch.cs" />
    <Compile Include="$(MSBuildThisFileDirectory)MapsModalCrash.cs" />
    <Compile Include="$(MSBuildThisFileDirectory)ModalActivityIndicatorTest.cs" />
    <Compile Include="$(MSBuildThisFileDirectory)Bugzilla37625.cs" />
    <Compile Include="$(MSBuildThisFileDirectory)Bugzilla38658.cs" />
    <Compile Include="$(MSBuildThisFileDirectory)DataTemplateGridImageTest.cs" />
    <Compile Include="$(MSBuildThisFileDirectory)Bugzilla39331.cs" />
    <Compile Include="$(MSBuildThisFileDirectory)Bugzilla36788.cs" />
    <Compile Include="$(MSBuildThisFileDirectory)Bugzilla38978.cs" />
    <Compile Include="$(MSBuildThisFileDirectory)Bugzilla38112.cs" />
    <Compile Include="$(MSBuildThisFileDirectory)Bugzilla39668.cs" />
    <Compile Include="$(MSBuildThisFileDirectory)Bugzilla21177.cs" />
    <Compile Include="$(MSBuildThisFileDirectory)Bugzilla39829.cs" />
    <Compile Include="$(MSBuildThisFileDirectory)Bugzilla39458.cs" />
    <Compile Include="$(MSBuildThisFileDirectory)Bugzilla39853.cs" />
    <Compile Include="$(MSBuildThisFileDirectory)MultipleClipToBounds.cs" />
    <Compile Include="$(MSBuildThisFileDirectory)Issue6994.cs" />
    <Compile Include="$(MSBuildThisFileDirectory)_TemplateMarkup.xaml.cs">
      <DependentUpon>_TemplateMarkup.xaml</DependentUpon>
      <SubType>Code</SubType>
    </Compile>
    <Compile Include="$(MSBuildThisFileDirectory)PerformanceGallery\PerformanceDataManager.cs" />
    <Compile Include="$(MSBuildThisFileDirectory)PerformanceGallery\PerformanceGallery.cs" />
    <Compile Include="$(MSBuildThisFileDirectory)PerformanceGallery\PerformanceScenario.cs" />
    <Compile Include="$(MSBuildThisFileDirectory)PerformanceGallery\PerformanceTracker.cs" />
    <Compile Include="$(MSBuildThisFileDirectory)PerformanceGallery\PerformanceTrackerTemplate.cs" />
    <Compile Include="$(MSBuildThisFileDirectory)PerformanceGallery\PerformanceTrackerWatcher.cs" />
    <Compile Include="$(MSBuildThisFileDirectory)PerformanceGallery\PerformanceViewModel.cs" />
    <Compile Include="$(MSBuildThisFileDirectory)PerformanceGallery\Scenarios\SearchBarScenarios.cs" />
    <Compile Include="$(MSBuildThisFileDirectory)PerformanceGallery\Scenarios\SliderScenarios.cs" />
    <Compile Include="$(MSBuildThisFileDirectory)PerformanceGallery\Scenarios\StepperScenarios.cs" />
    <Compile Include="$(MSBuildThisFileDirectory)PerformanceGallery\Scenarios\TableViewScenarios.cs" />
    <Compile Include="$(MSBuildThisFileDirectory)PerformanceGallery\Scenarios\TimePickerScenarios.cs" />
    <Compile Include="$(MSBuildThisFileDirectory)PerformanceGallery\Scenarios\WebViewScenarios.cs" />
    <Compile Include="$(MSBuildThisFileDirectory)PerformanceGallery\Scenarios\ProgressBarScenarios.cs" />
    <Compile Include="$(MSBuildThisFileDirectory)PerformanceGallery\Scenarios\PickerScenarios.cs" />
    <Compile Include="$(MSBuildThisFileDirectory)PerformanceGallery\Scenarios\MapScenarios.cs" />
    <Compile Include="$(MSBuildThisFileDirectory)PerformanceGallery\Scenarios\EntryScenarios.cs" />
    <Compile Include="$(MSBuildThisFileDirectory)PerformanceGallery\Scenarios\EditorScenarios.cs" />
    <Compile Include="$(MSBuildThisFileDirectory)PerformanceGallery\Scenarios\ActivityIndicatorScenarios.cs" />
    <Compile Include="$(MSBuildThisFileDirectory)PerformanceGallery\Scenarios\LabelScenarios.cs" />
    <Compile Include="$(MSBuildThisFileDirectory)PerformanceGallery\Scenarios\BoxViewScenarios.cs" />
    <Compile Include="$(MSBuildThisFileDirectory)PerformanceGallery\Scenarios\SwitchScenarios.cs" />
    <Compile Include="$(MSBuildThisFileDirectory)PerformanceGallery\Scenarios\DatePickerScenarios.cs" />
    <Compile Include="$(MSBuildThisFileDirectory)PerformanceGallery\Scenarios\ButtonScenarios.cs" />
    <Compile Include="$(MSBuildThisFileDirectory)PerformanceGallery\Scenarios\ImageScenarios.cs" />
    <Compile Include="$(MSBuildThisFileDirectory)PerformanceGallery\Scenarios\ListViewScenarios.cs" />
    <Compile Include="$(MSBuildThisFileDirectory)Bugzilla53179_2.cs" />
    <Compile Include="$(MSBuildThisFileDirectory)ScrollViewIsEnabled.cs" />
    <Compile Include="$(MSBuildThisFileDirectory)PlatformSpecifics_iOSTranslucentNavBarX.xaml.cs">
      <DependentUpon>PlatformSpecifics_iOSTranslucentNavBarX.xaml</DependentUpon>
      <SubType>Code</SubType>
    </Compile>
    <Compile Include="$(MSBuildThisFileDirectory)Bugzilla53179_1.cs" />
    <Compile Include="$(MSBuildThisFileDirectory)RestartAppTest.cs" />
    <Compile Include="$(MSBuildThisFileDirectory)BottomTabbedPageTests.cs" />
    <Compile Include="$(MSBuildThisFileDirectory)TestPages\QuickCollectNavigationPage.cs" />
    <Compile Include="$(MSBuildThisFileDirectory)TestPages\ScreenshotConditionalApp.cs" />
    <Compile Include="$(MSBuildThisFileDirectory)Bugzilla41842.cs" />
    <Compile Include="$(MSBuildThisFileDirectory)Bugzilla42277.cs" />
    <Compile Include="$(MSBuildThisFileDirectory)Bugzilla51173.cs" />
    <Compile Include="$(MSBuildThisFileDirectory)Bugzilla33561.cs" />
    <Compile Include="$(MSBuildThisFileDirectory)Bugzilla43214.cs" />
    <Compile Include="$(MSBuildThisFileDirectory)Bugzilla42602.cs" />
    <Compile Include="$(MSBuildThisFileDirectory)Bugzilla43161.cs" />
    <Compile Include="$(MSBuildThisFileDirectory)Bugzilla39768.cs" />
    <Compile Include="$(MSBuildThisFileDirectory)Bugzilla41271.cs" />
    <Compile Include="$(MSBuildThisFileDirectory)Bugzilla40722.cs" />
    <Compile Include="$(MSBuildThisFileDirectory)Bugzilla41153.cs" />
    <Compile Include="$(MSBuildThisFileDirectory)Bugzilla44129.cs" />
    <Compile Include="$(MSBuildThisFileDirectory)Bugzilla44525.cs" />
    <Compile Include="$(MSBuildThisFileDirectory)Bugzilla28650.cs" />
    <Compile Include="$(MSBuildThisFileDirectory)Bugzilla37431.cs" />
    <Compile Include="$(MSBuildThisFileDirectory)Bugzilla44777.cs" />
    <Compile Include="$(MSBuildThisFileDirectory)Bugzilla42599.cs" />
    <Compile Include="$(MSBuildThisFileDirectory)Bugzilla51503.cs" />
    <Compile Include="$(MSBuildThisFileDirectory)Bugzilla51505.cs" />
    <Compile Include="$(MSBuildThisFileDirectory)Bugzilla52533.cs" />
    <Compile Include="$(MSBuildThisFileDirectory)Bugzilla53362.cs" />
    <Compile Include="$(MSBuildThisFileDirectory)Bugzilla45874.cs" />
    <Compile Include="$(MSBuildThisFileDirectory)TransparentOverlayTests.cs" />
    <Compile Include="$(MSBuildThisFileDirectory)Unreported1.cs" />
    <Compile Include="$(MSBuildThisFileDirectory)Bugzilla53909.cs" />
    <Compile Include="$(MSBuildThisFileDirectory)ListViewNRE.cs" />
    <Compile Include="$(MSBuildThisFileDirectory)Bugzilla55745.cs" />
    <Compile Include="$(MSBuildThisFileDirectory)AndroidHelpText.cs" />
    <Compile Include="$(MSBuildThisFileDirectory)Bugzilla32830.cs" />
    <Compile Include="$(MSBuildThisFileDirectory)Bugzilla55365.cs" />
    <Compile Include="$(MSBuildThisFileDirectory)Bugzilla39802.cs" />
    <Compile Include="$(MSBuildThisFileDirectory)Bugzilla53179.cs" />
    <Compile Include="$(MSBuildThisFileDirectory)Bugzilla54036.cs" />
    <Compile Include="$(MSBuildThisFileDirectory)Bugzilla56896.cs" />
    <Compile Include="$(MSBuildThisFileDirectory)Bugzilla40161.cs" />
    <Compile Include="$(MSBuildThisFileDirectory)Bugzilla44886.cs" />
    <Compile Include="$(MSBuildThisFileDirectory)Bugzila57749.cs" />
    <Compile Include="$(MSBuildThisFileDirectory)Bugzilla45125.cs" />
    <Compile Include="$(MSBuildThisFileDirectory)ScrollViewObjectDisposed.cs" />
    <Compile Include="$(MSBuildThisFileDirectory)Bugzilla58645.cs" />
    <Compile Include="$(MSBuildThisFileDirectory)Bugzilla27731.cs" />
    <Compile Include="$(MSBuildThisFileDirectory)Bugzilla59097.cs" />
    <Compile Include="$(MSBuildThisFileDirectory)Bugzilla58875.cs" />
    <Compile Include="$(MSBuildThisFileDirectory)Bugzilla45702.cs" />
    <Compile Include="$(MSBuildThisFileDirectory)Bugzilla59718.cs" />
    <Compile Include="$(MSBuildThisFileDirectory)Bugzilla59896.cs" />
    <Compile Include="$(MSBuildThisFileDirectory)Bugzilla56771.cs" />
    <Compile Include="$(MSBuildThisFileDirectory)Bugzilla60382.cs" />
    <Compile Include="$(MSBuildThisFileDirectory)Bugzilla60524.cs" />
    <Compile Include="$(MSBuildThisFileDirectory)Bugzilla59925.cs" />
    <Compile Include="$(MSBuildThisFileDirectory)Bugzilla60691.cs" />
    <Compile Include="$(MSBuildThisFileDirectory)Issue1326.cs" />
    <Compile Include="$(MSBuildThisFileDirectory)Issue1436.cs" />
    <Compile Include="$(MSBuildThisFileDirectory)GitHub1567.cs" />
    <Compile Include="$(MSBuildThisFileDirectory)Issue1909.cs" />
    <Compile Include="$(MSBuildThisFileDirectory)Bugzilla60699.cs" />
    <Compile Include="$(MSBuildThisFileDirectory)Issue2035.cs" />
    <Compile Include="$(MSBuildThisFileDirectory)Issue2299.cs" />
    <Compile Include="$(MSBuildThisFileDirectory)Issue1900.cs" />
    <Compile Include="$(MSBuildThisFileDirectory)Issue2837.cs" />
    <Compile Include="$(MSBuildThisFileDirectory)Issue2740.cs" />
    <Compile Include="$(MSBuildThisFileDirectory)Issue1939.cs" />
    <Compile Include="$(MSBuildThisFileDirectory)Issue3385.cs" />
    <Compile Include="$(MSBuildThisFileDirectory)Issue3343.cs" />
    <Compile Include="$(MSBuildThisFileDirectory)Issue2842.cs" />
    <Compile Include="$(MSBuildThisFileDirectory)Issue1666.cs" />
    <Compile Include="$(MSBuildThisFileDirectory)Issue2838.cs" />
    <Compile Include="$(MSBuildThisFileDirectory)Issue3342.cs" />
    <Compile Include="$(MSBuildThisFileDirectory)Issue3415.cs" />
    <Compile Include="$(MSBuildThisFileDirectory)Issue3049.cs" />
    <Compile Include="$(MSBuildThisFileDirectory)Issue5030.cs" />
    <Compile Include="$(MSBuildThisFileDirectory)ViewClipBoundsShouldUpdate.cs" />
    <Compile Include="$(MSBuildThisFileDirectory)Issue3988.cs" />
    <Compile Include="$(MSBuildThisFileDirectory)Issue2580.cs" />
    <Compile Include="$(MSBuildThisFileDirectory)Issue4026.cs" />
    <Compile Include="$(MSBuildThisFileDirectory)Issue4748.cs" />
    <Compile Include="$(MSBuildThisFileDirectory)VisualControlsPage.xaml.cs">
      <SubType>Code</SubType>
      <DependentUpon>VisualControlsPage.xaml</DependentUpon>
    </Compile>
    <Compile Include="$(MSBuildThisFileDirectory)Issue5470.cs" />
    <Compile Include="$(MSBuildThisFileDirectory)Issue5724.cs" />
    <Compile Include="$(MSBuildThisFileDirectory)Issue6132.cs" />
    <Compile Include="$(MSBuildThisFileDirectory)Issue2577.cs" />
    <Compile Include="$(MSBuildThisFileDirectory)Issue6286.cs" />
    <Compile Include="$(MSBuildThisFileDirectory)_Template.cs" />
    <Compile Include="$(MSBuildThisFileDirectory)Bugzilla56298.cs" />
    <Compile Include="$(MSBuildThisFileDirectory)Bugzilla42620.cs" />
    <Compile Include="$(MSBuildThisFileDirectory)Issue1028.cs" />
    <Compile Include="$(MSBuildThisFileDirectory)Issue1075.cs" />
    <Compile Include="$(MSBuildThisFileDirectory)Issue1097.cs" />
    <Compile Include="$(MSBuildThisFileDirectory)Issue1146.cs" />
    <Compile Include="$(MSBuildThisFileDirectory)Issue1219.cs" />
    <Compile Include="$(MSBuildThisFileDirectory)Issue1228.cs" />
    <Compile Include="$(MSBuildThisFileDirectory)Issue1236.cs" />
    <Compile Include="$(MSBuildThisFileDirectory)Issue1259.cs" />
    <Compile Include="$(MSBuildThisFileDirectory)Issue1267.cs" />
    <Compile Include="$(MSBuildThisFileDirectory)Issue4187.cs" />
    <Compile Include="$(MSBuildThisFileDirectory)Issue1305.cs" />
    <Compile Include="$(MSBuildThisFileDirectory)Issue1329.cs" />
    <Compile Include="$(MSBuildThisFileDirectory)Issue1384.cs" />
    <Compile Include="$(MSBuildThisFileDirectory)Issue1400.cs" />
    <Compile Include="$(MSBuildThisFileDirectory)Issue1414.cs" />
    <Compile Include="$(MSBuildThisFileDirectory)Issue1461.cs" />
    <Compile Include="$(MSBuildThisFileDirectory)Issue1497.xaml.cs">
      <DependentUpon>Issue1497.xaml</DependentUpon>
    </Compile>
    <Compile Include="$(MSBuildThisFileDirectory)Issue1538.cs" />
    <Compile Include="$(MSBuildThisFileDirectory)Issue1545.xaml.cs">
      <DependentUpon>Issue1545.xaml</DependentUpon>
    </Compile>
    <Compile Include="$(MSBuildThisFileDirectory)Issue1546.cs" />
    <Compile Include="$(MSBuildThisFileDirectory)Issue1554.xaml.cs">
      <DependentUpon>Issue1554.xaml</DependentUpon>
    </Compile>
    <Compile Include="$(MSBuildThisFileDirectory)Issue1557.cs" />
    <Compile Include="$(MSBuildThisFileDirectory)Issue1566.cs" />
    <Compile Include="$(MSBuildThisFileDirectory)Issue1567.cs" />
    <Compile Include="$(MSBuildThisFileDirectory)Issue1568.xaml.cs">
      <DependentUpon>Issue1568.xaml</DependentUpon>
    </Compile>
    <Compile Include="$(MSBuildThisFileDirectory)Issue1583.cs" />
    <Compile Include="$(MSBuildThisFileDirectory)Issue1590.cs" />
    <Compile Include="$(MSBuildThisFileDirectory)Issue1593.cs" />
    <Compile Include="$(MSBuildThisFileDirectory)Issue1598.cs" />
    <Compile Include="$(MSBuildThisFileDirectory)Issue1613.cs" />
    <Compile Include="$(MSBuildThisFileDirectory)Issue1618.cs" />
    <Compile Include="$(MSBuildThisFileDirectory)Issue1641.xaml.cs">
      <DependentUpon>Issue1641.xaml</DependentUpon>
    </Compile>
    <Compile Include="$(MSBuildThisFileDirectory)Issue1644.cs" />
    <Compile Include="$(MSBuildThisFileDirectory)Issue1653.xaml.cs">
      <DependentUpon>Issue1653.xaml</DependentUpon>
    </Compile>
    <Compile Include="$(MSBuildThisFileDirectory)Issue1653v2.xaml.cs">
      <DependentUpon>Issue1653v2.xaml</DependentUpon>
    </Compile>
    <Compile Include="$(MSBuildThisFileDirectory)Issue1664.cs" />
    <Compile Include="$(MSBuildThisFileDirectory)Issue1680.cs" />
    <Compile Include="$(MSBuildThisFileDirectory)Issue3624.cs" />
    <Compile Include="$(MSBuildThisFileDirectory)Issue1682.cs" />
    <Compile Include="$(MSBuildThisFileDirectory)Issue1685.cs" />
    <Compile Include="$(MSBuildThisFileDirectory)Issue1698.cs" />
    <Compile Include="$(MSBuildThisFileDirectory)Issue1700.cs" />
    <Compile Include="$(MSBuildThisFileDirectory)Issue1703.cs" />
    <Compile Include="$(MSBuildThisFileDirectory)Issue1705.cs" />
    <Compile Include="$(MSBuildThisFileDirectory)Issue1712.xaml.cs">
      <DependentUpon>Issue1712.xaml</DependentUpon>
    </Compile>
    <Compile Include="$(MSBuildThisFileDirectory)Issue1722.cs" />
    <Compile Include="$(MSBuildThisFileDirectory)Issue1723.cs" />
    <Compile Include="$(MSBuildThisFileDirectory)Issue1741.xaml.cs">
      <DependentUpon>Issue1741.xaml</DependentUpon>
    </Compile>
    <Compile Include="$(MSBuildThisFileDirectory)Issue1742.cs" />
    <Compile Include="$(MSBuildThisFileDirectory)Issue1747.xaml.cs">
      <DependentUpon>Issue1747.xaml</DependentUpon>
    </Compile>
    <Compile Include="$(MSBuildThisFileDirectory)Issue1755.cs" />
    <Compile Include="$(MSBuildThisFileDirectory)Issue1758.cs" />
    <Compile Include="$(MSBuildThisFileDirectory)Issue1763.cs" />
    <Compile Include="$(MSBuildThisFileDirectory)Issue1766.xaml.cs">
      <DependentUpon>Issue1766.xaml</DependentUpon>
    </Compile>
    <Compile Include="$(MSBuildThisFileDirectory)Issue1769.cs" />
    <Compile Include="$(MSBuildThisFileDirectory)Issue1777.cs" />
    <Compile Include="$(MSBuildThisFileDirectory)Issue181.cs" />
    <Compile Include="$(MSBuildThisFileDirectory)Issue1851.cs" />
    <Compile Include="$(MSBuildThisFileDirectory)Issue1875.cs" />
    <Compile Include="$(MSBuildThisFileDirectory)Issue1888.cs" />
    <Compile Include="$(MSBuildThisFileDirectory)Issue1891.cs" />
    <Compile Include="$(MSBuildThisFileDirectory)Issue1895.cs" />
    <Compile Include="$(MSBuildThisFileDirectory)Issue1905.cs" />
    <Compile Include="$(MSBuildThisFileDirectory)Issue1914.cs" />
    <Compile Include="$(MSBuildThisFileDirectory)Issue194.cs" />
    <Compile Include="$(MSBuildThisFileDirectory)Issue198.cs" />
    <Compile Include="$(MSBuildThisFileDirectory)Issue206.cs" />
    <Compile Include="$(MSBuildThisFileDirectory)Issue214.cs" />
    <Compile Include="$(MSBuildThisFileDirectory)Issue2143.cs" />
    <Compile Include="$(MSBuildThisFileDirectory)Issue2222.cs" />
    <Compile Include="$(MSBuildThisFileDirectory)Issue22246_BZ.cs" />
    <Compile Include="$(MSBuildThisFileDirectory)Issue2241.cs" />
    <Compile Include="$(MSBuildThisFileDirectory)Issue2248.cs" />
    <Compile Include="$(MSBuildThisFileDirectory)Issue2259.cs" />
    <Compile Include="$(MSBuildThisFileDirectory)Issue2266.cs" />
    <Compile Include="$(MSBuildThisFileDirectory)Issue2270.cs" />
    <Compile Include="$(MSBuildThisFileDirectory)Issue2272.cs" />
    <Compile Include="$(MSBuildThisFileDirectory)Issue2282.xaml.cs">
      <DependentUpon>Issue2282.xaml</DependentUpon>
    </Compile>
    <Compile Include="$(MSBuildThisFileDirectory)Issue2288.xaml.cs">
      <DependentUpon>Issue2288.xaml</DependentUpon>
    </Compile>
    <Compile Include="$(MSBuildThisFileDirectory)Issue2289.xaml.cs">
      <DependentUpon>Issue2289.xaml</DependentUpon>
    </Compile>
    <Compile Include="$(MSBuildThisFileDirectory)Issue229.cs" />
    <Compile Include="$(MSBuildThisFileDirectory)Issue2291.cs" />
    <Compile Include="$(MSBuildThisFileDirectory)Issue2292.cs" />
    <Compile Include="$(MSBuildThisFileDirectory)Issue2294.cs" />
    <Compile Include="$(MSBuildThisFileDirectory)Issue2333.cs" />
    <Compile Include="$(MSBuildThisFileDirectory)Issue2339.cs" />
    <Compile Include="$(MSBuildThisFileDirectory)Issue2354.cs" />
    <Compile Include="$(MSBuildThisFileDirectory)Issue2357.xaml.cs">
      <DependentUpon>Issue2357.xaml</DependentUpon>
    </Compile>
    <Compile Include="$(MSBuildThisFileDirectory)Issue2411.cs" />
    <Compile Include="$(MSBuildThisFileDirectory)Issue2414.cs" />
    <Compile Include="$(MSBuildThisFileDirectory)Issue2470.xaml.cs">
      <DependentUpon>Issue2470.xaml</DependentUpon>
    </Compile>
    <Compile Include="$(MSBuildThisFileDirectory)Issue2563.cs" />
    <Compile Include="$(MSBuildThisFileDirectory)Issue2594.cs" />
    <Compile Include="$(MSBuildThisFileDirectory)Issue2597.cs" />
    <Compile Include="$(MSBuildThisFileDirectory)Issue260.cs" />
    <Compile Include="$(MSBuildThisFileDirectory)Issue2615.cs" />
    <Compile Include="$(MSBuildThisFileDirectory)Issue2628.cs" />
    <Compile Include="$(MSBuildThisFileDirectory)Issue2634.cs" />
    <Compile Include="$(MSBuildThisFileDirectory)Issue264.cs" />
    <Compile Include="$(MSBuildThisFileDirectory)Issue2659.xaml.cs">
      <DependentUpon>Issue2659.xaml</DependentUpon>
    </Compile>
    <Compile Include="$(MSBuildThisFileDirectory)Issue2783.cs" />
    <Compile Include="$(MSBuildThisFileDirectory)Issue2794.cs" />
    <Compile Include="$(MSBuildThisFileDirectory)Issue2809.cs" />
    <Compile Include="$(MSBuildThisFileDirectory)Issue2923.cs" />
    <Compile Include="$(MSBuildThisFileDirectory)Issue342.cs" />
    <Compile Include="$(MSBuildThisFileDirectory)Issue416.cs" />
    <Compile Include="$(MSBuildThisFileDirectory)Issue417.cs" />
    <Compile Include="$(MSBuildThisFileDirectory)Issue488.cs" />
    <Compile Include="$(MSBuildThisFileDirectory)Issue530.cs" />
    <Compile Include="$(MSBuildThisFileDirectory)Issue764.cs" />
    <Compile Include="$(MSBuildThisFileDirectory)Issue773.cs" />
    <Compile Include="$(MSBuildThisFileDirectory)Issue774.cs" />
    <Compile Include="$(MSBuildThisFileDirectory)Issue852.cs" />
    <Compile Include="$(MSBuildThisFileDirectory)Issue886.cs" />
    <Compile Include="$(MSBuildThisFileDirectory)Issue892.cs" />
    <Compile Include="$(MSBuildThisFileDirectory)Issue889.cs" />
    <Compile Include="$(MSBuildThisFileDirectory)Issue935.cs" />
    <Compile Include="$(MSBuildThisFileDirectory)Issue968.cs" />
    <Compile Include="$(MSBuildThisFileDirectory)Issue973.cs" />
    <Compile Include="$(MSBuildThisFileDirectory)Issue465.cs" />
    <Compile Include="$(MSBuildThisFileDirectory)ListViewViewCellBinding.cs" />
    <Compile Include="$(MSBuildThisFileDirectory)ModelContentPage.cs" />
    <Compile Include="$(MSBuildThisFileDirectory)NavigationStackTests.cs" />
    <Compile Include="$(MSBuildThisFileDirectory)NavPage.cs" />
    <Compile Include="$(MSBuildThisFileDirectory)ScrollViewOutOfBounds.cs" />
    <Compile Include="$(MSBuildThisFileDirectory)StackLayoutIssue.cs" />
    <Compile Include="$(MSBuildThisFileDirectory)SwipeBackNavCrash.cs" />
    <Compile Include="$(MSBuildThisFileDirectory)TabbedPageTests.cs" />
    <Compile Include="$(MSBuildThisFileDirectory)TabbedPageWithList.cs" />
    <Compile Include="$(MSBuildThisFileDirectory)TestPages\TestPages.cs" />
    <Compile Include="$(MSBuildThisFileDirectory)Issue2965.cs" />
    <Compile Include="$(MSBuildThisFileDirectory)Issue2775.cs" />
    <Compile Include="$(MSBuildThisFileDirectory)Issue2987.cs" />
    <Compile Include="$(MSBuildThisFileDirectory)Issue2976.cs" />
    <Compile Include="$(MSBuildThisFileDirectory)Issue2951.xaml.cs">
      <DependentUpon>Issue2951.xaml</DependentUpon>
    </Compile>
    <Compile Include="$(MSBuildThisFileDirectory)Issue2961.cs" />
    <Compile Include="$(MSBuildThisFileDirectory)Issue2948.cs" />
    <Compile Include="$(MSBuildThisFileDirectory)Issue2883.cs" />
    <Compile Include="$(MSBuildThisFileDirectory)Issue2953.cs" />
    <Compile Include="$(MSBuildThisFileDirectory)Issue2777.xaml.cs">
      <DependentUpon>Issue2777.xaml</DependentUpon>
    </Compile>
    <Compile Include="$(MSBuildThisFileDirectory)Issue2954.cs" />
    <Compile Include="$(MSBuildThisFileDirectory)Issue3086.xaml.cs">
      <DependentUpon>Issue3086.xaml</DependentUpon>
    </Compile>
    <Compile Include="$(MSBuildThisFileDirectory)Bugzilla27779.cs" />
    <Compile Include="$(MSBuildThisFileDirectory)Bugzilla27698.cs" />
    <Compile Include="$(MSBuildThisFileDirectory)Bugzilla29247.cs" />
    <Compile Include="$(MSBuildThisFileDirectory)Bugzilla27318.xaml.cs">
      <DependentUpon>Bugzilla27318.xaml</DependentUpon>
    </Compile>
    <Compile Include="$(MSBuildThisFileDirectory)Bugzilla29453.cs" />
    <Compile Include="$(MSBuildThisFileDirectory)Bugzilla28001.cs" />
    <Compile Include="$(MSBuildThisFileDirectory)Bugzilla28575.cs" />
    <Compile Include="$(MSBuildThisFileDirectory)Bugzilla30935.cs" />
    <Compile Include="$(MSBuildThisFileDirectory)Bugzilla26032.xaml.cs">
      <DependentUpon>Bugzilla26032.xaml</DependentUpon>
    </Compile>
    <Compile Include="$(MSBuildThisFileDirectory)Bugzilla30835.cs" />
    <Compile Include="$(MSBuildThisFileDirectory)Bugzilla27085.cs" />
    <Compile Include="$(MSBuildThisFileDirectory)Bugzilla31395.cs" />
    <Compile Include="$(MSBuildThisFileDirectory)Bugzilla30651.cs" />
    <Compile Include="$(MSBuildThisFileDirectory)Bugzilla26171.cs" />
    <Compile Include="$(MSBuildThisFileDirectory)Bugzilla31602.cs" />
    <Compile Include="$(MSBuildThisFileDirectory)Bugzilla30353.cs" />
    <Compile Include="$(MSBuildThisFileDirectory)Bugzilla28240.cs" />
    <Compile Include="$(MSBuildThisFileDirectory)Bugzilla30324.cs" />
    <Compile Include="$(MSBuildThisFileDirectory)Bugzilla31255.cs" />
    <Compile Include="$(MSBuildThisFileDirectory)Bugzilla28498.cs" />
    <Compile Include="$(MSBuildThisFileDirectory)Bugzilla32148.cs" />
    <Compile Include="$(MSBuildThisFileDirectory)Bugzilla31967.xaml.cs">
      <DependentUpon>Bugzilla31967.xaml</DependentUpon>
    </Compile>
    <Compile Include="$(MSBuildThisFileDirectory)Issue3276.cs" />
    <Compile Include="$(MSBuildThisFileDirectory)Bugzilla26993.cs" />
    <Compile Include="$(MSBuildThisFileDirectory)Issue3292.cs" />
    <Compile Include="$(MSBuildThisFileDirectory)Bugzilla32230.cs" />
    <Compile Include="$(MSBuildThisFileDirectory)Bugzilla32898.cs" />
    <Compile Include="$(MSBuildThisFileDirectory)Bugzilla31330.cs" />
    <Compile Include="$(MSBuildThisFileDirectory)Bugzilla31114.cs" />
    <Compile Include="$(MSBuildThisFileDirectory)Issue3319.xaml.cs">
      <DependentUpon>Issue3319.xaml</DependentUpon>
    </Compile>
    <Compile Include="$(MSBuildThisFileDirectory)Bugzilla32691.cs" />
    <Compile Include="$(MSBuildThisFileDirectory)Bugzilla32487.cs" />
    <Compile Include="$(MSBuildThisFileDirectory)Bugzilla34061.cs" />
    <Compile Include="$(MSBuildThisFileDirectory)Bugzilla34632.cs" />
    <Compile Include="$(MSBuildThisFileDirectory)Bugzilla32902.cs" />
    <Compile Include="$(MSBuildThisFileDirectory)Bugzilla32801.cs" />
    <Compile Include="$(MSBuildThisFileDirectory)Bugzilla32447.xaml.cs">
      <DependentUpon>Bugzilla32447.xaml</DependentUpon>
    </Compile>
    <Compile Include="$(MSBuildThisFileDirectory)Bugzilla29257.cs" />
    <Compile Include="$(MSBuildThisFileDirectory)Bugzilla32040.cs" />
    <Compile Include="$(MSBuildThisFileDirectory)Bugzilla33450.cs" />
    <Compile Include="$(MSBuildThisFileDirectory)Bugzilla34720.cs" />
    <Compile Include="$(MSBuildThisFileDirectory)Bugzilla35733.cs" />
    <Compile Include="$(MSBuildThisFileDirectory)Bugzilla36009.cs" />
    <Compile Include="$(MSBuildThisFileDirectory)Bugzilla34912.cs" />
    <Compile Include="$(MSBuildThisFileDirectory)Bugzilla32615.cs" />
    <Compile Include="$(MSBuildThisFileDirectory)Bugzilla27350.cs" />
    <Compile Include="$(MSBuildThisFileDirectory)Bugzilla28709.cs" />
    <Compile Include="$(MSBuildThisFileDirectory)Bugzilla33578.cs" />
    <Compile Include="$(MSBuildThisFileDirectory)Bugzilla39378.xaml.cs">
      <DependentUpon>Bugzilla39378.xaml</DependentUpon>
    </Compile>
    <Compile Include="$(MSBuildThisFileDirectory)Bugzilla39963.cs" />
    <Compile Include="$(MSBuildThisFileDirectory)Bugzilla39987.cs" />
    <Compile Include="$(MSBuildThisFileDirectory)Bugzilla40704.cs" />
    <Compile Include="$(MSBuildThisFileDirectory)Bugzilla41038.cs" />
    <Compile Include="$(MSBuildThisFileDirectory)Bugzilla38284.cs" />
    <Compile Include="$(MSBuildThisFileDirectory)Bugzilla39486.cs" />
    <Compile Include="$(MSBuildThisFileDirectory)Issue6323.cs" />
    <Compile Include="$(MSBuildThisFileDirectory)Issue55555.cs" />
    <Compile Include="$(MSBuildThisFileDirectory)Bugzilla41029.cs" />
    <Compile Include="$(MSBuildThisFileDirectory)Bugzilla39908.cs" />
    <Compile Include="$(MSBuildThisFileDirectory)Bugzilla39489.cs" />
    <Compile Include="$(MSBuildThisFileDirectory)Bugzilla36802.cs" />
    <Compile Include="$(MSBuildThisFileDirectory)Bugzilla35736.cs" />
    <Compile Include="$(MSBuildThisFileDirectory)Bugzilla48158.cs" />
    <Compile Include="$(MSBuildThisFileDirectory)Bugzilla45926.cs" />
    <Compile Include="$(MSBuildThisFileDirectory)Bugzilla45284.xaml.cs">
      <DependentUpon>Bugzilla45284.xaml</DependentUpon>
    </Compile>
    <Compile Include="$(MSBuildThisFileDirectory)Bugzilla54977.xaml.cs">
      <DependentUpon>Bugzilla54977.xaml</DependentUpon>
    </Compile>
    <Compile Include="$(MSBuildThisFileDirectory)Bugzilla49069.cs" />
    <Compile Include="$(MSBuildThisFileDirectory)Bugzilla42956.cs" />
    <Compile Include="$(MSBuildThisFileDirectory)Bugzilla38731.cs" />
    <Compile Include="$(MSBuildThisFileDirectory)Bugzilla56710.cs" />
    <Compile Include="$(MSBuildThisFileDirectory)Bugzilla52700.cs" />
    <Compile Include="$(MSBuildThisFileDirectory)Bugzilla39407.cs" />
    <Compile Include="$(MSBuildThisFileDirectory)ButtonFastRendererTest.cs" />
    <Compile Include="$(MSBuildThisFileDirectory)DesktopSupportTestPage.cs" />
    <Compile Include="$(MSBuildThisFileDirectory)Bugzilla58779.cs" />
    <Compile Include="$(MSBuildThisFileDirectory)Bugzilla51825.cs" />
    <Compile Include="$(MSBuildThisFileDirectory)Bugzilla31688.cs" />
    <Compile Include="$(MSBuildThisFileDirectory)Bugzilla40092.cs" />
    <Compile Include="$(MSBuildThisFileDirectory)Issue1426.cs" />
    <Compile Include="$(MSBuildThisFileDirectory)Issue1733.cs" />
    <Compile Include="$(MSBuildThisFileDirectory)Issue1898.cs" />
    <Compile Include="$(MSBuildThisFileDirectory)Issue1583_1.cs" />
    <Compile Include="$(MSBuildThisFileDirectory)Issue1323.cs" />
    <Compile Include="$(MSBuildThisFileDirectory)Issue2399.cs" />
    <Compile Include="$(MSBuildThisFileDirectory)Issue1729.cs" />
    <Compile Include="$(MSBuildThisFileDirectory)Issue2728.cs" />
    <Compile Include="$(MSBuildThisFileDirectory)Issue1667.cs" />
    <Compile Include="$(MSBuildThisFileDirectory)Issue3012.cs" />
    <Compile Include="$(MSBuildThisFileDirectory)Issue3872.cs" />
    <Compile Include="$(MSBuildThisFileDirectory)GitHub1650.cs" />
    <Compile Include="$(MSBuildThisFileDirectory)GitHub3216.cs" />
    <Compile Include="$(MSBuildThisFileDirectory)GitHub1776.cs" />
    <Compile Include="$(MSBuildThisFileDirectory)Issue3408.cs" />
    <Compile Include="$(MSBuildThisFileDirectory)Issue3413.cs" />
    <Compile Include="$(MSBuildThisFileDirectory)Issue3525.cs" />
    <Compile Include="$(MSBuildThisFileDirectory)Issue3275.cs" />
    <Compile Include="$(MSBuildThisFileDirectory)Issue3884.cs" />
    <Compile Include="$(MSBuildThisFileDirectory)Issue2818.cs" />
    <Compile Include="$(MSBuildThisFileDirectory)Issue2831.cs" />
    <Compile Include="$(MSBuildThisFileDirectory)Issue4040.xaml.cs">
      <DependentUpon>Issue4040.xaml</DependentUpon>
    </Compile>
    <Compile Include="$(MSBuildThisFileDirectory)Issue4097.cs" />
    <Compile Include="$(MSBuildThisFileDirectory)Issue1480.cs" />
    <Compile Include="$(MSBuildThisFileDirectory)Issue2223.cs" />
    <Compile Include="$(MSBuildThisFileDirectory)Issue4001.cs" />
    <Compile Include="$(MSBuildThisFileDirectory)Issue4303.cs" />
    <Compile Include="$(MSBuildThisFileDirectory)Controls\GridExtension.cs" />
    <Compile Include="$(MSBuildThisFileDirectory)Controls\ViewModelBase.cs" />
    <Compile Include="$(MSBuildThisFileDirectory)Controls\DisposedSharedPages.cs" />
    <Compile Include="$(MSBuildThisFileDirectory)Controls\PerformanceProvider.cs" />
    <Compile Include="$(MSBuildThisFileDirectory)Controls\GenericValueConverter.cs" />
    <Compile Include="$(MSBuildThisFileDirectory)Controls\ContactsPage.cs" />
    <Compile Include="$(MSBuildThisFileDirectory)Controls\FailImageSource.cs" />
    <Compile Include="$(MSBuildThisFileDirectory)Controls\ICacheService.cs" />
    <Compile Include="$(MSBuildThisFileDirectory)Issue1386.cs" />
    <Compile Include="$(MSBuildThisFileDirectory)Issue3622.cs" />
    <Compile Include="$(MSBuildThisFileDirectory)Issue4138.cs" />
    <Compile Include="$(MSBuildThisFileDirectory)Issue4314.cs" />
    <Compile Include="$(MSBuildThisFileDirectory)Issue3318.cs" />
    <Compile Include="$(MSBuildThisFileDirectory)Issue4493.cs" />
    <Compile Include="$(MSBuildThisFileDirectory)Issue5172.cs" />
    <Compile Include="$(MSBuildThisFileDirectory)Issue5204.cs" />
    <Compile Include="$(MSBuildThisFileDirectory)Issue2204.cs" />
    <Compile Include="$(MSBuildThisFileDirectory)Issue4356.cs">
      <DependentUpon>Issue4356.xaml</DependentUpon>
    </Compile>
    <Compile Include="$(MSBuildThisFileDirectory)Issue5951.cs" />
    <Compile Include="$(MSBuildThisFileDirectory)Github6021.cs" />
    <Compile Include="$(MSBuildThisFileDirectory)Issue5132.cs" />
    <Compile Include="$(MSBuildThisFileDirectory)Issue5888.cs" />
    <Compile Include="$(MSBuildThisFileDirectory)Issue6334.cs" />
    <Compile Include="$(MSBuildThisFileDirectory)Issue5728.cs" />
    <Compile Include="$(MSBuildThisFileDirectory)Issue6368.cs" />
    <Compile Include="$(MSBuildThisFileDirectory)Issue6077.cs" />
    <Compile Include="$(MSBuildThisFileDirectory)Issue3548.cs" />
    <Compile Include="$(MSBuildThisFileDirectory)Issue6472.cs" />
    <Compile Include="$(MSBuildThisFileDirectory)Issue6614.cs" />
    <Compile Include="$(MSBuildThisFileDirectory)Issue5239.cs" />
    <Compile Include="$(MSBuildThisFileDirectory)Issue6738.cs" />
    <Compile Include="$(MSBuildThisFileDirectory)GitHub6926.cs" />
    <Compile Include="$(MSBuildThisFileDirectory)Issue5503.cs" />
  </ItemGroup>
  <ItemGroup>
    <EmbeddedResource Include="$(MSBuildThisFileDirectory)Bugzilla22229.xaml">
      <Generator>MSBuild:UpdateDesignTimeXaml</Generator>
    </EmbeddedResource>
    <EmbeddedResource Include="$(MSBuildThisFileDirectory)Issue1497.xaml">
      <Generator>MSBuild:UpdateDesignTimeXaml</Generator>
    </EmbeddedResource>
    <EmbeddedResource Include="$(MSBuildThisFileDirectory)Issue1545.xaml">
      <Generator>MSBuild:UpdateDesignTimeXaml</Generator>
    </EmbeddedResource>
    <EmbeddedResource Include="$(MSBuildThisFileDirectory)Issue1554.xaml">
      <Generator>MSBuild:UpdateDesignTimeXaml</Generator>
    </EmbeddedResource>
    <EmbeddedResource Include="$(MSBuildThisFileDirectory)Issue1568.xaml">
      <Generator>MSBuild:UpdateDesignTimeXaml</Generator>
    </EmbeddedResource>
    <EmbeddedResource Include="$(MSBuildThisFileDirectory)Issue1641.xaml">
      <Generator>MSBuild:UpdateDesignTimeXaml</Generator>
    </EmbeddedResource>
    <EmbeddedResource Include="$(MSBuildThisFileDirectory)Issue1653.xaml">
      <Generator>MSBuild:UpdateDesignTimeXaml</Generator>
    </EmbeddedResource>
    <EmbeddedResource Include="$(MSBuildThisFileDirectory)Issue1653v2.xaml">
      <Generator>MSBuild:UpdateDesignTimeXaml</Generator>
    </EmbeddedResource>
    <EmbeddedResource Include="$(MSBuildThisFileDirectory)Issue1712.xaml">
      <Generator>MSBuild:UpdateDesignTimeXaml</Generator>
    </EmbeddedResource>
    <EmbeddedResource Include="$(MSBuildThisFileDirectory)Issue1741.xaml">
      <Generator>MSBuild:UpdateDesignTimeXaml</Generator>
    </EmbeddedResource>
    <EmbeddedResource Include="$(MSBuildThisFileDirectory)Issue1747.xaml">
      <Generator>MSBuild:UpdateDesignTimeXaml</Generator>
    </EmbeddedResource>
    <EmbeddedResource Include="$(MSBuildThisFileDirectory)Issue1766.xaml">
      <Generator>MSBuild:UpdateDesignTimeXaml</Generator>
    </EmbeddedResource>
    <EmbeddedResource Include="$(MSBuildThisFileDirectory)Issue2282.xaml">
      <Generator>MSBuild:UpdateDesignTimeXaml</Generator>
    </EmbeddedResource>
    <EmbeddedResource Include="$(MSBuildThisFileDirectory)Issue2288.xaml">
      <Generator>MSBuild:UpdateDesignTimeXaml</Generator>
    </EmbeddedResource>
    <EmbeddedResource Include="$(MSBuildThisFileDirectory)Issue2289.xaml">
      <Generator>MSBuild:UpdateDesignTimeXaml</Generator>
    </EmbeddedResource>
    <EmbeddedResource Include="$(MSBuildThisFileDirectory)Issue2357.xaml">
      <Generator>MSBuild:UpdateDesignTimeXaml</Generator>
    </EmbeddedResource>
    <EmbeddedResource Include="$(MSBuildThisFileDirectory)Issue2470.xaml">
      <Generator>MSBuild:UpdateDesignTimeXaml</Generator>
    </EmbeddedResource>
    <EmbeddedResource Include="$(MSBuildThisFileDirectory)Issue6282.xaml">
      <Generator>MSBuild:UpdateDesignTimeXaml</Generator>
    </EmbeddedResource>
    <EmbeddedResource Include="$(MSBuildThisFileDirectory)Issue2659.xaml">
      <Generator>MSBuild:UpdateDesignTimeXaml</Generator>
    </EmbeddedResource>
    <EmbeddedResource Include="$(MSBuildThisFileDirectory)Issue2951.xaml">
      <Generator>MSBuild:UpdateDesignTimeXaml</Generator>
    </EmbeddedResource>
    <EmbeddedResource Include="$(MSBuildThisFileDirectory)Issue2777.xaml">
      <Generator>MSBuild:UpdateDesignTimeXaml</Generator>
    </EmbeddedResource>
    <EmbeddedResource Include="$(MSBuildThisFileDirectory)Issue3086.xaml">
      <Generator>MSBuild:UpdateDesignTimeXaml</Generator>
    </EmbeddedResource>
    <EmbeddedResource Include="$(MSBuildThisFileDirectory)Bugzilla27318.xaml">
      <Generator>MSBuild:UpdateDesignTimeXaml</Generator>
    </EmbeddedResource>
    <EmbeddedResource Include="$(MSBuildThisFileDirectory)Bugzilla29107.xaml">
      <Generator>MSBuild:UpdateDesignTimeXaml</Generator>
    </EmbeddedResource>
    <EmbeddedResource Include="$(MSBuildThisFileDirectory)Bugzilla26032.xaml">
      <Generator>MSBuild:UpdateDesignTimeXaml</Generator>
    </EmbeddedResource>
    <EmbeddedResource Include="$(MSBuildThisFileDirectory)Bugzilla31967.xaml">
      <Generator>MSBuild:UpdateDesignTimeXaml</Generator>
    </EmbeddedResource>
    <EmbeddedResource Include="$(MSBuildThisFileDirectory)Issue3319.xaml">
      <Generator>MSBuild:UpdateDesignTimeXaml</Generator>
    </EmbeddedResource>
    <EmbeddedResource Include="$(MSBuildThisFileDirectory)Bugzilla32447.xaml">
      <Generator>MSBuild:UpdateDesignTimeXaml</Generator>
    </EmbeddedResource>
    <EmbeddedResource Include="$(MSBuildThisFileDirectory)Bugzilla38827.xaml">
      <SubType>Designer</SubType>
      <Generator>MSBuild:UpdateDesignTimeXaml</Generator>
    </EmbeddedResource>
    <EmbeddedResource Include="$(MSBuildThisFileDirectory)Bugzilla32842.xaml">
      <SubType>Designer</SubType>
      <Generator>MSBuild:UpdateDesignTimeXaml</Generator>
    </EmbeddedResource>
    <EmbeddedResource Include="$(MSBuildThisFileDirectory)Bugzilla39463.xaml">
      <SubType>Designer</SubType>
      <Generator>MSBuild:UpdateDesignTimeXaml</Generator>
    </EmbeddedResource>
    <EmbeddedResource Include="$(MSBuildThisFileDirectory)Bugzilla38416.xaml">
      <SubType>Designer</SubType>
      <Generator>MSBuild:UpdateDesignTimeXaml</Generator>
    </EmbeddedResource>
    <EmbeddedResource Include="$(MSBuildThisFileDirectory)Bugzilla39483.xaml">
      <SubType>Designer</SubType>
      <Generator>MSBuild:UpdateDesignTimeXaml</Generator>
    </EmbeddedResource>
    <EmbeddedResource Include="$(MSBuildThisFileDirectory)Bugzilla39378.xaml">
      <Generator>MSBuild:UpdateDesignTimeXaml</Generator>
    </EmbeddedResource>
    <EmbeddedResource Include="$(MSBuildThisFileDirectory)Bugzilla45284.xaml">
      <Generator>MSBuild:UpdateDesignTimeXaml</Generator>
    </EmbeddedResource>
    <EmbeddedResource Include="$(MSBuildThisFileDirectory)Bugzilla54977.xaml">
      <Generator>MSBuild:UpdateDesignTimeXaml</Generator>
    </EmbeddedResource>
    <EmbeddedResource Include="$(MSBuildThisFileDirectory)Issue4040.xaml">
      <Generator>MSBuild:UpdateDesignTimeXaml</Generator>
    </EmbeddedResource>
    <EmbeddedResource Include="$(MSBuildThisFileDirectory)VisualControlsPage.xaml">
      <SubType>Designer</SubType>
      <Generator>MSBuild:UpdateDesignTimeXaml</Generator>
    </EmbeddedResource>
    <EmbeddedResource Include="$(MSBuildThisFileDirectory)Issue4356.xaml">
      <Generator>MSBuild:UpdateDesignTimeXaml</Generator>
    </EmbeddedResource>
  </ItemGroup>
  <ItemGroup>
    <EmbeddedResource Include="$(MSBuildThisFileDirectory)Bugzilla27417Xaml.xaml">
      <SubType>Designer</SubType>
      <Generator>MSBuild:UpdateDesignTimeXaml</Generator>
    </EmbeddedResource>
  </ItemGroup>
  <ItemGroup>
    <EmbeddedResource Include="$(MSBuildThisFileDirectory)Bugzilla23942.xaml">
      <SubType>Designer</SubType>
      <Generator>MSBuild:UpdateDesignTimeXaml</Generator>
    </EmbeddedResource>
  </ItemGroup>
  <ItemGroup>
    <EmbeddedResource Include="$(MSBuildThisFileDirectory)Bugzilla39636.xaml">
      <SubType>Designer</SubType>
      <Generator>MSBuild:UpdateDesignTimeXaml</Generator>
    </EmbeddedResource>
  </ItemGroup>
  <ItemGroup>
    <EmbeddedResource Include="$(MSBuildThisFileDirectory)PlatformSpecifics_iOSTranslucentNavBarX.xaml">
      <SubType>Designer</SubType>
      <Generator>MSBuild:UpdateDesignTimeXaml</Generator>
    </EmbeddedResource>
  </ItemGroup>
  <ItemGroup>
    <EmbeddedResource Include="$(MSBuildThisFileDirectory)Bugzilla42069_Page.xaml">
      <SubType>Designer</SubType>
      <Generator>MSBuild:UpdateDesignTimeXaml</Generator>
    </EmbeddedResource>
  </ItemGroup>
  <ItemGroup>
    <EmbeddedResource Include="$(MSBuildThisFileDirectory)Bugzilla51642.xaml">
      <SubType>Designer</SubType>
      <Generator>MSBuild:UpdateDesignTimeXaml</Generator>
    </EmbeddedResource>
  </ItemGroup>
  <ItemGroup>
    <EmbeddedResource Include="$(MSBuildThisFileDirectory)Bugzilla45722Xaml0.xaml">
      <SubType>Designer</SubType>
      <Generator>MSBuild:UpdateDesignTimeXaml</Generator>
    </EmbeddedResource>
  </ItemGroup>
  <ItemGroup>
    <EmbeddedResource Include="$(MSBuildThisFileDirectory)GitHub1331.xaml">
      <SubType>Designer</SubType>
      <Generator>MSBuild:UpdateDesignTimeXaml</Generator>
    </EmbeddedResource>
  </ItemGroup>
  <ItemGroup>
    <EmbeddedResource Include="$(MSBuildThisFileDirectory)Bugzilla60045.xaml">
      <SubType>Designer</SubType>
      <Generator>MSBuild:UpdateDesignTimeXaml</Generator>
    </EmbeddedResource>
  </ItemGroup>
  <ItemGroup>
    <EmbeddedResource Include="$(MSBuildThisFileDirectory)Issue2625.xaml">
      <SubType>Designer</SubType>
      <Generator>MSBuild:UpdateDesignTimeXaml</Generator>
    </EmbeddedResource>
  </ItemGroup>
  <ItemGroup>
    <Folder Include="$(MSBuildThisFileDirectory)Controls\" />
    <EmbeddedResource Include="$(MSBuildThisFileDirectory)Issue2858.xaml">
      <SubType>Designer</SubType>
      <Generator>MSBuild:UpdateDesignTimeXaml</Generator>
    </EmbeddedResource>
  </ItemGroup>
  <ItemGroup>
    <EmbeddedResource Include="$(MSBuildThisFileDirectory)Issue1588.xaml">
      <SubType>Designer</SubType>
      <Generator>MSBuild:UpdateDesignTimeXaml</Generator>
    </EmbeddedResource>
  </ItemGroup>
  <ItemGroup>
    <EmbeddedResource Include="$(MSBuildThisFileDirectory)Bugzilla60787.xaml">
      <SubType>Designer</SubType>
      <Generator>MSBuild:UpdateDesignTimeXaml</Generator>
    </EmbeddedResource>
  </ItemGroup>
  <ItemGroup>
    <EmbeddedResource Include="$(MSBuildThisFileDirectory)Issue3979.xaml">
      <SubType>Designer</SubType>
      <Generator>MSBuild:UpdateDesignTimeXaml</Generator>
    </EmbeddedResource>
  </ItemGroup>
  <ItemGroup>
    <EmbeddedResource Include="$(MSBuildThisFileDirectory)Issue4194.xaml">
      <SubType>Designer</SubType>
      <Generator>MSBuild:UpdateDesignTimeXaml</Generator>
    </EmbeddedResource>
  </ItemGroup>
  <ItemGroup>
    <EmbeddedResource Include="$(MSBuildThisFileDirectory)Issue4360.xaml">
      <SubType>Designer</SubType>
      <Generator>MSBuild:UpdateDesignTimeXaml</Generator>
    </EmbeddedResource>
  </ItemGroup>
  <ItemGroup>
    <EmbeddedResource Include="$(MSBuildThisFileDirectory)Issue5057.xaml">
      <SubType>Designer</SubType>
      <Generator>MSBuild:UpdateDesignTimeXaml</Generator>
    </EmbeddedResource>
  </ItemGroup>
  <ItemGroup>
    <EmbeddedResource Include="$(MSBuildThisFileDirectory)Issue5003.xaml">
      <SubType>Designer</SubType>
      <Generator>MSBuild:UpdateDesignTimeXaml</Generator>
    </EmbeddedResource>
  </ItemGroup>
  <ItemGroup>
    <EmbeddedResource Include="$(MSBuildThisFileDirectory)CollectionViewBindingErrors.xaml">
      <SubType>Designer</SubType>
      <Generator>MSBuild:UpdateDesignTimeXaml</Generator>
    </EmbeddedResource>
  </ItemGroup>
  <ItemGroup>
    <EmbeddedResource Include="$(MSBuildThisFileDirectory)Issue4684.xaml">
      <SubType>Designer</SubType>
      <Generator>MSBuild:UpdateDesignTimeXaml</Generator>
    </EmbeddedResource>
  </ItemGroup>
  <ItemGroup>
    <EmbeddedResource Include="$(MSBuildThisFileDirectory)_TemplateMarkup.xaml">
      <SubType>Designer</SubType>
      <Generator>MSBuild:Compile</Generator>
    </EmbeddedResource>
    <EmbeddedResource Include="$(MSBuildThisFileDirectory)Issue5801.xaml">
      <SubType>Designer</SubType>
      <Generator>MSBuild:UpdateDesignTimeXaml</Generator>
    </EmbeddedResource>
    <EmbeddedResource Include="$(MSBuildThisFileDirectory)A11yTabIndex.xaml">
      <SubType>Designer</SubType>
      <Generator>MSBuild:UpdateDesignTimeXaml</Generator>
    </EmbeddedResource>
  </ItemGroup>
  <ItemGroup>
    <EmbeddedResource Include="$(MSBuildThisFileDirectory)Issue4915.xaml">
      <SubType>Designer</SubType>
      <Generator>MSBuild:UpdateDesignTimeXaml</Generator>
    </EmbeddedResource>
  </ItemGroup>
  <ItemGroup>
    <EmbeddedResource Include="$(MSBuildThisFileDirectory)Issue5949_1.xaml">
      <SubType>Designer</SubType>
      <Generator>MSBuild:UpdateDesignTimeXaml</Generator>
    </EmbeddedResource>
  </ItemGroup>
  <ItemGroup>
    <EmbeddedResource Include="$(MSBuildThisFileDirectory)Issue5949_2.xaml">
      <SubType>Designer</SubType>
      <Generator>MSBuild:UpdateDesignTimeXaml</Generator>
    </EmbeddedResource>
  </ItemGroup>
  <ItemGroup>
    <EmbeddedResource Include="$(MSBuildThisFileDirectory)Issue4992.xaml">
      <SubType>Designer</SubType>
      <Generator>MSBuild:UpdateDesignTimeXaml</Generator>
    </EmbeddedResource>
  </ItemGroup>
  <ItemGroup>
    <EmbeddedResource Include="$(MSBuildThisFileDirectory)Issue6130.xaml">
      <SubType>Designer</SubType>
      <Generator>MSBuild:UpdateDesignTimeXaml</Generator>
    </EmbeddedResource>
  </ItemGroup>
  <ItemGroup>
    <Compile Update="$(MSBuildThisFileDirectory)Issue6130.xaml.cs">
      <DependentUpon>Issue6130.xaml</DependentUpon>
    </Compile>
<<<<<<< HEAD
    <Compile Update="$(MSBuildThisFileDirectory)Issue6644.xaml.cs">
      <DependentUpon>Issue6644.xaml</DependentUpon>
    </Compile>
=======
>>>>>>> 40b6e931
    <Compile Update="$(MSBuildThisFileDirectory)Issue6254.xaml.cs">
      <DependentUpon>Issue6254.xaml</DependentUpon>
    </Compile>
  </ItemGroup>
  <ItemGroup>
    <EmbeddedResource Include="$(MSBuildThisFileDirectory)Issue5268.xaml">
      <SubType>Designer</SubType>
      <Generator>MSBuild:UpdateDesignTimeXaml</Generator>
    </EmbeddedResource>
  </ItemGroup>
  <ItemGroup>
    <EmbeddedResource Include="$(MSBuildThisFileDirectory)Issue5046.xaml">
      <SubType>Designer</SubType>
      <Generator>MSBuild:Compile</Generator>
    </EmbeddedResource>
  </ItemGroup>
  <ItemGroup>
    <EmbeddedResource Include="$(MSBuildThisFileDirectory)Issue6644.xaml">
    </EmbeddedResource>
    <EmbeddedResource Include="$(MSBuildThisFileDirectory)Github5623.xaml">
      <SubType>Designer</SubType>
      <Generator>MSBuild:Compile</Generator>
    </EmbeddedResource>
  </ItemGroup>
</Project><|MERGE_RESOLUTION|>--- conflicted
+++ resolved
@@ -1308,12 +1308,9 @@
     <Compile Update="$(MSBuildThisFileDirectory)Issue6130.xaml.cs">
       <DependentUpon>Issue6130.xaml</DependentUpon>
     </Compile>
-<<<<<<< HEAD
     <Compile Update="$(MSBuildThisFileDirectory)Issue6644.xaml.cs">
       <DependentUpon>Issue6644.xaml</DependentUpon>
     </Compile>
-=======
->>>>>>> 40b6e931
     <Compile Update="$(MSBuildThisFileDirectory)Issue6254.xaml.cs">
       <DependentUpon>Issue6254.xaml</DependentUpon>
     </Compile>
