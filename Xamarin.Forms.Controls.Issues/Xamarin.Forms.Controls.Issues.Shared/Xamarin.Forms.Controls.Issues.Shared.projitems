--- conflicted
+++ resolved
@@ -1495,11 +1495,8 @@
     <Compile Include="$(MSBuildThisFileDirectory)Issue11869.cs" />
     <Compile Include="$(MSBuildThisFileDirectory)Issue11723.cs" />
     <Compile Include="$(MSBuildThisFileDirectory)Issue11496.xaml.cs" />
-<<<<<<< HEAD
     <Compile Include="$(MSBuildThisFileDirectory)Issue10623.cs" />
-=======
     <Compile Include="$(MSBuildThisFileDirectory)Issue11209.xaml.cs" />
->>>>>>> 651b2755
   </ItemGroup>
   <ItemGroup>
     <EmbeddedResource Include="$(MSBuildThisFileDirectory)Bugzilla22229.xaml">
