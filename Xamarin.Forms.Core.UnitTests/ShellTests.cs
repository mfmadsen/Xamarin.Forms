--- conflicted
+++ resolved
@@ -1162,8 +1162,6 @@
 			Assert.AreEqual("MenuItemTemplate", ((Label)sc.GetFlyoutItemDataTemplate(menuItem.MenuItem).CreateContent()).Text);
 		}
 
-<<<<<<< HEAD
-=======
 		[Test]
 		public void FlyoutItemLabelVisualStateManager()
 		{
@@ -1220,7 +1218,6 @@
 		}
 
 
->>>>>>> c3a30383
 		//[Test]
 		//public void FlyoutItemLabelStyleCanBeChangedAfterRendered()
 		//{
