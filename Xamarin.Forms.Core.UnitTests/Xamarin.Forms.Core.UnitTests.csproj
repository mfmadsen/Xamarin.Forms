--- conflicted
+++ resolved
@@ -73,12 +73,9 @@
     <Compile Include="CommandSourceTests.cs" />
     <Compile Include="CommandTests.cs" />
     <Compile Include="DependencyResolutionTests.cs" />
-<<<<<<< HEAD
     <Compile Include="MockDispatcherProvider.cs" />
     <Compile Include="MockDispatcher.cs" />
-=======
     <Compile Include="DeviceUnitTests.cs" />
->>>>>>> 9c016208
     <Compile Include="EffectiveFlowDirectionExtensions.cs" />
     <Compile Include="ShellTestBase.cs" />
     <Compile Include="ShellLifeCycleTests.cs" />
