﻿<?xml version="1.0" encoding="utf-8"?>
<Project ToolsVersion="14.0" DefaultTargets="Build" xmlns="http://schemas.microsoft.com/developer/msbuild/2003">
  <Import Project="$(MSBuildExtensionsPath)\$(MSBuildToolsVersion)\Microsoft.Common.props" Condition="Exists('$(MSBuildExtensionsPath)\$(MSBuildToolsVersion)\Microsoft.Common.props')" />
  <PropertyGroup>
    <Configuration Condition=" '$(Configuration)' == '' ">Debug</Configuration>
    <Platform Condition=" '$(Platform)' == '' ">x86</Platform>
    <ProjectGuid>{95FEB8D4-D57E-4B96-A8D8-59D241C0501B}</ProjectGuid>
    <OutputType>AppContainerExe</OutputType>
    <AppDesignerFolder>Properties</AppDesignerFolder>
    <RootNamespace>PagesGallery.UWP</RootNamespace>
    <AssemblyName>PagesGallery.UWP</AssemblyName>
    <DefaultLanguage>en-US</DefaultLanguage>
    <TargetPlatformIdentifier>UAP</TargetPlatformIdentifier>
    <TargetPlatformVersion>10.0.16299.0</TargetPlatformVersion>
    <TargetPlatformMinVersion>10.0.16299.0</TargetPlatformMinVersion>
    <SkipMicrosoftUIXamlCheckTargetPlatformVersion>true</SkipMicrosoftUIXamlCheckTargetPlatformVersion>
    <MinimumVisualStudioVersion>14</MinimumVisualStudioVersion>
    <EnableDotNetNativeCompatibleProfile>true</EnableDotNetNativeCompatibleProfile>
    <FileAlignment>512</FileAlignment>
    <ProjectTypeGuids>{A5A43C5B-DE2A-4C0C-9213-0A381AF9435A};{FAE04EC0-301F-11D3-BF4B-00C04F79EFBC}</ProjectTypeGuids>
    <XFDisableTargetsValidation>True</XFDisableTargetsValidation>
    <RuntimeIdentifiers>win10-arm;win10-arm-aot;win10-x86;win10-x86-aot;win10-x64;win10-x64-aot</RuntimeIdentifiers>
    <GenerateAppxPackageOnBuild>False</GenerateAppxPackageOnBuild>
  </PropertyGroup>
  <PropertyGroup Condition="'$(Configuration)|$(Platform)' == 'Debug|ARM'">
    <DebugSymbols>true</DebugSymbols>
    <OutputPath>bin\ARM\Debug\</OutputPath>
    <DefineConstants>DEBUG;TRACE;NETFX_CORE;WINDOWS_UWP</DefineConstants>
    <NoWarn>;2008</NoWarn>
    <DebugType>full</DebugType>
    <PlatformTarget>ARM</PlatformTarget>
    <UseVSHostingProcess>false</UseVSHostingProcess>
    <ErrorReport>prompt</ErrorReport>
    <Prefer32Bit>true</Prefer32Bit>
  </PropertyGroup>
  <PropertyGroup Condition="'$(Configuration)|$(Platform)' == 'Release|ARM'">
    <OutputPath>bin\ARM\Release\</OutputPath>
    <DefineConstants>TRACE;NETFX_CORE;WINDOWS_UWP</DefineConstants>
    <Optimize>true</Optimize>
    <NoWarn>;2008</NoWarn>
    <DebugType>pdbonly</DebugType>
    <PlatformTarget>ARM</PlatformTarget>
    <UseVSHostingProcess>false</UseVSHostingProcess>
    <ErrorReport>prompt</ErrorReport>
    <Prefer32Bit>true</Prefer32Bit>
    <UseDotNetNativeToolchain>true</UseDotNetNativeToolchain>
  </PropertyGroup>
  <PropertyGroup Condition="'$(Configuration)|$(Platform)' == 'Debug|x64'">
    <DebugSymbols>true</DebugSymbols>
    <OutputPath>bin\x64\Debug\</OutputPath>
    <DefineConstants>DEBUG;TRACE;NETFX_CORE;WINDOWS_UWP</DefineConstants>
    <NoWarn>;2008</NoWarn>
    <DebugType>full</DebugType>
    <PlatformTarget>x64</PlatformTarget>
    <UseVSHostingProcess>false</UseVSHostingProcess>
    <ErrorReport>prompt</ErrorReport>
    <Prefer32Bit>true</Prefer32Bit>
  </PropertyGroup>
  <PropertyGroup Condition="'$(Configuration)|$(Platform)' == 'Release|x64'">
    <OutputPath>bin\x64\Release\</OutputPath>
    <DefineConstants>TRACE;NETFX_CORE;WINDOWS_UWP</DefineConstants>
    <Optimize>true</Optimize>
    <NoWarn>;2008</NoWarn>
    <DebugType>pdbonly</DebugType>
    <PlatformTarget>x64</PlatformTarget>
    <UseVSHostingProcess>false</UseVSHostingProcess>
    <ErrorReport>prompt</ErrorReport>
    <Prefer32Bit>true</Prefer32Bit>
    <UseDotNetNativeToolchain>true</UseDotNetNativeToolchain>
  </PropertyGroup>
  <PropertyGroup Condition="'$(Configuration)|$(Platform)' == 'Debug|x86'">
    <DebugSymbols>true</DebugSymbols>
    <OutputPath>bin\x86\Debug\</OutputPath>
    <DefineConstants>DEBUG;TRACE;NETFX_CORE;WINDOWS_UWP</DefineConstants>
    <NoWarn>;2008</NoWarn>
    <DebugType>full</DebugType>
    <PlatformTarget>x86</PlatformTarget>
    <UseVSHostingProcess>false</UseVSHostingProcess>
    <ErrorReport>prompt</ErrorReport>
    <Prefer32Bit>true</Prefer32Bit>
  </PropertyGroup>
  <PropertyGroup Condition="'$(Configuration)|$(Platform)' == 'Release|x86'">
    <OutputPath>bin\x86\Release\</OutputPath>
    <DefineConstants>TRACE;NETFX_CORE;WINDOWS_UWP</DefineConstants>
    <Optimize>true</Optimize>
    <NoWarn>;2008</NoWarn>
    <DebugType>pdbonly</DebugType>
    <PlatformTarget>x86</PlatformTarget>
    <UseVSHostingProcess>false</UseVSHostingProcess>
    <ErrorReport>prompt</ErrorReport>
    <Prefer32Bit>true</Prefer32Bit>
    <UseDotNetNativeToolchain>true</UseDotNetNativeToolchain>
  </PropertyGroup>
  <ItemGroup>
    <None Include="Xamarin.Forms.ControlGallery.WindowsUniversal_TemporaryKey.pfx" />
  </ItemGroup>
  <ItemGroup>
    <Compile Include="App.xaml.cs">
      <DependentUpon>App.xaml</DependentUpon>
    </Compile>
    <Compile Include="MainPage.xaml.cs">
      <DependentUpon>MainPage.xaml</DependentUpon>
    </Compile>
  </ItemGroup>
  <ItemGroup>
    <AppxManifest Include="Package.appxmanifest">
      <SubType>Designer</SubType>
    </AppxManifest>
  </ItemGroup>
  <ItemGroup>
    <Content Include="Properties\Default.rd.xml" />
    <Content Include="Assets\LockScreenLogo.scale-200.png" />
    <Content Include="Assets\SplashScreen.scale-200.png" />
    <Content Include="Assets\Square150x150Logo.scale-200.png" />
    <Content Include="Assets\Square44x44Logo.scale-200.png" />
    <Content Include="Assets\Square44x44Logo.targetsize-24_altform-unplated.png" />
    <Content Include="Assets\StoreLogo.png" />
    <Content Include="Assets\Wide310x150Logo.scale-200.png" />
  </ItemGroup>
  <ItemGroup>
    <ApplicationDefinition Include="App.xaml">
      <Generator>MSBuild:Compile</Generator>
      <SubType>Designer</SubType>
    </ApplicationDefinition>
    <Page Include="MainPage.xaml">
      <Generator>MSBuild:Compile</Generator>
      <SubType>Designer</SubType>
    </Page>
  </ItemGroup>
  <ItemGroup>
    <ProjectReference Include="..\..\Xamarin.Forms.Core\Xamarin.Forms.Core.csproj">
      <Project>{57b8b73d-c3b5-4c42-869e-7b2f17d354ac}</Project>
      <Name>Xamarin.Forms.Core</Name>
    </ProjectReference>
    <ProjectReference Include="..\..\Xamarin.Forms.Pages.Azure\Xamarin.Forms.Pages.Azure.csproj">
      <Project>{c9696465-7657-4843-872e-3c01891c4a9b}</Project>
      <Name>Xamarin.Forms.Pages.Azure</Name>
    </ProjectReference>
    <ProjectReference Include="..\..\Xamarin.Forms.Pages\Xamarin.Forms.Pages.csproj">
      <Project>{d6133dbd-6c60-4bd5-bea2-07e0a3927c31}</Project>
      <Name>Xamarin.Forms.Pages</Name>
    </ProjectReference>
    <ProjectReference Include="..\..\Xamarin.Forms.Platform.UAP\Xamarin.Forms.Platform.UAP.csproj">
      <Project>{00d8d049-ffaa-4759-8fc9-1eca30777f72}</Project>
      <Name>Xamarin.Forms.Platform.UAP</Name>
    </ProjectReference>
    <ProjectReference Include="..\..\Xamarin.Forms.Xaml\Xamarin.Forms.Xaml.csproj">
      <Project>{9db2f292-8034-4e06-89ad-98bbda4306b9}</Project>
      <Name>Xamarin.Forms.Xaml</Name>
    </ProjectReference>
    <ProjectReference Include="..\PagesGallery\PagesGallery.csproj">
      <Name>PagesGallery</Name>
    </ProjectReference>
  </ItemGroup>
  <ItemGroup>
    <PackageReference Include="Microsoft.NETCore.UniversalWindowsPlatform">
      <Version>6.0.15</Version>
    </PackageReference>
<<<<<<< HEAD
    <PackageReference Include="Microsoft.UI.Xaml">
      <Version>2.1.190606001</Version>
=======
    <PackageReference Include="NETStandard.Library">
      <Version>2.0.3</Version>
>>>>>>> 50612ef5
    </PackageReference>
  </ItemGroup>
  <PropertyGroup Condition=" '$(VisualStudioVersion)' == '' or '$(VisualStudioVersion)' &lt; '14.0' ">
    <VisualStudioVersion>14.0</VisualStudioVersion>
  </PropertyGroup>
  <Import Project="$(MSBuildExtensionsPath)\Microsoft\WindowsXaml\v$(VisualStudioVersion)\Microsoft.Windows.UI.Xaml.CSharp.targets" />
</Project><|MERGE_RESOLUTION|>--- conflicted
+++ resolved
@@ -156,13 +156,8 @@
     <PackageReference Include="Microsoft.NETCore.UniversalWindowsPlatform">
       <Version>6.0.15</Version>
     </PackageReference>
-<<<<<<< HEAD
     <PackageReference Include="Microsoft.UI.Xaml">
       <Version>2.1.190606001</Version>
-=======
-    <PackageReference Include="NETStandard.Library">
-      <Version>2.0.3</Version>
->>>>>>> 50612ef5
     </PackageReference>
   </ItemGroup>
   <PropertyGroup Condition=" '$(VisualStudioVersion)' == '' or '$(VisualStudioVersion)' &lt; '14.0' ">
