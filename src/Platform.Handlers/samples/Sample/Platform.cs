﻿using System.Collections;
using System.Collections.Generic;
using Xamarin.Forms;
using Xamarin.Platform;
using Xamarin.Platform.Handlers;
using RegistrarHandlers = Xamarin.Platform.Registrar;

namespace Sample
{
	public class Platform
	{
		static bool HasInit;

		public static void Init()
		{
			if (HasInit)
				return;

			HasInit = true;

			RegistrarHandlers.Handlers.Register<Button, ButtonHandler>();
<<<<<<< HEAD
			RegistrarHandlers.Handlers.Register<BoxView, BoxViewHandler>();
=======
			RegistrarHandlers.Handlers.Register<Slider, SliderHandler>();
			RegistrarHandlers.Handlers.Register<Xamarin.Platform.VerticalStackLayout, LayoutHandler>();
			RegistrarHandlers.Handlers.Register<Xamarin.Platform.HorizontalStackLayout, LayoutHandler>();
			RegistrarHandlers.Handlers.Register<Xamarin.Forms.FlexLayout, LayoutHandler>();
			RegistrarHandlers.Handlers.Register<Xamarin.Forms.StackLayout, LayoutHandler>();
			//RegistrarHandlers.Handlers.Register<Entry, EntryHandler>();
			RegistrarHandlers.Handlers.Register<Label, LabelHandler>();
>>>>>>> 2833b21b
		}
	}
}<|MERGE_RESOLUTION|>--- conflicted
+++ resolved
@@ -17,19 +17,16 @@
 				return;
 
 			HasInit = true;
-
-			RegistrarHandlers.Handlers.Register<Button, ButtonHandler>();
-<<<<<<< HEAD
-			RegistrarHandlers.Handlers.Register<BoxView, BoxViewHandler>();
-=======
+      
+			RegistrarHandlers.Handlers.Register<BoxView, BoxViewHandler>();					
+      RegistrarHandlers.Handlers.Register<Button, ButtonHandler>();	
+      RegistrarHandlers.Handlers.Register<Label, LabelHandler>();
 			RegistrarHandlers.Handlers.Register<Slider, SliderHandler>();
-			RegistrarHandlers.Handlers.Register<Xamarin.Platform.VerticalStackLayout, LayoutHandler>();
+      
 			RegistrarHandlers.Handlers.Register<Xamarin.Platform.HorizontalStackLayout, LayoutHandler>();
 			RegistrarHandlers.Handlers.Register<Xamarin.Forms.FlexLayout, LayoutHandler>();
-			RegistrarHandlers.Handlers.Register<Xamarin.Forms.StackLayout, LayoutHandler>();
-			//RegistrarHandlers.Handlers.Register<Entry, EntryHandler>();
-			RegistrarHandlers.Handlers.Register<Label, LabelHandler>();
->>>>>>> 2833b21b
+			RegistrarHandlers.Handlers.Register<Xamarin.Forms.StackLayout, LayoutHandler>();			
+      RegistrarHandlers.Handlers.Register<Xamarin.Platform.VerticalStackLayout, LayoutHandler>();
 		}
 	}
 }