﻿using Xamarin.Forms;
using Xamarin.Platform;
using Xamarin.Platform.Core;

namespace Sample
{
	public class MyApp : IApp
	{
		public MyApp()
		{
			Platform.Init();
		}

		public IView CreateView()
		{
			var verticalStack = new Xamarin.Platform.VerticalStackLayout() { Spacing = 5, BackgroundColor = Color.AntiqueWhite };
			var horizontalStack = new Xamarin.Platform.HorizontalStackLayout() { Spacing = 2 };

			var label = new Label { Text = "This top part is a Xamarin.Platform.VerticalStackLayout" };

			verticalStack.Add(label);

			var button = new Button() { Text = "A Button", Width = 200 };
			var button2 = new Button()
			{
				Color = Color.Green,
				Text = "Hello I'm a button",
				BackgroundColor = Color.Purple
			};

			horizontalStack.Add(button);
			horizontalStack.Add(button2);
			horizontalStack.Add(new Label { Text = "And these buttons are in a HorizontalStackLayout" });

			verticalStack.Add(horizontalStack);
<<<<<<< HEAD
			verticalStack.Add(new Stepper { Minimum = 0, Maximum = 10, Value = 5 });
=======
			verticalStack.Add(new Slider());
>>>>>>> 2833b21b

			return verticalStack;
		}
	}
}<|MERGE_RESOLUTION|>--- conflicted
+++ resolved
@@ -33,11 +33,9 @@
 			horizontalStack.Add(new Label { Text = "And these buttons are in a HorizontalStackLayout" });
 
 			verticalStack.Add(horizontalStack);
-<<<<<<< HEAD
+	
+      verticalStack.Add(new Slider());
 			verticalStack.Add(new Stepper { Minimum = 0, Maximum = 10, Value = 5 });
-=======
-			verticalStack.Add(new Slider());
->>>>>>> 2833b21b
 
 			return verticalStack;
 		}
