--- conflicted
+++ resolved
@@ -234,15 +234,13 @@
       <Link>VisualElementRenderer.cs</Link>
     </Compile>
     <Compile Include="Extensions\NSMenuExtensions.cs" />
-<<<<<<< HEAD
     <Compile Include="Controls\FormsNSSlider.cs" />
     <Compile Include="..\Xamarin.Forms.Platform.iOS\DisposeHelpers.cs">
       <Link>DisposeHelpers.cs</Link>
-=======
+    </Compile>
     <Compile Include="Extensions\FontExtensions.cs" />
     <Compile Include="..\Xamarin.Forms.Platform.iOS\Extensions\FontExtensions.Shared.cs">
       <Link>Extensions\FontExtensions.Shared.cs</Link>
->>>>>>> 5baf17f8
     </Compile>
   </ItemGroup>
   <ItemGroup>
