--- conflicted
+++ resolved
@@ -68,13 +68,11 @@
     <Reference Include="System.Net.Http" />
   </ItemGroup>
   <ItemGroup>
-<<<<<<< HEAD
     <Compile Include="..\Xamarin.Forms.Platform.iOS\Dispatcher.cs">
       <Link>Dispatcher.cs</Link>
-=======
+    </Compile>
     <Compile Include="..\Xamarin.Forms.Platform.iOS\Extensions\LabelExtensions.cs">
       <Link>Extensions\LabelExtensions.cs</Link>
->>>>>>> 47fd5513
     </Compile>
     <Compile Include="..\Xamarin.Forms.Platform.iOS\Flags.cs">
       <Link>Flags.cs</Link>
