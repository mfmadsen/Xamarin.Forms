﻿using System;
using System.ComponentModel;
using AppKit;
using Foundation;

namespace Xamarin.Forms.Platform.MacOS
{
	public class EntryRenderer : ViewRenderer<Entry, NSTextField>
	{
		class FormsNSTextField : NSTextField
		{
			public EventHandler<BoolEventArgs> FocusChanged;

			public EventHandler Completed;

			bool _windowEventsSet;

			bool _disposed;

			public override bool ResignFirstResponder()
			{
				return base.ResignFirstResponder();
			}

			public override bool BecomeFirstResponder()
			{
				FocusChanged?.Invoke(this, new BoolEventArgs(true));

				var result = base.BecomeFirstResponder();

				if (!_windowEventsSet)
				{
					_windowEventsSet = true;
					Window.DidResignKey += HandleWindowDidResignKey;
					Window.DidBecomeKey += HandleWindowDidBecomeKey;
				}

				return result;
			}

			public override void DidEndEditing(NSNotification notification)
			{
				if (CurrentEditor != Window.FirstResponder)
					FocusChanged?.Invoke(this, new BoolEventArgs(false));

				base.DidEndEditing(notification);
			}

			public override void KeyUp(NSEvent theEvent)
			{
				base.KeyUp(theEvent);

				if (theEvent.KeyCode == (ushort)NSKey.Return)
					Completed?.Invoke(this, EventArgs.Empty);
			}

			protected override void Dispose(bool disposing)
			{
				if (disposing && !_disposed)
				{
					_disposed = true;

					if (Window != null)
					{
						Window.DidResignKey -= HandleWindowDidResignKey;
						Window.DidBecomeKey -= HandleWindowDidBecomeKey;
					}
				}

				base.Dispose(disposing);
			}

			void HandleWindowDidResignKey(object sender, EventArgs args)
			{
				if (!_disposed)
				{
					FocusChanged?.Invoke(this, new BoolEventArgs(false));
				}
			}

			void HandleWindowDidBecomeKey(object sender, EventArgs args)
			{
				if (!_disposed)
				{
					if (Window != null && CurrentEditor == Window.FirstResponder)
						FocusChanged?.Invoke(this, new BoolEventArgs(true));
				}
			}
		}

		bool _disposed;
		NSColor _defaultTextColor;

		IElementController ElementController => Element;

		IEntryController EntryController => Element;

		protected override void OnElementChanged(ElementChangedEventArgs<Entry> e)
		{
			base.OnElementChanged(e);

			if (e.NewElement != null)
			{
				if (Control == null)
				{
					CreateControl();
				}
				UpdateControl();
			}
		}

		protected override void OnElementPropertyChanged(object sender, PropertyChangedEventArgs e)
		{
			if (e.PropertyName == Entry.PlaceholderProperty.PropertyName ||
				e.PropertyName == Entry.PlaceholderColorProperty.PropertyName)
				UpdatePlaceholder();
			else if (e.PropertyName == Entry.IsPasswordProperty.PropertyName)
				UpdatePassword();
			else if (e.PropertyName == Entry.TextProperty.PropertyName)
				UpdateText();
			else if (e.PropertyName == Entry.TextColorProperty.PropertyName)
				UpdateColor();
			else if (e.PropertyName == Entry.HorizontalTextAlignmentProperty.PropertyName)
				UpdateAlignment();
			else if (e.PropertyName == Entry.FontAttributesProperty.PropertyName)
				UpdateFont();
			else if (e.PropertyName == Entry.FontFamilyProperty.PropertyName)
				UpdateFont();
			else if (e.PropertyName == Entry.FontSizeProperty.PropertyName)
				UpdateFont();
			else if (e.PropertyName == VisualElement.IsEnabledProperty.PropertyName)
			{
				UpdateColor();
				UpdatePlaceholder();
			}
			else if (e.PropertyName == VisualElement.FlowDirectionProperty.PropertyName)
				UpdateAlignment();
			else if (e.PropertyName == InputView.MaxLengthProperty.PropertyName)
				UpdateMaxLength();
			else if (e.PropertyName == Xamarin.Forms.InputView.IsReadOnlyProperty.PropertyName)
				UpdateIsReadOnly();

			base.OnElementPropertyChanged(sender, e);
		}

		protected override void SetBackgroundColor(Color color)
		{
			if (Control == null)
				return;
			Control.BackgroundColor = color == Color.Default ? NSColor.Clear : color.ToNSColor();

			base.SetBackgroundColor(color);
		}

		protected override void Dispose(bool disposing)
		{
			if (disposing && !_disposed)
			{
				_disposed = true;
				ClearControl();
			}

			base.Dispose(disposing);
		}

		void CreateControl()
		{
			NSTextField textField;
			if (Element.IsPassword)
				textField = new NSSecureTextField();
			else
			{
				textField = new FormsNSTextField();
				(textField as FormsNSTextField).FocusChanged += TextFieldFocusChanged;
				(textField as FormsNSTextField).Completed += OnCompleted;
			}

			SetNativeControl(textField);

			_defaultTextColor = textField.TextColor;

			textField.Changed += OnChanged;
			textField.EditingBegan += OnEditingBegan;
			textField.EditingEnded += OnEditingEnded;
		}

		void ClearControl()
		{
			if (Control != null)
			{
				Control.EditingBegan -= OnEditingBegan;
				Control.Changed -= OnChanged;
				Control.EditingEnded -= OnEditingEnded;
				var formsNSTextField = (Control as FormsNSTextField);
				if (formsNSTextField != null)
				{
					formsNSTextField.FocusChanged -= TextFieldFocusChanged;
					formsNSTextField.Completed -= OnCompleted;
				}
			}
		}

		void UpdateControl()
		{
			UpdatePlaceholder();
			UpdateText();
			UpdateColor();
			UpdateFont();
			UpdateAlignment();
			UpdateMaxLength();
			UpdateIsReadOnly();
		}

		void TextFieldFocusChanged(object sender, BoolEventArgs e)
		{
			ElementController.SetValueFromRenderer(VisualElement.IsFocusedPropertyKey, e.Value);
		}

		void OnEditingBegan(object sender, EventArgs e)
		{
			ElementController.SetValueFromRenderer(VisualElement.IsFocusedPropertyKey, true);
		}

		void OnChanged(object sender, EventArgs eventArgs)
		{
			UpdateMaxLength();

			ElementController.SetValueFromRenderer(Entry.TextProperty, Control.StringValue);
		}

		void OnEditingEnded(object sender, EventArgs e)
		{
			ElementController.SetValueFromRenderer(VisualElement.IsFocusedPropertyKey, false);
		}

		void OnCompleted(object sender, EventArgs e)
		{
			EntryController?.SendCompleted();
		}

		void UpdateAlignment()
		{
			if (IsElementOrControlEmpty)
				return;

			Control.Alignment = Element.HorizontalTextAlignment.ToNativeTextAlignment(((IVisualElementController)Element).EffectiveFlowDirection);
		}

		void UpdateColor()
		{
			if (IsElementOrControlEmpty)
				return;

			var textColor = Element.TextColor;

			if (textColor.IsDefault || !Element.IsEnabled)
				Control.TextColor = _defaultTextColor;
			else
				Control.TextColor = textColor.ToNSColor();
		}

		void UpdatePassword()
		{
			ClearControl();
			CreateControl();
			UpdateControl();
			Layout();
		}

		void UpdateFont()
		{
			if (IsElementOrControlEmpty)
				return;

			Control.Font = Element.ToNSFont();
		}

		void UpdatePlaceholder()
		{
			if (IsElementOrControlEmpty)
				return;

			var formatted = (FormattedString)Element.Placeholder;

			if (formatted == null)
				return;

			var targetColor = Element.PlaceholderColor;

			// Placeholder default color is 70% gray
			// https://developer.apple.com/library/prerelease/ios/documentation/UIKit/Reference/UITextField_Class/index.html#//apple_ref/occ/instp/UITextField/placeholder

			var color = Element.IsEnabled && !targetColor.IsDefault ? targetColor : ColorExtensions.SeventyPercentGrey.ToColor();

			Control.PlaceholderAttributedString = formatted.ToAttributed(Element, color);
		}

		protected override void SetAccessibilityLabel()
		{
<<<<<<< HEAD
			if (_disposed || Control == null)
				return;

=======
			if (IsElementOrControlEmpty)
				return;
>>>>>>> a96afaeb
			Control.AccessibilityLabel = (string)Element?.GetValue(AutomationProperties.NameProperty) ?? Control.PlaceholderAttributedString?.Value;
		}

		void UpdateText()
		{
			if (IsElementOrControlEmpty)
				return;

			// ReSharper disable once RedundantCheckBeforeAssignment
			if (Control.StringValue != Element.Text)
				Control.StringValue = Element.Text ?? string.Empty;
		}

		void UpdateMaxLength()
		{
			if (IsElementOrControlEmpty)
				return;

			var currentControlText = Control?.StringValue;

			if (currentControlText.Length > Element?.MaxLength)
				Control.StringValue = currentControlText.Substring(0, Element.MaxLength);
		}


		void UpdateIsReadOnly()
		{
			if (IsElementOrControlEmpty)
				return;

			Control.Editable = !Element.IsReadOnly;
			if (Element.IsReadOnly && Control.Window?.FirstResponder == Control.CurrentEditor)
				Control.Window?.MakeFirstResponder(null);
		}
	}
}<|MERGE_RESOLUTION|>--- conflicted
+++ resolved
@@ -297,14 +297,8 @@
 
 		protected override void SetAccessibilityLabel()
 		{
-<<<<<<< HEAD
-			if (_disposed || Control == null)
-				return;
-
-=======
-			if (IsElementOrControlEmpty)
-				return;
->>>>>>> a96afaeb
+			if (_disposed || IsElementOrControlEmpty)
+				return;
 			Control.AccessibilityLabel = (string)Element?.GetValue(AutomationProperties.NameProperty) ?? Control.PlaceholderAttributedString?.Value;
 		}
 
