﻿using System;
using System.ComponentModel;
using System.Threading.Tasks;
using AppKit;

namespace Xamarin.Forms.Platform.MacOS
{
	public class ImageRenderer : ViewRenderer<Image, NSImageView>, IImageVisualElementRenderer
	{
		bool _isDisposed;

		public ImageRenderer()
		{
			ImageElementManager.Init(this);
		}

		protected override void Dispose(bool disposing)
		{
			if (_isDisposed)
				return;

			if (disposing)
			{
				NSImage oldUIImage;
				if (Control != null && (oldUIImage = Control.Image) != null)
				{
					ImageElementManager.Dispose(this);
					oldUIImage.Dispose();
				}
			}

			_isDisposed = true;

			base.Dispose(disposing);
		}

		protected override async void OnElementChanged(ElementChangedEventArgs<Image> e)
		{
			if (e.NewElement != null)
			{
				if (Control == null)
				{
					var imageView = new FormsNSImageView();
					SetNativeControl(imageView);
				}
<<<<<<< HEAD
				SetAspect();
				SetImage(e.OldElement);
				SetOpacity();
=======

				await TrySetImage(e.OldElement as Image);
>>>>>>> e0714948
			}

			base.OnElementChanged(e);
		}

		protected override async void OnElementPropertyChanged(object sender, PropertyChangedEventArgs e)
		{
			base.OnElementPropertyChanged(sender, e);

			if (e.PropertyName == Image.SourceProperty.PropertyName)
				await TrySetImage().ConfigureAwait(false);
		}

		protected virtual async Task TrySetImage(Image previous = null)
		{
			// By default we'll just catch and log any exceptions thrown by SetImage so they don't bring down
			// the application; a custom renderer can override this method and handle exceptions from
			// SetImage differently if it wants to

			try
			{
				await SetImage(previous).ConfigureAwait(false);
			}
			catch (Exception ex)
			{
				Internals.Log.Warning(nameof(ImageRenderer), "Error loading image: {0}", ex);
			}
			finally
			{
				((IImageController)Element)?.SetIsLoading(false);
			}
		}

		protected async Task SetImage(Image oldElement = null)
		{
			await ImageElementManager.SetImage(this, Element, oldElement).ConfigureAwait(false);
		}

		void IImageVisualElementRenderer.SetImage(NSImage image) => Control.Image = image;

		bool IImageVisualElementRenderer.IsDisposed => _isDisposed;

		NSImageView IImageVisualElementRenderer.GetImage() => Control;
	}
}<|MERGE_RESOLUTION|>--- conflicted
+++ resolved
@@ -43,14 +43,8 @@
 					var imageView = new FormsNSImageView();
 					SetNativeControl(imageView);
 				}
-<<<<<<< HEAD
-				SetAspect();
-				SetImage(e.OldElement);
-				SetOpacity();
-=======
 
 				await TrySetImage(e.OldElement as Image);
->>>>>>> e0714948
 			}
 
 			base.OnElementChanged(e);
