--- conflicted
+++ resolved
@@ -381,13 +381,10 @@
     </TransformFile>
   </ItemGroup>
   <ItemGroup>
-<<<<<<< HEAD
     <AndroidEnvironment Include="Environment.txt" />
-=======
     <ProguardConfiguration Include="..\.nuspec\proguard.cfg">
       <Link>proguard.cfg</Link>
     </ProguardConfiguration>
->>>>>>> e44bfb8d
   </ItemGroup>
   <Import Project="$(MSBuildExtensionsPath)\Xamarin\Android\Xamarin.Android.CSharp.targets" />
   <Import Project="$(SolutionDir)\.nuget\NuGet.targets" Condition="Exists('$(SolutionDir)\.nuget\NuGet.targets')" />
