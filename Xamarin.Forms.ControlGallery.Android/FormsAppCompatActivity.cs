﻿#if !FORMS_APPLICATION_ACTIVITY && !PRE_APPLICATION_CLASS

using Android.App;
using Android.Content;
using Android.Content.PM;
using Android.OS;
using Java.Interop;
using Xamarin.Forms.Controls;
using Xamarin.Forms.Controls.Issues;
using Xamarin.Forms.Platform.Android;
using Xamarin.Forms.Platform.Android.AppLinks;
using System.Linq;
using Xamarin.Forms.Internals;

namespace Xamarin.Forms.ControlGallery.Android
{
	// This is the AppCompat version of Activity1

	[Activity(Label = "Control Gallery", Icon = "@drawable/icon", Theme = "@style/MyTheme",
		MainLauncher = true, HardwareAccelerated = true, 
		ConfigurationChanges = ConfigChanges.ScreenSize | ConfigChanges.Orientation | ConfigChanges.ScreenLayout | ConfigChanges.SmallestScreenSize | ConfigChanges.UiMode)]
	[IntentFilter(new[] { Intent.ActionView },
		Categories = new[]
		{
			Intent.ActionView,
			Intent.CategoryDefault,
			Intent.CategoryBrowsable
		},
		DataScheme = "http", DataHost = App.AppName, DataPathPrefix = "/gallery/"
		)
	]
	public partial class Activity1 : FormsAppCompatActivity
	{
		protected override void OnCreate(Bundle bundle)
		{
			Profile.Start();

			ToolbarResource = Resource.Layout.Toolbar;
			TabLayoutResource = Resource.Layout.Tabbar;

			// Uncomment the next line to run this as a full screen app (no status bar)
			//Window.AddFlags(WindowManagerFlags.Fullscreen | WindowManagerFlags.TurnScreenOn);

			base.OnCreate(bundle);

#if TEST_EXPERIMENTAL_RENDERERS
#else
<<<<<<< HEAD
			Forms.SetFlags("UseLegacyRenderers", "SwipeView_Experimental");
=======
			Forms.SetFlags("UseLegacyRenderers");
>>>>>>> f069472f
#endif
			Forms.Init(this, bundle);

			FormsMaps.Init(this, bundle);
			FormsMaterial.Init(this, bundle);
			AndroidAppLinks.Init(this);
			Forms.ViewInitialized += (sender, e) => {
				//				if (!string.IsNullOrWhiteSpace(e.View.StyleId)) {
				//					e.NativeView.ContentDescription = e.View.StyleId;
				//				}
			};

			// uncomment to verify turning off title bar works. This is not intended to be dynamic really.
			//Forms.SetTitleBarVisibility (AndroidTitleBarVisibility.Never);

			if (RestartAppTest.App != null)
			{
				_app = (App)RestartAppTest.App;
				RestartAppTest.Reinit = true;
			}
			else
			{
				_app = new App();
			}

			// When the native control gallery loads up, it'll let us know so we can add the nested native controls
			MessagingCenter.Subscribe<NestedNativeControlGalleryPage>(this, NestedNativeControlGalleryPage.ReadyForNativeControlsMessage, AddNativeControls);

			// When the native binding gallery loads up, it'll let us know so we can set up the native bindings
			MessagingCenter.Subscribe<NativeBindingGalleryPage>(this, NativeBindingGalleryPage.ReadyForNativeBindingsMessage, AddNativeBindings);

			// Listen for the message from the status bar color toggle test
			MessagingCenter.Subscribe<AndroidStatusBarColor>(this, AndroidStatusBarColor.Message, color => SetStatusBarColor(global::Android.Graphics.Color.Red));

			SetUpForceRestartTest();

			// Make the activity accessible to platform unit tests
			DependencyResolver.ResolveUsing((t) => {
				if (t == typeof(Context))
				{
					return this;
				}

				return null;
			});

			DependencyService.Register<IMultiWindowService, MultiWindowService>();
			
			LoadApplication(_app);

#if !TEST_EXPERIMENTAL_RENDERERS
			if ((int)Build.VERSION.SdkInt >= 21)
			{
				// Show a purple status bar if we're looking at legacy renderers
				Window.SetStatusBarColor(Color.MediumPurple.ToAndroid());
			}
#endif
		}

		public void ReloadApplication()
		{
			LoadApplication(_app);
		}

		protected override void OnResume()
		{
			base.OnResume();
			Profile.Stop();
		}

		[Export("IsPreAppCompat")]
		public bool IsPreAppCompat()
		{
			return false;
		}

		[Java.Interop.Export("BackgroundApp")]
		public void BackgroundApp()
		{
			Intent intent = new Intent();
			intent.SetAction(Intent.ActionMain);
			intent.AddCategory(Intent.CategoryHome);
			this.StartActivity(intent);
		}

		[Java.Interop.Export("ForegroundApp")]
		public void ForegroundApp()
		{
			// this only works pre API 29
			Intent intent = new Intent(ApplicationContext, typeof(Activity1));
			intent.SetAction(Intent.ActionMain);
			intent.AddCategory(Intent.CategoryLauncher);
			this.ApplicationContext.StartActivity(intent);
		}
	}
}

#endif<|MERGE_RESOLUTION|>--- conflicted
+++ resolved
@@ -45,11 +45,7 @@
 
 #if TEST_EXPERIMENTAL_RENDERERS
 #else
-<<<<<<< HEAD
-			Forms.SetFlags("UseLegacyRenderers", "SwipeView_Experimental");
-=======
 			Forms.SetFlags("UseLegacyRenderers");
->>>>>>> f069472f
 #endif
 			Forms.Init(this, bundle);
 
