﻿using System;
using System.IO;
using System.Net.Http;
using System.Reflection;
using System.Security.Cryptography;
using System.Text;
using System.Threading;
using System.Threading.Tasks;
using Xamarin.Forms.Internals;

namespace Xamarin.Forms.Platform.GTK
{
<<<<<<< HEAD
    internal class GtkPlatformServices : IPlatformServices
    {
        private static readonly MD5CryptoServiceProvider Checksum = new MD5CryptoServiceProvider();

        public bool IsInvokeRequired => Thread.CurrentThread.IsBackground;

        public string RuntimePlatform => Device.GTK;

        public void BeginInvokeOnMainThread(Action action)
        {
            GLib.Idle.Add(delegate { action(); return false; });
        }

		public Ticker CreateTicker()
        {
            return new GtkTicker();
        }

        public Assembly[] GetAssemblies()
        {
            return AppDomain.CurrentDomain.GetAssemblies();
        }

        public string GetMD5Hash(string input)
        {
            var bytes = Checksum.ComputeHash(Encoding.UTF8.GetBytes(input));
            var ret = new char[32];
            for (var i = 0; i < 16; i++)
            {
                ret[i * 2] = (char)Hex(bytes[i] >> 4);
                ret[i * 2 + 1] = (char)Hex(bytes[i] & 0xf);
            }
            return new string(ret);
        }

        public double GetNamedSize(NamedSize size, Type targetElementType, bool useOldSizes)
        {
            switch (size)
            {
                case NamedSize.Default:
                    return 11;
                case NamedSize.Micro:
                    return 12;
                case NamedSize.Small:
                    return 14;
                case NamedSize.Medium:
                    return 17;
                case NamedSize.Large:
                    return 22;
                default:
                    throw new ArgumentOutOfRangeException(nameof(size));
            }
        }

        public async Task<Stream> GetStreamAsync(Uri uri, CancellationToken cancellationToken)
        {
            using (var client = new HttpClient())
            {
                HttpResponseMessage streamResponse = await client.GetAsync(uri.AbsoluteUri).ConfigureAwait(false);

                if (!streamResponse.IsSuccessStatusCode)
                {
                    Log.Warning("HTTP Request", $"Could not retrieve {uri}, status code {streamResponse.StatusCode}");
                    return null;
                }

                return await streamResponse.Content.ReadAsStreamAsync().ConfigureAwait(false);
            }
        }

        public IIsolatedStorageFile GetUserStoreForApplication()
        {
            return new GtkIsolatedStorageFile();
        }

        public void OpenUriAction(Uri uri)
        {
            System.Diagnostics.Process.Start(uri.AbsoluteUri);
        }

        public void StartTimer(TimeSpan interval, Func<bool> callback)
        {
            GLib.Timeout.Add((uint)interval.TotalMilliseconds, () =>
            {
                var result = callback();
                return result;
            });
        }

        private static int Hex(int v)
        {
            if (v < 10)
                return '0' + v;
            return 'a' + v - 10;
        }
=======
	internal class GtkPlatformServices : IPlatformServices
	{
		private static readonly MD5CryptoServiceProvider Checksum = new MD5CryptoServiceProvider();

		public bool IsInvokeRequired => Thread.CurrentThread.IsBackground;

		public string RuntimePlatform => Device.GTK;

		public void BeginInvokeOnMainThread(Action action)
		{
			GLib.Idle.Add(delegate { action(); return false; });
		}

		public Ticker CreateTicker()
		{
			return new GtkTicker();
		}

		public Assembly[] GetAssemblies()
		{
			return AppDomain.CurrentDomain.GetAssemblies();
		}

		public string GetMD5Hash(string input)
		{
			var bytes = Checksum.ComputeHash(Encoding.UTF8.GetBytes(input));
			var ret = new char[32];
			for (var i = 0; i < 16; i++)
			{
				ret[i * 2] = (char)Hex(bytes[i] >> 4);
				ret[i * 2 + 1] = (char)Hex(bytes[i] & 0xf);
			}
			return new string(ret);
		}

		public double GetNamedSize(NamedSize size, Type targetElementType, bool useOldSizes)
		{
			switch (size)
			{
				case NamedSize.Default:
					return 11;
				case NamedSize.Micro:
					return 12;
				case NamedSize.Small:
					return 14;
				case NamedSize.Medium:
					return 17;
				case NamedSize.Large:
					return 22;
				default:
					throw new ArgumentOutOfRangeException(nameof(size));
			}
		}

		public async Task<Stream> GetStreamAsync(Uri uri, CancellationToken cancellationToken)
		{
			using (var client = new HttpClient())
			{
				HttpResponseMessage streamResponse = await client.GetAsync(uri.AbsoluteUri).ConfigureAwait(false);

				if (!streamResponse.IsSuccessStatusCode)
				{
					Log.Warning("HTTP Request", $"Could not retrieve {uri}, status code {streamResponse.StatusCode}");
					return null;
				}

				return await streamResponse.Content.ReadAsStreamAsync().ConfigureAwait(false);
			}
		}

		public IIsolatedStorageFile GetUserStoreForApplication()
		{
			return new GtkIsolatedStorageFile();
		}

		public void OpenUriAction(Uri uri)
		{
			System.Diagnostics.Process.Start(uri.AbsoluteUri);
		}

		public void StartTimer(TimeSpan interval, Func<bool> callback)
		{
			GLib.Timeout.Add((uint)interval.TotalMilliseconds, () =>
			{
				var result = callback();
				return result;
			});
		}

		private static int Hex(int v)
		{
			if (v < 10)
				return '0' + v;
			return 'a' + v - 10;
		}
>>>>>>> 0c5e6d5f

		public void QuitApplication()
		{
			Gtk.Application.Quit();
		}

		public IDispatcher GetDispatcher(Guid windowId)
		{
			return new GtkDispatcher();
		}
	}
}<|MERGE_RESOLUTION|>--- conflicted
+++ resolved
@@ -10,103 +10,6 @@
 
 namespace Xamarin.Forms.Platform.GTK
 {
-<<<<<<< HEAD
-    internal class GtkPlatformServices : IPlatformServices
-    {
-        private static readonly MD5CryptoServiceProvider Checksum = new MD5CryptoServiceProvider();
-
-        public bool IsInvokeRequired => Thread.CurrentThread.IsBackground;
-
-        public string RuntimePlatform => Device.GTK;
-
-        public void BeginInvokeOnMainThread(Action action)
-        {
-            GLib.Idle.Add(delegate { action(); return false; });
-        }
-
-		public Ticker CreateTicker()
-        {
-            return new GtkTicker();
-        }
-
-        public Assembly[] GetAssemblies()
-        {
-            return AppDomain.CurrentDomain.GetAssemblies();
-        }
-
-        public string GetMD5Hash(string input)
-        {
-            var bytes = Checksum.ComputeHash(Encoding.UTF8.GetBytes(input));
-            var ret = new char[32];
-            for (var i = 0; i < 16; i++)
-            {
-                ret[i * 2] = (char)Hex(bytes[i] >> 4);
-                ret[i * 2 + 1] = (char)Hex(bytes[i] & 0xf);
-            }
-            return new string(ret);
-        }
-
-        public double GetNamedSize(NamedSize size, Type targetElementType, bool useOldSizes)
-        {
-            switch (size)
-            {
-                case NamedSize.Default:
-                    return 11;
-                case NamedSize.Micro:
-                    return 12;
-                case NamedSize.Small:
-                    return 14;
-                case NamedSize.Medium:
-                    return 17;
-                case NamedSize.Large:
-                    return 22;
-                default:
-                    throw new ArgumentOutOfRangeException(nameof(size));
-            }
-        }
-
-        public async Task<Stream> GetStreamAsync(Uri uri, CancellationToken cancellationToken)
-        {
-            using (var client = new HttpClient())
-            {
-                HttpResponseMessage streamResponse = await client.GetAsync(uri.AbsoluteUri).ConfigureAwait(false);
-
-                if (!streamResponse.IsSuccessStatusCode)
-                {
-                    Log.Warning("HTTP Request", $"Could not retrieve {uri}, status code {streamResponse.StatusCode}");
-                    return null;
-                }
-
-                return await streamResponse.Content.ReadAsStreamAsync().ConfigureAwait(false);
-            }
-        }
-
-        public IIsolatedStorageFile GetUserStoreForApplication()
-        {
-            return new GtkIsolatedStorageFile();
-        }
-
-        public void OpenUriAction(Uri uri)
-        {
-            System.Diagnostics.Process.Start(uri.AbsoluteUri);
-        }
-
-        public void StartTimer(TimeSpan interval, Func<bool> callback)
-        {
-            GLib.Timeout.Add((uint)interval.TotalMilliseconds, () =>
-            {
-                var result = callback();
-                return result;
-            });
-        }
-
-        private static int Hex(int v)
-        {
-            if (v < 10)
-                return '0' + v;
-            return 'a' + v - 10;
-        }
-=======
 	internal class GtkPlatformServices : IPlatformServices
 	{
 		private static readonly MD5CryptoServiceProvider Checksum = new MD5CryptoServiceProvider();
@@ -202,7 +105,6 @@
 				return '0' + v;
 			return 'a' + v - 10;
 		}
->>>>>>> 0c5e6d5f
 
 		public void QuitApplication()
 		{
