--- conflicted
+++ resolved
@@ -111,15 +111,14 @@
 			Gtk.Application.Quit();
 		}
 
-<<<<<<< HEAD
 		public IDispatcher GetDispatcher()
 		{
 			return new GtkDispatcher();
-=======
+		}
+
 		public SizeRequest GetNativeSize(VisualElement view, double widthConstraint, double heightConstraint)
 		{
 			return Platform.GetNativeSize(view, widthConstraint, heightConstraint);
->>>>>>> 276fad97
 		}
 	}
 }