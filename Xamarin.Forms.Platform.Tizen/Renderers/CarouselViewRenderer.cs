--- conflicted
+++ resolved
@@ -1,11 +1,8 @@
 ﻿using System;
 using ElmSharp;
-<<<<<<< HEAD
-=======
 using System.Collections.Generic;
 using System.ComponentModel;
 using Xamarin.Forms.Platform.Tizen.Native;
->>>>>>> 50cc3a8f
 
 namespace Xamarin.Forms.Platform.Tizen
 {
@@ -43,11 +40,6 @@
 				Control.Scroll.DragStop += OnDragStop;
 				_animationStart = new SmartEvent(Control.Scroll, Control.Scroll.RealHandle, ThemeConstants.Scroller.Signals.StartScrollAnimation);
 				_animationStart.On += OnScrollStart;
-<<<<<<< HEAD
-				_animationStop = new SmartEvent(Control.Scroll, Control.Scroll.RealHandle, ThemeConstants.Scroller.Signals.StopScrollAnimation);
-				_animationStop.On += OnScrollStop;
-=======
->>>>>>> 50cc3a8f
 			}
 			UpdatePositionFromElement(false);
 			UpdateCurrentItemFromElement(false);
