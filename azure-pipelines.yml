variables:
- name: BuildConfiguration
  value: Debug
- name: BuildPlatform
  value: 'any cpu'
- name: XamarinFormsPackageVersion
  value: ''
- name: Suffix
  value: ''
- name: major
<<<<<<< HEAD
  value: 4
- name: minor
  value: 0
- name: patch
  value: 1
- name: buildversion
  value: $[counter('versioncounter', 1000)]
- name: sign
  value: 'false'
- name: provisioning
  value: 'true'
- name: AppleCodesignIdentity
  value: ''
- name: AppleCodesignIdentityUrl
  value: ''
- name: AppleCodesignProfileUrl
  value: ''
- name: ProvisionatorExecutablePath
  value: 'Xamarin.Forms.Build/provisionator.sh'
=======
  value: 3
- name: minor
  value: 4
- name: patch
  value: 0
- name: buildversion
  value: $[counter('$(Build.SourceBranchName)_counter', 1)]
>>>>>>> f5dce54a
- group: Xamarin.Forms
- group: XQA Secrets
- group: xamops-azdev-secrets

resources:
  repositories:
    - repository: xamarin-templates
      type: github
      name: xamarin/yaml-templates
      endpoint: xamarin

trigger:
  branches:
    include:
    - master
    - 3.3.0
    - 3.4.0
    - 3.5.0
  paths:
    exclude:
    - README.md

pr:
- master
- 3.4.0
- 3.5.0

jobs:
- job: Phase_1
  displayName: Prepare Build Phase
  condition: succeeded()
  pool:
    name: Hosted VS2017
  steps:
     - template: build/steps/build-prepare.yml

- job: Phase_2
  displayName: Build Windows Phase
  dependsOn: Phase_1
  condition: succeeded()
  pool:
    name: Hosted VS2017
    demands: msbuild
  strategy:
    matrix:
      debug:
        BuildConfiguration: 'Debug'
        BuildPlatform: 'any cpu'
      release:
        BuildConfiguration: 'Release'
        BuildPlatform: 'any cpu'
  steps:
     - template: build/steps/build-windows.yml

- job: Phase_3
  displayName: Test Windows Phase
  dependsOn: Phase_2
  condition: succeeded()
  pool:
    name: Hosted VS2017
    demands: vstest
  strategy:
    matrix:
      debug:
        BuildConfiguration: 'Debug'
      release:
        BuildConfiguration: 'Release'
  steps:
     - template: build/steps/build-windows-test.yml

- template: build/steps/build-android.yml
  parameters:
    name: android_legacy
    displayName: Build Android [Legacy Renderers]
    vmImage: Hosted Mac Internal
    targetFolder: Xamarin.Forms.ControlGallery.Android/legacyRenderers/
    androidProjectArguments: '/t:"Rebuild;SignAndroidPackage"'
    dependsOn: Phase_1

- template: build/steps/build-android.yml
  parameters:
    name: android_preappcompact
    displayName: Build Android [Pre-AppCompat]
    vmImage: Hosted Mac Internal
    targetFolder: Xamarin.Forms.ControlGallery.Android/preAppCompat
    androidProjectArguments: '/t:"Rebuild;SignAndroidPackage" /p:DefineConstants="TRACE DEBUG FORMS_APPLICATION_ACTIVITY APP"'
    dependsOn: Phase_1

- template: build/steps/build-android.yml
  parameters:
    name: android_fast
    displayName: Build Android [Fast Renderers]
    vmImage: Hosted Mac Internal
    targetFolder: Xamarin.Forms.ControlGallery.Android/newRenderers/
    androidProjectArguments: '/t:"Rebuild;SignAndroidPackage" /p:DefineConstants="TRACE DEBUG TEST_EXPERIMENTAL_RENDERERS APP"'
    dependsOn: Phase_1

- job: Phase_4
  displayName: OSX Phase
  dependsOn: Phase_1
  condition: succeeded()
  pool:
    name: Hosted Mac Internal
    demands:
      - Agent.OS -equals darwin
      - sh
      - msbuild
      - Xamarin.iOS
  variables:
<<<<<<< HEAD
    provisioningOSX : true
    provisioningSign : $(provisioning)
=======
    provisioningOSX : $(provisioning)
    provisionator.osxPath : 'build/provisioning/provisioning.csx'
    provisionator.signPath : 'build/provisioning/provisioning_sign.csx'
>>>>>>> f5dce54a
  steps:
     - template: build/steps/build-osx.yml

- job: Phase_5
  displayName: Nuget Phase
  dependsOn:
   - Phase_3
   - android_legacy
   - android_preappcompact
   - android_fast
  condition: succeeded()
  pool:
    name: Hosted VS2017
    demands: DotNetFramework
  variables:
    FormsIdAppend: ''
  steps:
     - template: build/steps/build-nuget.yml

- job: Phase_6
  displayName: Sign Phase
  dependsOn: Phase_5
  condition: and(succeeded(), eq(dependencies.Phase_1.outputs['prepare.sign'], 'true'))
  pool:
    name: VSEng-Xamarin-Forms
  variables:
    sign: $[dependencies.Phase_1.outputs['prepare.sign']]
  steps:
     - template: build/steps/build-sign.yml


<|MERGE_RESOLUTION|>--- conflicted
+++ resolved
@@ -8,35 +8,13 @@
 - name: Suffix
   value: ''
 - name: major
-<<<<<<< HEAD
-  value: 4
-- name: minor
-  value: 0
-- name: patch
-  value: 1
-- name: buildversion
-  value: $[counter('versioncounter', 1000)]
-- name: sign
-  value: 'false'
-- name: provisioning
-  value: 'true'
-- name: AppleCodesignIdentity
-  value: ''
-- name: AppleCodesignIdentityUrl
-  value: ''
-- name: AppleCodesignProfileUrl
-  value: ''
-- name: ProvisionatorExecutablePath
-  value: 'Xamarin.Forms.Build/provisionator.sh'
-=======
   value: 3
 - name: minor
-  value: 4
+  value: 5
 - name: patch
   value: 0
 - name: buildversion
   value: $[counter('$(Build.SourceBranchName)_counter', 1)]
->>>>>>> f5dce54a
 - group: Xamarin.Forms
 - group: XQA Secrets
 - group: xamops-azdev-secrets
@@ -146,14 +124,9 @@
       - msbuild
       - Xamarin.iOS
   variables:
-<<<<<<< HEAD
-    provisioningOSX : true
-    provisioningSign : $(provisioning)
-=======
     provisioningOSX : $(provisioning)
     provisionator.osxPath : 'build/provisioning/provisioning.csx'
     provisionator.signPath : 'build/provisioning/provisioning_sign.csx'
->>>>>>> f5dce54a
   steps:
      - template: build/steps/build-osx.yml
 
