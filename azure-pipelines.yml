variables:
- name: DefaultBuildPlatform
  value: 'any cpu'
- name: ApkName
  value: AndroidControlGallery.AndroidControlGallery.apk
- name: SolutionFile
  value: Xamarin.Forms.sln
- name: BuildVersion
  value: $[counter('nuget-counter', 126)]
- name: BuildVersion42
  value: $[counter('xf-nuget-counter', 992000)]
- name: BuildVersion43
  value: $[counter('xf-nuget-counter', 992000)]
- name: BuildVersion44
  value: $[counter('xf-nuget-counter', 992000)]
- name: NUGET_VERSION
  value: 5.6.0
- name: DOTNET_SKIP_FIRST_TIME_EXPERIENCE
  value: true
- name: DOTNET_VERSION
  value: 3.1.301

resources:
  repositories:
    - repository: xamarin-templates
      type: github
      name: xamarin/yaml-templates
      endpoint: xamarin

trigger:
  branches:
    include:
    - main
    - 3.*
    - 4.*
  tags:
    include:
    - '*'
  paths:
    exclude:
    - README.md

pr:
  autoCancel: false
  branches:
    include:
    - main
    - 4.*
    - 3.*

schedules:
- cron: "0 0 * * *"
  displayName: Daily midnight build
  branches:
    include:
    - main

stages:
  - stage: windows
    displayName: Build Windows
    jobs:
      - job: win_hosted
        condition: eq(variables['vs2019VmPool'], 'Azure Pipelines')
        workspace:
          clean: all
        displayName: Build Windows Phase
        timeoutInMinutes: 60
        pool:
          name: $(vs2019VmPool)
          vmImage: $(vs2019VmImage)
          demands:
            msbuild
        strategy:
          matrix:
            debug:
              BuildConfiguration:  'Debug'
            release:
              BuildConfiguration:  'Release'
        steps:
          - template: build/steps/build-windows.yml
            parameters:
              provisionatorPath : 'build/provisioning/provisioning.csx'
      - job: pages_hosted
        condition: eq(variables['vs2019VmPool'], 'Azure Pipelines')
        workspace:
          clean: all
        displayName: Build Pages Phase
        timeoutInMinutes: 120
        pool:
          name: $(vs2019VmPool)
          vmImage: $(vs2019VmImage)
          demands:
            msbuild
        strategy:
          matrix:
            debug:
              BuildConfiguration:  'Debug'
            release:
              BuildConfiguration:  'Release'
        steps:
          - template: build/steps/build-windows.yml
            parameters:
              slnPath: build/Xamarin.Forms.Pages.sln
              includeUwp: false
              includeAndroid: false
              includeNonUwpAndNonAndroid: false
              includePages: true
      - job: nuget_pack_hosted
        workspace:
          clean: all
        displayName: Nuget Phase
        dependsOn:
        - win_hosted
        - pages_hosted
        condition: succeeded()
        pool:
          name: $(vs2019VmPool)
          vmImage: $(vs2019VmImage)
          demands:
            msbuild
        variables:
          FormsIdAppend: ''
          buildConfiguration: $(DefaultBuildConfiguration)
          nugetPackageVersion : $[ dependencies.win_hosted.outputs['debug.winbuild.xamarinformspackageversion'] ]
        steps:
          - template: build/steps/build-nuget.yml
      - job: win_bots
        condition: ne(variables['vs2019VmPool'], 'Azure Pipelines')
        workspace:
          clean: all
<<<<<<< HEAD
        displayName: Build Windows Phase
        timeoutInMinutes: 120
=======
        displayName: Build Windows Phase Bots
        timeoutInMinutes: 60
>>>>>>> 079ba5dd
        pool:
          name: $(vs2019VmPool)
          vmImage: $(vs2019VmImage)
          demands:
            - Agent.OS -equals Windows_NT
            - msbuild
        strategy:
          matrix:
            debug:
              BuildConfiguration:  'Debug'
            release:
              BuildConfiguration:  'Release'
        steps:
          - template: build/steps/build-windows.yml
            parameters:
              provisionatorPath : 'build/provisioning/provisioning.csx'
      - job: pages_bots
        condition: ne(variables['vs2019VmPool'], 'Azure Pipelines')
        workspace:
          clean: all
        displayName: Build Pages Phase
        timeoutInMinutes: 120
        pool:
          name: $(vs2019VmPool)
          vmImage: $(vs2019VmImage)
          demands:
            - Agent.OS -equals Windows_NT
            - msbuild
        strategy:
          matrix:
            debug:
              BuildConfiguration:  'Debug'
            release:
              BuildConfiguration:  'Release'
        steps:
          - template: build/steps/build-windows.yml
            parameters:
              slnPath: build/Xamarin.Forms.Pages.sln
              includeUwp: false
              includeAndroid: false
              includeNonUwpAndNonAndroid: false
              includePages: true
      - job: nuget_pack_bots
        workspace:
          clean: all
        displayName: Nuget Phase
        dependsOn:
        - win_bots
        - pages_bots
        condition: succeeded()
        pool:
          name: $(vs2019VmPool)
          vmImage: $(vs2019VmImage)
          demands:
            - Agent.OS -equals Windows_NT
            - msbuild
        variables:
          FormsIdAppend: ''
          buildConfiguration: $(DefaultBuildConfiguration)
          nugetPackageVersion : $[ dependencies.win_bots.outputs['debug.winbuild.xamarinformspackageversion'] ]
        steps:
          - template: build/steps/build-nuget.yml

  - stage: android
    displayName: Build Android
    ${{ if eq(variables['System.TeamProject'], 'devdiv') }}:
      dependsOn: windows
    ${{ if eq(variables['System.TeamProject'], 'public') }}:
      dependsOn: []
    jobs:
      - template: build/steps/build-android.yml
        parameters:
          vmImage: $(macOSXVmImage)
          provisionatorPath : 'build/provisioning/provisioning.csx'
          buildForVS2017: false
          buildConfiguration: $(DefaultBuildConfiguration)
          ${{ if ne(variables['MSBuildArguments_cg_android'], '') }}:
            MSBuildArguments_cg_android: $(MSBuildArguments_cg_android)

  - stage: android_2017
    displayName: Build Android 2017
    condition: and(succeeded(), eq(variables['System.TeamProject'], 'devdiv'))
    dependsOn: windows
    jobs:
      - template: build/steps/build-android.yml
        parameters:
          vmImage: 'macOS-10.14'
          provisionatorPath : 'build/provisioning/provisioning.csx'
          buildForVS2017: true
          buildConfiguration: $(DefaultBuildConfiguration)

  - stage: build_osx
    displayName: Build OSX
    ${{ if eq(variables['System.TeamProject'], 'devdiv') }}:
      dependsOn: windows
    ${{ if eq(variables['System.TeamProject'], 'public') }}:
      dependsOn: []
    jobs:
      - job: osx
        workspace:
          clean: all
        displayName: OSX Phase
        timeoutInMinutes: 120
        pool:
          name:  $(osx2019VmPool)
          vmImage: $(macOSXVmImage)
          demands:
            - sh
            - Xamarin.iOS
        variables:
          provisionator.osxPath : 'build/provisioning/provisioning.csx'
          buildConfiguration: $(DefaultBuildConfiguration)
          iOSCertSecureFileName: 'Xamarin Forms iOS Certificate.p12'
          iOSProvisioningSecureFileName: 'Xamarin Forms iOS Provisioning.mobileprovision'
          buildForVS2017: 'false'
        steps:
          - template: build/steps/build-osx.yml

  - stage: build_osx_2017
    displayName: Build OSX 2017
    ${{ if eq(variables['System.TeamProject'], 'devdiv') }}:
      dependsOn: windows
    ${{ if eq(variables['System.TeamProject'], 'public') }}:
      dependsOn: []
    jobs:
      - job: osx
        workspace:
          clean: all
        displayName: OSX Phase 2017
        pool:
          name:  $(osx2017VmPool)
          vmImage: 'macOS-10.14'
          demands:
            - sh
            - Xamarin.iOS
        variables:
          provisionator.osxPath : 'build/provisioning/provisioning.csx'
          buildConfiguration: $(DefaultBuildConfiguration)
          slnPath: $(SolutionFile)
          iOSCertSecureFileName: 'Xamarin Forms iOS Certificate.p12'
          iOSProvisioningSecureFileName: 'Xamarin Forms iOS Provisioning.mobileprovision'
          buildForVS2017: 'true'
        steps:
          - template: build/steps/build-osx.yml

    # My purpose is to enable quick testing of UI Tests when we need to debug 
    # why tests are failing. Full test suite runs as part of release
  - stage: windows_tests
    displayName: Run Windows Tests
    condition: 'false'
    dependsOn: []
    jobs:
      - job: win_hosted_tests
        workspace:
          clean: all
        displayName: Run UWP Tests
        timeoutInMinutes: 500
        pool:
          name: 'Azure Pipelines'
          vmImage: 'windows-2019'
          demands: 
            msbuild
        strategy:
          matrix:
            debug:
              BuildConfiguration:  'Debug'
        steps:
          - template: build/steps/run-windows-tests.yml
            parameters:
              provisionatorPath : 'build/provisioning/provisioning.csx'

  # only sign using the private server
  - ${{ if eq(variables['System.TeamProject'], 'devdiv') }}:
    - stage: nuget_signing
      dependsOn: windows
      displayName: Sign Nuget
      jobs:
        - job: nuget_sign
          displayName: Sign Phase
          pool:
            name: $(signVmImage)
            demands:
              msbuild
          steps:
            - template: build/steps/build-sign.yml
          condition: and(succeeded(), ne(variables['signVmImage'], ''), or(eq(variables['Sign'], 'true'), or(eq(variables['Build.SourceBranch'], 'refs/heads/master'), startsWith(variables['Build.SourceBranch'],'refs/tags/'))))

<|MERGE_RESOLUTION|>--- conflicted
+++ resolved
@@ -128,13 +128,8 @@
         condition: ne(variables['vs2019VmPool'], 'Azure Pipelines')
         workspace:
           clean: all
-<<<<<<< HEAD
-        displayName: Build Windows Phase
-        timeoutInMinutes: 120
-=======
         displayName: Build Windows Phase Bots
         timeoutInMinutes: 60
->>>>>>> 079ba5dd
         pool:
           name: $(vs2019VmPool)
           vmImage: $(vs2019VmImage)
