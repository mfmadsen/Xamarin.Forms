variables:
- name: DefaultBuildConfiguration
  value: Debug
- name: DefaultBuildPlatform
  value: 'any cpu'
- name: ApkName
  value: AndroidControlGallery.AndroidControlGallery.apk
- name: IpaName
  value: XamarinFormsControlGalleryiOS.ipa
- name: SolutionFile
  value: Xamarin.Forms.sln
- name: BuildVersion
  value: $[counter('$(Build.SourceBranchName)_counter', 1)]
- name: NUGET_VERSION
  value: 5.0.2
- name: DOTNET_SKIP_FIRST_TIME_EXPERIENCE
  value: true
<<<<<<< HEAD
- name: winVmImage
  value: Hosted VS2017
- name: DOTNET_VERSION
  value: 3.0.100
=======
>>>>>>> 6351caa8

resources:
  repositories:
    - repository: xamarin-templates
      type: github
      name: xamarin/yaml-templates
      endpoint: xamarin

trigger:
  branches:
    include:
    - master
    - 3.*
    - 4.*
  tags:
    include:
    - '*'
  paths:
    exclude:
    - README.md

pr:
  autoCancel: false
  branches:
    include:
    - master
    - 4.*
    - 3.*

schedules:
- cron: "0 0 * * *"
  displayName: Daily midnight build
  branches:
    include:
    - master

jobs:
- template: build/steps/build-windows.yml
  parameters:
    name: win
    displayName: Build Windows Phase
    vmImage: $(winVmImage)
    targetFolder: Xamarin.Forms.ControlGallery.Android/legacyRenderers/
    msbuildExtraArguments: '/nowarn:VSX1000 /p:CreateAllAndroidTargets=true'
    buildConfiguration: $(DefaultBuildConfiguration)
    buildPlatform: $(DefaultBuildPlatform)
    provisionatorPath : 'build/provisioning/provisioning.csx'

- template: build/steps/build-android.yml
  parameters:
    name: android_legacy
    displayName: Build Android [Legacy Renderers]
    vmImage: $(macOSVmImage)
    targetFolder: Xamarin.Forms.ControlGallery.Android/legacyRenderers/
    androidProjectArguments: '/t:"Rebuild;SignAndroidPackage" /bl:$(Build.ArtifactStagingDirectory)/android-legacy.binlog'
    buildConfiguration: $(DefaultBuildConfiguration)
    provisionatorPath : 'build/provisioning/provisioning.csx'

- template: build/steps/build-android.yml
  parameters:
    name: android_preappcompact
    displayName: Build Android [Pre-AppCompat]
    vmImage: $(macOSVmImage)
    targetFolder: Xamarin.Forms.ControlGallery.Android/preAppCompat
    androidProjectArguments: '/t:"Rebuild;SignAndroidPackage" /p:DefineConstants="TRACE DEBUG FORMS_APPLICATION_ACTIVITY APP" /bl:$(Build.ArtifactStagingDirectory)/android-preappcompact.binlog'
    buildConfiguration: $(DefaultBuildConfiguration)
    provisionatorPath : 'build/provisioning/provisioning.csx'

- template: build/steps/build-android.yml
  parameters:
    name: android_fast
    displayName: Build Android [Fast Renderers]
    vmImage: $(macOSVmImage)
    targetFolder: Xamarin.Forms.ControlGallery.Android/newRenderers/
    androidProjectArguments: '/t:"Rebuild;SignAndroidPackage" /p:DefineConstants="TRACE DEBUG TEST_EXPERIMENTAL_RENDERERS APP" /bl:$(Build.ArtifactStagingDirectory)/android-newrenderers.binlog'
    buildConfiguration: $(DefaultBuildConfiguration)
    provisionatorPath : 'build/provisioning/provisioning.csx'

- job: osx
  displayName: OSX Phase
  pool:
    name: $(macOSVmImage)
    demands:
      - Agent.OS -equals darwin
      - sh
      - msbuild
      - Xamarin.iOS
  variables:
    provisionator.osxPath : 'build/provisioning/provisioning.csx'
    provisionator.signPath : 'build/provisioning/provisioning_sign.csx'
    buildConfiguration: $(DefaultBuildConfiguration)
    slnPath: $(SolutionFile)
    iOSCertSecureFileName: 'Xamarin Forms iOS Certificate.p12'
    iOSProvisioningSecureFileName: 'Xamarin Forms iOS Provisioning.mobileprovision'
    monoVersion : $(MONO_VERSION)
  steps:
     - template: build/steps/build-osx.yml

- job: nuget_pack
  displayName: Nuget Phase
  dependsOn:
   - win
  condition: succeeded()
  pool:
    name: $(winVmImage)
  variables:
    FormsIdAppend: ''
    buildConfiguration: $(DefaultBuildConfiguration)
    nugetPackageVersion : $[ dependencies.win.outputs['debug.winbuild.xamarinformspackageversion'] ]
  steps:
     - template: build/steps/build-nuget.yml

  # only sign using the private server
- ${{ if eq(variables['System.TeamProject'], 'devdiv') }}:
  - job: nuget_sign
    displayName: Sign Phase
    dependsOn: nuget_pack
    pool:
      name: $(signVmImage)
    steps:
      - template: build/steps/build-sign.yml
    condition: and(succeeded(), or(eq(variables['Sign'], 'true'), or(eq(variables['Build.SourceBranch'], 'refs/heads/master'), startsWith(variables['Build.SourceBranch'],'refs/tags/'))))


<|MERGE_RESOLUTION|>--- conflicted
+++ resolved
@@ -15,13 +15,8 @@
   value: 5.0.2
 - name: DOTNET_SKIP_FIRST_TIME_EXPERIENCE
   value: true
-<<<<<<< HEAD
-- name: winVmImage
-  value: Hosted VS2017
 - name: DOTNET_VERSION
   value: 3.0.100
-=======
->>>>>>> 6351caa8
 
 resources:
   repositories:
