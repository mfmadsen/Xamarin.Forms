--- conflicted
+++ resolved
@@ -64,29 +64,8 @@
   parameters:
     name: win
     displayName: Build Windows Phase
-<<<<<<< HEAD
-    vmImage: $(win2019VmImage)
-=======
-    vmImage: $(vs2017VmImage)
-    vmPool: $(vs2017VmPool)
-    targetFolder: Xamarin.Forms.ControlGallery.Android/legacyRenderers/
-    msbuildExtraArguments: '/nowarn:VSX1000 /p:CreateAllAndroidTargets=true'
-    buildConfiguration: $(DefaultBuildConfiguration)
-    buildPlatform: $(DefaultBuildPlatform)
-    provisionatorPath : 'build/provisioning/provisioning.csx'
-    includeUwp: 'false'
-
-- template: build/steps/build-windows.yml
-  parameters:
-    name: win_2019
-    displayName: Build UWP Phase
     vmImage: $(vs2019VmImage)
     vmPool: $(vs2019VmPool)
-    targetFolder: Xamarin.Forms.ControlGallery.Android/legacyRenderers/
-    msbuildExtraArguments: '/nowarn:VSX1000 /p:CreateAllAndroidTargets=true'
-    buildConfiguration: $(DefaultBuildConfiguration)
-    buildPlatform: $(DefaultBuildPlatform)
->>>>>>> 8e6dae22
     provisionatorPath : 'build/provisioning/provisioning.csx'
 
 - template: build/steps/build-android.yml
