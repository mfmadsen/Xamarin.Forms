if (IsMac)
{
	System.Net.Http.HttpClient client = new System.Net.Http.HttpClient (new System.Net.Http.HttpClientHandler { AllowAutoRedirect = true });
	if (!Directory.Exists ("/Library/Frameworks/Mono.framework/Versions/Current/Commands/"))
	{
		Item ("Mono", "6.8.0.123")
			.Source (_ => "https://download.mono-project.com/archive/6.8.0/macos-10-universal/MonoFramework-MDK-6.8.0.123.macos10.xamarin.universal.pkg");
	}
    
	ForceJavaCleanup();
	Item (XreItem.Java_OpenJDK_1_8_0_25);

	string releaseChannel = Environment.GetEnvironmentVariable ("CHANNEL");
	Console.WriteLine ("ANDROID_SDK_MAC: {0}", Environment.GetEnvironmentVariable ("ANDROID_SDK_MAC"));
	Console.WriteLine ("IOS_SDK_MAC: {0}", Environment.GetEnvironmentVariable ("IOS_SDK_MAC"));
	Console.WriteLine ("MONO_SDK_MAC: {0}", Environment.GetEnvironmentVariable ("MONO_SDK_MAC"));
	Console.WriteLine ("MAC_SDK_MAC: {0}", Environment.GetEnvironmentVariable ("MAC_SDK_MAC"));
	Console.WriteLine ("releaseChannel: {0}", releaseChannel);
<<<<<<< HEAD

	bool specificSdkSet = false;

	if(!String.IsNullOrWhiteSpace(Environment.GetEnvironmentVariable ("MONO_SDK_MAC")))
	{
		Item ("Mono")
      		.Source (_ => Environment.GetEnvironmentVariable ("MONO_SDK_MAC"));

=======

	bool specificSdkSet = false;

	if(!String.IsNullOrWhiteSpace(Environment.GetEnvironmentVariable ("MONO_SDK_MAC")))
	{
		await ResolveUrl (Environment.GetEnvironmentVariable ("MONO_SDK_MAC"));
>>>>>>> fccebe62
		specificSdkSet = true;
	}

	if(!String.IsNullOrWhiteSpace(Environment.GetEnvironmentVariable ("ANDROID_SDK_MAC")))
	{
<<<<<<< HEAD
		Item ("Xamarin.Android")
      		.Source (_ => Environment.GetEnvironmentVariable ("ANDROID_SDK_MAC"));
=======
		await ResolveUrl (Environment.GetEnvironmentVariable ("ANDROID_SDK_MAC"));
		specificSdkSet = true;
	}
>>>>>>> fccebe62

		specificSdkSet = true;
	}

	if(!String.IsNullOrWhiteSpace(Environment.GetEnvironmentVariable ("IOS_SDK_MAC")))
	{
<<<<<<< HEAD
		Item ("Xamarin.iOS")
      		.Source (_ => Environment.GetEnvironmentVariable ("IOS_SDK_MAC"));


=======
		await ResolveUrl (Environment.GetEnvironmentVariable ("IOS_SDK_MAC"));
>>>>>>> fccebe62
		specificSdkSet = true;
	}

	if(!String.IsNullOrWhiteSpace(Environment.GetEnvironmentVariable ("MAC_SDK_MAC")))
	{
<<<<<<< HEAD
		Item ("Xamarin.Mac")
      		.Source (_ => Environment.GetEnvironmentVariable ("MAC_SDK_MAC"));

=======
		await ResolveUrl (Environment.GetEnvironmentVariable ("MAC_SDK_MAC"));
>>>>>>> fccebe62
		specificSdkSet = true;
	}
	
	if(!specificSdkSet)
	{
		if(releaseChannel == "Beta")
		{
<<<<<<< HEAD
			Item ("Xamarin.Mac")
				.Source (_ => "https://xamci.azurewebsites.net/dl/xamarin/xamarin-macios/d16-5-xcode11.5/PKG-Xamarin.Mac-notarized");

			Item ("Xamarin.iOS")
				.Source (_ => "https://xamci.azurewebsites.net/dl/xamarin/xamarin-macios/d16-5-xcode11.5/PKG-Xamarin.iOS-notarized");

=======
			Console.WriteLine("Installing Beta Channel");			
			await ResolveUrl ("https://xamci.azurewebsites.net/dl/xamarin/xamarin-macios/d16-6/PKG-Xamarin.Mac-notarized");
			await ResolveUrl ("https://xamci.azurewebsites.net/dl/xamarin/xamarin-macios/d16-6/PKG-Xamarin.iOS-notarized");
>>>>>>> fccebe62
		}
		else if(releaseChannel == "Preview")
		{
			XamarinChannel("Preview");
		}
		else if(releaseChannel == "Stable")
		{
			XamarinChannel("Stable");
		}
	}
<<<<<<< HEAD
=======

	async System.Threading.Tasks.Task ResolveUrl (string url)
	{
		using (var response = await client.GetAsync (url, System.Net.Http.HttpCompletionOption.ResponseHeadersRead)) {
			response.EnsureSuccessStatusCode ();
			Item(response.RequestMessage.RequestUri.ToString());
		}
	}
>>>>>>> fccebe62
}
else
{

	if(!String.IsNullOrWhiteSpace(Environment.GetEnvironmentVariable ("ANDROID_SDK_WINDOWS")))
		Item ("Xamarin.Android")
      		.Source (_ => Environment.GetEnvironmentVariable ("ANDROID_SDK_WINDOWS"));

	if(!String.IsNullOrWhiteSpace(Environment.GetEnvironmentVariable ("IOS_SDK_WINDOWS")))
		Item ("Xamarin.iOS")
      		.Source (_ => Environment.GetEnvironmentVariable ("IOS_SDK_WINDOWS"));

	if(!String.IsNullOrWhiteSpace(Environment.GetEnvironmentVariable ("MONO_SDK_WINDOWS")))
		Item ("Mono")
      		.Source (_ => Environment.GetEnvironmentVariable ("MONO_SDK_WINDOWS"));

	if(!String.IsNullOrWhiteSpace(Environment.GetEnvironmentVariable ("MAC_SDK_WINDOWS")))
		Item ("Xamarin.Mac")
      		.Source (_ => Environment.GetEnvironmentVariable ("MAC_SDK_WINDOWS"));

}

AndroidSdk()
	.ApiLevel((AndroidApiLevel)24)
	.ApiLevel((AndroidApiLevel)28)
	.ApiLevel((AndroidApiLevel)29)
	.SdkManagerPackage ("build-tools;29.0.3");<|MERGE_RESOLUTION|>--- conflicted
+++ resolved
@@ -16,62 +16,30 @@
 	Console.WriteLine ("MONO_SDK_MAC: {0}", Environment.GetEnvironmentVariable ("MONO_SDK_MAC"));
 	Console.WriteLine ("MAC_SDK_MAC: {0}", Environment.GetEnvironmentVariable ("MAC_SDK_MAC"));
 	Console.WriteLine ("releaseChannel: {0}", releaseChannel);
-<<<<<<< HEAD
-
-	bool specificSdkSet = false;
-
-	if(!String.IsNullOrWhiteSpace(Environment.GetEnvironmentVariable ("MONO_SDK_MAC")))
-	{
-		Item ("Mono")
-      		.Source (_ => Environment.GetEnvironmentVariable ("MONO_SDK_MAC"));
-
-=======
 
 	bool specificSdkSet = false;
 
 	if(!String.IsNullOrWhiteSpace(Environment.GetEnvironmentVariable ("MONO_SDK_MAC")))
 	{
 		await ResolveUrl (Environment.GetEnvironmentVariable ("MONO_SDK_MAC"));
->>>>>>> fccebe62
 		specificSdkSet = true;
 	}
 
 	if(!String.IsNullOrWhiteSpace(Environment.GetEnvironmentVariable ("ANDROID_SDK_MAC")))
 	{
-<<<<<<< HEAD
-		Item ("Xamarin.Android")
-      		.Source (_ => Environment.GetEnvironmentVariable ("ANDROID_SDK_MAC"));
-=======
 		await ResolveUrl (Environment.GetEnvironmentVariable ("ANDROID_SDK_MAC"));
-		specificSdkSet = true;
-	}
->>>>>>> fccebe62
-
 		specificSdkSet = true;
 	}
 
 	if(!String.IsNullOrWhiteSpace(Environment.GetEnvironmentVariable ("IOS_SDK_MAC")))
 	{
-<<<<<<< HEAD
-		Item ("Xamarin.iOS")
-      		.Source (_ => Environment.GetEnvironmentVariable ("IOS_SDK_MAC"));
-
-
-=======
 		await ResolveUrl (Environment.GetEnvironmentVariable ("IOS_SDK_MAC"));
->>>>>>> fccebe62
 		specificSdkSet = true;
 	}
 
 	if(!String.IsNullOrWhiteSpace(Environment.GetEnvironmentVariable ("MAC_SDK_MAC")))
 	{
-<<<<<<< HEAD
-		Item ("Xamarin.Mac")
-      		.Source (_ => Environment.GetEnvironmentVariable ("MAC_SDK_MAC"));
-
-=======
 		await ResolveUrl (Environment.GetEnvironmentVariable ("MAC_SDK_MAC"));
->>>>>>> fccebe62
 		specificSdkSet = true;
 	}
 	
@@ -79,18 +47,9 @@
 	{
 		if(releaseChannel == "Beta")
 		{
-<<<<<<< HEAD
-			Item ("Xamarin.Mac")
-				.Source (_ => "https://xamci.azurewebsites.net/dl/xamarin/xamarin-macios/d16-5-xcode11.5/PKG-Xamarin.Mac-notarized");
-
-			Item ("Xamarin.iOS")
-				.Source (_ => "https://xamci.azurewebsites.net/dl/xamarin/xamarin-macios/d16-5-xcode11.5/PKG-Xamarin.iOS-notarized");
-
-=======
 			Console.WriteLine("Installing Beta Channel");			
 			await ResolveUrl ("https://xamci.azurewebsites.net/dl/xamarin/xamarin-macios/d16-6/PKG-Xamarin.Mac-notarized");
 			await ResolveUrl ("https://xamci.azurewebsites.net/dl/xamarin/xamarin-macios/d16-6/PKG-Xamarin.iOS-notarized");
->>>>>>> fccebe62
 		}
 		else if(releaseChannel == "Preview")
 		{
@@ -101,8 +60,6 @@
 			XamarinChannel("Stable");
 		}
 	}
-<<<<<<< HEAD
-=======
 
 	async System.Threading.Tasks.Task ResolveUrl (string url)
 	{
@@ -111,7 +68,6 @@
 			Item(response.RequestMessage.RequestUri.ToString());
 		}
 	}
->>>>>>> fccebe62
 }
 else
 {
