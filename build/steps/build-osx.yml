steps:
  - checkout: self
    clean: true

  - task: xamops.azdevex.provisionator-task.provisionator@1
    displayName: 'Provision Xcode'
    condition: and(ne(variables['REQUIRED_XCODE'], ''), eq(variables['buildForVS2017'], 'false'))
    inputs:
      provisioning_script: 'build/provisioning/xcode.csx'

  - task: xamops.azdevex.provisionator-task.provisionator@1
    displayName: 'Provisionator'
    condition: and(eq(variables['provisioning'], 'true'), eq(variables['buildForVS2017'], 'false'))
    inputs:
      provisioning_script: $(provisionator.osxPath)
      provisioning_extra_args: $(provisionator.extraArguments) --v

  - script: |
      echo "##vso[task.prependpath]/Library/Frameworks/Mono.framework/Versions/Current/Commands/"
      echo "##vso[task.prependpath]~/Library/Developer/Xamarin/android-sdk-macosx"
    displayName: 'Setup SDK Paths'
    condition: and(ne(variables['osx2019VmPool'], 'Azure Pipelines'), eq(variables['buildForVS2017'], 'false'))

  - task: Bash@3
    displayName: 'Cake Provision'
    condition: or(eq(variables['provisioningCake'], 'true'), eq(variables['buildForVS2017'], 'true'))
    inputs:
      targetType: 'filePath'
      filePath: 'build.sh'
      arguments: --target provision --TeamProject="$(System.TeamProject)" --buildForVS2017=$(buildForVS2017)

  - task: UseDotNet@2
    displayName: 'Install .net core $(DOTNET_VERSION)'
    condition: ne(variables['DOTNET_VERSION'], '')
    inputs:
      version: $(DOTNET_VERSION)
      packageType: 'sdk'

  - task: NuGetToolInstaller@1
    displayName: 'Use NuGet'
    condition: ne(variables['NUGET_VERSION'], '')
    inputs:
      versionSpec: $(NUGET_VERSION)

  - task: DownloadBuildArtifacts@0
    displayName: 'Download build artifact nuget'
    condition: eq(variables['System.TeamProject'], 'DevDiv')
    inputs:
      artifactName: 'nuget'
      downloadPath: '$(Build.ArtifactsDirectory)'

  - task: CopyFiles@2
    displayName: 'Copy Files to: $(System.DefaultWorkingDirectory)'
    condition: eq(variables['System.TeamProject'], 'DevDiv')
    inputs:
      SourceFolder: '$(Build.ArtifactsDirectory)/nuget/$(buildConfiguration)'
      TargetFolder: '$(System.DefaultWorkingDirectory)/Nuget'

  - task: NuGetCommand@2
    displayName: 'NuGet restore'
    inputs:
      command: restore
      restoreSolution: 'Xamarin.Forms.sln'
      feedsToUse: config
      nugetConfigPath: 'DevopsNuget.config'

<<<<<<< HEAD
  - task: MSBuild@1
    displayName: 'Build solution Xamarin.Forms.Build.Tasks/Xamarin.Forms.Build.Tasks.csproj'
    inputs:
      solution: Xamarin.Forms.Build.Tasks/Xamarin.Forms.Build.Tasks.csproj
      configuration: $(buildConfiguration)
      msbuildArguments: /bl:$(Build.ArtifactStagingDirectory)/tasks.binlog

=======
>>>>>>> a9e84bb5
  - task: InstallAppleCertificate@2
    displayName: 'Install an Apple certificate'
    inputs:
      certSecureFile: 'Xamarin Forms iOS Certificate.p12'
      certPwd: $(P12password)

  - task: InstallAppleProvisioningProfile@1
    displayName: 'Install an Apple provisioning profile'
    inputs:
      provProfileSecureFile: 'Xamarin Forms iOS Provisioning.mobileprovision'

<<<<<<< HEAD
  - task: MSBuild@1
    displayName: 'Build Control Gallery IPA'
    inputs:
      solution: 'Xamarin.Forms.ControlGallery.iOS/Xamarin.Forms.ControlGallery.iOS.csproj'
      configuration: $(buildConfiguration)
      msbuildArguments: /bl:$(Build.ArtifactStagingDirectory)/ios-cg-2017_$(buildForVS2017).binlog /p:BuildIpa=true

  - task: MSBuild@1
    displayName: 'Build iOS Tests'
    inputs:
      solution: 'Xamarin.Forms.Core.iOS.UITests/Xamarin.Forms.Core.iOS.UITests.csproj'
      configuration: $(buildConfiguration)
      msbuildArguments: /bl:$(Build.ArtifactStagingDirectory)/ios-uitests-2017_$(buildForVS2017).binlog

  - task: MSBuild@1
=======
  - task: Bash@3
    displayName: 'Build Control Gallery IPA'
    inputs:
      targetType: 'filePath'
      filePath: 'build.sh'
      arguments: --target cg-ios --buildForVS2017=$(buildForVS2017) --BUILD_CONFIGURATION=$(buildConfiguration) --MSBuildArguments='${{ variables.MSBuildArguments_cg_ios }}'

  - task: MSBuild@1
    displayName: 'Build iOS Tests'
    inputs:
      solution: 'Xamarin.Forms.Core.iOS.UITests/Xamarin.Forms.Core.iOS.UITests.csproj'
      configuration: $(buildConfiguration)
      msbuildArguments: /bl:$(Build.ArtifactStagingDirectory)/ios-uitests-2017_$(buildForVS2017).binlog

  - task: MSBuild@1
>>>>>>> a9e84bb5
    displayName: 'Build Android Tests'
    inputs:
      solution: 'Xamarin.Forms.Core.Android.UITests/Xamarin.Forms.Core.Android.UITests.csproj'
      configuration: $(buildConfiguration)
      msbuildArguments: /bl:$(Build.ArtifactStagingDirectory)/android-uitests-2017_$(buildForVS2017).binlog

  - task: CopyFiles@2
    displayName: 'Copy test-cloud.exe'
    condition: eq(variables['buildForVS2017'], 'false')
    inputs:
      Contents: '**/Xamarin.UITest.*/tools/test-cloud.exe'
      TargetFolder: '$(build.artifactstagingdirectory)/testcloud'
      CleanTargetFolder: true
      OverWrite: true
      flattenFolders: true

  - task: CopyFiles@2
    displayName: 'Copy iOS Files for UITest'
    condition: eq(variables['buildForVS2017'], 'false')
    inputs:
      Contents: |
<<<<<<< HEAD
       **/$(IpaName)
       Xamarin.Forms.Core.iOS.UITests/bin/$(BuildConfiguration)/Newtonsoft.Json.*
       Xamarin.Forms.Core.iOS.UITests/bin/$(BuildConfiguration)/nunit.*
       Xamarin.Forms.Core.iOS.UITests/bin/$(BuildConfiguration)/NUnit3.*
       Xamarin.Forms.Core.iOS.UITests/bin/$(BuildConfiguration)/Plugin.*
       Xamarin.Forms.Core.iOS.UITests/bin/$(BuildConfiguration)/Xamarin.*

=======
        **/XamarinFormsControlGalleryiOS.ipa
        **/*.dSYM
        Xamarin.Forms.Core.iOS.UITests/bin/$(BuildConfiguration)/Newtonsoft.Json.*
        Xamarin.Forms.Core.iOS.UITests/bin/$(BuildConfiguration)/nunit.*
        Xamarin.Forms.Core.iOS.UITests/bin/$(BuildConfiguration)/NUnit3.*
        Xamarin.Forms.Core.iOS.UITests/bin/$(BuildConfiguration)/Plugin.*
        Xamarin.Forms.Core.iOS.UITests/bin/$(BuildConfiguration)/Xamarin.*
>>>>>>> a9e84bb5
      TargetFolder: '$(build.artifactstagingdirectory)/ios'
      CleanTargetFolder: true
      flattenFolders: true

  - task: CopyFiles@2
    displayName: 'Copy iOS Files for UITest 2017'
    condition: eq(variables['buildForVS2017'], 'true')
    inputs:
      Contents: |
       **/$(IpaName)
       Xamarin.Forms.Core.iOS.UITests/bin/$(BuildConfiguration)/Newtonsoft.Json.*
       Xamarin.Forms.Core.iOS.UITests/bin/$(BuildConfiguration)/nunit.*
       Xamarin.Forms.Core.iOS.UITests/bin/$(BuildConfiguration)/NUnit3.*
       Xamarin.Forms.Core.iOS.UITests/bin/$(BuildConfiguration)/Plugin.*
       Xamarin.Forms.Core.iOS.UITests/bin/$(BuildConfiguration)/Xamarin.*

      TargetFolder: '$(build.artifactstagingdirectory)/ios_2017'
      CleanTargetFolder: true
      flattenFolders: true

  - task: CopyFiles@2
    displayName: 'Copy Android Files for UITest'
    condition: eq(variables['buildForVS2017'], 'false')
    inputs:
      Contents: |
       Xamarin.Forms.Core.Android.UITests/bin/$(BuildConfiguration)/Newtonsoft.Json.*
       Xamarin.Forms.Core.Android.UITests/bin/$(BuildConfiguration)/nunit.*
       Xamarin.Forms.Core.Android.UITests/bin/$(BuildConfiguration)/NUnit3.*
       Xamarin.Forms.Core.Android.UITests/bin/$(BuildConfiguration)/Plugin.*
       Xamarin.Forms.Core.Android.UITests/bin/$(BuildConfiguration)/Xamarin.*

      TargetFolder: '$(build.artifactstagingdirectory)/android'
      CleanTargetFolder: true
      flattenFolders: true


  - task: PublishBuildArtifacts@1
    displayName: 'Publish Artifact: iOS'
    condition: always()
    inputs:
      PathtoPublish: '$(build.artifactstagingdirectory)'
      ArtifactName: OSXArtifacts<|MERGE_RESOLUTION|>--- conflicted
+++ resolved
@@ -64,16 +64,6 @@
       feedsToUse: config
       nugetConfigPath: 'DevopsNuget.config'
 
-<<<<<<< HEAD
-  - task: MSBuild@1
-    displayName: 'Build solution Xamarin.Forms.Build.Tasks/Xamarin.Forms.Build.Tasks.csproj'
-    inputs:
-      solution: Xamarin.Forms.Build.Tasks/Xamarin.Forms.Build.Tasks.csproj
-      configuration: $(buildConfiguration)
-      msbuildArguments: /bl:$(Build.ArtifactStagingDirectory)/tasks.binlog
-
-=======
->>>>>>> a9e84bb5
   - task: InstallAppleCertificate@2
     displayName: 'Install an Apple certificate'
     inputs:
@@ -85,23 +75,6 @@
     inputs:
       provProfileSecureFile: 'Xamarin Forms iOS Provisioning.mobileprovision'
 
-<<<<<<< HEAD
-  - task: MSBuild@1
-    displayName: 'Build Control Gallery IPA'
-    inputs:
-      solution: 'Xamarin.Forms.ControlGallery.iOS/Xamarin.Forms.ControlGallery.iOS.csproj'
-      configuration: $(buildConfiguration)
-      msbuildArguments: /bl:$(Build.ArtifactStagingDirectory)/ios-cg-2017_$(buildForVS2017).binlog /p:BuildIpa=true
-
-  - task: MSBuild@1
-    displayName: 'Build iOS Tests'
-    inputs:
-      solution: 'Xamarin.Forms.Core.iOS.UITests/Xamarin.Forms.Core.iOS.UITests.csproj'
-      configuration: $(buildConfiguration)
-      msbuildArguments: /bl:$(Build.ArtifactStagingDirectory)/ios-uitests-2017_$(buildForVS2017).binlog
-
-  - task: MSBuild@1
-=======
   - task: Bash@3
     displayName: 'Build Control Gallery IPA'
     inputs:
@@ -117,7 +90,6 @@
       msbuildArguments: /bl:$(Build.ArtifactStagingDirectory)/ios-uitests-2017_$(buildForVS2017).binlog
 
   - task: MSBuild@1
->>>>>>> a9e84bb5
     displayName: 'Build Android Tests'
     inputs:
       solution: 'Xamarin.Forms.Core.Android.UITests/Xamarin.Forms.Core.Android.UITests.csproj'
@@ -139,15 +111,6 @@
     condition: eq(variables['buildForVS2017'], 'false')
     inputs:
       Contents: |
-<<<<<<< HEAD
-       **/$(IpaName)
-       Xamarin.Forms.Core.iOS.UITests/bin/$(BuildConfiguration)/Newtonsoft.Json.*
-       Xamarin.Forms.Core.iOS.UITests/bin/$(BuildConfiguration)/nunit.*
-       Xamarin.Forms.Core.iOS.UITests/bin/$(BuildConfiguration)/NUnit3.*
-       Xamarin.Forms.Core.iOS.UITests/bin/$(BuildConfiguration)/Plugin.*
-       Xamarin.Forms.Core.iOS.UITests/bin/$(BuildConfiguration)/Xamarin.*
-
-=======
         **/XamarinFormsControlGalleryiOS.ipa
         **/*.dSYM
         Xamarin.Forms.Core.iOS.UITests/bin/$(BuildConfiguration)/Newtonsoft.Json.*
@@ -155,7 +118,6 @@
         Xamarin.Forms.Core.iOS.UITests/bin/$(BuildConfiguration)/NUnit3.*
         Xamarin.Forms.Core.iOS.UITests/bin/$(BuildConfiguration)/Plugin.*
         Xamarin.Forms.Core.iOS.UITests/bin/$(BuildConfiguration)/Xamarin.*
->>>>>>> a9e84bb5
       TargetFolder: '$(build.artifactstagingdirectory)/ios'
       CleanTargetFolder: true
       flattenFolders: true
