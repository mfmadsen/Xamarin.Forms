--- conflicted
+++ resolved
@@ -13,11 +13,8 @@
   androidProjectPath : 'Xamarin.Forms.ControlGallery.Android/Xamarin.Forms.ControlGallery.Android.csproj'
   androidProjectArguments : ''
   buildConfiguration : 'Debug'
-<<<<<<< HEAD
   nugetVersion: $(NUGET_VERSION)
   monoVersion: $(MONO_VERSION)
-=======
->>>>>>> a9f3953b
   apkTargetFolder: '$(build.artifactstagingdirectory)/androidApp'
   provisionatorPath: 'build/provisioning/provisioning.csx'
   provisionatorExtraArguments: ''
@@ -31,14 +28,14 @@
     dependsOn: ${{ parameters.dependsOn }}
     steps:
       - checkout: self
-      
+
       - task: xamops.azdevex.provisionator-task.provisionator@1
         displayName: 'Provisionator'
         condition: eq(variables['provisioning'], 'true')
         inputs:
           provisioning_script: ${{ parameters.provisionatorPath }}
           provisioning_extra_args: ${{ parameters.provisionator.extraArguments }}
-      
+
       - task: Bash@3
         displayName: 'Cake Provision'
         condition: eq(variables['provisioning'], 'false')
@@ -46,10 +43,10 @@
           targetType: 'filePath'
           filePath: 'build.sh'
           arguments: --target provision
-          
+
       - task: DotNetCoreInstaller@0
         displayName: 'Install .net core $(DOTNET_VERSION)'
-        condition: ne(variables['DOTNET_VERSION'], '')  
+        condition: ne(variables['DOTNET_VERSION'], '')
         inputs:
           version: $(DOTNET_VERSION)
 
