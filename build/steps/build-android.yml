--- conflicted
+++ resolved
@@ -14,11 +14,8 @@
   monoVersion: $(MONO_VERSION)
   provisionatorPath: 'build/provisioning/provisioning.csx'
   provisionatorExtraArguments: ''
-<<<<<<< HEAD
-=======
   MSBuildArguments_cg_android: ''
 
->>>>>>> 80b99aa0
 jobs:
   - job: ${{ parameters.name }}
     workspace:
