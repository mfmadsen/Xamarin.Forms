--- conflicted
+++ resolved
@@ -56,618 +56,4 @@
 
 	<Import Project="..\.nuspec\Xamarin.Forms.Debug.targets" Condition="'$(BuildingInsideVisualStudio)' == 'true' AND Exists('$(__XFBuildTasksLocation)Xamarin.Forms.Build.Tasks.dll')" />
   <Import Project="..\.nuspec\Xamarin.Forms.Debug.targets" Condition="'$(BuildingInsideVisualStudio)' != 'true'" />
-<<<<<<< HEAD
-=======
-  <ItemGroup>
-    <ProjectReference Include="..\Xamarin.Forms.Core\Xamarin.Forms.Core.csproj">
-      <Project>{57B8B73D-C3B5-4C42-869E-7B2F17D354AC}</Project>
-      <Name>Xamarin.Forms.Core</Name>
-    </ProjectReference>
-    <ProjectReference Include="..\Xamarin.Forms.Platform\Xamarin.Forms.Platform.csproj">
-      <Project>{67F9D3A8-F71E-4428-913F-C37AE82CDB24}</Project>
-      <Name>Xamarin.Forms.Platform</Name>
-    </ProjectReference>
-    <ProjectReference Include="..\Xamarin.Forms.Xaml\Xamarin.Forms.Xaml.csproj">
-      <Project>{9DB2F292-8034-4E06-89AD-98BBDA4306B9}</Project>
-      <Name>Xamarin.Forms.Xaml</Name>
-    </ProjectReference>
-    <ProjectReference Include="..\Xamarin.Forms.Build.Tasks\Xamarin.Forms.Build.Tasks.csproj">
-      <Project>{96D89208-4EB9-4451-BE73-8A9DF3D9D7B7}</Project>
-      <Name>Xamarin.Forms.Build.Tasks</Name>
-    </ProjectReference>
-    <ProjectReference Include="..\Xamarin.Forms.Controls\Xamarin.Forms.Controls.csproj">
-      <Project>{CB9C96CE-125C-4A68-B6A1-C3FF1FBF93E1}</Project>
-      <Name>Xamarin.Forms.Controls</Name>
-    </ProjectReference>
-    <ProjectReference Include="..\Xamarin.Forms.Maps\Xamarin.Forms.Maps.csproj">
-      <Project>{7D13BAC2-C6A4-416A-B07E-C169B199E52B}</Project>
-      <Name>Xamarin.Forms.Maps</Name>
-    </ProjectReference>
-  </ItemGroup>
-  <ItemGroup>
-    <EmbeddedResource Include="CustomXamlView.xaml">
-      <Generator>MSBuild:UpdateDesignTimeXaml</Generator>
-    </EmbeddedResource>
-    <EmbeddedResource Include="StyleTests.xaml">
-      <Generator>MSBuild:UpdateDesignTimeXaml</Generator>
-    </EmbeddedResource>
-    <EmbeddedResource Include="TriggerTests.xaml">
-      <Generator>MSBuild:UpdateDesignTimeXaml</Generator>
-    </EmbeddedResource>
-    <EmbeddedResource Include="Issues\Issue2016.xaml">
-      <Generator>MSBuild:UpdateDesignTimeXaml</Generator>
-    </EmbeddedResource>
-    <EmbeddedResource Include="Validation\SetterOnNonBP.xaml">
-      <Generator>MSBuild:UpdateDesignTimeXaml</Generator>
-    </EmbeddedResource>
-    <EmbeddedResource Include="Issues\Issue2062.xaml">
-      <Generator>MSBuild:UpdateDesignTimeXaml</Generator>
-    </EmbeddedResource>
-    <EmbeddedResource Include="Issues\Issue2114.xaml">
-      <Generator>MSBuild:UpdateDesignTimeXaml</Generator>
-    </EmbeddedResource>
-    <EmbeddedResource Include="Validation\StaticExtensionException.xaml">
-      <Generator>MSBuild:UpdateDesignTimeXaml</Generator>
-    </EmbeddedResource>
-    <EmbeddedResource Include="Issues\Issue2152.xaml">
-      <Generator>MSBuild:UpdateDesignTimeXaml</Generator>
-    </EmbeddedResource>
-    <EmbeddedResource Include="BuiltInConversions.xaml">
-      <Generator>MSBuild:UpdateDesignTimeXaml</Generator>
-    </EmbeddedResource>
-    <EmbeddedResource Include="Issues\Issue2450.xaml">
-      <Generator>MSBuild:UpdateDesignTimeXaml</Generator>
-    </EmbeddedResource>
-    <EmbeddedResource Include="Validation\TypeMismatch.xaml">
-      <Generator>MSBuild:UpdateDesignTimeXaml</Generator>
-    </EmbeddedResource>
-    <EmbeddedResource Include="Issues\Issue2578.xaml">
-      <Generator>MSBuild:UpdateDesignTimeXaml</Generator>
-    </EmbeddedResource>
-    <EmbeddedResource Include="Issues\Issue2489.xaml">
-      <Generator>MSBuild:UpdateDesignTimeXaml</Generator>
-    </EmbeddedResource>
-    <EmbeddedResource Include="Issues\Issue2659.xaml">
-      <Generator>MSBuild:UpdateDesignTimeXaml</Generator>
-    </EmbeddedResource>
-    <EmbeddedResource Include="TypeLoader.xaml">
-      <Generator>MSBuild:UpdateDesignTimeXaml</Generator>
-    </EmbeddedResource>
-    <EmbeddedResource Include="StringLiterals.xaml">
-      <Generator>MSBuild:UpdateDesignTimeXaml</Generator>
-    </EmbeddedResource>
-    <EmbeddedResource Include="Issues\Issue2742.xaml">
-      <Generator>MSBuild:UpdateDesignTimeXaml</Generator>
-    </EmbeddedResource>
-    <EmbeddedResource Include="X2009Primitives.xaml">
-      <Generator>MSBuild:UpdateDesignTimeXaml</Generator>
-    </EmbeddedResource>
-    <EmbeddedResource Include="XArray.xaml">
-      <Generator>MSBuild:UpdateDesignTimeXaml</Generator>
-    </EmbeddedResource>
-    <EmbeddedResource Include="XReference.xaml">
-      <Generator>MSBuild:UpdateDesignTimeXaml</Generator>
-    </EmbeddedResource>
-    <EmbeddedResource Include="DataTemplate.xaml">
-      <Generator>MSBuild:UpdateDesignTimeXaml</Generator>
-    </EmbeddedResource>
-    <EmbeddedResource Include="XNull.xaml">
-      <Generator>MSBuild:UpdateDesignTimeXaml</Generator>
-    </EmbeddedResource>
-    <EmbeddedResource Include="OnPlatform.xaml">
-      <Generator>MSBuild:UpdateDesignTimeXaml</Generator>
-    </EmbeddedResource>
-    <EmbeddedResource Include="XStatic.xaml">
-      <Generator>MSBuild:UpdateDesignTimeXaml</Generator>
-    </EmbeddedResource>
-    <EmbeddedResource Include="DynamicResource.xaml">
-      <Generator>MSBuild:UpdateDesignTimeXaml</Generator>
-    </EmbeddedResource>
-    <EmbeddedResource Include="Issues\Issue1199.xaml">
-      <Generator>MSBuild:UpdateDesignTimeXaml</Generator>
-    </EmbeddedResource>
-    <EmbeddedResource Include="Issues\Issue1213.xaml">
-      <Generator>MSBuild:UpdateDesignTimeXaml</Generator>
-    </EmbeddedResource>
-    <EmbeddedResource Include="Issues\Issue1250.xaml">
-      <Generator>MSBuild:UpdateDesignTimeXaml</Generator>
-    </EmbeddedResource>
-    <EmbeddedResource Include="Issues\Issue1306.xaml">
-      <Generator>MSBuild:UpdateDesignTimeXaml</Generator>
-    </EmbeddedResource>
-    <EmbeddedResource Include="Issues\Issue1415.xaml">
-      <Generator>MSBuild:UpdateDesignTimeXaml</Generator>
-    </EmbeddedResource>
-    <EmbeddedResource Include="Issues\Issue1438.xaml">
-      <Generator>MSBuild:UpdateDesignTimeXaml</Generator>
-    </EmbeddedResource>
-    <EmbeddedResource Include="Speed\SimpleContentPage.xaml">
-      <Generator>MSBuild:UpdateDesignTimeXaml</Generator>
-    </EmbeddedResource>
-    <EmbeddedResource Include="Issues\Issue3076.xaml">
-      <Generator>MSBuild:UpdateDesignTimeXaml</Generator>
-    </EmbeddedResource>
-    <EmbeddedResource Include="ConstraintExpression.xaml">
-      <Generator>MSBuild:UpdateDesignTimeXaml</Generator>
-    </EmbeddedResource>
-    <EmbeddedResource Include="Issues\Issue3090.xaml">
-      <Generator>MSBuild:UpdateDesignTimeXaml</Generator>
-    </EmbeddedResource>
-    <EmbeddedResource Include="Issues\Issue3106.xaml">
-      <Generator>MSBuild:UpdateDesignTimeXaml</Generator>
-    </EmbeddedResource>
-    <EmbeddedResource Include="Issues\Bz28689.xaml">
-      <Generator>MSBuild:UpdateDesignTimeXaml</Generator>
-    </EmbeddedResource>
-    <EmbeddedResource Include="Issues\Bz27863.xaml">
-      <Generator>MSBuild:UpdateDesignTimeXaml</Generator>
-    </EmbeddedResource>
-    <EmbeddedResource Include="Issues\Bz24910.xaml">
-      <Generator>MSBuild:UpdateDesignTimeXaml</Generator>
-    </EmbeddedResource>
-    <EmbeddedResource Include="Issues\Bz28719.xaml">
-      <Generator>MSBuild:UpdateDesignTimeXaml</Generator>
-    </EmbeddedResource>
-    <EmbeddedResource Include="Issues\Bz30074.xaml">
-      <Generator>MSBuild:UpdateDesignTimeXaml</Generator>
-    </EmbeddedResource>
-    <EmbeddedResource Include="Issues\Bz29300.xaml">
-      <Generator>MSBuild:UpdateDesignTimeXaml</Generator>
-    </EmbeddedResource>
-    <EmbeddedResource Include="GenericsTests.xaml">
-      <Generator>MSBuild:UpdateDesignTimeXaml</Generator>
-    </EmbeddedResource>
-    <EmbeddedResource Include="Issues\Bz27968.xaml">
-      <Generator>MSBuild:UpdateDesignTimeXaml</Generator>
-    </EmbeddedResource>
-    <EmbeddedResource Include="Issues\Bz28545.xaml">
-      <Generator>MSBuild:UpdateDesignTimeXaml</Generator>
-    </EmbeddedResource>
-    <EmbeddedResource Include="Issues\Bz27299.xaml">
-      <Generator>MSBuild:UpdateDesignTimeXaml</Generator>
-    </EmbeddedResource>
-    <EmbeddedResource Include="Issues\Bz24485.xaml">
-      <Generator>MSBuild:UpdateDesignTimeXaml</Generator>
-    </EmbeddedResource>
-    <EmbeddedResource Include="Issues\Bz30684.xaml">
-      <Generator>MSBuild:UpdateDesignTimeXaml</Generator>
-    </EmbeddedResource>
-    <EmbeddedResource Include="Issues\Bz28556.xaml">
-      <Generator>MSBuild:UpdateDesignTimeXaml</Generator>
-    </EmbeddedResource>
-    <EmbeddedResource Include="Issues\Bz31234\A\Bz31234.xaml">
-      <Generator>MSBuild:UpdateDesignTimeXaml</Generator>
-    </EmbeddedResource>
-    <EmbeddedResource Include="Issues\Bz31234\B\Bz31234.xaml">
-      <Generator>MSBuild:UpdateDesignTimeXaml</Generator>
-    </EmbeddedResource>
-    <EmbeddedResource Include="Issues\Bz31529.xaml">
-      <Generator>MSBuild:UpdateDesignTimeXaml</Generator>
-    </EmbeddedResource>
-    <EmbeddedResource Include="Issues\Bz34037.xaml">
-      <Generator>MSBuild:UpdateDesignTimeXaml</Generator>
-    </EmbeddedResource>
-    <EmbeddedResource Include="EventsConnection.xaml">
-      <Generator>MSBuild:UpdateDesignTimeXaml</Generator>
-    </EmbeddedResource>
-    <EmbeddedResource Include="GenericCollections.xaml">
-      <Generator>MSBuild:UpdateDesignTimeXaml</Generator>
-    </EmbeddedResource>
-    <EmbeddedResource Include="Issues\Pr3384.xaml">
-      <Generator>MSBuild:UpdateDesignTimeXaml</Generator>
-    </EmbeddedResource>
-    <EmbeddedResource Include="FactoryMethods.xaml">
-      <Generator>MSBuild:UpdateDesignTimeXaml</Generator>
-    </EmbeddedResource>
-    <EmbeddedResource Include="Issues\Unreported002.xaml">
-      <Generator>MSBuild:UpdateDesignTimeXaml</Generator>
-    </EmbeddedResource>
-    <EmbeddedResource Include="Issues\Unreported001.xaml">
-      <Generator>MSBuild:UpdateDesignTimeXaml</Generator>
-    </EmbeddedResource>
-    <EmbeddedResource Include="Issues\Bz36422.xaml">
-      <Generator>MSBuild:UpdateDesignTimeXaml</Generator>
-    </EmbeddedResource>
-    <EmbeddedResource Include="Issues\Bz37306.xaml">
-      <Generator>MSBuild:UpdateDesignTimeXaml</Generator>
-    </EmbeddedResource>
-    <EmbeddedResource Include="Issues\BPNotResolvedOnSubClass.xaml">
-      <Generator>MSBuild:UpdateDesignTimeXaml</Generator>
-    </EmbeddedResource>
-    <EmbeddedResource Include="Issues\Bz37524.xaml">
-      <Generator>MSBuild:UpdateDesignTimeXaml</Generator>
-    </EmbeddedResource>
-    <EmbeddedResource Include="Issues\Unreported003.xaml">
-      <Generator>MSBuild:UpdateDesignTimeXaml</Generator>
-    </EmbeddedResource>
-    <EmbeddedResource Include="Issues\GrialIssue01.xaml">
-      <Generator>MSBuild:UpdateDesignTimeXaml</Generator>
-    </EmbeddedResource>
-    <EmbeddedResource Include="Issues\GrialIssue02.xaml">
-      <Generator>MSBuild:UpdateDesignTimeXaml</Generator>
-    </EmbeddedResource>
-    <EmbeddedResource Include="TypeConverterTests.xaml">
-      <Generator>MSBuild:UpdateDesignTimeXaml</Generator>
-    </EmbeddedResource>
-    <EmbeddedResource Include="IsCompiledDefault.xaml">
-      <Generator>MSBuild:UpdateDesignTimeXaml</Generator>
-    </EmbeddedResource>
-    <EmbeddedResource Include="IsCompiledSkip.xaml">
-      <Generator>MSBuild:UpdateDesignTimeXaml</Generator>
-    </EmbeddedResource>
-    <EmbeddedResource Include="McIgnorable.xaml">
-      <Generator>MSBuild:UpdateDesignTimeXaml</Generator>
-    </EmbeddedResource>
-    <EmbeddedResource Include="SharedResourceDictionary.xaml">
-      <Generator>MSBuild:UpdateDesignTimeXaml</Generator>
-    </EmbeddedResource>
-    <EmbeddedResource Include="TestSharedResourceDictionary.xaml">
-      <Generator>MSBuild:UpdateDesignTimeXaml</Generator>
-    </EmbeddedResource>
-    <EmbeddedResource Include="SharedResourceDictionary2.xaml">
-      <Generator>MSBuild:UpdateDesignTimeXaml</Generator>
-    </EmbeddedResource>
-    <EmbeddedResource Include="XamlLoaderGetXamlForTypeTests.xaml">
-      <Generator>MSBuild:UpdateDesignTimeXaml</Generator>
-    </EmbeddedResource>
-    <EmbeddedResource Include="Issues\Unreported004.xaml">
-      <Generator>MSBuild:UpdateDesignTimeXaml</Generator>
-    </EmbeddedResource>
-    <EmbeddedResource Include="FindByName.xaml">
-      <Generator>MSBuild:UpdateDesignTimeXaml</Generator>
-    </EmbeddedResource>
-    <EmbeddedResource Include="SetValue.xaml">
-      <Generator>MSBuild:UpdateDesignTimeXaml</Generator>
-    </EmbeddedResource>
-    <EmbeddedResource Include="TypeExtension.xaml">
-      <Generator>MSBuild:UpdateDesignTimeXaml</Generator>
-    </EmbeddedResource>
-    <EmbeddedResource Include="NativeViewsAndBindings.xaml">
-      <Generator>MSBuild:UpdateDesignTimeXaml</Generator>
-    </EmbeddedResource>
-    <EmbeddedResource Include="XStaticException.xaml">
-      <Generator>MSBuild:UpdateDesignTimeXaml</Generator>
-    </EmbeddedResource>
-    <EmbeddedResource Include="CompiledTypeConverter.xaml">
-      <Generator>MSBuild:UpdateDesignTimeXaml</Generator>
-    </EmbeddedResource>
-    <EmbeddedResource Include="Issues\Bz43301.xaml">
-      <Generator>MSBuild:UpdateDesignTimeXaml</Generator>
-    </EmbeddedResource>
-    <EmbeddedResource Include="BindingsCompiler.xaml">
-      <Generator>MSBuild:UpdateDesignTimeXaml</Generator>
-    </EmbeddedResource>
-    <EmbeddedResource Include="Issues\Unreported005.xaml">
-      <Generator>MSBuild:UpdateDesignTimeXaml</Generator>
-    </EmbeddedResource>
-    <EmbeddedResource Include="Issues\Bz47950.xaml">
-      <Generator>MSBuild:UpdateDesignTimeXaml</Generator>
-    </EmbeddedResource>
-    <EmbeddedResource Include="Issues\Unreported006.xaml">
-      <Generator>MSBuild:UpdateDesignTimeXaml</Generator>
-    </EmbeddedResource>
-    <EmbeddedResource Include="Issues\Bz48554.xaml">
-      <Generator>MSBuild:UpdateDesignTimeXaml</Generator>
-    </EmbeddedResource>
-    <EmbeddedResource Include="Issues\Unreported007.xaml">
-      <Generator>MSBuild:UpdateDesignTimeXaml</Generator>
-    </EmbeddedResource>
-    <EmbeddedResource Include="Issues\Bz47703.xaml">
-      <Generator>MSBuild:UpdateDesignTimeXaml</Generator>
-    </EmbeddedResource>
-    <EmbeddedResource Include="FactoryMethodMissingCtor.xaml">
-      <Generator>MSBuild:UpdateDesignTimeXaml</Generator>
-    </EmbeddedResource>
-    <EmbeddedResource Include="FactoryMethodMissingMethod.xaml">
-      <Generator>MSBuild:UpdateDesignTimeXaml</Generator>
-    </EmbeddedResource>
-    <EmbeddedResource Include="Issues\Bz46921.xaml">
-      <Generator>MSBuild:UpdateDesignTimeXaml</Generator>
-    </EmbeddedResource>
-    <EmbeddedResource Include="I8.xaml">
-      <Generator>MSBuild:UpdateDesignTimeXaml</Generator>
-    </EmbeddedResource>
-    <EmbeddedResource Include="Issues\Unreported008.xaml">
-      <Generator>MSBuild:UpdateDesignTimeXaml</Generator>
-    </EmbeddedResource>
-    <EmbeddedResource Include="Issues\Bz40906.xaml">
-      <Generator>MSBuild:UpdateDesignTimeXaml</Generator>
-    </EmbeddedResource>
-    <EmbeddedResource Include="Issues\Bz45179.xaml">
-      <Generator>MSBuild:UpdateDesignTimeXaml</Generator>
-    </EmbeddedResource>
-    <EmbeddedResource Include="Issues\Bz51567.xaml">
-      <Generator>MSBuild:UpdateDesignTimeXaml</Generator>
-    </EmbeddedResource>
-    <EmbeddedResource Include="Issues\Bz42531.xaml">
-      <Generator>MSBuild:UpdateDesignTimeXaml</Generator>
-    </EmbeddedResource>
-    <EmbeddedResource Include="Issues\Bz45299.xaml">
-      <Generator>MSBuild:UpdateDesignTimeXaml</Generator>
-    </EmbeddedResource>
-    <EmbeddedResource Include="Issues\Bz43733.xaml">
-      <Generator>MSBuild:UpdateDesignTimeXaml</Generator>
-    </EmbeddedResource>
-    <EmbeddedResource Include="Issues\Bz44213.xaml">
-      <Generator>MSBuild:UpdateDesignTimeXaml</Generator>
-    </EmbeddedResource>
-    <EmbeddedResource Include="DefaultCtorRouting.xaml">
-      <Generator>MSBuild:UpdateDesignTimeXaml</Generator>
-    </EmbeddedResource>
-    <EmbeddedResource Include="DefaultCtorRouting2.xaml">
-      <Generator>MSBuild:UpdateDesignTimeXaml</Generator>
-    </EmbeddedResource>
-    <EmbeddedResource Include="Issues\Bz43694.xaml">
-      <Generator>MSBuild:UpdateDesignTimeXaml</Generator>
-    </EmbeddedResource>
-    <EmbeddedResource Include="Issues\Bz45891.xaml">
-      <Generator>MSBuild:UpdateDesignTimeXaml</Generator>
-    </EmbeddedResource>
-    <EmbeddedResource Include="Issues\Bz44216.xaml">
-      <Generator>MSBuild:UpdateDesignTimeXaml</Generator>
-    </EmbeddedResource>
-    <EmbeddedResource Include="AcceptEmptyServiceProvider.xaml">
-      <Generator>MSBuild:UpdateDesignTimeXaml</Generator>
-    </EmbeddedResource>
-    <EmbeddedResource Include="Issues\Unreported009.xaml">
-      <Generator>MSBuild:UpdateDesignTimeXaml</Generator>
-    </EmbeddedResource>
-    <EmbeddedResource Include="Issues\Bz53318.xaml">
-      <Generator>MSBuild:UpdateDesignTimeXaml</Generator>
-    </EmbeddedResource>
-    <EmbeddedResource Include="Issues\Bz53381.xaml">
-      <Generator>MSBuild:UpdateDesignTimeXaml</Generator>
-    </EmbeddedResource>
-    <EmbeddedResource Include="Issues\Bz53381App.xaml">
-      <Generator>MSBuild:UpdateDesignTimeXaml</Generator>
-    </EmbeddedResource>
-    <EmbeddedResource Include="Issues\Bz53203.xaml">
-      <Generator>MSBuild:UpdateDesignTimeXaml</Generator>
-    </EmbeddedResource>
-    <EmbeddedResource Include="TestXmlnsUsing.xaml">
-      <Generator>MSBuild:UpdateDesignTimeXaml</Generator>
-    </EmbeddedResource>
-    <EmbeddedResource Include="Issues\Bz54334.xaml">
-      <Generator>MSBuild:UpdateDesignTimeXaml</Generator>
-    </EmbeddedResource>
-    <EmbeddedResource Include="Issues\Bz41048.xaml">
-      <Generator>MSBuild:UpdateDesignTimeXaml</Generator>
-    </EmbeddedResource>
-    <EmbeddedResource Include="Issues\Bz53275.xaml">
-      <Generator>MSBuild:UpdateDesignTimeXaml</Generator>
-    </EmbeddedResource>
-    <EmbeddedResource Include="Issues\Bz55343.xaml">
-      <Generator>MSBuild:UpdateDesignTimeXaml</Generator>
-    </EmbeddedResource>
-    <EmbeddedResource Include="Issues\Bz54717.xaml">
-      <Generator>MSBuild:UpdateDesignTimeXaml</Generator>
-    </EmbeddedResource>
-    <EmbeddedResource Include="Issues\Bz55347.xaml">
-      <Generator>MSBuild:UpdateDesignTimeXaml</Generator>
-    </EmbeddedResource>
-    <EmbeddedResource Include="FieldModifier.xaml">
-      <Generator>MSBuild:UpdateDesignTimeXaml</Generator>
-    </EmbeddedResource>
-    <EmbeddedResource Include="Issues\Bz56852.xaml">
-      <Generator>MSBuild:UpdateDesignTimeXaml</Generator>
-    </EmbeddedResource>
-    <EmbeddedResource Include="Issues\Bz53350.xaml">
-      <Generator>MSBuild:UpdateDesignTimeXaml</Generator>
-    </EmbeddedResource>
-    <EmbeddedResource Include="Issues\Bz57574.xaml">
-      <Generator>MSBuild:UpdateDesignTimeXaml</Generator>
-    </EmbeddedResource>
-    <EmbeddedResource Include="Issues\Bz58922.xaml">
-      <Generator>MSBuild:UpdateDesignTimeXaml</Generator>
-    </EmbeddedResource>
-    <EmbeddedResource Include="MergedResourceDictionaries.xaml">
-      <Generator>MSBuild:UpdateDesignTimeXaml</Generator>
-    </EmbeddedResource>
-    <EmbeddedResource Include="Issues\Bz59818.xaml">
-      <Generator>MSBuild:UpdateDesignTimeXaml</Generator>
-    </EmbeddedResource>
-    <EmbeddedResource Include="ResourceDictionaryWithSource.xaml">
-      <Generator>MSBuild:UpdateDesignTimeXaml</Generator>
-    </EmbeddedResource>
-    <EmbeddedResource Include="AppResources\Colors.xaml" />
-    <EmbeddedResource Include="AppResources\CompiledColors.xaml" />
-    <EmbeddedResource Include="ResourceDictionaryWithInvalidSource.xaml">
-      <Generator>MSBuild:UpdateDesignTimeXaml</Generator>
-    </EmbeddedResource>
-    <EmbeddedResource Include="Issues\Bz60575.xaml">
-      <Generator>MSBuild:UpdateDesignTimeXaml</Generator>
-    </EmbeddedResource>
-    <EmbeddedResource Include="ResourceLoader.xaml">
-      <Generator>MSBuild:UpdateDesignTimeXaml</Generator>
-    </EmbeddedResource>
-    <EmbeddedResource Include="Issues\Bz60203.xaml">
-      <Generator>MSBuild:UpdateDesignTimeXaml</Generator>
-    </EmbeddedResource>
-    <EmbeddedResource Include="Issues\Bz55862.xaml">
-      <Generator>MSBuild:UpdateDesignTimeXaml</Generator>
-    </EmbeddedResource>
-    <EmbeddedResource Include="ImplicitResourceDictionaries.xaml">
-      <Generator>MSBuild:UpdateDesignTimeXaml</Generator>
-    </EmbeddedResource>
-    <EmbeddedResource Include="AutoMergedResourceDictionaries.xaml">
-      <Generator>MSBuild:UpdateDesignTimeXaml</Generator>
-    </EmbeddedResource>
-    <EmbeddedResource Include="Issues\Gh1346.xaml">
-      <Generator>MSBuild:UpdateDesignTimeXaml</Generator>
-    </EmbeddedResource>
-    <EmbeddedResource Include="Issues\Gh1497.xaml">
-      <Generator>MSBuild:UpdateDesignTimeXaml</Generator>
-    </EmbeddedResource>
-    <EmbeddedResource Include="Issues\Gh1554.xaml">
-      <Generator>MSBuild:UpdateDesignTimeXaml</Generator>
-    </EmbeddedResource>
-    <EmbeddedResource Include="Issues\Gh1566.xaml">
-      <Generator>MSBuild:UpdateDesignTimeXaml</Generator>
-    </EmbeddedResource>
-    <EmbeddedResource Include="Issues\Gh1766.xaml">
-      <SubType>Designer</SubType>
-      <Generator>MSBuild:UpdateDesignTimeXaml</Generator>
-    </EmbeddedResource>
-    <EmbeddedResource Include="Issues\Gh1978.xaml">
-      <SubType>Designer</SubType>
-      <Generator>MSBuild:UpdateDesignTimeXaml</Generator>
-    </EmbeddedResource>
-    <EmbeddedResource Include="Issues\Gh2034.xaml">
-      <SubType>Designer</SubType>
-      <Generator>MSBuild:UpdateDesignTimeXaml</Generator>
-    </EmbeddedResource>
-    <EmbeddedResource Include="Issues\Gh2007.xaml">
-      <SubType>Designer</SubType>
-      <Generator>MSBuild:UpdateDesignTimeXaml</Generator>
-    </EmbeddedResource>
-    <EmbeddedResource Include="Issues\Gh2063.xaml">
-      <SubType>Designer</SubType>
-      <Generator>MSBuild:UpdateDesignTimeXaml</Generator>
-    </EmbeddedResource>
-    <EmbeddedResource Include="Issues\Gh2064.xaml">
-      <SubType>Designer</SubType>
-      <Generator>MSBuild:UpdateDesignTimeXaml</Generator>
-    </EmbeddedResource>
-    <EmbeddedResource Include="Issues\Gh2130.xaml">
-      <SubType>Designer</SubType>
-      <Generator>MSBuild:UpdateDesignTimeXaml</Generator>
-    </EmbeddedResource>
-    <EmbeddedResource Include="Issues\Gh2171.xaml">
-      <SubType>Designer</SubType>
-      <Generator>MSBuild:UpdateDesignTimeXaml</Generator>
-    </EmbeddedResource>
-    <EmbeddedResource Include="Issues\Gh2483.xaml">
-      <SubType>Designer</SubType>
-      <Generator>MSBuild:UpdateDesignTimeXaml</Generator>
-    </EmbeddedResource>
-    <EmbeddedResource Include="Issues\Gh2508.xaml">
-      <Generator>MSBuild:UpdateDesignTimeXaml</Generator>
-      <SubType>Designer</SubType>
-    </EmbeddedResource>
-    <EmbeddedResource Include="Issues\Gh2517.xaml">
-      <SubType>Designer</SubType>
-      <Generator>MSBuild:UpdateDesignTimeXaml</Generator>
-    </EmbeddedResource>
-    <EmbeddedResource Include="Issues\Gh2632.xaml">
-      <SubType>Designer</SubType>
-      <Generator>MSBuild:UpdateDesignTimeXaml</Generator>
-    </EmbeddedResource>
-    <EmbeddedResource Include="Issues\Gh2549.xaml">
-      <SubType>Designer</SubType>
-      <Generator>MSBuild:UpdateDesignTimeXaml</Generator>
-    </EmbeddedResource>
-    <EmbeddedResource Include="Issues\Gh2574.xaml">
-      <SubType>Designer</SubType>
-      <Generator>MSBuild:UpdateDesignTimeXaml</Generator>
-    </EmbeddedResource>
-    <EmbeddedResource Include="Issues\Gh3082.xaml">
-      <SubType>Designer</SubType>
-      <Generator>MSBuild:UpdateDesignTimeXaml</Generator>
-    </EmbeddedResource>
-    <EmbeddedResource Include="Issues\Gh3260.xaml">
-      <Generator>MSBuild:UpdateDesignTimeXaml</Generator>
-      <SubType>Designer</SubType>
-    </EmbeddedResource>
-    <EmbeddedResource Include="Issues\Gh3280.xaml">
-      <Generator>MSBuild:UpdateDesignTimeXaml</Generator>
-      <SubType>Designer</SubType>
-    </EmbeddedResource>
-    <EmbeddedResource Include="Issues\Gh3512.xaml">
-      <SubType>Designer</SubType>
-      <Generator>MSBuild:UpdateDesignTimeXaml</Generator>
-    </EmbeddedResource>
-    <EmbeddedResource Include="Issues\Gh3539.xaml">
-      <Generator>MSBuild:UpdateDesignTimeXaml</Generator>
-      <SubType>Designer</SubType>
-    </EmbeddedResource>
-    <EmbeddedResource Include="Issues\Gh3606.xaml">
-      <SubType>Designer</SubType>
-      <Generator>MSBuild:UpdateDesignTimeXaml</Generator>
-    </EmbeddedResource>
-    <EmbeddedResource Include="Issues\Gh3862.xaml">
-      <Generator>MSBuild:UpdateDesignTimeXaml</Generator>
-      <SubType>Designer</SubType>
-    </EmbeddedResource>
-    <EmbeddedResource Include="Issues\Gh3821.xaml">
-      <Generator>MSBuild:UpdateDesignTimeXaml</Generator>
-      <SubType>Designer</SubType>
-    </EmbeddedResource>
-    <EmbeddedResource Include="Issues\Gh3821View.xaml">
-      <SubType>Designer</SubType>
-      <Generator>MSBuild:UpdateDesignTimeXaml</Generator>
-    </EmbeddedResource>
-    <EmbeddedResource Include="Issues\Gh4099.xaml">
-      <Generator>MSBuild:UpdateDesignTimeXaml</Generator>
-      <SubType>Designer</SubType>
-    </EmbeddedResource>
-    <EmbeddedResource Include="Issues\Gh4215.xaml">
-      <SubType>Designer</SubType>
-      <Generator>MSBuild:UpdateDesignTimeXaml</Generator>
-    </EmbeddedResource>
-    <EmbeddedResource Include="Issues\Gh4227.xaml">
-      <SubType>Designer</SubType>
-      <Generator>MSBuild:UpdateDesignTimeXaml</Generator>
-    </EmbeddedResource>
-    <EmbeddedResource Include="Issues\Gh4326.xaml">
-      <SubType>Designer</SubType>
-      <Generator>MSBuild:UpdateDesignTimeXaml</Generator>
-    </EmbeddedResource>
-    <EmbeddedResource Include="Issues\Gh4348.xaml">
-      <SubType>Designer</SubType>
-      <Generator>MSBuild:UpdateDesignTimeXaml</Generator>
-    </EmbeddedResource>
-  </ItemGroup>
-  <ItemGroup>
-    <Service Include="{82A7F48D-3B50-4B1E-B82E-3ADA8210C358}" />
-  </ItemGroup>
-  <ItemGroup>
-    <None Include="app.config" />
-    <None Include="packages.config" />
-  </ItemGroup>
-  <ItemGroup>
-    <EmbeddedResource Include="css\foo.css" />
-    <EmbeddedResource Include="css\bar.css" />
-    <EmbeddedResource Include="StyleSheet.xaml">
-      <Generator>MSBuild:UpdateDesignTimeXaml</Generator>
-    </EmbeddedResource>
-    <EmbeddedResource Include="Issues\Bz41296.xaml">
-      <Generator>MSBuild:UpdateDesignTimeXaml</Generator>
-    </EmbeddedResource>
-    <EmbeddedResource Include="PlatformSpecifics.xaml">
-      <Generator>MSBuild:UpdateDesignTimeXaml</Generator>
-    </EmbeddedResource>
-    <EmbeddedResource Include="Issues\Bz43450.xaml">
-      <Generator>MSBuild:UpdateDesignTimeXaml</Generator>
-    </EmbeddedResource>
-    <EmbeddedResource Include="AutomationProperties.xaml">
-      <Generator>MSBuild:UpdateDesignTimeXaml</Generator>
-    </EmbeddedResource>
-    <EmbeddedResource Include="SetStyleIdFromXName.xaml">
-      <Generator>MSBuild:UpdateDesignTimeXaml</Generator>
-    </EmbeddedResource>
-    <EmbeddedResource Include="InlineCSS.xaml">
-      <Generator>MSBuild:UpdateDesignTimeXaml</Generator>
-    </EmbeddedResource>
-  </ItemGroup>
-  <ItemGroup>
-    <Service Include="{82A7F48D-3B50-4B1E-B82E-3ADA8210C358}" />
-  </ItemGroup>
-  <ItemGroup>
-    <None Include="app.config" />
-    <None Include="packages.config" />
-  </ItemGroup>
-  <ItemGroup>
-    <Service Include="{82A7F48D-3B50-4B1E-B82E-3ADA8210C358}" />
-  </ItemGroup>
-  <ItemGroup>
-    <EmbeddedResource Include="VisualStateManagerTests.xaml">
-      <Generator>MSBuild:UpdateDesignTimeXaml</Generator>
-    </EmbeddedResource>
-  </ItemGroup>
-  <ItemGroup>
-    <EmbeddedResource Include="BindablePropertiesAccessModifiers.xaml">
-      <Generator>MSBuild:UpdateDesignTimeXaml</Generator>
-    </EmbeddedResource>
-  </ItemGroup>
->>>>>>> f3c54050
 </Project>