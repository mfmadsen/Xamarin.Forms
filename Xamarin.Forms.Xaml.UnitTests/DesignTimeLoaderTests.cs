using System;
using System.Collections.Generic;
using System.Linq;
using NUnit.Framework;
using Xamarin.Forms.Core.UnitTests;

namespace Xamarin.Forms.Xaml.UnitTests
{
	[TestFixture]
	public class DesignTimeLoaderTests
	{
		[SetUp]
		public void Setup()
		{
			Device.PlatformServices = new MockPlatformServices();
			Xamarin.Forms.Internals.Registrar.RegisterAll(new Type[0]);
		}

		[TearDown]
		public void TearDown()
		{
			Device.PlatformServices = null;
			XamlLoader.FallbackTypeResolver = null;
			XamlLoader.ValueCreatedCallback = null;
			XamlLoader.InstantiationFailedCallback = null;
			Xamarin.Forms.Internals.ResourceLoader.ExceptionHandler = null;
#pragma warning disable 0618
			Xamarin.Forms.Xaml.Internals.XamlLoader.DoNotThrowOnExceptions = false;
#pragma warning restore 0618
		}

		[Test]
		public void ContentPageWithMissingClass()
		{
			var xaml = @"
				<ContentPage xmlns=""http://xamarin.com/schemas/2014/forms""
					xmlns:x=""http://schemas.microsoft.com/winfx/2006/xaml""
					x:Class=""Xamarin.Forms.Xaml.UnitTests.CustomView""
				/>";

			Assert.That(XamlLoader.Create(xaml, true), Is.TypeOf<ContentPage>());
		}

		[Test]
		public void ViewWithMissingClass()
		{
			var xaml = @"
				<ContentView xmlns=""http://xamarin.com/schemas/2014/forms""
					xmlns:x=""http://schemas.microsoft.com/winfx/2006/xaml""
					x:Class=""Xamarin.Forms.Xaml.UnitTests.CustomView""
				/>";

			Assert.That(XamlLoader.Create(xaml, true), Is.TypeOf<ContentView>());
		}

		[Test]
		public void ContentPageWithMissingTypeMockviewReplacement()
		{
			XamlLoader.FallbackTypeResolver = (p, type) => type ?? typeof(MockView);

			var xaml = @"
				<ContentPage xmlns=""http://xamarin.com/schemas/2014/forms""
					xmlns:local=""clr-namespace:MissingNamespace;assembly=MissingAssembly""
					xmlns:x=""http://schemas.microsoft.com/winfx/2006/xaml"">
					<ContentPage.Content>
						<local:MyCustomButton />
					</ContentPage.Content>
				</ContentPage>";

			var page = (ContentPage) XamlLoader.Create(xaml, true);
			Assert.That(page.Content, Is.TypeOf<MockView>());
		}

		[Test]
		public void ContentPageWithMissingTypeNoReplacement()
		{
			XamlLoader.FallbackTypeResolver = (p, type) => type;

			var xaml = @"
					<ContentPage xmlns=""http://xamarin.com/schemas/2014/forms""
						xmlns:local=""clr-namespace:MissingNamespace;assembly=MissingAssembly""
						xmlns:x=""http://schemas.microsoft.com/winfx/2006/xaml"">
						<ContentPage.Content>
							<local:MyCustomButton Foo=""Bar"">
								<local:MyCustomButton.Qux>
									<Label />
								</local:MyCustomButton.Qux>
							</local:MyCustomButton>
						</ContentPage.Content>
					</ContentPage>";

			var page = (ContentPage)XamlLoader.Create(xaml, true);
			Assert.That(page.Content, Is.Null);
		}

		[Test]
		public void MissingTypeWithKnownProperty()
		{
			XamlLoader.FallbackTypeResolver = (p, type) => type ?? typeof(Button);
			XamlLoader.ValueCreatedCallback = (x, v) => {
				if (x.XmlTypeName == "MyCustomButton" && v is VisualElement ve) {
					ve._mergedStyle.ReRegisterImplicitStyles("MissingNamespace.MyCustomButton");
				}
			};

			var xaml = @"
				<ContentPage xmlns=""http://xamarin.com/schemas/2014/forms""
					xmlns:local=""clr-namespace:MissingNamespace;assembly=MissingAssembly""
					xmlns:x=""http://schemas.microsoft.com/winfx/2006/xaml"">
					<ContentPage.Content>
						<local:MyCustomButton BackgroundColor=""Red"" />
					</ContentPage.Content>
				</ContentPage>";

			var page = (ContentPage)XamlLoader.Create(xaml, true);
			Assert.That(page.Content, Is.TypeOf<Button>());
			Assert.That(page.Content.BackgroundColor, Is.EqualTo(new Color(1,0,0)));
		}

		[Test]
		public void MissingTypeWithUnknownProperty()
		{
			XamlLoader.FallbackTypeResolver = (p, type) => type ?? typeof(Button);
			XamlLoader.ValueCreatedCallback = (x, v) => {
				if (x.XmlTypeName == "MyCustomButton" && v is VisualElement ve) {
					ve._mergedStyle.ReRegisterImplicitStyles("MissingNamespace.MyCustomButton");
				}
			};

			var xaml = @"
				<ContentPage xmlns=""http://xamarin.com/schemas/2014/forms""
					xmlns:local=""clr-namespace:MissingNamespace;assembly=MissingAssembly""
					xmlns:x=""http://schemas.microsoft.com/winfx/2006/xaml"">
					<ContentPage.Content>
						<local:MyCustomButton MyColor=""Red"" />
					</ContentPage.Content>
				</ContentPage>";

			var page = (ContentPage)XamlLoader.Create(xaml, true);
			Assert.That(page.Content, Is.TypeOf<Button>());
		}

		[Test]
		public void ExplicitStyleAppliedToMissingType()
		{
			XamlLoader.FallbackTypeResolver = (p, type) => type ?? typeof(Button);
			XamlLoader.ValueCreatedCallback = (x, v) => {
				if (x.XmlTypeName == "MyCustomButton" && v is VisualElement ve) {
					ve._mergedStyle.ReRegisterImplicitStyles("MissingNamespace.MyCustomButton");
				}
			};

			var xaml = @"
				<ContentPage xmlns=""http://xamarin.com/schemas/2014/forms""
					xmlns:local=""clr-namespace:MissingNamespace;assembly=MissingAssembly""
					xmlns:x=""http://schemas.microsoft.com/winfx/2009/xaml"">
					<ContentPage.Resources>
						<Style x:Key=""LocalStyle"" TargetType=""local:MyCustomButton"">
							<Setter Property=""BackgroundColor"" Value=""Red"" />
						</Style>
					</ContentPage.Resources>
					<local:MyCustomButton Style=""{StaticResource LocalStyle}"" />
				</ContentPage>";

			var page = (ContentPage)XamlLoader.Create(xaml, true);
			Assert.That(page.Content, Is.TypeOf<Button>());
			Assert.That(page.Content.BackgroundColor, Is.EqualTo(Color.Red));
		}

		[Test][Ignore]
		public void ImplicitStyleAppliedToMissingType()
		{
			XamlLoader.FallbackTypeResolver = (p, type) => type ?? typeof(Button);
			XamlLoader.ValueCreatedCallback = (x, v) => {
				if (x.XmlTypeName == "MyCustomButton" && v is VisualElement ve) {
					ve._mergedStyle.ReRegisterImplicitStyles("MissingNamespace.MyCustomButton");
				}
			};

			var xaml = @"
				<ContentPage xmlns=""http://xamarin.com/schemas/2014/forms""
					xmlns:local=""clr-namespace:MissingNamespace;assembly=MissingAssembly"">
					<ContentPage.Resources>
						<Style TargetType=""local:MyCustomButton"">
							<Setter Property=""BackgroundColor"" Value=""Red"" />
						</Style>
					</ContentPage.Resources>
					<local:MyCustomButton />
				</ContentPage>";

			var page = (ContentPage)XamlLoader.Create(xaml, true);

			var myButton = (Button)page.Content;

			Assert.That(myButton.BackgroundColor, Is.EqualTo(Color.Red));
		}

		[Test]
		public void StyleTargetingRealTypeNotAppliedToMissingType()
		{
			XamlLoader.FallbackTypeResolver = (p, type) => type ?? typeof(Button);
			XamlLoader.ValueCreatedCallback = (x, v) => {
				if (x.XmlTypeName == "MyCustomButton" && v is VisualElement ve) {
					ve._mergedStyle.ReRegisterImplicitStyles("MissingNamespace.MyCustomButton");
				}
			};

			var xaml = @"
				<ContentPage xmlns=""http://xamarin.com/schemas/2014/forms""
					xmlns:local=""clr-namespace:MissingNamespace;assembly=MissingAssembly"">
					<ContentPage.Resources>
						<Style TargetType=""Button"">
							<Setter Property=""BackgroundColor"" Value=""Red"" />
						</Style>
					</ContentPage.Resources>
					<local:MyCustomButton />
				</ContentPage>";

			var page = (ContentPage)XamlLoader.Create(xaml, true);

			var myButton = (Button)page.Content;

			//Button Style shouldn't apply to MyCustomButton
			Assert.That(myButton.BackgroundColor, Is.Not.EqualTo(Color.Red));
		}

		[Test][Ignore]
		public void StyleTargetingMissingTypeNotAppliedToFallbackType()
		{
			XamlLoader.FallbackTypeResolver = (p, type) => type ?? typeof(Button);
			XamlLoader.ValueCreatedCallback = (x, v) => {
				if (x.XmlTypeName == "MyCustomButton" && v is VisualElement ve) {
					ve._mergedStyle.ReRegisterImplicitStyles("MissingNamespace.MyCustomButton");
				}
			};

			var xaml = @"
				<ContentPage xmlns=""http://xamarin.com/schemas/2014/forms""
					xmlns:local=""clr-namespace:MissingNamespace;assembly=MissingAssembly"">
					<ContentPage.Resources>
						<Style TargetType=""local:MyCustomButton"">
							<Setter Property=""BackgroundColor"" Value=""Red"" />
						</Style>
					</ContentPage.Resources>
					<Button />
				</ContentPage>";

			var page = (ContentPage)XamlLoader.Create(xaml, true);

			var myButton = (Button)page.Content;

			//MyCustomButton Style should not be applied
			Assert.That(myButton.BackgroundColor, Is.Not.EqualTo(Color.Red));
		}

		[Test]
		public void StyleAppliedToDerivedTypesAppliesToDerivedMissingType()
		{
			XamlLoader.FallbackTypeResolver = (p, type) => type ?? typeof(Button);
			XamlLoader.ValueCreatedCallback = (x, v) => {
				if (x.XmlTypeName == "MyCustomButton" && v is VisualElement ve) {
					ve._mergedStyle.ReRegisterImplicitStyles("MissingNamespace.MyCustomButton");
				}
			};

			var xaml = @"
				<ContentPage xmlns=""http://xamarin.com/schemas/2014/forms""
					xmlns:local=""clr-namespace:MissingNamespace;assembly=MissingAssembly"">
					<ContentPage.Resources>
						<Style TargetType=""Button"" ApplyToDerivedTypes=""True"">
							<Setter Property=""BackgroundColor"" Value=""Red"" />
						</Style>
					</ContentPage.Resources>
					<local:MyCustomButton />
				</ContentPage>";

			var page = (ContentPage)XamlLoader.Create(xaml, true);

			var myButton = (Button)page.Content;

			//Button Style should apply to MyCustomButton
			Assert.That(myButton.BackgroundColor, Is.EqualTo(Color.Red));
		}

		[Test]
		public void UnknownGenericType()
		{
			XamlLoader.FallbackTypeResolver = (p, type) => type ?? typeof(MockView);

			var xaml = @"
				<ContentPage xmlns=""http://xamarin.com/schemas/2014/forms""
					xmlns:local=""clr-namespace:MissingNamespace;assembly=MissingAssembly""
					xmlns:x=""http://schemas.microsoft.com/winfx/2009/xaml"">
					<local:MyCustomButton x:TypeArguments=""local:MyCustomType"" />
				 </ContentPage>";

			var page = (ContentPage)XamlLoader.Create(xaml, true);
			Assert.That(page.Content, Is.TypeOf<MockView>());
		}

		[Test]
		public void UnknownMarkupExtensionOnMissingType()
		{
			XamlLoader.FallbackTypeResolver = (p, type) => type ?? typeof(MockView);

			var xaml = @"
				<ContentPage xmlns=""http://xamarin.com/schemas/2014/forms""
					xmlns:local=""clr-namespace:MissingNamespace;assembly=MissingAssembly"">
					<local:MyCustomButton Bar=""{local:Foo}"" />
				</ContentPage>";

			var page = (ContentPage)XamlLoader.Create(xaml, true);
			Assert.That(page.Content, Is.TypeOf<MockView>());
		}

		[Test]
		public void UnknownMarkupExtensionKnownType()
		{
			XamlLoader.FallbackTypeResolver = (p, type) => type ?? typeof(MockView);

			var xaml = @"
				<ContentPage xmlns=""http://xamarin.com/schemas/2014/forms""
					xmlns:x=""http://schemas.microsoft.com/winfx/2009/xaml""
					xmlns:local=""clr-namespace:MissingNamespace;assembly=MissingAssembly"">
					<Button Text=""{local:Foo}"" />
				</ContentPage>";

			var page = (ContentPage)XamlLoader.Create(xaml, true);
			Assert.That(page.Content, Is.TypeOf<Button>());
		}

		[Test]
		public void StaticResourceKeyInApp()
		{
			var app = @"
				<Application xmlns=""http://xamarin.com/schemas/2014/forms""
					xmlns:x=""http://schemas.microsoft.com/winfx/2009/xaml"">
					<Application.Resources>
						<ResourceDictionary>
							<Style TargetType=""Button"" x:Key=""StyleInApp"">
								<Setter Property=""BackgroundColor"" Value=""HotPink"" />
							</Style>
						</ResourceDictionary>
					</Application.Resources>
				</Application>
			";
			Application.Current = (Application)XamlLoader.Create(app, true);

			var xaml = @"
				<ContentPage xmlns=""http://xamarin.com/schemas/2014/forms"">
					<Button Style=""{StaticResource StyleInApp}"" />
				</ContentPage>";

			var page = (ContentPage)XamlLoader.Create(xaml, true);
			Assert.That(page.Content, Is.TypeOf<Button>());
			Assert.That(page.Content.BackgroundColor, Is.EqualTo(Color.HotPink));
		}

		[Test]
		public void StaticResourceKeyNotFound()
		{
			var xaml = @"
				<ContentPage xmlns=""http://xamarin.com/schemas/2014/forms"">
					<Button Style=""{StaticResource MissingStyle}"" />
				</ContentPage>";

			var exceptions = new List<Exception>();
			Xamarin.Forms.Internals.ResourceLoader.ExceptionHandler = exceptions.Add;

			var page = (ContentPage)XamlLoader.Create(xaml, true);
			Assert.That(page.Content, Is.TypeOf<Button>());
			Assert.That(exceptions.Count, Is.EqualTo(2));
		}

		[Test]
		public void CssStyleAppliedToMissingType()
		{
			XamlLoader.FallbackTypeResolver = (p, type) => type ?? typeof(Button);
			XamlLoader.ValueCreatedCallback = (x, v) => {
				if (x.XmlTypeName == "MyCustomButton" && v is Element e) {
					e._cssFallbackTypeName = "MyCustomButton";
				}
				if (x.XmlTypeName == "MyCustomButton" && v is VisualElement ve) {
					ve._mergedStyle.ReRegisterImplicitStyles("MissingNamespace.MyCustomButton");
				}
			};

			var xaml = @"
				<ContentPage xmlns=""http://xamarin.com/schemas/2014/forms""
					xmlns:local=""clr-namespace:MissingNamespace;assembly=MissingAssembly"">
					<ContentPage.Resources>
						<StyleSheet>
							<![CDATA[
							MyCustomButton {
								background-color: blue;
							}
							]]>
						</StyleSheet>
					</ContentPage.Resources>
					<local:MyCustomButton />
				</ContentPage>";

			var page = (ContentPage)XamlLoader.Create(xaml, true);

			var myButton = (Button)page.Content;

			Assert.That(myButton.BackgroundColor, Is.EqualTo(Color.Blue));
		}

		[Test]
		public void CssStyleTargetingRealTypeNotAppliedToMissingType()
		{
			XamlLoader.FallbackTypeResolver = (p, type) => type ?? typeof(Button);
			XamlLoader.ValueCreatedCallback = (x, v) => {
				if (x.XmlTypeName == "MyCustomButton" && v is Element e) {
					e._cssFallbackTypeName = "MyCustomButton";
				}
				if (x.XmlTypeName == "MyCustomButton" && v is VisualElement ve) {
					ve._mergedStyle.ReRegisterImplicitStyles("MissingNamespace.MyCustomButton");
				}
			};

			var xaml = @"
				<ContentPage xmlns=""http://xamarin.com/schemas/2014/forms""
					xmlns:local=""clr-namespace:MissingNamespace;assembly=MissingAssembly"">
					<ContentPage.Resources>
						<StyleSheet>
							<![CDATA[
							button {
								background-color: red;
							}
							]]>
						</StyleSheet>
					</ContentPage.Resources>
					<StackLayout>
						<Button />
						<MyCustomButton />
					</StackLayout>
				</ContentPage>";

			var page = (ContentPage)XamlLoader.Create(xaml, true);

			var button = ((StackLayout)page.Content).Children[0];
			var myButton = ((StackLayout)page.Content).Children[1];

			Assert.That(button.BackgroundColor, Is.EqualTo(Color.Red));
			Assert.That(myButton.BackgroundColor, Is.Not.EqualTo(Color.Red));
		}

		[Test]
		public void CssStyleTargetingMissingTypeNotAppliedToFallbackType()
		{
			XamlLoader.FallbackTypeResolver = (p, type) => type ?? typeof(Button);
			XamlLoader.ValueCreatedCallback = (x, v) => {
				if (x.XmlTypeName == "MyCustomButton" && v is VisualElement ve) {
					ve._mergedStyle.ReRegisterImplicitStyles("MissingNamespace.MyCustomButton");
				}
			};
			var xaml = @"
				<ContentPage xmlns=""http://xamarin.com/schemas/2014/forms"">
					<ContentPage.Resources>
						<StyleSheet>
							<![CDATA[
							MyCustomButton {
								background-color: blue;
							}
							]]>
						</StyleSheet>
					</ContentPage.Resources>
					<Button />
				</ContentPage>";

			var page = (ContentPage)XamlLoader.Create(xaml, true);

			var myButton = (Button)page.Content;

			Assert.That(myButton.BackgroundColor, Is.Not.EqualTo(Color.Blue));
		}

		[Test]
		public void CanProvideInstanceWhenInstantiationThrows()
		{
			var xaml = @"
					<ContentPage xmlns=""http://xamarin.com/schemas/2014/forms""
						xmlns:x=""http://schemas.microsoft.com/winfx/2009/xaml""
						xmlns:local=""clr-namespace:Xamarin.Forms.Xaml.UnitTests;assembly=Xamarin.Forms.Xaml.UnitTests""
						xmlns:missing=""clr-namespace:MissingNamespace;assembly=MissingAssembly"">
						<StackLayout>
							<local:InstantiateThrows />
							<local:InstantiateThrows x:FactoryMethod=""CreateInstance"" />
							<local:InstantiateThrows>
								<x:Arguments>
									<x:Int32>1</x:Int32>
								</x:Arguments>
							</local:InstantiateThrows>
							<missing:Test>
								<x:Arguments>
									<x:Int32>1</x:Int32>
								</x:Arguments>
							</missing:Test>
						</StackLayout>
					</ContentPage>";
			XamlLoader.FallbackTypeResolver = (p, type) => type ?? typeof(Button);
			XamlLoader.InstantiationFailedCallback = (xmltype, type, exception) => new Button();
			var o = XamlLoader.Create(xaml, true);
			Assert.DoesNotThrow(() => XamlLoader.Create(xaml, true));
		}

		[Test]
		public void CanProvideInstanceWhenReplacedTypeConstructorInvalid()
		{
			var xaml = @"
						<ContentPage xmlns=""http://xamarin.com/schemas/2014/forms""
							xmlns:x=""http://schemas.microsoft.com/winfx/2009/xaml""
							xmlns:local=""clr-namespace:Xamarin.Forms.Xaml.UnitTests;assembly=Xamarin.Forms.Xaml.UnitTests"">
							<StackLayout>
								<local:ReplacedType x:FactoryMethod=""CreateInstance"" />
							</StackLayout>
						</ContentPage>";
			XamlLoader.FallbackTypeResolver = (p, type) => type ?? typeof(Button);
			XamlLoader.InstantiationFailedCallback = (xmltype, type, exception) => new Button();
			Assert.DoesNotThrow(() => XamlLoader.Create(xaml, true));
		}

		[Test]
		public void CanIgnoreSettingPropertyThatThrows()
		{
			var xaml = @"
					<ContentPage xmlns=""http://xamarin.com/schemas/2014/forms""
						xmlns:x=""http://schemas.microsoft.com/winfx/2009/xaml""
						xmlns:local=""clr-namespace:Xamarin.Forms.Xaml.UnitTests;assembly=Xamarin.Forms.Xaml.UnitTests"">
						<local:SettingPropertyThrows TestValue=""Test"" TestBP=""bar""/>
					</ContentPage>";

			var exceptions = new List<Exception>();
			Xamarin.Forms.Internals.ResourceLoader.ExceptionHandler = exceptions.Add;
			Assert.DoesNotThrow(() => XamlLoader.Create(xaml, true));
			Assert.That(exceptions.Count, Is.EqualTo(2));
		}

		[Test]
		public void IgnoreConverterException()
		{
			var xaml = @"
					<ContentPage xmlns=""http://xamarin.com/schemas/2014/forms""
						xmlns:x=""http://schemas.microsoft.com/winfx/2009/xaml""
						xmlns:local=""clr-namespace:Xamarin.Forms.Xaml.UnitTests;assembly=Xamarin.Forms.Xaml.UnitTests"">
						<Label BackgroundColor=""AlmostPink"" />
					</ContentPage>";

			var exceptions = new List<Exception>();
			Xamarin.Forms.Internals.ResourceLoader.ExceptionHandler = exceptions.Add;
			Assert.DoesNotThrow(() => XamlLoader.Create(xaml, true));
			Assert.That(exceptions.Count, Is.EqualTo(1));
		}

		[Test]
		public void IgnoreMarkupExtensionException()
		{
			var xaml = @"
						<ContentPage xmlns=""http://xamarin.com/schemas/2014/forms""
							xmlns:x=""http://schemas.microsoft.com/winfx/2009/xaml""
								xmlns:local=""clr-namespace:Xamarin.Forms.Xaml.UnitTests;assembly=Xamarin.Forms.Xaml.UnitTests"">
								<StackLayout>
									<ListView ItemsSource=""{x:Static Foo}"" />
									<ListView ItemsSource=""{local:Missing Test}"" />
									<Label Text=""{Binding Foo"" />
								</StackLayout>
						</ContentPage>";
			var exceptions = new List<Exception>();
			Xamarin.Forms.Internals.ResourceLoader.ExceptionHandler = exceptions.Add;
			Assert.DoesNotThrow(() => XamlLoader.Create(xaml, true));
			Assert.That(exceptions.Count, Is.GreaterThan(1));
<<<<<<< HEAD
    	}
=======
		}
>>>>>>> 6ce52612

		[Test]
		public void CanResolveRootNode()
		{
			string assemblyName = null;
			string clrNamespace = null;
			string typeName = null;

			XamlLoader.FallbackTypeResolver = (fallbackTypeInfos, type) =>
			{
				assemblyName = fallbackTypeInfos?[1].AssemblyName;
				clrNamespace = fallbackTypeInfos?[1].ClrNamespace;
				typeName = fallbackTypeInfos?[1].TypeName;
				return type ?? typeof(MockView);
			};

			var xaml = @"
						<local:MissingType xmlns=""http://xamarin.com/schemas/2014/forms""
							xmlns:x=""http://schemas.microsoft.com/winfx/2009/xaml""
							xmlns:local=""clr-namespace:my.namespace;assembly=my.assembly"">
						</local:MissingType>";

			XamlLoader.Create(xaml, true);
			Assert.That(assemblyName, Is.EqualTo("my.assembly"));
			Assert.That(clrNamespace, Is.EqualTo("my.namespace"));
			Assert.That(typeName, Is.EqualTo("MissingType"));
		}

		[Test]
		public void CanResolveRootNodeWithoutAssembly()
		{
			string assemblyName = null;
			string clrNamespace = null;
			string typeName = null;


			XamlLoader.FallbackTypeResolver = (fallbackTypeInfos, type) =>
			{
				assemblyName = fallbackTypeInfos?[1].AssemblyName;
				clrNamespace = fallbackTypeInfos?[1].ClrNamespace;
				typeName = fallbackTypeInfos?[1].TypeName;
				return type ?? typeof(MockView);
			};

			var xaml = @"
						<local:MissingType xmlns=""http://xamarin.com/schemas/2014/forms""
							xmlns:x=""http://schemas.microsoft.com/winfx/2009/xaml""
							xmlns:local=""using:my.namespace"">
						</local:MissingType>";

			XamlLoader.Create(xaml, true);
			Assert.That(assemblyName, Is.EqualTo(null));
			Assert.That(clrNamespace, Is.EqualTo("my.namespace"));
			Assert.That(typeName, Is.EqualTo("MissingType"));
		}

		[Test]
		public void IgnoreNamedMissingTypeException()
		{
			var xaml = @"
					<ContentPage xmlns=""http://xamarin.com/schemas/2014/forms""
						xmlns:x=""http://schemas.microsoft.com/winfx/2009/xaml""
						xmlns:local=""clr-namespace:Xamarin.Forms.Xaml.UnitTests;assembly=Xamarin.Forms.Xaml.UnitTests"">
						<StackLayout>
							<local:Missing x:Name=""MyName"" />
							<Button x:Name=""button"" />
							<Button x:Name=""button"" />
						</StackLayout>
					</ContentPage>";
			var exceptions = new List<Exception>();
			Xamarin.Forms.Internals.ResourceLoader.ExceptionHandler = exceptions.Add;
			Assert.DoesNotThrow(() => XamlLoader.Create(xaml, true));
			Assert.That(exceptions.Count, Is.GreaterThan(1));
		}
	}

	public class InstantiateThrows
	{
		public InstantiateThrows() => throw new InvalidOperationException();
		public static InstantiateThrows CreateInstance() => throw new InvalidOperationException();
		public InstantiateThrows(int value) => throw new InvalidOperationException();
	}

	public class SettingPropertyThrows : View
	{
		public static readonly BindableProperty TestBPProperty =
			BindableProperty.Create("TestBP", typeof(string), typeof(SettingPropertyThrows), default(string),
				propertyChanged: (b,o,n)=>throw new Exception());

		public string TestValue {
			get { return null; }
			set { throw new InvalidOperationException(); }
		}
	}
}<|MERGE_RESOLUTION|>--- conflicted
+++ resolved
@@ -571,11 +571,7 @@
 			Xamarin.Forms.Internals.ResourceLoader.ExceptionHandler = exceptions.Add;
 			Assert.DoesNotThrow(() => XamlLoader.Create(xaml, true));
 			Assert.That(exceptions.Count, Is.GreaterThan(1));
-<<<<<<< HEAD
-    	}
-=======
-		}
->>>>>>> 6ce52612
+		}
 
 		[Test]
 		public void CanResolveRootNode()
