using System;
using System.Collections.Generic;
using System.Linq;
using NUnit.Framework;
using Xamarin.Forms.Core.UnitTests;

namespace Xamarin.Forms.Xaml.UnitTests
{
	[TestFixture]
	public class DesignTimeLoaderTests
	{
		[SetUp]
		public void Setup()
		{
			Device.PlatformServices = new MockPlatformServices();
			Xamarin.Forms.Internals.Registrar.RegisterAll(new Type[0]);
		}

		[TearDown]
		public void TearDown()
		{
			Device.PlatformServices = null;
			XamlLoader.FallbackTypeResolver = null;
			XamlLoader.ValueCreatedCallback = null;
			XamlLoader.InstantiationFailedCallback = null;
			Xamarin.Forms.Internals.ResourceLoader.ExceptionHandler = null;
#pragma warning disable 0618
			Xamarin.Forms.Xaml.Internals.XamlLoader.DoNotThrowOnExceptions = false;
#pragma warning restore 0618
		}

		[Test]
		public void ContentPageWithMissingClass()
		{
			var xaml = @"
				<ContentPage xmlns=""http://xamarin.com/schemas/2014/forms""
					xmlns:x=""http://schemas.microsoft.com/winfx/2006/xaml""
					x:Class=""Xamarin.Forms.Xaml.UnitTests.CustomView""
				/>";

			Assert.That(XamlLoader.Create(xaml, true), Is.TypeOf<ContentPage>());
		}

		[Test]
		public void ViewWithMissingClass()
		{
			var xaml = @"
				<ContentView xmlns=""http://xamarin.com/schemas/2014/forms""
					xmlns:x=""http://schemas.microsoft.com/winfx/2006/xaml""
					x:Class=""Xamarin.Forms.Xaml.UnitTests.CustomView""
				/>";

			Assert.That(XamlLoader.Create(xaml, true), Is.TypeOf<ContentView>());
		}

		[Test]
		public void ContentPageWithMissingTypeMockviewReplacement()
		{
			XamlLoader.FallbackTypeResolver = (p, type) => type ?? typeof(MockView);

			var xaml = @"
				<ContentPage xmlns=""http://xamarin.com/schemas/2014/forms""
					xmlns:local=""clr-namespace:MissingNamespace;assembly=MissingAssembly""
					xmlns:x=""http://schemas.microsoft.com/winfx/2006/xaml"">
					<ContentPage.Content>
						<local:MyCustomButton />
					</ContentPage.Content>
				</ContentPage>";

			var page = (ContentPage) XamlLoader.Create(xaml, true);
			Assert.That(page.Content, Is.TypeOf<MockView>());
		}

		[Test]
		public void ContentPageWithMissingTypeNoReplacement()
		{
			XamlLoader.FallbackTypeResolver = (p, type) => type;

			var xaml = @"
					<ContentPage xmlns=""http://xamarin.com/schemas/2014/forms""
						xmlns:local=""clr-namespace:MissingNamespace;assembly=MissingAssembly""
						xmlns:x=""http://schemas.microsoft.com/winfx/2006/xaml"">
						<ContentPage.Content>
							<local:MyCustomButton Foo=""Bar"">
								<local:MyCustomButton.Qux>
									<Label />
								</local:MyCustomButton.Qux>
							</local:MyCustomButton>
						</ContentPage.Content>
					</ContentPage>";

			var page = (ContentPage)XamlLoader.Create(xaml, true);
			Assert.That(page.Content, Is.Null);
		}

		[Test]
		public void MissingTypeWithKnownProperty()
		{
			XamlLoader.FallbackTypeResolver = (p, type) => type ?? typeof(Button);
			XamlLoader.ValueCreatedCallback = (x, v) => {
				if (x.XmlTypeName == "MyCustomButton" && v is VisualElement ve) {
					ve._mergedStyle.ReRegisterImplicitStyles("MissingNamespace.MyCustomButton");
				}
			};

			var xaml = @"
				<ContentPage xmlns=""http://xamarin.com/schemas/2014/forms""
					xmlns:local=""clr-namespace:MissingNamespace;assembly=MissingAssembly""
					xmlns:x=""http://schemas.microsoft.com/winfx/2006/xaml"">
					<ContentPage.Content>
						<local:MyCustomButton BackgroundColor=""Red"" />
					</ContentPage.Content>
				</ContentPage>";

			var page = (ContentPage)XamlLoader.Create(xaml, true);
			Assert.That(page.Content, Is.TypeOf<Button>());
			Assert.That(page.Content.BackgroundColor, Is.EqualTo(new Color(1,0,0)));
		}

		[Test]
		public void MissingTypeWithUnknownProperty()
		{
			XamlLoader.FallbackTypeResolver = (p, type) => type ?? typeof(Button);
			XamlLoader.ValueCreatedCallback = (x, v) => {
				if (x.XmlTypeName == "MyCustomButton" && v is VisualElement ve) {
					ve._mergedStyle.ReRegisterImplicitStyles("MissingNamespace.MyCustomButton");
				}
			};

			var xaml = @"
				<ContentPage xmlns=""http://xamarin.com/schemas/2014/forms""
					xmlns:local=""clr-namespace:MissingNamespace;assembly=MissingAssembly""
					xmlns:x=""http://schemas.microsoft.com/winfx/2006/xaml"">
					<ContentPage.Content>
						<local:MyCustomButton MyColor=""Red"" />
					</ContentPage.Content>
				</ContentPage>";

			var page = (ContentPage)XamlLoader.Create(xaml, true);
			Assert.That(page.Content, Is.TypeOf<Button>());
		}

		[Test]
		public void ExplicitStyleAppliedToMissingType()
		{
			XamlLoader.FallbackTypeResolver = (p, type) => type ?? typeof(Button);
			XamlLoader.ValueCreatedCallback = (x, v) => {
				if (x.XmlTypeName == "MyCustomButton" && v is VisualElement ve) {
					ve._mergedStyle.ReRegisterImplicitStyles("MissingNamespace.MyCustomButton");
				}
			};

			var xaml = @"
				<ContentPage xmlns=""http://xamarin.com/schemas/2014/forms""
					xmlns:local=""clr-namespace:MissingNamespace;assembly=MissingAssembly""
					xmlns:x=""http://schemas.microsoft.com/winfx/2009/xaml"">
					<ContentPage.Resources>
						<Style x:Key=""LocalStyle"" TargetType=""local:MyCustomButton"">
							<Setter Property=""BackgroundColor"" Value=""Red"" />
						</Style>
					</ContentPage.Resources>
					<local:MyCustomButton Style=""{StaticResource LocalStyle}"" />
				</ContentPage>";

			var page = (ContentPage)XamlLoader.Create(xaml, true);
			Assert.That(page.Content, Is.TypeOf<Button>());
			Assert.That(page.Content.BackgroundColor, Is.EqualTo(Color.Red));
		}

		[Test][Ignore]
		public void ImplicitStyleAppliedToMissingType()
		{
			XamlLoader.FallbackTypeResolver = (p, type) => type ?? typeof(Button);
			XamlLoader.ValueCreatedCallback = (x, v) => {
				if (x.XmlTypeName == "MyCustomButton" && v is VisualElement ve) {
					ve._mergedStyle.ReRegisterImplicitStyles("MissingNamespace.MyCustomButton");
				}
			};

			var xaml = @"
				<ContentPage xmlns=""http://xamarin.com/schemas/2014/forms""
					xmlns:local=""clr-namespace:MissingNamespace;assembly=MissingAssembly"">
					<ContentPage.Resources>
						<Style TargetType=""local:MyCustomButton"">
							<Setter Property=""BackgroundColor"" Value=""Red"" />
						</Style>
					</ContentPage.Resources>
					<local:MyCustomButton />
				</ContentPage>";

			var page = (ContentPage)XamlLoader.Create(xaml, true);

			var myButton = (Button)page.Content;

			Assert.That(myButton.BackgroundColor, Is.EqualTo(Color.Red));
		}

		[Test]
		public void StyleTargetingRealTypeNotAppliedToMissingType()
		{
			XamlLoader.FallbackTypeResolver = (p, type) => type ?? typeof(Button);
			XamlLoader.ValueCreatedCallback = (x, v) => {
				if (x.XmlTypeName == "MyCustomButton" && v is VisualElement ve) {
					ve._mergedStyle.ReRegisterImplicitStyles("MissingNamespace.MyCustomButton");
				}
			};

			var xaml = @"
				<ContentPage xmlns=""http://xamarin.com/schemas/2014/forms""
					xmlns:local=""clr-namespace:MissingNamespace;assembly=MissingAssembly"">
					<ContentPage.Resources>
						<Style TargetType=""Button"">
							<Setter Property=""BackgroundColor"" Value=""Red"" />
						</Style>
					</ContentPage.Resources>
					<local:MyCustomButton />
				</ContentPage>";

			var page = (ContentPage)XamlLoader.Create(xaml, true);

			var myButton = (Button)page.Content;

			//Button Style shouldn't apply to MyCustomButton
			Assert.That(myButton.BackgroundColor, Is.Not.EqualTo(Color.Red));
		}

		[Test][Ignore]
		public void StyleTargetingMissingTypeNotAppliedToFallbackType()
		{
			XamlLoader.FallbackTypeResolver = (p, type) => type ?? typeof(Button);
			XamlLoader.ValueCreatedCallback = (x, v) => {
				if (x.XmlTypeName == "MyCustomButton" && v is VisualElement ve) {
					ve._mergedStyle.ReRegisterImplicitStyles("MissingNamespace.MyCustomButton");
				}
			};

			var xaml = @"
				<ContentPage xmlns=""http://xamarin.com/schemas/2014/forms""
					xmlns:local=""clr-namespace:MissingNamespace;assembly=MissingAssembly"">
					<ContentPage.Resources>
						<Style TargetType=""local:MyCustomButton"">
							<Setter Property=""BackgroundColor"" Value=""Red"" />
						</Style>
					</ContentPage.Resources>
					<Button />
				</ContentPage>";

			var page = (ContentPage)XamlLoader.Create(xaml, true);

			var myButton = (Button)page.Content;

			//MyCustomButton Style should not be applied
			Assert.That(myButton.BackgroundColor, Is.Not.EqualTo(Color.Red));
		}

		[Test]
		public void StyleAppliedToDerivedTypesAppliesToDerivedMissingType()
		{
			XamlLoader.FallbackTypeResolver = (p, type) => type ?? typeof(Button);
			XamlLoader.ValueCreatedCallback = (x, v) => {
				if (x.XmlTypeName == "MyCustomButton" && v is VisualElement ve) {
					ve._mergedStyle.ReRegisterImplicitStyles("MissingNamespace.MyCustomButton");
				}
			};

			var xaml = @"
				<ContentPage xmlns=""http://xamarin.com/schemas/2014/forms""
					xmlns:local=""clr-namespace:MissingNamespace;assembly=MissingAssembly"">
					<ContentPage.Resources>
						<Style TargetType=""Button"" ApplyToDerivedTypes=""True"">
							<Setter Property=""BackgroundColor"" Value=""Red"" />
						</Style>
					</ContentPage.Resources>
					<local:MyCustomButton />
				</ContentPage>";

			var page = (ContentPage)XamlLoader.Create(xaml, true);

			var myButton = (Button)page.Content;

			//Button Style should apply to MyCustomButton
			Assert.That(myButton.BackgroundColor, Is.EqualTo(Color.Red));
		}

		[Test]
		public void UnknownGenericType()
		{
			XamlLoader.FallbackTypeResolver = (p, type) => type ?? typeof(MockView);

			var xaml = @"
				<ContentPage xmlns=""http://xamarin.com/schemas/2014/forms""
					xmlns:local=""clr-namespace:MissingNamespace;assembly=MissingAssembly""
					xmlns:x=""http://schemas.microsoft.com/winfx/2009/xaml"">
					<local:MyCustomButton x:TypeArguments=""local:MyCustomType"" />
				 </ContentPage>";

			var page = (ContentPage)XamlLoader.Create(xaml, true);
			Assert.That(page.Content, Is.TypeOf<MockView>());
		}

		[Test]
		public void UnknownMarkupExtensionOnMissingType()
		{
			XamlLoader.FallbackTypeResolver = (p, type) => type ?? typeof(MockView);

			var xaml = @"
				<ContentPage xmlns=""http://xamarin.com/schemas/2014/forms""
					xmlns:local=""clr-namespace:MissingNamespace;assembly=MissingAssembly"">
					<local:MyCustomButton Bar=""{local:Foo}"" />
				</ContentPage>";

			var page = (ContentPage)XamlLoader.Create(xaml, true);
			Assert.That(page.Content, Is.TypeOf<MockView>());
		}

		[Test]
		public void UnknownMarkupExtensionKnownType()
		{
			XamlLoader.FallbackTypeResolver = (p, type) => type ?? typeof(MockView);

			var xaml = @"
				<ContentPage xmlns=""http://xamarin.com/schemas/2014/forms""
					xmlns:x=""http://schemas.microsoft.com/winfx/2009/xaml""
					xmlns:local=""clr-namespace:MissingNamespace;assembly=MissingAssembly"">
					<Button Text=""{local:Foo}"" />
				</ContentPage>";

			var page = (ContentPage)XamlLoader.Create(xaml, true);
			Assert.That(page.Content, Is.TypeOf<Button>());
		}

		[Test]
		public void StaticResourceKeyInApp()
		{
			var app = @"
				<Application xmlns=""http://xamarin.com/schemas/2014/forms""
					xmlns:x=""http://schemas.microsoft.com/winfx/2009/xaml"">
					<Application.Resources>
						<ResourceDictionary>
							<Style TargetType=""Button"" x:Key=""StyleInApp"">
								<Setter Property=""BackgroundColor"" Value=""HotPink"" />
							</Style>
						</ResourceDictionary>
					</Application.Resources>
				</Application>
			";
			Application.Current = (Application)XamlLoader.Create(app, true);

			var xaml = @"
				<ContentPage xmlns=""http://xamarin.com/schemas/2014/forms"">
					<Button Style=""{StaticResource StyleInApp}"" />
				</ContentPage>";

			var page = (ContentPage)XamlLoader.Create(xaml, true);
			Assert.That(page.Content, Is.TypeOf<Button>());
			Assert.That(page.Content.BackgroundColor, Is.EqualTo(Color.HotPink));
		}

		[Test]
		public void StaticResourceKeyNotFound()
		{
			var xaml = @"
				<ContentPage xmlns=""http://xamarin.com/schemas/2014/forms"">
					<Button Style=""{StaticResource MissingStyle}"" />
				</ContentPage>";

			var exceptions = new List<Exception>();
			Xamarin.Forms.Internals.ResourceLoader.ExceptionHandler = exceptions.Add;

			var page = (ContentPage)XamlLoader.Create(xaml, true);
			Assert.That(page.Content, Is.TypeOf<Button>());
			Assert.That(exceptions.Count, Is.EqualTo(2));
		}

		[Test]
		public void CssStyleAppliedToMissingType()
		{
			XamlLoader.FallbackTypeResolver = (p, type) => type ?? typeof(Button);
			XamlLoader.ValueCreatedCallback = (x, v) => {
				if (x.XmlTypeName == "MyCustomButton" && v is Element e) {
					e._cssFallbackTypeName = "MyCustomButton";
				}
				if (x.XmlTypeName == "MyCustomButton" && v is VisualElement ve) {
					ve._mergedStyle.ReRegisterImplicitStyles("MissingNamespace.MyCustomButton");
				}
			};

			var xaml = @"
				<ContentPage xmlns=""http://xamarin.com/schemas/2014/forms""
					xmlns:local=""clr-namespace:MissingNamespace;assembly=MissingAssembly"">
					<ContentPage.Resources>
						<StyleSheet>
							<![CDATA[
							MyCustomButton {
								background-color: blue;
							}
							]]>
						</StyleSheet>
					</ContentPage.Resources>
					<local:MyCustomButton />
				</ContentPage>";

			var page = (ContentPage)XamlLoader.Create(xaml, true);

			var myButton = (Button)page.Content;

			Assert.That(myButton.BackgroundColor, Is.EqualTo(Color.Blue));
		}

		[Test]
		public void CssStyleTargetingRealTypeNotAppliedToMissingType()
		{
			XamlLoader.FallbackTypeResolver = (p, type) => type ?? typeof(Button);
			XamlLoader.ValueCreatedCallback = (x, v) => {
				if (x.XmlTypeName == "MyCustomButton" && v is Element e) {
					e._cssFallbackTypeName = "MyCustomButton";
				}
				if (x.XmlTypeName == "MyCustomButton" && v is VisualElement ve) {
					ve._mergedStyle.ReRegisterImplicitStyles("MissingNamespace.MyCustomButton");
				}
			};

			var xaml = @"
				<ContentPage xmlns=""http://xamarin.com/schemas/2014/forms""
					xmlns:local=""clr-namespace:MissingNamespace;assembly=MissingAssembly"">
					<ContentPage.Resources>
						<StyleSheet>
							<![CDATA[
							button {
								background-color: red;
							}
							]]>
						</StyleSheet>
					</ContentPage.Resources>
					<StackLayout>
						<Button />
						<MyCustomButton />
					</StackLayout>
				</ContentPage>";

			var page = (ContentPage)XamlLoader.Create(xaml, true);

			var button = ((StackLayout)page.Content).Children[0];
			var myButton = ((StackLayout)page.Content).Children[1];

			Assert.That(button.BackgroundColor, Is.EqualTo(Color.Red));
			Assert.That(myButton.BackgroundColor, Is.Not.EqualTo(Color.Red));
		}

		[Test]
		public void CssStyleTargetingMissingTypeNotAppliedToFallbackType()
		{
			XamlLoader.FallbackTypeResolver = (p, type) => type ?? typeof(Button);
			XamlLoader.ValueCreatedCallback = (x, v) => {
				if (x.XmlTypeName == "MyCustomButton" && v is VisualElement ve) {
					ve._mergedStyle.ReRegisterImplicitStyles("MissingNamespace.MyCustomButton");
				}
			};
			var xaml = @"
				<ContentPage xmlns=""http://xamarin.com/schemas/2014/forms"">
					<ContentPage.Resources>
						<StyleSheet>
							<![CDATA[
							MyCustomButton {
								background-color: blue;
							}
							]]>
						</StyleSheet>
					</ContentPage.Resources>
					<Button />
				</ContentPage>";

			var page = (ContentPage)XamlLoader.Create(xaml, true);

			var myButton = (Button)page.Content;

			Assert.That(myButton.BackgroundColor, Is.Not.EqualTo(Color.Blue));
		}

		[Test]
		public void CanProvideInstanceWhenInstantiationThrows()
		{
			var xaml = @"
					<ContentPage xmlns=""http://xamarin.com/schemas/2014/forms""
						xmlns:x=""http://schemas.microsoft.com/winfx/2009/xaml""
						xmlns:local=""clr-namespace:Xamarin.Forms.Xaml.UnitTests;assembly=Xamarin.Forms.Xaml.UnitTests""
						xmlns:missing=""clr-namespace:MissingNamespace;assembly=MissingAssembly"">
						<StackLayout>
							<local:InstantiateThrows />
							<local:InstantiateThrows x:FactoryMethod=""CreateInstance"" />
							<local:InstantiateThrows>
								<x:Arguments>
									<x:Int32>1</x:Int32>
								</x:Arguments>
							</local:InstantiateThrows>
							<missing:Test>
								<x:Arguments>
									<x:Int32>1</x:Int32>
								</x:Arguments>
							</missing:Test>
						</StackLayout>
					</ContentPage>";
			XamlLoader.FallbackTypeResolver = (p, type) => type ?? typeof(Button);
			XamlLoader.InstantiationFailedCallback = (xmltype, type, exception) => new Button();
			var o = XamlLoader.Create(xaml, true);
			Assert.DoesNotThrow(() => XamlLoader.Create(xaml, true));
		}

		[Test]
		public void CanProvideInstanceWhenReplacedTypeConstructorInvalid()
		{
			var xaml = @"
						<ContentPage xmlns=""http://xamarin.com/schemas/2014/forms""
							xmlns:x=""http://schemas.microsoft.com/winfx/2009/xaml""
							xmlns:local=""clr-namespace:Xamarin.Forms.Xaml.UnitTests;assembly=Xamarin.Forms.Xaml.UnitTests"">
							<StackLayout>
								<local:ReplacedType x:FactoryMethod=""CreateInstance"" />
							</StackLayout>
						</ContentPage>";
			XamlLoader.FallbackTypeResolver = (p, type) => type ?? typeof(Button);
			XamlLoader.InstantiationFailedCallback = (xmltype, type, exception) => new Button();
			Assert.DoesNotThrow(() => XamlLoader.Create(xaml, true));
		}

		[Test]
		public void CanIgnoreSettingPropertyThatThrows()
		{
			var xaml = @"
					<ContentPage xmlns=""http://xamarin.com/schemas/2014/forms""
						xmlns:x=""http://schemas.microsoft.com/winfx/2009/xaml""
						xmlns:local=""clr-namespace:Xamarin.Forms.Xaml.UnitTests;assembly=Xamarin.Forms.Xaml.UnitTests"">
						<local:SettingPropertyThrows TestValue=""Test"" TestBP=""bar""/>
					</ContentPage>";

			var exceptions = new List<Exception>();
			Xamarin.Forms.Internals.ResourceLoader.ExceptionHandler = exceptions.Add;
			Assert.DoesNotThrow(() => XamlLoader.Create(xaml, true));
			Assert.That(exceptions.Count, Is.EqualTo(2));
		}

		[Test]
		public void IgnoreConverterException()
		{
			var xaml = @"
					<ContentPage xmlns=""http://xamarin.com/schemas/2014/forms""
						xmlns:x=""http://schemas.microsoft.com/winfx/2009/xaml""
						xmlns:local=""clr-namespace:Xamarin.Forms.Xaml.UnitTests;assembly=Xamarin.Forms.Xaml.UnitTests"">
						<Label BackgroundColor=""AlmostPink"" />
					</ContentPage>";

			var exceptions = new List<Exception>();
			Xamarin.Forms.Internals.ResourceLoader.ExceptionHandler = exceptions.Add;
			Assert.DoesNotThrow(() => XamlLoader.Create(xaml, true));
			Assert.That(exceptions.Count, Is.EqualTo(1));
		}

		[Test]
<<<<<<< HEAD
=======
		public void IgnoreMarkupExtensionException()
		{
			var xaml = @"
						<ContentPage xmlns=""http://xamarin.com/schemas/2014/forms""
							xmlns:x=""http://schemas.microsoft.com/winfx/2009/xaml"">
							<ListView ItemsSource=""{x:Static Foo}"" />
						</ContentPage>";

			var exceptions = new List<Exception>();
			Xamarin.Forms.Internals.ResourceLoader.ExceptionHandler = exceptions.Add;
			Assert.DoesNotThrow(() => XamlLoader.Create(xaml, true));
			Assert.That(exceptions.Count, Is.GreaterThan(1));
    }

    [Test]
>>>>>>> a101758f
		public void CanResolveRootNode()
		{
			string assemblyName = null;
			string clrNamespace = null;
			string typeName = null;


			XamlLoader.FallbackTypeResolver = (fallbackTypeInfos, type) =>
			{
				assemblyName = fallbackTypeInfos?[1].AssemblyName;
				clrNamespace = fallbackTypeInfos?[1].ClrNamespace;
				typeName = fallbackTypeInfos?[1].TypeName;
				return type ?? typeof(MockView);
			};

			var xaml = @"
						<local:MissingType xmlns=""http://xamarin.com/schemas/2014/forms""
							xmlns:x=""http://schemas.microsoft.com/winfx/2009/xaml""
							xmlns:local=""clr-namespace:my.namespace;assembly=my.assembly"">
						</local:MissingType>";

			XamlLoader.Create(xaml, true);
			Assert.That(assemblyName, Is.EqualTo("my.assembly"));
			Assert.That(clrNamespace, Is.EqualTo("my.namespace"));
			Assert.That(typeName, Is.EqualTo("MissingType"));
		}

		[Test]
		public void CanResolveRootNodeWithoutAssembly()
		{
			string assemblyName = null;
			string clrNamespace = null;
			string typeName = null;


			XamlLoader.FallbackTypeResolver = (fallbackTypeInfos, type) =>
			{
				assemblyName = fallbackTypeInfos?[1].AssemblyName;
				clrNamespace = fallbackTypeInfos?[1].ClrNamespace;
				typeName = fallbackTypeInfos?[1].TypeName;
				return type ?? typeof(MockView);
			};

			var xaml = @"
						<local:MissingType xmlns=""http://xamarin.com/schemas/2014/forms""
							xmlns:x=""http://schemas.microsoft.com/winfx/2009/xaml""
							xmlns:local=""using:my.namespace"">
						</local:MissingType>";

			XamlLoader.Create(xaml, true);
			Assert.That(assemblyName, Is.EqualTo(null));
			Assert.That(clrNamespace, Is.EqualTo("my.namespace"));
			Assert.That(typeName, Is.EqualTo("MissingType"));
		}
	}

	public class InstantiateThrows
	{
		public InstantiateThrows() => throw new InvalidOperationException();
		public static InstantiateThrows CreateInstance() => throw new InvalidOperationException();
		public InstantiateThrows(int value) => throw new InvalidOperationException();
	}

	public class SettingPropertyThrows : View
	{
		public static readonly BindableProperty TestBPProperty =
			BindableProperty.Create("TestBP", typeof(string), typeof(SettingPropertyThrows), default(string),
				propertyChanged: (b,o,n)=>throw new Exception());

		public string TestValue {
			get { return null; }
			set { throw new InvalidOperationException(); }
		}
	}
}<|MERGE_RESOLUTION|>--- conflicted
+++ resolved
@@ -555,8 +555,6 @@
 		}
 
 		[Test]
-<<<<<<< HEAD
-=======
 		public void IgnoreMarkupExtensionException()
 		{
 			var xaml = @"
@@ -569,10 +567,9 @@
 			Xamarin.Forms.Internals.ResourceLoader.ExceptionHandler = exceptions.Add;
 			Assert.DoesNotThrow(() => XamlLoader.Create(xaml, true));
 			Assert.That(exceptions.Count, Is.GreaterThan(1));
-    }
-
-    [Test]
->>>>>>> a101758f
+    	}
+
+		[Test]
 		public void CanResolveRootNode()
 		{
 			string assemblyName = null;
