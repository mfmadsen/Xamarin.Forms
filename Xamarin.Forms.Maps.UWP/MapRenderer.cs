--- conflicted
+++ resolved
@@ -35,21 +35,12 @@
 
 				if (Control == null)
 				{
-<<<<<<< HEAD
-					SetNativeControl(new MapControl());  
-					Control.MapServiceToken = FormsMaps.AuthenticationToken;
-					Control.ZoomLevelChanged += async (s, a) => await UpdateVisibleRegion();
-					Control.CenterChanged += async (s, a) => await UpdateVisibleRegion();
-					Control.MapTapped += OnMapTapped; 
-					Control.LayoutUpdated += OnLayoutUpdated; 
-=======
 					SetNativeControl(new MapControl());
 					Control.MapServiceToken = FormsMaps.AuthenticationToken;
 					Control.ZoomLevelChanged += async (s, a) => await UpdateVisibleRegion();
 					Control.CenterChanged += async (s, a) => await UpdateVisibleRegion();
 					Control.MapTapped += OnMapTapped;
 					Control.LayoutUpdated += OnLayoutUpdated;
->>>>>>> edf04fc3
 				}
 
 				MessagingCenter.Subscribe<Map, MapSpan>(this, "MapMoveToRegion", async (s, a) => await MoveToRegion(a), mapModel);
