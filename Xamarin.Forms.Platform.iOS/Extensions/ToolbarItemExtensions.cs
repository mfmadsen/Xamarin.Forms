--- conflicted
+++ resolved
@@ -9,18 +9,13 @@
 {
 	public static class ToolbarItemExtensions
 	{
-<<<<<<< HEAD
+		public static UIKit.UIBarButtonItem ToUIBarButtonItem(this Xamarin.Forms.ToolbarItem item, bool forceName)
+		{
+			return ToUIBarButtonItem(item, false, false);
+		}
+
 		public static UIBarButtonItem ToUIBarButtonItem(this ToolbarItem item, bool forceName = false, bool forcePrimary = false)
 		{
-=======
-		public static UIKit.UIBarButtonItem ToUIBarButtonItem(this Xamarin.Forms.ToolbarItem item, bool forceName)
-		{
-			return ToUIBarButtonItem(item, false, false);
-		}
-
-		public static UIBarButtonItem ToUIBarButtonItem(this ToolbarItem item, bool forceName = false, bool forcePrimary = false)
-		{
->>>>>>> f0f147d6
 			if (item.Order == ToolbarItemOrder.Secondary && !forcePrimary)
 				return new SecondaryToolbarItem(item);
 			return new PrimaryToolbarItem(item, forceName);
