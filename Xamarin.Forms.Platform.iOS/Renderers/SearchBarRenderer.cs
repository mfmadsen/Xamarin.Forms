--- conflicted
+++ resolved
@@ -121,11 +121,7 @@
 
 		public override CoreGraphics.CGSize SizeThatFits(CoreGraphics.CGSize size)
 		{
-<<<<<<< HEAD
-			if (nfloat.IsInfinity(size.Width))
-=======
 			if (nfloat.IsInfinity(size.Width) && Forms.IsiOS11OrNewer)
->>>>>>> 4ad8c205
 				size.Width = nfloat.MaxValue;
 			
 			return base.SizeThatFits(size);
