--- conflicted
+++ resolved
@@ -190,11 +190,7 @@
 
 			_appeared = true;
 			UpdateStatusBarPrefersHidden();
-<<<<<<< HEAD
 			if (Forms.IsiOS11OrNewer)
-=======
-			if(Forms.RespondsToSetNeedsUpdateOfHomeIndicatorAutoHidden)
->>>>>>> 4f791d3e
 				SetNeedsUpdateOfHomeIndicatorAutoHidden();
 
 			if (Element.Parent is CarouselPage)
