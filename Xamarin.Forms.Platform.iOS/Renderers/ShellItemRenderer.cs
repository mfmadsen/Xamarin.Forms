﻿using CoreGraphics;
using System;
using System.Collections.Generic;
using System.Collections.Specialized;
using System.ComponentModel;
using System.Linq;
using Foundation;
using ObjCRuntime;
using UIKit;

namespace Xamarin.Forms.Platform.iOS
{
	public class ShellItemRenderer : UITabBarController, IShellItemRenderer, IAppearanceObserver, IUINavigationControllerDelegate
	{
		#region IShellItemRenderer

		public ShellItem ShellItem
		{
			get => _shellItem;
			set
			{
				if (_shellItem == value)
					return;
				_shellItem = value;
				OnShellItemSet(_shellItem);
				CreateTabRenderers();
			}
		}

		public IShellItemController ShellItemController => (IShellItemController)ShellItem;

		UIViewController IShellItemRenderer.ViewController => this;

		#endregion IShellItemRenderer

		#region IAppearanceObserver

		void IAppearanceObserver.OnAppearanceChanged(ShellAppearance appearance)
		{
			UpdateShellAppearance(appearance);
		}

		#endregion IAppearanceObserver

		readonly IShellContext _context;
		readonly Dictionary<UIViewController, IShellSectionRenderer> _sectionRenderers = new Dictionary<UIViewController, IShellSectionRenderer>();
		IShellTabBarAppearanceTracker _appearanceTracker;
		ShellSection _currentSection;
		Page _displayedPage;
		bool _disposed;
		ShellItem _shellItem;
		bool _switched = true;

		IShellSectionRenderer CurrentRenderer { get; set; }

		public ShellItemRenderer(IShellContext context)
		{
			_context = context;
		}

		public override UIViewController SelectedViewController
		{
			get { return base.SelectedViewController; }
			set
			{
				base.SelectedViewController = value;

				var renderer = RendererForViewController(value);
				if (renderer != null)
				{
					ShellItem.SetValueFromRenderer(ShellItem.CurrentItemProperty, renderer.ShellSection);
					CurrentRenderer = renderer;
					MoreNavigationController?.PopToRootViewController(false);
				}

				if (ReferenceEquals(value, MoreNavigationController))
				{
					MoreNavigationController.WeakDelegate = this;
				}
			}
		}

		[Export("navigationController:didShowViewController:animated:")]
		public virtual void DidShowViewController(UINavigationController navigationController, [Transient]UIViewController viewController, bool animated)
		{
			var renderer = RendererForViewController(this.SelectedViewController);
			if (renderer != null)
			{
				ShellItem.SetValueFromRenderer(ShellItem.CurrentItemProperty, renderer.ShellSection);
				CurrentRenderer = renderer;
			}
		}

		public override void ViewDidLayoutSubviews()
		{
			base.ViewDidLayoutSubviews();

			_appearanceTracker?.UpdateLayout(this);
		}

		public override void ViewDidLoad()
		{
			base.ViewDidLoad();

			ShouldSelectViewController = (tabController, viewController) =>
			{
				bool accept = true;
				var r = RendererForViewController(viewController);
				if (r != null)
					accept = ((IShellItemController)ShellItem).ProposeSection(r.ShellSection, false);

				return accept;
			};
		}

		protected override void Dispose(bool disposing)
		{
			base.Dispose(disposing);

			if (disposing && !_disposed)
			{
				_disposed = true;
				foreach (var kvp in _sectionRenderers.ToList())
				{
					var renderer = kvp.Value;
					RemoveRenderer(renderer);
				}

				if (_displayedPage != null)
					_displayedPage.PropertyChanged -= OnDisplayedPagePropertyChanged;

				if (_currentSection != null)
					((IShellSectionController)_currentSection).RemoveDisplayedPageObserver(this);


				_sectionRenderers.Clear();
				ShellItem.PropertyChanged -= OnElementPropertyChanged;
				((IShellController)_context.Shell).RemoveAppearanceObserver(this);
				ShellItemController.ItemsCollectionChanged -= OnItemsCollectionChanged;

				CurrentRenderer = null;
				_shellItem = null;
				_currentSection = null;
				_displayedPage = null;
			}
		}

		protected virtual void OnElementPropertyChanged(object sender, PropertyChangedEventArgs e)
		{
			if (e.PropertyName == ShellItem.CurrentItemProperty.PropertyName)
			{
				GoTo(ShellItem.CurrentItem);
			}
		}

		protected virtual void OnItemsCollectionChanged(object sender, NotifyCollectionChangedEventArgs e)
		{
			if (e.OldItems != null)
			{
				foreach (ShellSection shellSection in e.OldItems)
				{
					var renderer = RendererForShellContent(shellSection);
					if (renderer != null)
					{
						ViewControllers = ViewControllers.Remove(renderer.ViewController);
						CustomizableViewControllers = Array.Empty<UIViewController>();
						RemoveRenderer(renderer);
					}
				}
			}

			if (e.NewItems != null && e.NewItems.Count > 0)
			{
				var items = ShellItemController.GetItems();
				var count = items.Count;
				UIViewController[] viewControllers = new UIViewController[count];

				int maxTabs = 5; // fetch this a better way
				bool willUseMore = count > maxTabs;

				int i = 0;
				bool goTo = false; // its possible we are in a transitionary state and should not nav
				var current = ShellItem.CurrentItem;
				for (int j = 0; j < items.Count; j++)
				{
					var shellContent = items[j];
					var renderer = RendererForShellContent(shellContent) ?? _context.CreateShellSectionRenderer(shellContent);

					if (willUseMore && j >= maxTabs - 1)
						renderer.IsInMoreTab = true;
					else
						renderer.IsInMoreTab = false;

					renderer.ShellSection = shellContent;

					AddRenderer(renderer);
					viewControllers[i++] = renderer.ViewController;
					if (shellContent == current)
						goTo = true;
				}

				ViewControllers = viewControllers;
				CustomizableViewControllers = Array.Empty<UIViewController>();

				if (goTo)
					GoTo(ShellItem.CurrentItem);
			}

			UpdateTabBarHidden();
		}

		protected virtual void OnShellItemSet(ShellItem shellItem)
		{
			_appearanceTracker = _context.CreateTabBarAppearanceTracker();
			shellItem.PropertyChanged += OnElementPropertyChanged;
			((IShellController)_context.Shell).AddAppearanceObserver(this, shellItem);
			ShellItemController.ItemsCollectionChanged += OnItemsCollectionChanged;
		}

		protected virtual void OnShellSectionPropertyChanged(object sender, PropertyChangedEventArgs e)
		{
			if (e.PropertyName == BaseShellItem.IsEnabledProperty.PropertyName)
			{
				var shellSection = (ShellSection)sender;
				var renderer = RendererForShellContent(shellSection);
				var index = ViewControllers.ToList().IndexOf(renderer.ViewController);
				TabBar.Items[index].Enabled = shellSection.IsEnabled;
			}
		}

		protected virtual void UpdateShellAppearance(ShellAppearance appearance)
		{
			if (appearance == null)
			{
				_appearanceTracker.ResetAppearance(this);
				return;
			}
			_appearanceTracker.SetAppearance(this, appearance);
		}

		void AddRenderer(IShellSectionRenderer renderer)
		{
			if (_sectionRenderers.ContainsKey(renderer.ViewController))
				return;
			_sectionRenderers[renderer.ViewController] = renderer;
			renderer.ShellSection.PropertyChanged += OnShellSectionPropertyChanged;
		}

		void CreateTabRenderers()
		{
			if(ShellItem.CurrentItem == null)
				throw new InvalidOperationException($"Content not found for active {ShellItem}. Title: {ShellItem.Title}. Route: {ShellItem.Route}.");

			var items = ShellItemController.GetItems();
			var count = items.Count;
			int maxTabs = 5; // fetch this a better way
			bool willUseMore = count > maxTabs;

			UIViewController[] viewControllers = new UIViewController[count];
			int i = 0;
			foreach (var shellContent in items)
			{
				var renderer = _context.CreateShellSectionRenderer(shellContent);

				renderer.IsInMoreTab = willUseMore && i >= maxTabs - 1;

				renderer.ShellSection = shellContent;
				AddRenderer(renderer);
				viewControllers[i++] = renderer.ViewController;
			}
			ViewControllers = viewControllers;
			CustomizableViewControllers = Array.Empty<UIViewController>();

			UpdateTabBarHidden();

			// Make sure we are at the right item
			GoTo(ShellItem.CurrentItem);

			// now that they are applied we can set the enabled state of the TabBar items
			for (i = 0; i < ViewControllers.Length; i++)
			{
				var renderer = RendererForViewController(ViewControllers[i]);
				if (!renderer.ShellSection.IsEnabled)
				{
					TabBar.Items[i].Enabled = false;
				}
			}
		}
			   
		void GoTo(ShellSection shellSection)
		{
			if (shellSection == null || _currentSection == shellSection)
				return;
			var renderer = RendererForShellContent(shellSection);
			if (renderer?.ViewController != SelectedViewController)
				SelectedViewController = renderer.ViewController;
			CurrentRenderer = renderer;

			if (_currentSection != null)
			{
				((IShellSectionController)_currentSection).RemoveDisplayedPageObserver(this);
			}

			_currentSection = shellSection;

			if (_currentSection != null)
			{
				((IShellSectionController)_currentSection).AddDisplayedPageObserver(this, OnDisplayedPageChanged);
				_switched = true;
			}
		}

		void OnDisplayedPageChanged(Page page)
		{
			if (page == _displayedPage)
				return;

			if (_displayedPage != null)
				_displayedPage.PropertyChanged -= OnDisplayedPagePropertyChanged;

			_displayedPage = page;

			if (_displayedPage != null)
			{
				_displayedPage.PropertyChanged += OnDisplayedPagePropertyChanged;

				if (!_currentSection.Stack.Contains(_displayedPage) || _switched)
				{
					_switched = false;
					UpdateTabBarHidden();
				}
			}
		}

		void OnDisplayedPagePropertyChanged(object sender, PropertyChangedEventArgs e)
		{
			if (e.PropertyName == Shell.TabBarIsVisibleProperty.PropertyName)
				UpdateTabBarHidden();
		}

		void RemoveRenderer(IShellSectionRenderer renderer)
		{
			if (_sectionRenderers.Remove(renderer.ViewController))
				renderer.ShellSection.PropertyChanged -= OnShellSectionPropertyChanged;

			renderer?.Dispose();

			if (CurrentRenderer == renderer)
				CurrentRenderer = null;
		}

		IShellSectionRenderer RendererForShellContent(ShellSection shellSection)
		{
			// Not Efficient!
			foreach (var item in _sectionRenderers)
			{
				if (item.Value.ShellSection == shellSection)
					return item.Value;
			}
			return null;
		}

		IShellSectionRenderer RendererForViewController(UIViewController viewController)
		{
			// Efficient!
			if (_sectionRenderers.TryGetValue(viewController, out var value))
				return value;
			return null;
		}

<<<<<<< HEAD
=======
		public override void ViewWillLayoutSubviews()
		{
			UpdateTabBarHidden();
			base.ViewWillLayoutSubviews();
		}

		void SetTabBarHidden(bool hidden)
		{
			if (TabBar.Hidden == hidden)
				return;

			TabBar.Hidden = hidden;

			if (CurrentRenderer == null)
				return;

			// now we must do the uikit jiggly dance to make sure the safe area updates. Failure
			// to perform the jiggle may result in the page not insetting properly when unhiding
			// the TabBar

			// a devious 1 pixel inset vertically
			CurrentRenderer.ViewController.View.Frame = View.Bounds.Inset(0, 1);

			// and quick as a whip we return it back to what it was with its insets being all proper
			CurrentRenderer.ViewController.View.Frame = View.Bounds;
		}

>>>>>>> 56463b68
		void UpdateTabBarHidden()
		{
			if (ShellItemController == null)
				return;

<<<<<<< HEAD
			TabBar.Hidden = !ShellItemController.ShowTabs;
=======
			var hidden = !(ShellItemController.GetItems().Count > 1 &&
				Shell.GetTabBarIsVisible(_displayedPage));

			SetTabBarHidden(hidden);
>>>>>>> 56463b68
		}
	}
}<|MERGE_RESOLUTION|>--- conflicted
+++ resolved
@@ -368,49 +368,18 @@
 			return null;
 		}
 
-<<<<<<< HEAD
-=======
 		public override void ViewWillLayoutSubviews()
 		{
 			UpdateTabBarHidden();
 			base.ViewWillLayoutSubviews();
 		}
 
-		void SetTabBarHidden(bool hidden)
-		{
-			if (TabBar.Hidden == hidden)
-				return;
-
-			TabBar.Hidden = hidden;
-
-			if (CurrentRenderer == null)
-				return;
-
-			// now we must do the uikit jiggly dance to make sure the safe area updates. Failure
-			// to perform the jiggle may result in the page not insetting properly when unhiding
-			// the TabBar
-
-			// a devious 1 pixel inset vertically
-			CurrentRenderer.ViewController.View.Frame = View.Bounds.Inset(0, 1);
-
-			// and quick as a whip we return it back to what it was with its insets being all proper
-			CurrentRenderer.ViewController.View.Frame = View.Bounds;
-		}
-
->>>>>>> 56463b68
 		void UpdateTabBarHidden()
 		{
 			if (ShellItemController == null)
 				return;
 
-<<<<<<< HEAD
 			TabBar.Hidden = !ShellItemController.ShowTabs;
-=======
-			var hidden = !(ShellItemController.GetItems().Count > 1 &&
-				Shell.GetTabBarIsVisible(_displayedPage));
-
-			SetTabBarHidden(hidden);
->>>>>>> 56463b68
 		}
 	}
 }