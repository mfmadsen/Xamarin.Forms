using System;
using System.ComponentModel;
using CoreGraphics;
using UIKit;

namespace Xamarin.Forms.Platform.iOS
{
	internal class ChildViewController : UIViewController
	{
		public override void ViewDidLayoutSubviews()
		{
			foreach (var vc in ChildViewControllers)
				vc.View.Frame = View.Bounds;
		}
	}

	internal class EventedViewController : ChildViewController
	{
		public override void ViewWillAppear(bool animated)
		{
			base.ViewWillAppear(animated);

			var eh = WillAppear;
			if (eh != null)
				eh(this, EventArgs.Empty);
		}

		public override void ViewWillDisappear(bool animated)
		{
			base.ViewWillDisappear(animated);

			var eh = WillDisappear;
			if (eh != null)
				eh(this, EventArgs.Empty);
		}

		public event EventHandler WillAppear;

		public event EventHandler WillDisappear;
	}

	public class TabletMasterDetailRenderer : UISplitViewController, IVisualElementRenderer, IEffectControlProvider
	{
		UIViewController _detailController;

		bool _disposed;
		EventTracker _events;
		InnerDelegate _innerDelegate;
		nfloat _masterWidth = 0;
		EventedViewController _masterController;

		MasterDetailPage _masterDetailPage;

		bool _masterVisible;

		VisualElementTracker _tracker;

		Page PageController => Element as Page;
		Element ElementController => Element as Element;

		protected MasterDetailPage MasterDetailPage => _masterDetailPage ?? (_masterDetailPage = (MasterDetailPage)Element);

		protected override void Dispose(bool disposing)
		{
			if (_disposed)
			{
				return;
			}

			_disposed = true;

			if (disposing)
			{
				if (Element != null)
				{
					PageController.SendDisappearing();
					Element.PropertyChanged -= HandlePropertyChanged;

					if (MasterDetailPage?.Master != null)
					{
						MasterDetailPage.Master.PropertyChanged -= HandleMasterPropertyChanged;
					}

					Element = null;
				}

				if (_tracker != null)
				{
					_tracker.Dispose();
					_tracker = null;
				}

				if (_events != null)
				{
					_events.Dispose();
					_events = null;
				}

				if (_masterController != null)
				{
					_masterController.WillAppear -= MasterControllerWillAppear;
					_masterController.WillDisappear -= MasterControllerWillDisappear;
				}

				ClearControllers();
			}

			base.Dispose(disposing);
		}

		public VisualElement Element { get; private set; }

		public event EventHandler<VisualElementChangedEventArgs> ElementChanged;

		public SizeRequest GetDesiredSize(double widthConstraint, double heightConstraint)
		{
			return NativeView.GetSizeRequest(widthConstraint, heightConstraint);
		}

		public UIView NativeView
		{
			get { return View; }
		}

		public void SetElement(VisualElement element)
		{
			var oldElement = Element;
			Element = element;

			ViewControllers = new[] { _masterController = new EventedViewController(), _detailController = new ChildViewController() };
			
			if (!Forms.IsiOS9OrNewer)
				Delegate = _innerDelegate = new InnerDelegate(MasterDetailPage.MasterBehavior);

			UpdateControllers();

			_masterController.WillAppear += MasterControllerWillAppear;
			_masterController.WillDisappear += MasterControllerWillDisappear;

			PresentsWithGesture = MasterDetailPage.IsGestureEnabled;
			OnElementChanged(new VisualElementChangedEventArgs(oldElement, element));

			EffectUtilities.RegisterEffectControlProvider(this, oldElement, element);

			if (element != null)
				element.SendViewInitialized(NativeView);
		}

		public void SetElementSize(Size size)
		{
			Element.Layout(new Rectangle(Element.X, Element.Width, size.Width, size.Height));
		}

		public UIViewController ViewController
		{
			get { return this; }
		}

		public override void ViewDidAppear(bool animated)
		{
			PageController.SendAppearing();
			base.ViewDidAppear(animated);
			ToggleMaster();
		}

		public override void ViewDidDisappear(bool animated)
		{
			base.ViewDidDisappear(animated);
			PageController?.SendDisappearing();
		}

		public override void ViewDidLayoutSubviews()
		{
			base.ViewDidLayoutSubviews();

			bool layoutMaster = false;
			bool layoutDetails = false;

			if (Forms.IsiOS13OrNewer)
			{
				layoutMaster = _masterController?.View?.Superview != null;
				layoutDetails = _detailController?.View?.Superview != null;
			}
			else if (View.Subviews.Length < 2)
			{
				return;
			}
			else
			{
				layoutMaster = true;
				layoutDetails = true;
			}

			if (layoutMaster)
			{
				var masterBounds = _masterController.View.Frame;
				_masterWidth = (nfloat)Math.Max(_masterWidth, masterBounds.Width);

				if (!masterBounds.IsEmpty)
					MasterDetailPage.MasterBounds = new Rectangle(0, 0, _masterWidth, masterBounds.Height);
			}

			if (layoutDetails)
			{
				var detailsBounds = _detailController.View.Frame;
				if (!detailsBounds.IsEmpty)
					MasterDetailPage.DetailBounds = new Rectangle(0, 0, detailsBounds.Width, detailsBounds.Height);
			}
		}

		public override void ViewDidLoad()
		{
			base.ViewDidLoad();
			UpdateBackground();
<<<<<<< HEAD
			UpdateFlowDirection();
=======
			UpdateMasterBehavior(View.Bounds.Size);
>>>>>>> 6384a9b5
			_tracker = new VisualElementTracker(this);
			_events = new EventTracker(this);
			_events.LoadEvents(NativeView);
		}

		void UpdateMasterBehavior(CGSize newBounds)
		{
			MasterDetailPage masterDetailPage = _masterDetailPage ?? Element as MasterDetailPage;

			if (masterDetailPage == null)
				return;

			bool isPortrait = newBounds.Height > newBounds.Width;
			switch (masterDetailPage.MasterBehavior)
			{
				case MasterBehavior.Split:
					PreferredDisplayMode = UISplitViewControllerDisplayMode.AllVisible;
					break;
				case MasterBehavior.Popover:
					PreferredDisplayMode = UISplitViewControllerDisplayMode.PrimaryHidden;
					break;
				case MasterBehavior.SplitOnPortrait:
					PreferredDisplayMode = (isPortrait) ? UISplitViewControllerDisplayMode.AllVisible : UISplitViewControllerDisplayMode.PrimaryHidden;
					break;
				case MasterBehavior.SplitOnLandscape:
					PreferredDisplayMode = (!isPortrait) ? UISplitViewControllerDisplayMode.AllVisible : UISplitViewControllerDisplayMode.PrimaryHidden;
					break;
				default:
					PreferredDisplayMode = UISplitViewControllerDisplayMode.Automatic;
					break;
			}

			if (!MasterDetailPage.ShouldShowSplitMode)
				MasterDetailPage.CanChangeIsPresented = true;

			MasterDetailPage.UpdateMasterBehavior();
		}

		public override void ViewWillDisappear(bool animated)
		{
			if (_masterVisible)
				PerformButtonSelector();

			base.ViewWillDisappear(animated);
		}

		public override void ViewWillLayoutSubviews()
		{
			base.ViewWillLayoutSubviews();
			_masterController.View.BackgroundColor = UIColor.White;
		}

		public override void WillRotate(UIInterfaceOrientation toInterfaceOrientation, double duration)
		{
			// I tested this code on iOS9+ and it's never called
			if (!Forms.IsiOS9OrNewer)
			{
				if (!MasterDetailPage.ShouldShowSplitMode && _masterVisible)
				{
					MasterDetailPage.CanChangeIsPresented = true;
					PreferredDisplayMode = UISplitViewControllerDisplayMode.PrimaryHidden;
					PreferredDisplayMode = UISplitViewControllerDisplayMode.Automatic;
				}

				MasterDetailPage.UpdateMasterBehavior();
				MessagingCenter.Send<IVisualElementRenderer>(this, NavigationRenderer.UpdateToolbarButtons);
			}

			base.WillRotate(toInterfaceOrientation, duration);
		}

		public override UIViewController ChildViewControllerForStatusBarHidden()
		{
			if (((MasterDetailPage)Element).Detail != null)
				return (UIViewController)Platform.GetRenderer(((MasterDetailPage)Element).Detail);
			else
				return base.ChildViewControllerForStatusBarHidden();
		}

		protected virtual void OnElementChanged(VisualElementChangedEventArgs e)
		{
			if (e.OldElement != null)
				e.OldElement.PropertyChanged -= HandlePropertyChanged;

			if (e.NewElement != null)
				e.NewElement.PropertyChanged += HandlePropertyChanged;

			var changed = ElementChanged;
			if (changed != null)
				changed(this, e);

			_masterWidth = 0;
		}

		void ClearControllers()
		{
			foreach (var controller in _masterController.ChildViewControllers)
			{
				controller.View.RemoveFromSuperview();
				controller.RemoveFromParentViewController();
			}

			foreach (var controller in _detailController.ChildViewControllers)
			{
				controller.View.RemoveFromSuperview();
				controller.RemoveFromParentViewController();
			}
		}

		void HandleMasterPropertyChanged(object sender, PropertyChangedEventArgs e)
		{
			if (e.PropertyName == Page.IconProperty.PropertyName || e.PropertyName == Page.TitleProperty.PropertyName)
				MessagingCenter.Send<IVisualElementRenderer>(this, NavigationRenderer.UpdateToolbarButtons);
		}

		void HandlePropertyChanged(object sender, PropertyChangedEventArgs e)
		{
			if (_tracker == null)
				return;

			if (e.PropertyName == "Master" || e.PropertyName == "Detail")
				UpdateControllers();
			else if (e.PropertyName == Xamarin.Forms.MasterDetailPage.IsPresentedProperty.PropertyName)
				ToggleMaster();
			else if (e.PropertyName == Xamarin.Forms.MasterDetailPage.IsGestureEnabledProperty.PropertyName)
				base.PresentsWithGesture = this.MasterDetailPage.IsGestureEnabled;
<<<<<<< HEAD
			else if (e.PropertyName == VisualElement.FlowDirectionProperty.PropertyName)
				UpdateFlowDirection();
=======
			else if (e.PropertyName == MasterDetailPage.MasterBehaviorProperty.PropertyName)
				UpdateMasterBehavior(View.Bounds.Size);

>>>>>>> 6384a9b5
			MessagingCenter.Send<IVisualElementRenderer>(this, NavigationRenderer.UpdateToolbarButtons);
		}

		public override void ViewWillTransitionToSize(CGSize toSize, IUIViewControllerTransitionCoordinator coordinator)
		{
			base.ViewWillTransitionToSize(toSize, coordinator);
			UpdateMasterBehavior(toSize);
		}

		void MasterControllerWillAppear(object sender, EventArgs e)
		{
			_masterVisible = true;
			if (MasterDetailPage.CanChangeIsPresented)
				ElementController.SetValueFromRenderer(MasterDetailPage.IsPresentedProperty, true);
		}

		void MasterControllerWillDisappear(object sender, EventArgs e)
		{
			_masterVisible = false;
			if (MasterDetailPage.CanChangeIsPresented)
				ElementController.SetValueFromRenderer(MasterDetailPage.IsPresentedProperty, false);
		}

		void PerformButtonSelector()
		{
			DisplayModeButtonItem.Target.PerformSelector(DisplayModeButtonItem.Action, DisplayModeButtonItem, 0);
		}

		void ToggleMaster()
		{
			if (_masterVisible == MasterDetailPage.IsPresented || MasterDetailPage.ShouldShowSplitMode)
				return;

			PerformButtonSelector();
		}

		void UpdateBackground()
		{
			if (!string.IsNullOrEmpty(((Page)Element).BackgroundImage))
				View.BackgroundColor = UIColor.FromPatternImage(UIImage.FromBundle(((Page)Element).BackgroundImage));
			else if (Element.BackgroundColor == Color.Default)
				View.BackgroundColor = UIColor.White;
			else
				View.BackgroundColor = Element.BackgroundColor.ToUIColor();
		}

		void UpdateControllers()
		{
			MasterDetailPage.Master.PropertyChanged -= HandleMasterPropertyChanged;

			if (Platform.GetRenderer(MasterDetailPage.Master) == null)
				Platform.SetRenderer(MasterDetailPage.Master, Platform.CreateRenderer(MasterDetailPage.Master));
			if (Platform.GetRenderer(MasterDetailPage.Detail) == null)
				Platform.SetRenderer(MasterDetailPage.Detail, Platform.CreateRenderer(MasterDetailPage.Detail));

			ClearControllers();

			MasterDetailPage.Master.PropertyChanged += HandleMasterPropertyChanged;

			var master = Platform.GetRenderer(MasterDetailPage.Master).ViewController;
			var detail = Platform.GetRenderer(MasterDetailPage.Detail).ViewController;

			_masterController.View.AddSubview(master.View);
			_masterController.AddChildViewController(master);

			_detailController.View.AddSubview(detail.View);
			_detailController.AddChildViewController(detail);
		}

		void UpdateFlowDirection()
		{
			NativeView.UpdateFlowDirection(Element);
		}

		class InnerDelegate : UISplitViewControllerDelegate
		{
			readonly MasterBehavior _masterPresentedDefaultState;

			public InnerDelegate(MasterBehavior masterPresentedDefaultState)
			{
				_masterPresentedDefaultState = masterPresentedDefaultState;
			}

			public override bool ShouldHideViewController(UISplitViewController svc, UIViewController viewController, UIInterfaceOrientation inOrientation)
			{		
				bool willHideViewController;
				switch (_masterPresentedDefaultState)
				{
					case MasterBehavior.Split:
						willHideViewController = false;
						break;
					case MasterBehavior.Popover:
						willHideViewController = true;
						break;
					case MasterBehavior.SplitOnPortrait:
						willHideViewController = !(inOrientation == UIInterfaceOrientation.Portrait || inOrientation == UIInterfaceOrientation.PortraitUpsideDown);
						break;
					default:
						willHideViewController = inOrientation == UIInterfaceOrientation.Portrait || inOrientation == UIInterfaceOrientation.PortraitUpsideDown;
						break;
				}
				return willHideViewController;
			}
		}

		void IEffectControlProvider.RegisterEffect(Effect effect)
		{
			VisualElementRenderer<VisualElement>.RegisterEffect(effect, View);
		}
	}
}<|MERGE_RESOLUTION|>--- conflicted
+++ resolved
@@ -212,11 +212,7 @@
 		{
 			base.ViewDidLoad();
 			UpdateBackground();
-<<<<<<< HEAD
-			UpdateFlowDirection();
-=======
 			UpdateMasterBehavior(View.Bounds.Size);
->>>>>>> 6384a9b5
 			_tracker = new VisualElementTracker(this);
 			_events = new EventTracker(this);
 			_events.LoadEvents(NativeView);
@@ -343,14 +339,9 @@
 				ToggleMaster();
 			else if (e.PropertyName == Xamarin.Forms.MasterDetailPage.IsGestureEnabledProperty.PropertyName)
 				base.PresentsWithGesture = this.MasterDetailPage.IsGestureEnabled;
-<<<<<<< HEAD
-			else if (e.PropertyName == VisualElement.FlowDirectionProperty.PropertyName)
-				UpdateFlowDirection();
-=======
 			else if (e.PropertyName == MasterDetailPage.MasterBehaviorProperty.PropertyName)
 				UpdateMasterBehavior(View.Bounds.Size);
 
->>>>>>> 6384a9b5
 			MessagingCenter.Send<IVisualElementRenderer>(this, NavigationRenderer.UpdateToolbarButtons);
 		}
 
@@ -418,11 +409,6 @@
 
 			_detailController.View.AddSubview(detail.View);
 			_detailController.AddChildViewController(detail);
-		}
-
-		void UpdateFlowDirection()
-		{
-			NativeView.UpdateFlowDirection(Element);
 		}
 
 		class InnerDelegate : UISplitViewControllerDelegate
