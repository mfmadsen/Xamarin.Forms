--- conflicted
+++ resolved
@@ -107,11 +107,7 @@
 			UpdateKeyboard();
 			UpdateAlignment();
 			UpdateAdjustsFontSizeToFitWidth();
-<<<<<<< HEAD
-			UpdateIsReadOnly();
-=======
 			UpdateMaxLength();
->>>>>>> 051700fd
 		}
 
 		protected override void OnElementPropertyChanged(object sender, PropertyChangedEventArgs e)
@@ -145,13 +141,8 @@
 				UpdateAdjustsFontSizeToFitWidth();
 			else if (e.PropertyName == VisualElement.FlowDirectionProperty.PropertyName)
 				UpdateAlignment();
-<<<<<<< HEAD
-			else if (e.PropertyName == Xamarin.Forms.InputView.IsReadOnlyProperty.PropertyName)
-				UpdateIsReadOnly();
-=======
 			else if (e.PropertyName == Xamarin.Forms.InputView.MaxLengthProperty.PropertyName)
 				UpdateMaxLength();
->>>>>>> 051700fd
 
 			base.OnElementPropertyChanged(sender, e);
 		}
@@ -274,11 +265,6 @@
 				Control.Text = Element.Text;
 		}
 
-<<<<<<< HEAD
-		void UpdateIsReadOnly()
-		{
-			Control.UserInteractionEnabled = !Element.IsReadOnly;
-=======
 		void UpdateMaxLength()
 		{
 			var currentControlText = Control.Text;
@@ -291,7 +277,6 @@
 		{
 			var newLength = textField?.Text?.Length + replacementString.Length - range.Length;
 			return newLength <= Element?.MaxLength;
->>>>>>> 051700fd
 		}
 	}
 }