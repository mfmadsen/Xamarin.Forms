--- conflicted
+++ resolved
@@ -11,33 +11,34 @@
 using System.Text;
 using System.Threading;
 using System.Threading.Tasks;
+using Xamarin.Forms.Internals;
 using Foundation;
-using Xamarin.Forms.Internals;
-
 #if __MOBILE__
 using UIKit;
 using Xamarin.Forms.Platform.iOS;
+using TNativeView = UIKit.UIView;
 #else
 using AppKit;
 using Xamarin.Forms.Platform.MacOS;
+using TNativeView = AppKit.NSView;
 #endif
 
 namespace Xamarin.Forms
 {
-    public static class Forms
-    {
-        //Preserve GetCallingAssembly
-        static readonly bool nevertrue = false;
+	public static class Forms
+	{
+		//Preserve GetCallingAssembly
+		static readonly bool nevertrue = false;
+		public static bool IsInitialized { get; private set; }
 #if __MOBILE__
 		static bool? s_isiOS9OrNewer;
 #endif
-        static Forms()
-        {
-            if (nevertrue)
-                Assembly.GetCallingAssembly();
-        }
-
-        public static bool IsInitialized { get; private set; }
+		static Forms()
+		{
+			if (nevertrue)
+				Assembly.GetCallingAssembly();
+		}
+
 #if __MOBILE__
 		internal static bool IsiOS9OrNewer
 		{
@@ -49,87 +50,82 @@
 			}
 		}
 #endif
-        public static void Init()
-        {
-            if (IsInitialized)
-                return;
-            IsInitialized = true;
-            Color.Accent = Color.FromRgba(50, 79, 133, 255);
-
-            Log.Listeners.Add(new DelegateLogListener((c, m) => Trace.WriteLine(m, c)));
+
+		public static void Init()
+		{
+			if (IsInitialized)
+				return;
+			IsInitialized = true;
+			Color.Accent = Color.FromRgba(50, 79, 133, 255);
+
+			Log.Listeners.Add(new DelegateLogListener((c, m) => Trace.WriteLine(m, c)));
 
 #if __MOBILE__
 			Device.OS = TargetPlatform.iOS;
 			Device.Idiom = UIDevice.CurrentDevice.UserInterfaceIdiom == UIUserInterfaceIdiom.Pad ? TargetIdiom.Tablet : TargetIdiom.Phone;
 #else
-            Device.OS = TargetPlatform.macOS;
-            Device.Idiom = TargetIdiom.Desktop;
-#endif
-            Device.PlatformServices = new IOSPlatformServices();
-            Device.Info = new IOSDeviceInfo();
-
-            Registrar.RegisterAll(new[] { typeof(ExportRendererAttribute), typeof(ExportCellAttribute), typeof(ExportImageSourceHandlerAttribute) });
-            ExpressionSearch.Default = new iOSExpressionSearch();
-
-        }
-#if __MOBILE__
+			Device.OS = TargetPlatform.macOS;
+			Device.Idiom = TargetIdiom.Desktop;
+#endif
+			Device.PlatformServices = new IOSPlatformServices();
+			Device.Info = new IOSDeviceInfo();
+
+			Registrar.RegisterAll(new[] { typeof(ExportRendererAttribute), typeof(ExportCellAttribute), typeof(ExportImageSourceHandlerAttribute) });
+			ExpressionSearch.Default = new iOSExpressionSearch();
+		}
+
 		public static event EventHandler<ViewInitializedEventArgs> ViewInitialized;
 
-		internal static void SendViewInitialized(this VisualElement self, UIView nativeView)
+		internal static void SendViewInitialized(this VisualElement self, TNativeView nativeView)
 		{
 			ViewInitialized?.Invoke(self, new ViewInitializedEventArgs { View = self, NativeView = nativeView });
 		}
-#endif
-        class iOSExpressionSearch : ExpressionVisitor, IExpressionSearch
-        {
-            List<object> _results;
-            Type _targetType;
-
-            public List<T> FindObjects<T>(Expression expression) where T : class
-            {
-                _results = new List<object>();
-                _targetType = typeof(T);
-                Visit(expression);
-                return _results.Select(o => o as T).ToList();
-            }
-
-            protected override Expression VisitMember(MemberExpression node)
-            {
-                if (node.Expression is ConstantExpression && node.Member is FieldInfo) {
-                    var container = ((ConstantExpression)node.Expression).Value;
-                    var value = ((FieldInfo)node.Member).GetValue(container);
-
-                    if (_targetType.IsInstanceOfType(value))
-                        _results.Add(value);
-                }
-                return base.VisitMember(node);
-            }
-        }
-
-        internal class IOSDeviceInfo : DeviceInfo
-        {
+
+		class iOSExpressionSearch : ExpressionVisitor, IExpressionSearch
+		{
+			List<object> _results;
+			Type _targetType;
+
+			public List<T> FindObjects<T>(Expression expression) where T : class
+			{
+				_results = new List<object>();
+				_targetType = typeof(T);
+				Visit(expression);
+				return _results.Select(o => o as T).ToList();
+			}
+
+			protected override Expression VisitMember(MemberExpression node)
+			{
+				if (node.Expression is ConstantExpression && node.Member is FieldInfo)
+				{
+					var container = ((ConstantExpression)node.Expression).Value;
+					var value = ((FieldInfo)node.Member).GetValue(container);
+
+					if (_targetType.IsInstanceOfType(value))
+						_results.Add(value);
+				}
+				return base.VisitMember(node);
+			}
+		}
+
+		internal class IOSDeviceInfo : DeviceInfo
+		{
 #if __MOBILE__
 			readonly NSObject _notification;
 #endif
-            readonly Size _scaledScreenSize;
-            readonly double _scalingFactor;
-
-            public IOSDeviceInfo()
-            {
+			readonly Size _scaledScreenSize;
+			readonly double _scalingFactor;
+
+			public IOSDeviceInfo()
+			{
 #if __MOBILE__
 				_notification = UIDevice.Notifications.ObserveOrientationDidChange((sender, args) => CurrentOrientation = UIDevice.CurrentDevice.Orientation.ToDeviceOrientation());
-
 				_scalingFactor = UIScreen.MainScreen.Scale;
 				_scaledScreenSize = new Size(UIScreen.MainScreen.Bounds.Width, UIScreen.MainScreen.Bounds.Height);
-<<<<<<< HEAD
-#else
-                _scalingFactor = NSScreen.MainScreen.BackingScaleFactor;
-                _scaledScreenSize = new Size(NSScreen.MainScreen.Frame.Width, NSScreen.MainScreen.Frame.Height);
-#endif
-
-                PixelScreenSize = new Size(_scaledScreenSize.Width * _scalingFactor, _scaledScreenSize.Height * _scalingFactor);
-            }
-=======
+#else
+				_scalingFactor = NSScreen.MainScreen.BackingScaleFactor;
+				_scaledScreenSize = new Size(NSScreen.MainScreen.Frame.Width, NSScreen.MainScreen.Frame.Height);
+#endif
 				PixelScreenSize = new Size(_scaledScreenSize.Width * _scalingFactor, _scaledScreenSize.Height * _scalingFactor);
 			}
 
@@ -141,7 +137,9 @@
 
 			protected override void Dispose(bool disposing)
 			{
+#if __MOBILE__
 				_notification.Dispose();
+#endif
 				base.Dispose(disposing);
 			}
 		}
@@ -149,209 +147,22 @@
 		class IOSPlatformServices : IPlatformServices
 		{
 			static readonly MD5CryptoServiceProvider s_checksum = new MD5CryptoServiceProvider();
->>>>>>> 20ed60fa
-
-            public override Size PixelScreenSize { get; }
-
-            public override Size ScaledScreenSize
-            {
-                get { return _scaledScreenSize; }
-            }
-
-            public override double ScalingFactor
-            {
-                get { return _scalingFactor; }
-            }
-
-<<<<<<< HEAD
-            protected override void Dispose(bool disposing)
-            {
-#if __MOBILE__
-				_notification.Dispose();
-#endif
-                base.Dispose(disposing);
-            }
-        }
-
-        class IOSPlatformServices : IPlatformServices
-        {
-            static readonly MD5CryptoServiceProvider Checksum = new MD5CryptoServiceProvider();
-
-            public void BeginInvokeOnMainThread(Action action)
-            {
-                NSRunLoop.Main.BeginInvokeOnMainThread(action.Invoke);
-            }
-
-            public Ticker CreateTicker()
-            {
-                return new CADisplayLinkTicker();
-            }
-
-            public Assembly[] GetAssemblies()
-            {
-                return AppDomain.CurrentDomain.GetAssemblies();
-            }
-
-            public string GetMD5Hash(string input)
-            {
-                var bytes = Checksum.ComputeHash(Encoding.UTF8.GetBytes(input));
-                var ret = new char[32];
-                for (var i = 0; i < 16; i++) {
-                    ret[i * 2] = (char)Hex(bytes[i] >> 4);
-                    ret[i * 2 + 1] = (char)Hex(bytes[i] & 0xf);
-                }
-                return new string(ret);
-            }
-
-            public double GetNamedSize(NamedSize size, Type targetElementType, bool useOldSizes)
-            {
-                // We make these up anyway, so new sizes didn't really change
-                // iOS docs say default button font size is 15, default label font size is 17 so we use those as the defaults.
-                switch (size) {
-                case NamedSize.Default:
-                    return typeof(Button).IsAssignableFrom(targetElementType) ? 15 : 17;
-                case NamedSize.Micro:
-                    return 12;
-                case NamedSize.Small:
-                    return 14;
-                case NamedSize.Medium:
-                    return 17;
-                case NamedSize.Large:
-                    return 22;
-                default:
-                    throw new ArgumentOutOfRangeException("size");
-                }
-            }
-
-            public async Task<Stream> GetStreamAsync(Uri uri, CancellationToken cancellationToken)
-            {
-                using (var client = GetHttpClient())
-                using (var response = await client.GetAsync(uri, cancellationToken))
-                    return await response.Content.ReadAsStreamAsync();
-            }
-
-            public IIsolatedStorageFile GetUserStoreForApplication()
-            {
-                return new _IsolatedStorageFile(IsolatedStorageFile.GetUserStoreForApplication());
-            }
-
-            public bool IsInvokeRequired
-            {
-                get { return !NSThread.IsMain; }
-            }
-
-            public void OpenUriAction(Uri uri)
-            {
-#if __MOBILE__
-				UIApplication.SharedApplication.OpenUrl(new NSUrl(uri.AbsoluteUri));
-#else
-                NSWorkspace.SharedWorkspace.OpenUrl(new NSUrl(uri.AbsoluteUri));
-#endif
-            }
-
-            public void StartTimer(TimeSpan interval, Func<bool> callback)
-            {
-                NSTimer timer = null;
-                timer = NSTimer.CreateRepeatingScheduledTimer(interval, t => {
-                    if (!callback())
-                        t.Invalidate();
-                });
-                NSRunLoop.Main.AddTimer(timer, NSRunLoopMode.Common);
-            }
-
-            HttpClient GetHttpClient()
-            {
-                var proxy = CoreFoundation.CFNetwork.GetSystemProxySettings();
-                var handler = new HttpClientHandler();
-                if (!string.IsNullOrEmpty(proxy.HTTPProxy)) {
-                    handler.Proxy = CoreFoundation.CFNetwork.GetDefaultProxy();
-                    handler.UseProxy = true;
-                }
-                return new HttpClient(handler);
-            }
-
-            static int Hex(int v)
-            {
-                if (v < 10)
-                    return '0' + v;
-                return 'a' + v - 10;
-            }
-
-            public class _Timer : ITimer
-            {
-                readonly Timer _timer;
-
-                public _Timer(Timer timer)
-                {
-                    _timer = timer;
-                }
-
-                public void Change(int dueTime, int period)
-                {
-                    _timer.Change(dueTime, period);
-                }
-
-                public void Change(long dueTime, long period)
-                {
-                    _timer.Change(dueTime, period);
-                }
-
-                public void Change(TimeSpan dueTime, TimeSpan period)
-                {
-                    _timer.Change(dueTime, period);
-                }
-
-                public void Change(uint dueTime, uint period)
-                {
-                    _timer.Change(dueTime, period);
-                }
-            }
-
-            public class _IsolatedStorageFile : IIsolatedStorageFile
-            {
-                readonly IsolatedStorageFile _isolatedStorageFile;
-
-                public _IsolatedStorageFile(IsolatedStorageFile isolatedStorageFile)
-                {
-                    _isolatedStorageFile = isolatedStorageFile;
-                }
-
-                public Task CreateDirectoryAsync(string path)
-                {
-                    _isolatedStorageFile.CreateDirectory(path);
-                    return Task.FromResult(true);
-                }
-
-                public Task<bool> GetDirectoryExistsAsync(string path)
-                {
-                    return Task.FromResult(_isolatedStorageFile.DirectoryExists(path));
-                }
-
-                public Task<bool> GetFileExistsAsync(string path)
-                {
-                    return Task.FromResult(_isolatedStorageFile.FileExists(path));
-                }
-
-                public Task<DateTimeOffset> GetLastWriteTimeAsync(string path)
-                {
-                    return Task.FromResult(_isolatedStorageFile.GetLastWriteTime(path));
-                }
-
-                public Task<Stream> OpenFileAsync(string path, FileMode mode, FileAccess access)
-                {
-                    Stream stream = _isolatedStorageFile.OpenFile(path, (System.IO.FileMode)mode, (System.IO.FileAccess)access);
-                    return Task.FromResult(stream);
-                }
-
-                public Task<Stream> OpenFileAsync(string path, FileMode mode, FileAccess access, FileShare share)
-                {
-                    Stream stream = _isolatedStorageFile.OpenFile(path, (System.IO.FileMode)mode, (System.IO.FileAccess)access, (System.IO.FileShare)share);
-                    return Task.FromResult(stream);
-                }
-            }
-        }
-    }
-=======
+
+			public void BeginInvokeOnMainThread(Action action)
+			{
+				NSRunLoop.Main.BeginInvokeOnMainThread(action.Invoke);
+			}
+
+			public Ticker CreateTicker()
+			{
+				return new CADisplayLinkTicker();
+			}
+
+			public Assembly[] GetAssemblies()
+			{
+				return AppDomain.CurrentDomain.GetAssemblies();
+			}
+
 			public string GetMD5Hash(string input)
 			{
 				var bytes = s_checksum.ComputeHash(Encoding.UTF8.GetBytes(input));
@@ -401,7 +212,11 @@
 
 			public void OpenUriAction(Uri uri)
 			{
+#if __MOBILE__
 				UIApplication.SharedApplication.OpenUrl(new NSUrl(uri.AbsoluteUri));
+#else
+				NSWorkspace.SharedWorkspace.OpenUrl(new NSUrl(uri.AbsoluteUri));
+#endif
 			}
 
 			public void StartTimer(TimeSpan interval, Func<bool> callback)
@@ -416,11 +231,11 @@
 
 			HttpClient GetHttpClient()
 			{
-				var proxy = CFNetwork.GetSystemProxySettings();
+				var proxy = CoreFoundation.CFNetwork.GetSystemProxySettings();
 				var handler = new HttpClientHandler();
 				if (!string.IsNullOrEmpty(proxy.HTTPProxy))
 				{
-					handler.Proxy = CFNetwork.GetDefaultProxy();
+					handler.Proxy = CoreFoundation.CFNetwork.GetDefaultProxy();
 					handler.UseProxy = true;
 				}
 				return new HttpClient(handler);
@@ -477,5 +292,4 @@
 			}
 		}
 	}
->>>>>>> 20ed60fa
 }