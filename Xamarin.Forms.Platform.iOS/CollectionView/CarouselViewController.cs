﻿using System.Collections;
using System.Collections.Generic;
using System.Linq;
using CoreGraphics;
using Foundation;
using UIKit;

namespace Xamarin.Forms.Platform.iOS
{
	public class CarouselViewController : ItemsViewController<CarouselView>
	{
		readonly CarouselView _carouselView;
		bool _viewInitialized;
		List<View> _oldViews;
		int _initialPosition = -1;

		public CarouselViewController(CarouselView itemsView, ItemsViewLayout layout) : base(itemsView, layout)
		{
			_carouselView = itemsView;
			CollectionView.AllowsSelection = false;
			CollectionView.AllowsMultipleSelection = false;
			_carouselView.PropertyChanged += CarouselViewPropertyChanged;
			_carouselView.Scrolled += CarouselViewScrolled;
			_oldViews = new List<View>();
		}

		void CarouselViewScrolled(object sender, ItemsViewScrolledEventArgs e)
		{
			UpdateVisualStates();
		}

		protected override UICollectionViewDelegateFlowLayout CreateDelegator()
		{
			return new CarouselViewDelegator(ItemsViewLayout, this);
		}

		public override UICollectionViewCell GetCell(UICollectionView collectionView, NSIndexPath indexPath)
		{
			var cell = base.GetCell(collectionView, indexPath);

			var element = (cell as CarouselTemplatedCell)?.VisualElementRenderer?.Element;
			if (element != null)
				VisualStateManager.GoToState(element, CarouselView.DefaultItemVisualState);
			return cell;
		}


		public override void ViewWillLayoutSubviews()
		{
			base.ViewWillLayoutSubviews();
			if (!_viewInitialized)
			{
				UpdateInitialPosition();

				_carouselView.PlatformInitialized();
				_viewInitialized = true;
			}

			UpdateVisualStates();
		}

		public override void ViewDidLayoutSubviews()
		{
			base.ViewDidLayoutSubviews();

			UpdateCarouselViewPosition();
		}

		protected override bool IsHorizontal => (_carouselView?.ItemsLayout as ItemsLayout)?.Orientation == ItemsLayoutOrientation.Horizontal;

		protected override string DetermineCellReuseId()
		{
			if (_carouselView.ItemTemplate != null)
			{
				return CarouselTemplatedCell.ReuseId;
			}
			return base.DetermineCellReuseId();
		}

		protected override void RegisterViewTypes()
		{
			CollectionView.RegisterClassForCell(typeof(CarouselTemplatedCell), CarouselTemplatedCell.ReuseId);
			base.RegisterViewTypes();
		}

<<<<<<< HEAD
		protected override IItemsViewSource CreateItemsViewSource()
		{
			var itemsSource = base.CreateItemsViewSource();
			SubscribeCollectionItemsSourceChanged(itemsSource);
			return itemsSource;
		}

		public override void UpdateItemsSource()
		{
			UnsubscribeCollectionItemsSourceChanged(ItemsSource);
			base.UpdateItemsSource();
			SubscribeCollectionItemsSourceChanged(ItemsSource);
		}

		void CollectionItemsSourceChanged(object sender, System.Collections.Specialized.NotifyCollectionChangedEventArgs e)
		{
			UpdateCarouselViewPosition();
		}

		void UpdateCarouselViewPosition()
		{
			var centerItemIndex = CollectionView.GetCenteredIndex();

			//check if we scrolled to the initial positions
			_initialPosition = _initialPosition == centerItemIndex ? -1 : _initialPosition;

			if (centerItemIndex != -1 && _initialPosition < 1)
				_carouselView.SetCurrentItem(null, centerItemIndex);
		}

		void SubscribeCollectionItemsSourceChanged(IItemsViewSource itemsSource)
		{
			if (itemsSource is ObservableItemsSource newItemsSource)
				newItemsSource.CollectionItemsSourceChanged += CollectionItemsSourceChanged;
		}

		void UnsubscribeCollectionItemsSourceChanged(IItemsViewSource oldItemsSource)
		{
			if (oldItemsSource is ObservableItemsSource oldObservableItemsSource)
				oldObservableItemsSource.CollectionItemsSourceChanged -= CollectionItemsSourceChanged;
=======
		protected override void BoundsSizeChanged()
		{
			base.BoundsSizeChanged();
			_carouselView.ScrollTo(_carouselView.Position, position: ScrollToPosition.Center, animate: false);
>>>>>>> e3f42d93
		}

		internal void TearDown()
		{
			_carouselView.PropertyChanged -= CarouselViewPropertyChanged;
			UnsubscribeCollectionItemsSourceChanged(ItemsSource);
		}

		public override void DraggingStarted(UIScrollView scrollView)
		{
			_carouselView.SetIsDragging(true);
		}

		public override void DraggingEnded(UIScrollView scrollView, bool willDecelerate)
		{
			_carouselView.SetIsDragging(false);
		}

		internal void UpdateIsScrolling(bool isScrolling)
		{
			_carouselView.IsScrolling = isScrolling;
		}

		void UpdateInitialPosition()
		{
			if (_carouselView.CurrentItem != null)
			{
				int position = 0;

				var items = _carouselView.ItemsSource as IList;

				for (int n = 0; n < items?.Count; n++)
				{
					if (items[n] == _carouselView.CurrentItem)
					{
						position = n;
						break;
					}
				}

				var initialPosition = position;
				_carouselView.Position = initialPosition;
			}

			UpdateCarouselViewPosition();

			while (_carouselView.ScrollToActions.Count > 0)
			{
				_initialPosition = _carouselView.Position;
				var action = _carouselView.ScrollToActions.Dequeue();
				action();
			}
		}

		void CarouselViewPropertyChanged(object sender, System.ComponentModel.PropertyChangedEventArgs e)
		{
			if (e.Is(CarouselView.PositionProperty))
				UpdateVisualStates();
		}

		void UpdateVisualStates()
		{
			var cells = CollectionView.VisibleCells;

			var newViews = new List<View>();

			var carouselPosition = _carouselView.Position;
			var previousPosition = carouselPosition - 1;
			var nextPosition = carouselPosition + 1;

			foreach (var cell in cells)
			{
				if (!((cell as CarouselTemplatedCell)?.VisualElementRenderer?.Element is View itemView))
					return;

				var item = itemView.BindingContext;
				var pos = GetPosition(item);

				if (pos == carouselPosition)
				{
					VisualStateManager.GoToState(itemView, CarouselView.CurrentItemVisualState);
				}
				else if (pos == previousPosition)
				{
					VisualStateManager.GoToState(itemView, CarouselView.PreviousItemVisualState);
				}
				else if (pos == nextPosition)
				{
					VisualStateManager.GoToState(itemView, CarouselView.NextItemVisualState);
				}
				else
				{
					VisualStateManager.GoToState(itemView, CarouselView.DefaultItemVisualState);
				}

				newViews.Add(itemView);

				if (!_carouselView.VisibleViews.Contains(itemView))
				{
					_carouselView.VisibleViews.Add(itemView);
				}
			}

			foreach (var itemView in _oldViews)
			{
				if (!newViews.Contains(itemView))
				{
					VisualStateManager.GoToState(itemView, CarouselView.DefaultItemVisualState);
					if (_carouselView.VisibleViews.Contains(itemView))
					{
						_carouselView.VisibleViews.Remove(itemView);
					}
				}
			}

			_oldViews = newViews;
		}

		int GetPosition(object item)
		{
			int position = 0;

			var items = _carouselView.ItemsSource as IList;

			for (int n = 0; n < items?.Count; n++)
			{
				if (items[n] == item)
				{
					position = n;
					break;
				}
			}

			return position;

		}
	}
}<|MERGE_RESOLUTION|>--- conflicted
+++ resolved
@@ -83,7 +83,6 @@
 			base.RegisterViewTypes();
 		}
 
-<<<<<<< HEAD
 		protected override IItemsViewSource CreateItemsViewSource()
 		{
 			var itemsSource = base.CreateItemsViewSource();
@@ -98,6 +97,12 @@
 			SubscribeCollectionItemsSourceChanged(ItemsSource);
 		}
 
+		protected override void BoundsSizeChanged()
+		{
+			base.BoundsSizeChanged();
+			_carouselView.ScrollTo(_carouselView.Position, position: ScrollToPosition.Center, animate: false);
+		}
+
 		void CollectionItemsSourceChanged(object sender, System.Collections.Specialized.NotifyCollectionChangedEventArgs e)
 		{
 			UpdateCarouselViewPosition();
@@ -124,12 +129,6 @@
 		{
 			if (oldItemsSource is ObservableItemsSource oldObservableItemsSource)
 				oldObservableItemsSource.CollectionItemsSourceChanged -= CollectionItemsSourceChanged;
-=======
-		protected override void BoundsSizeChanged()
-		{
-			base.BoundsSizeChanged();
-			_carouselView.ScrollTo(_carouselView.Position, position: ScrollToPosition.Center, animate: false);
->>>>>>> e3f42d93
 		}
 
 		internal void TearDown()
