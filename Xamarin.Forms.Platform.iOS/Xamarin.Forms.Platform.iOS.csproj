﻿<?xml version="1.0" encoding="utf-8"?>
<Project DefaultTargets="Build" ToolsVersion="4.0" xmlns="http://schemas.microsoft.com/developer/msbuild/2003">
  <PropertyGroup>
    <Configuration Condition=" '$(Configuration)' == '' ">Debug</Configuration>
    <Platform Condition=" '$(Platform)' == '' ">AnyCPU</Platform>
    <ProjectTypeGuids>{FEACFBD2-3405-455C-9665-78FE426C6842};{FAE04EC0-301F-11D3-BF4B-00C04F79EFBC}</ProjectTypeGuids>
    <ProjectGuid>{271193C1-6E7C-429C-A36D-3F1BE5267231}</ProjectGuid>
    <OutputType>Library</OutputType>
    <RootNamespace>Xamarin.Forms.Platform.iOS</RootNamespace>
    <IPhoneResourcePrefix>Resources</IPhoneResourcePrefix>
    <AssemblyName>Xamarin.Forms.Platform.iOS</AssemblyName>
  </PropertyGroup>
  <PropertyGroup Condition=" '$(Configuration)|$(Platform)' == 'Debug|AnyCPU' ">
    <DebugSymbols>true</DebugSymbols>
    <DebugType>full</DebugType>
    <Optimize>false</Optimize>
    <OutputPath>bin\Debug</OutputPath>
    <DefineConstants>DEBUG;</DefineConstants>
    <ErrorReport>prompt</ErrorReport>
    <WarningLevel>4</WarningLevel>
    <ConsolePause>false</ConsolePause>
    <TreatWarningsAsErrors>true</TreatWarningsAsErrors>
    <NoWarn>
    </NoWarn>
  </PropertyGroup>
  <PropertyGroup Condition=" '$(Configuration)|$(Platform)' == 'Release|AnyCPU' ">
    <DebugType>full</DebugType>
    <Optimize>true</Optimize>
    <OutputPath>bin\Release</OutputPath>
    <ErrorReport>prompt</ErrorReport>
    <WarningLevel>4</WarningLevel>
    <ConsolePause>false</ConsolePause>
    <TreatWarningsAsErrors>true</TreatWarningsAsErrors>
    <NoWarn>
    </NoWarn>
  </PropertyGroup>
  <ItemGroup>
    <Reference Include="System" />
    <Reference Include="System.Runtime.Serialization" />
    <Reference Include="System.Xml" />
    <Reference Include="System.Core" />
    <Reference Include="Xamarin.iOS" />
    <Reference Include="System.Net.Http" />
  </ItemGroup>
  <ItemGroup />
  <ItemGroup>
    <Compile Include="$(MSBuildThisFileDirectory)ContextActionCell.cs" />
    <Compile Include="$(MSBuildThisFileDirectory)ContextScrollViewDelegate.cs" />
    <Compile Include="$(MSBuildThisFileDirectory)GlobalCloseContextGestureRecognizer.cs" />
    <Compile Include="$(MSBuildThisFileDirectory)Deserializer.cs" />
    <Compile Include="$(MSBuildThisFileDirectory)ElementChangedEventArgs.cs" />
    <Compile Include="$(MSBuildThisFileDirectory)EventTracker.cs" />
    <Compile Include="$(MSBuildThisFileDirectory)FormsApplicationDelegate.cs" />
    <Compile Include="$(MSBuildThisFileDirectory)IVisualElementRenderer.cs" />
    <Compile Include="$(MSBuildThisFileDirectory)Platform.cs" />
    <Compile Include="$(MSBuildThisFileDirectory)PlatformRenderer.cs" />
    <Compile Include="$(MSBuildThisFileDirectory)RendererFactory.cs" />
    <Compile Include="$(MSBuildThisFileDirectory)RendererPool.cs" />
    <Compile Include="$(MSBuildThisFileDirectory)ResourcesProvider.cs" />
    <Compile Include="$(MSBuildThisFileDirectory)ViewRenderer.cs" />
    <Compile Include="$(MSBuildThisFileDirectory)VisualElementPackager.cs" />
    <Compile Include="$(MSBuildThisFileDirectory)VisualElementRenderer.cs" />
    <Compile Include="$(MSBuildThisFileDirectory)VisualElementTracker.cs" />
    <Compile Include="$(MSBuildThisFileDirectory)Cells\CellRenderer.cs" />
    <Compile Include="$(MSBuildThisFileDirectory)Cells\CellTableViewCell.cs" />
    <Compile Include="$(MSBuildThisFileDirectory)Cells\EntryCellRenderer.cs" />
    <Compile Include="$(MSBuildThisFileDirectory)Cells\ImageCellRenderer.cs" />
    <Compile Include="$(MSBuildThisFileDirectory)Cells\SwitchCellRenderer.cs" />
    <Compile Include="$(MSBuildThisFileDirectory)Cells\TextCellRenderer.cs" />
    <Compile Include="$(MSBuildThisFileDirectory)Cells\ViewCellRenderer.cs" />
    <Compile Include="$(MSBuildThisFileDirectory)Extensions\ColorExtensions.cs" />
    <Compile Include="$(MSBuildThisFileDirectory)Extensions\DateExtensions.cs" />
    <Compile Include="$(MSBuildThisFileDirectory)Extensions\Extensions.cs" />
    <Compile Include="$(MSBuildThisFileDirectory)Extensions\ToolbarItemExtensions.cs" />
    <Compile Include="$(MSBuildThisFileDirectory)Extensions\UIViewExtensions.cs" />
    <Compile Include="$(MSBuildThisFileDirectory)Extensions\ViewExtensions.cs" />
    <Compile Include="$(MSBuildThisFileDirectory)Renderers\ActivityIndicatorRenderer.cs" />
    <Compile Include="$(MSBuildThisFileDirectory)Renderers\BoxRenderer.cs" />
    <Compile Include="$(MSBuildThisFileDirectory)Renderers\ButtonRenderer.cs" />
    <Compile Include="$(MSBuildThisFileDirectory)Renderers\CarouselPageRenderer.cs" />
    <Compile Include="$(MSBuildThisFileDirectory)Renderers\DatePickerRenderer.cs" />
    <Compile Include="$(MSBuildThisFileDirectory)Renderers\EditorRenderer.cs" />
    <Compile Include="$(MSBuildThisFileDirectory)Renderers\EntryRenderer.cs" />
    <Compile Include="$(MSBuildThisFileDirectory)Renderers\FontExtensions.cs" />
    <Compile Include="$(MSBuildThisFileDirectory)Renderers\FormattedStringExtensions.cs" />
    <Compile Include="$(MSBuildThisFileDirectory)Renderers\FrameRenderer.cs" />
    <Compile Include="$(MSBuildThisFileDirectory)Renderers\ImageRenderer.cs" />
    <Compile Include="$(MSBuildThisFileDirectory)Renderers\KeyboardInsetTracker.cs" />
    <Compile Include="$(MSBuildThisFileDirectory)Renderers\KeyboardObserver.cs" />
    <Compile Include="$(MSBuildThisFileDirectory)Renderers\LabelRenderer.cs" />
    <Compile Include="$(MSBuildThisFileDirectory)Renderers\ListViewRenderer.cs" />
    <Compile Include="$(MSBuildThisFileDirectory)Renderers\NavigationMenuRenderer.cs" />
    <Compile Include="$(MSBuildThisFileDirectory)Renderers\NavigationRenderer.cs" />
    <Compile Include="$(MSBuildThisFileDirectory)Renderers\OpenGLViewRenderer.cs" />
    <Compile Include="$(MSBuildThisFileDirectory)Renderers\PageRenderer.cs" />
    <Compile Include="$(MSBuildThisFileDirectory)Renderers\PhoneMasterDetailRenderer.cs" />
    <Compile Include="$(MSBuildThisFileDirectory)Renderers\PickerRenderer.cs" />
    <Compile Include="$(MSBuildThisFileDirectory)Renderers\ProgressBarRenderer.cs" />
    <Compile Include="$(MSBuildThisFileDirectory)Renderers\ScrollViewRenderer.cs" />
    <Compile Include="$(MSBuildThisFileDirectory)Renderers\SearchBarRenderer.cs" />
    <Compile Include="$(MSBuildThisFileDirectory)Renderers\SliderRenderer.cs" />
    <Compile Include="$(MSBuildThisFileDirectory)Renderers\StepperRenderer.cs" />
    <Compile Include="$(MSBuildThisFileDirectory)Renderers\SwitchRenderer.cs" />
    <Compile Include="$(MSBuildThisFileDirectory)Renderers\TabbedRenderer.cs" />
    <Compile Include="$(MSBuildThisFileDirectory)Renderers\TableViewModelRenderer.cs" />
    <Compile Include="$(MSBuildThisFileDirectory)Renderers\TableViewRenderer.cs" />
    <Compile Include="$(MSBuildThisFileDirectory)Renderers\TabletMasterDetailRenderer.cs" />
    <Compile Include="$(MSBuildThisFileDirectory)Renderers\TimePickerRenderer.cs" />
    <Compile Include="$(MSBuildThisFileDirectory)Renderers\WebViewRenderer.cs" />
    <Compile Include="$(MSBuildThisFileDirectory)Properties\AssemblyInfo.cs" />
    <Compile Include="$(MSBuildThisFileDirectory)Extensions\CellExtensions.cs" />
    <Compile Include="CADisplayLinkTicker.cs" />
<<<<<<< HEAD
    <Compile Include="Dispatcher.cs" />
=======
    <Compile Include="DisposeHelpers.cs" />
>>>>>>> a9407446
    <Compile Include="EffectUtilities.cs" />
    <Compile Include="ExportCellAttribute.cs" />
    <Compile Include="ExportImageSourceHandlerAttribute.cs" />
    <Compile Include="ExportRendererAttribute.cs" />
    <Compile Include="Extensions\ArrayExtensions.cs" />
    <Compile Include="Extensions\FlowDirectionExtensions.cs" />
    <Compile Include="Extensions\PlatformConfigurationExtensions.cs" />
    <Compile Include="Extensions\LabelExtensions.cs" />
    <Compile Include="Extensions\VisualElementExtensions.cs" />
    <Compile Include="Flags.cs" />
    <Compile Include="NativeViewWrapper.cs" />
    <Compile Include="NativeViewWrapperRenderer.cs" />
    <Compile Include="PlatformEffect.cs" />
    <Compile Include="Renderers\AlignmentExtensions.cs" />
    <Compile Include="Forms.cs" />
    <Compile Include="PageExtensions.cs" />
    <Compile Include="Renderers\WkWebViewRenderer.cs" />
    <Compile Include="Resources\StringResources.Designer.cs">
      <AutoGen>True</AutoGen>
      <DesignTime>True</DesignTime>
      <DependentUpon>StringResources.resx</DependentUpon>
    </Compile>
    <Compile Include="ShadowEffect.cs" />
    <Compile Include="ViewInitializedEventArgs.cs" />
    <Compile Include="IOSAppIndexingProvider.cs" />
    <Compile Include="IOSAppLinks.cs" />
    <Compile Include="NativeViewPropertyListener.cs" />
    <Compile Include="Extensions\LayoutExtensions.cs" />
    <Compile Include="NativeValueConverterService.cs" />
    <Compile Include="NativeBindingService.cs" />
  </ItemGroup>
  <ItemGroup>
    <EmbeddedResource Include="Resources\StringResources.ar.resx" />
    <EmbeddedResource Include="Resources\StringResources.ca.resx" />
    <EmbeddedResource Include="Resources\StringResources.cs.resx" />
    <EmbeddedResource Include="Resources\StringResources.da.resx" />
    <EmbeddedResource Include="Resources\StringResources.de.resx">
      <SubType>Designer</SubType>
    </EmbeddedResource>
    <EmbeddedResource Include="Resources\StringResources.el.resx" />
    <EmbeddedResource Include="Resources\StringResources.es.resx" />
    <EmbeddedResource Include="Resources\StringResources.fi.resx" />
    <EmbeddedResource Include="Resources\StringResources.fr.resx" />
    <EmbeddedResource Include="Resources\StringResources.he.resx" />
    <EmbeddedResource Include="Resources\StringResources.hi.resx" />
    <EmbeddedResource Include="Resources\StringResources.hr.resx" />
    <EmbeddedResource Include="Resources\StringResources.hu.resx" />
    <EmbeddedResource Include="Resources\StringResources.id.resx" />
    <EmbeddedResource Include="Resources\StringResources.it.resx" />
    <EmbeddedResource Include="Resources\StringResources.ja.resx" />
    <EmbeddedResource Include="Resources\StringResources.ko.resx" />
    <EmbeddedResource Include="Resources\StringResources.ms.resx" />
    <EmbeddedResource Include="Resources\StringResources.nb.resx" />
    <EmbeddedResource Include="Resources\StringResources.nl.resx" />
    <EmbeddedResource Include="Resources\StringResources.pl.resx" />
    <EmbeddedResource Include="Resources\StringResources.pt-BR.resx" />
    <EmbeddedResource Include="Resources\StringResources.pt.resx" />
    <EmbeddedResource Include="Resources\StringResources.resx">
      <Generator>ResXFileCodeGenerator</Generator>
      <LastGenOutput>StringResources.Designer.cs</LastGenOutput>
    </EmbeddedResource>
    <EmbeddedResource Include="Resources\StringResources.ro.resx" />
    <EmbeddedResource Include="Resources\StringResources.ru.resx" />
    <EmbeddedResource Include="Resources\StringResources.sk.resx" />
    <EmbeddedResource Include="Resources\StringResources.sv.resx" />
    <EmbeddedResource Include="Resources\StringResources.th.resx" />
    <EmbeddedResource Include="Resources\StringResources.tr.resx" />
    <EmbeddedResource Include="Resources\StringResources.uk.resx" />
    <EmbeddedResource Include="Resources\StringResources.vi.resx" />
    <EmbeddedResource Include="Resources\StringResources.zh-Hans.resx" />
    <EmbeddedResource Include="Resources\StringResources.zh-Hant.resx" />
    <EmbeddedResource Include="Resources\StringResources.zh-HK.resx" />
  </ItemGroup>
  <Import Project="$(MSBuildExtensionsPath)\Xamarin\iOS\Xamarin.iOS.CSharp.targets" />
  <ItemGroup>
    <ProjectReference Include="..\Xamarin.Forms.Core\Xamarin.Forms.Core.csproj">
      <Project>{57B8B73D-C3B5-4C42-869E-7B2F17D354AC}</Project>
      <Name>Xamarin.Forms.Core</Name>
    </ProjectReference>
  </ItemGroup>
  <ItemGroup>
    <Compile Include="..\Xamarin.Forms.Core\Properties\GlobalAssemblyInfo.cs">
      <Link>Properties\GlobalAssemblyInfo.cs</Link>
    </Compile>
  </ItemGroup>
</Project><|MERGE_RESOLUTION|>--- conflicted
+++ resolved
@@ -110,11 +110,8 @@
     <Compile Include="$(MSBuildThisFileDirectory)Properties\AssemblyInfo.cs" />
     <Compile Include="$(MSBuildThisFileDirectory)Extensions\CellExtensions.cs" />
     <Compile Include="CADisplayLinkTicker.cs" />
-<<<<<<< HEAD
+    <Compile Include="DisposeHelpers.cs" />
     <Compile Include="Dispatcher.cs" />
-=======
-    <Compile Include="DisposeHelpers.cs" />
->>>>>>> a9407446
     <Compile Include="EffectUtilities.cs" />
     <Compile Include="ExportCellAttribute.cs" />
     <Compile Include="ExportImageSourceHandlerAttribute.cs" />
