--- conflicted
+++ resolved
@@ -138,11 +138,8 @@
     <Compile Include="CollectionView\HorizontalTemplatedCell.cs" />
     <Compile Include="CollectionView\VerticalDefaultSupplementalView.cs" />
     <Compile Include="CollectionView\VerticalTemplatedCell.cs" />
-<<<<<<< HEAD
+    <Compile Include="CollectionView\VerticalTemplatedHeaderView.cs" />
     <Compile Include="DispatcherProvider.cs" />
-=======
-    <Compile Include="CollectionView\VerticalTemplatedHeaderView.cs" />
->>>>>>> 3a22872d
     <Compile Include="DisposeHelpers.cs" />
     <Compile Include="Dispatcher.cs" />
     <Compile Include="EffectUtilities.cs" />
