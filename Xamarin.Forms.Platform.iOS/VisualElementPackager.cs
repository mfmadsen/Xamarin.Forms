using System;
using Xamarin.Forms.Internals;

#if __MOBILE__
namespace Xamarin.Forms.Platform.iOS
#else

namespace Xamarin.Forms.Platform.MacOS
#endif
{
	public class VisualElementPackager : IDisposable
	{
		VisualElement _element;

		bool _isDisposed;

		IElementController ElementController => _element;

		public VisualElementPackager(IVisualElementRenderer renderer) : this(renderer, null)
		{
		}

		VisualElementPackager(IVisualElementRenderer renderer, VisualElement element)
		{
			if (renderer == null)
				throw new ArgumentNullException(nameof(renderer));

			Renderer = renderer;
			renderer.ElementChanged += OnRendererElementChanged;
			SetElement(null, element ?? renderer.Element);
		}

		protected IVisualElementRenderer Renderer { get; set; }

		public void Dispose()
		{
			Dispose(true);
		}

		public void Load()
		{
			for (var i = 0; i < ElementController.LogicalChildren.Count; i++)
			{
				var child = ElementController.LogicalChildren[i] as VisualElement;
				if (child != null)
					OnChildAdded(child);
			}
		}

		protected virtual void Dispose(bool disposing)
		{
			if (_isDisposed)
				return;

			if (disposing)
			{
				if (ElementController != null)
				{
					for (var i = 0; i < ElementController.LogicalChildren.Count; i++)
					{
						var child = ElementController.LogicalChildren[i] as VisualElement;
						if (child == null)
							continue;

						var childRenderer = Platform.GetRenderer(child);
						if (childRenderer == null)
							continue;

						childRenderer.Dispose();
					}
				}

				SetElement(_element, null);
				if (Renderer != null)
				{
					Renderer.ElementChanged -= OnRendererElementChanged;
					Renderer = null;
				}
			}

			_isDisposed = true;
		}

		protected virtual void OnChildAdded(VisualElement view)
		{
			if (_isDisposed)
				return;
<<<<<<< HEAD
			var reference = Guid.NewGuid().ToString();
			Performance.Start(reference);
=======
			Performance.Start(out string reference);
>>>>>>> 3fd45e96
			if (CompressedLayout.GetIsHeadless(view))
			{
				var packager = new VisualElementPackager(Renderer, view);
				view.IsPlatformEnabled = true;
				packager.Load();
			}
			else
			{
				var viewRenderer = Platform.CreateRenderer(view);
				Platform.SetRenderer(view, viewRenderer);

				var uiview = Renderer.NativeView;
				uiview.AddSubview(viewRenderer.NativeView);

				if (Renderer.ViewController != null && viewRenderer.ViewController != null)
					Renderer.ViewController.AddChildViewController(viewRenderer.ViewController);

				EnsureChildrenOrder();
			}
			Performance.Stop(reference);
		}

		protected virtual void OnChildRemoved(VisualElement view)
		{
			var viewRenderer = Platform.GetRenderer(view);
			if (viewRenderer == null || viewRenderer.NativeView == null)
				return;

			viewRenderer.NativeView.RemoveFromSuperview();

			if (Renderer.ViewController != null && viewRenderer.ViewController != null)
				viewRenderer.ViewController.RemoveFromParentViewController();

			viewRenderer.Dispose();
		}

		void EnsureChildrenOrder()
		{
			if (ElementController.LogicalChildren.Count == 0)
				return;

			for (var z = 0; z < ElementController.LogicalChildren.Count; z++)
			{
				var child = ElementController.LogicalChildren[z] as VisualElement;
				if (child == null)
					continue;
				var childRenderer = Platform.GetRenderer(child);

				if (childRenderer == null)
					continue;

				var nativeControl = childRenderer.NativeView;
#if __MOBILE__
				Renderer.NativeView.BringSubviewToFront(nativeControl);
#endif
				nativeControl.Layer.ZPosition = z * 1000;
			}
		}

		void OnChildAdded(object sender, ElementEventArgs e)
		{
			var view = e.Element as VisualElement;
			if (view != null)
				OnChildAdded(view);
		}

		void OnChildRemoved(object sender, ElementEventArgs e)
		{
			var view = e.Element as VisualElement;
			if (view != null)
				OnChildRemoved(view);
		}

		void OnRendererElementChanged(object sender, VisualElementChangedEventArgs args)
		{
			if (args.NewElement == _element)
				return;

			SetElement(_element, args.NewElement);
		}

		void SetElement(VisualElement oldElement, VisualElement newElement)
		{
			if (oldElement == newElement)
				return;

			Performance.Start(out string reference);

			_element = newElement;

			if (oldElement != null)
			{
				oldElement.ChildAdded -= OnChildAdded;
				oldElement.ChildRemoved -= OnChildRemoved;
				oldElement.ChildrenReordered -= UpdateChildrenOrder;

				if (newElement != null)
				{
					var pool = new RendererPool(Renderer, oldElement);
					pool.UpdateNewElement(newElement);

					EnsureChildrenOrder();
				}
				else
				{
					var elementController = ((IElementController)oldElement);

					for (var i = 0; i < elementController.LogicalChildren.Count; i++)
					{
						var child = elementController.LogicalChildren[i] as VisualElement;
						if (child != null)
							OnChildRemoved(child);
					}
				}
			}

			if (newElement != null)
			{
				newElement.ChildAdded += OnChildAdded;
				newElement.ChildRemoved += OnChildRemoved;
				newElement.ChildrenReordered += UpdateChildrenOrder;
			}
			Performance.Stop(reference);
		}

		void UpdateChildrenOrder(object sender, EventArgs e)
		{
			EnsureChildrenOrder();
		}
	}
}<|MERGE_RESOLUTION|>--- conflicted
+++ resolved
@@ -85,12 +85,7 @@
 		{
 			if (_isDisposed)
 				return;
-<<<<<<< HEAD
-			var reference = Guid.NewGuid().ToString();
-			Performance.Start(reference);
-=======
 			Performance.Start(out string reference);
->>>>>>> 3fd45e96
 			if (CompressedLayout.GetIsHeadless(view))
 			{
 				var packager = new VisualElementPackager(Renderer, view);
