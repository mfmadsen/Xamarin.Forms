--- conflicted
+++ resolved
@@ -371,15 +371,12 @@
 				}
 				type = type.MakeGenericType(args);
 			}
-<<<<<<< HEAD
 			if(type == null && DesignMode.IsDesignModeEnabled)
 			{
 				type = typeof(UnknownView);
 			}
-=======
 
 #if NETSTANDARD2_0
->>>>>>> b5c8345f
 			if (type == null)
 			{
 				// This covers the scenario where the AppDomain's loaded
