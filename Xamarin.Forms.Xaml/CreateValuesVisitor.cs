using System;
using System.Collections.Generic;
using System.Globalization;
using System.Linq;
using System.Reflection;
using System.Xml;
using Xamarin.Forms.Internals;
using Xamarin.Forms.Xaml.Internals;

namespace Xamarin.Forms.Xaml
{
	class CreateValuesVisitor : IXamlNodeVisitor
	{
		public CreateValuesVisitor(HydrationContext context)
		{
			Context = context;
		}

		Dictionary<INode, object> Values
		{
			get { return Context.Values; }
		}

		HydrationContext Context { get; }

		public TreeVisitingMode VisitingMode => TreeVisitingMode.BottomUp;
		public bool StopOnDataTemplate => true;
		public bool StopOnResourceDictionary => false;
		public bool VisitNodeOnDataTemplate => false;
		public bool SkipChildren(INode node, INode parentNode) => false;
		public bool IsResourceDictionary(ElementNode node) => typeof(ResourceDictionary).IsAssignableFrom(Context.Types[node]);

		public void Visit(ValueNode node, INode parentNode)
		{
			Values[node] = node.Value;
		}

		public void Visit(MarkupNode node, INode parentNode)
		{
		}

		public void Visit(ElementNode node, INode parentNode)
		{
			object value = null;

			var type = XamlParser.GetElementType(node.XmlType, node, Context.RootElement?.GetType().GetTypeInfo().Assembly,
				out XamlParseException xpe);
			if (xpe != null) {
				if (Context.ExceptionHandler != null) {
					Context.ExceptionHandler(xpe);
					return;
				}
				throw xpe;
			}
			Context.Types[node] = type;
			if (IsXaml2009LanguagePrimitive(node))
				value = CreateLanguagePrimitive(type, node);
			else if (node.Properties.ContainsKey(XmlName.xArguments) || node.Properties.ContainsKey(XmlName.xFactoryMethod))
				value = CreateFromFactory(type, node);
			else if (
				type.GetTypeInfo()
					.DeclaredConstructors.Any(
						ci =>
							ci.IsPublic && ci.GetParameters().Length != 0 &&
							ci.GetParameters().All(pi => pi.CustomAttributes.Any(attr => attr.AttributeType == typeof(ParameterAttribute)))) &&
				ValidateCtorArguments(type, node, out string ctorargname))
				value = CreateFromParameterizedConstructor(type, node);
			else if (!type.GetTypeInfo().DeclaredConstructors.Any(ci => ci.IsPublic && ci.GetParameters().Length == 0) &&
					 !ValidateCtorArguments(type, node, out ctorargname)) {
				throw new XamlParseException($"The Property {ctorargname} is required to create a {type.FullName} object.", node);
			}
			else {
				//this is a trick as the DataTemplate parameterless ctor is internal, and we can't CreateInstance(..., false) on WP7
				try {
					if (type == typeof(DataTemplate))
						value = new DataTemplate();
					if (type == typeof(ControlTemplate))
						value = new ControlTemplate();
					if (value == null && node.CollectionItems.Any() && node.CollectionItems.First() is ValueNode) {
						var serviceProvider = new XamlServiceProvider(node, Context);
						var converted = ((ValueNode)node.CollectionItems.First()).Value.ConvertTo(type, () => type.GetTypeInfo(),
							serviceProvider, out Exception exception);
						if (exception != null) {
							if (Context.ExceptionHandler != null) {
								Context.ExceptionHandler(exception);
								return;
							}
							throw exception;
						} 
						if (converted != null && converted.GetType() == type)
							value = converted;
					}
					if (value == null) {
						try {
							value = Activator.CreateInstance(type);
						}
						catch (TargetInvocationException tie) {
							value = XamlLoader.InstantiationFailedCallback?.Invoke(new XamlLoader.CallbackTypeInfo { XmlNamespace = node.XmlType.NamespaceUri, XmlTypeName = node.XmlType.Name }, type, tie) ?? throw tie;
						}
					}
				}
				catch (TargetInvocationException e) when (e.InnerException is XamlParseException || e.InnerException is XmlException) {
					throw e.InnerException;
				}
				catch (MissingMemberException mme) {
					throw new XamlParseException(mme.Message, node, mme);
				}
			}

			Values[node] = value;

<<<<<<< HEAD
			//Setup the data on the UnknownView for the Xaml Previwer
			if(value is UnknownView unknownView)
			{
				unknownView.NamespaceUri = node.XmlType.NamespaceUri;
				unknownView.ClassName = node.XmlType.Name;
			}
			var markup = value as IMarkupExtension;
			if (markup != null && (value is TypeExtension || value is StaticExtension || value is ArrayExtension))
			{
=======
			if (value is IMarkupExtension markup && (value is TypeExtension || value is StaticExtension || value is ArrayExtension)) {
>>>>>>> b5c8345f
				var serviceProvider = new XamlServiceProvider(node, Context);

				var visitor = new ApplyPropertiesVisitor(Context);
				foreach (var cnode in node.Properties.Values.ToList())
					cnode.Accept(visitor, node);
				foreach (var cnode in node.CollectionItems)
					cnode.Accept(visitor, node);

				try {
					value = markup.ProvideValue(serviceProvider);
				}
				catch (Exception e) {
					var xamlpe = e as XamlParseException ?? new XamlParseException("Markup extension failed", serviceProvider, e);
					if (Context.ExceptionHandler != null) {
						Context.ExceptionHandler(xamlpe);
					}
					else
						throw xamlpe;
				}
				if (!node.Properties.TryGetValue(XmlName.xKey, out INode xKey))
					xKey = null;

				node.Properties.Clear();
				node.CollectionItems.Clear();

				if (xKey != null)
					node.Properties.Add(XmlName.xKey, xKey);

				Values[node] = value;
			}

			if (value is BindableObject bindableValue && node.Namescope != (parentNode as IElementNode)?.Namescope)
				NameScope.SetNameScope(bindableValue, node.Namescope);

			if (XamlLoader.ValueCreatedCallback != null) {
				var name = node.XmlType.Name;
				if (name.Contains(":"))
					name = name.Substring(name.LastIndexOf(':') + 1);
				XamlLoader.ValueCreatedCallback(new XamlLoader.CallbackTypeInfo { XmlNamespace = node.XmlType.NamespaceUri, XmlTypeName = name }, value);
			}
		}

		public void Visit(RootNode node, INode parentNode)
		{
			var rnode = (XamlLoader.RuntimeRootNode)node;
			Values[node] = rnode.Root;
			Context.Types[node] = rnode.Root.GetType();
			var bindableRoot = rnode.Root as BindableObject;
			if (bindableRoot != null)
				NameScope.SetNameScope(bindableRoot, node.Namescope);
		}

		public void Visit(ListNode node, INode parentNode)
		{
			//this is a gross hack to keep ListNode alive. ListNode must go in favor of Properties
			XmlName name;
			if (ApplyPropertiesVisitor.TryGetPropertyName(node, parentNode, out name))
				node.XmlName = name;
		}

		bool ValidateCtorArguments(Type nodeType, IElementNode node, out string missingArgName)
		{
			missingArgName = null;
			var ctorInfo =
				nodeType.GetTypeInfo()
					.DeclaredConstructors.FirstOrDefault(
						ci =>
							ci.GetParameters().Length != 0 && ci.IsPublic &&
							ci.GetParameters().All(pi => pi.CustomAttributes.Any(attr => attr.AttributeType == typeof (ParameterAttribute))));
			if (ctorInfo == null)
				return true;
			foreach (var parameter in ctorInfo.GetParameters())
			{
				var propname =
					parameter.CustomAttributes.First(ca => ca.AttributeType.FullName == "Xamarin.Forms.ParameterAttribute")
						.ConstructorArguments.First()
						.Value as string;
				if (!node.Properties.ContainsKey(new XmlName("", propname)))
				{
					missingArgName = propname;
					return false;
				}
			}

			return true;
		}

		public object CreateFromParameterizedConstructor(Type nodeType, IElementNode node)
		{
			var ctorInfo =
				nodeType.GetTypeInfo()
					.DeclaredConstructors.FirstOrDefault(
						ci =>
							ci.GetParameters().Length != 0 && ci.IsPublic &&
							ci.GetParameters().All(pi => pi.CustomAttributes.Any(attr => attr.AttributeType == typeof (ParameterAttribute))));
			object[] arguments = CreateArgumentsArray(node, ctorInfo);
			try {
				return ctorInfo.Invoke(arguments);
			}
			catch (Exception e) when (e is TargetInvocationException || e is MissingMemberException) {
				return XamlLoader.InstantiationFailedCallback?.Invoke(new XamlLoader.CallbackTypeInfo { XmlNamespace = node.XmlType.NamespaceUri, XmlTypeName = node.XmlType.Name }, nodeType, e) ?? throw e;
			}

		}

		public object CreateFromFactory(Type nodeType, IElementNode node)
		{
			object[] arguments = CreateArgumentsArray(node);

			if (!node.Properties.ContainsKey(XmlName.xFactoryMethod))
			{
				//non-default ctor
				try {
					return Activator.CreateInstance(nodeType, arguments);
				}
				catch (Exception e) when (e is TargetInvocationException || e is MissingMemberException) {
					return XamlLoader.InstantiationFailedCallback?.Invoke(new XamlLoader.CallbackTypeInfo { XmlNamespace = node.XmlType.NamespaceUri, XmlTypeName = node.XmlType.Name }, nodeType, e) ?? throw e;
				}
			}

			var factoryMethod = ((string)((ValueNode)node.Properties[XmlName.xFactoryMethod]).Value);
			Type[] types = arguments == null ? new Type[0] : arguments.Select(a => a.GetType()).ToArray();
			Func<MethodInfo, bool> isMatch = m => {
				if (m.Name != factoryMethod)
					return false;
				var p = m.GetParameters();
				if (p.Length != types.Length)
					return false;
				if (!m.IsStatic)
					return false;
				for (var i = 0; i < p.Length; i++) {
					if ((p [i].ParameterType.IsAssignableFrom(types [i])))
						continue;
					var op_impl =  p[i].ParameterType.GetImplicitConversionOperator(fromType: types[i], toType: p[i].ParameterType)
								?? types[i].GetImplicitConversionOperator(fromType: types[i], toType: p[i].ParameterType);

					if (op_impl == null)
						return false;
					arguments [i] = op_impl.Invoke(null, new [] { arguments [i]});
				}
				return true;
			};
			try {
				var mi = nodeType.GetRuntimeMethods().FirstOrDefault(isMatch);
				if (mi == null)
					throw new MissingMemberException($"No static method found for {nodeType.FullName}::{factoryMethod} ({string.Join(", ", types.Select(t => t.FullName))})");
				return mi.Invoke(null, arguments);
			}
			catch (Exception e) when (e is TargetInvocationException || e is MissingMemberException) {
				return XamlLoader.InstantiationFailedCallback?.Invoke(new XamlLoader.CallbackTypeInfo { XmlNamespace = node.XmlType.NamespaceUri, XmlTypeName = node.XmlType.Name}, nodeType, e) ?? throw e;
			}
		}

		public object[] CreateArgumentsArray(IElementNode enode)
		{
			if (!enode.Properties.ContainsKey(XmlName.xArguments))
				return null;
			var node = enode.Properties[XmlName.xArguments];
			var elementNode = node as ElementNode;
			if (elementNode != null)
			{
				var array = new object[1];
				array[0] = Values[elementNode];
				return array;
			}

			var listnode = node as ListNode;
			if (listnode != null)
			{
				var array = new object[listnode.CollectionItems.Count];
				for (var i = 0; i < listnode.CollectionItems.Count; i++)
					array[i] = Values[(ElementNode)listnode.CollectionItems[i]];
				return array;
			}
			return null;
		}

		public object[] CreateArgumentsArray(IElementNode enode, ConstructorInfo ctorInfo)
		{
			var n = ctorInfo.GetParameters().Length;
			var array = new object[n];
			for (var i = 0; i < n; i++)
			{
				var parameter = ctorInfo.GetParameters()[i];
				var propname =
					parameter.CustomAttributes.First(attr => attr.AttributeType == typeof (ParameterAttribute))
						.ConstructorArguments.First()
						.Value as string;
				var name = new XmlName("", propname);
				INode node;
				if (!enode.Properties.TryGetValue(name, out node))
				{
					throw new XamlParseException(
						String.Format("The Property {0} is required to create a {1} object.", propname, ctorInfo.DeclaringType.FullName),
						enode as IXmlLineInfo);
				}
				if (!enode.SkipProperties.Contains(name))
					enode.SkipProperties.Add(name);
				var value = Context.Values[node];
				var serviceProvider = new XamlServiceProvider(enode, Context);
				var convertedValue = value.ConvertTo(parameter.ParameterType, () => parameter, serviceProvider, out Exception e);
				if (e != null)
					throw e;
				array[i] = convertedValue;
			}

			return array;
		}

		static bool IsXaml2009LanguagePrimitive(IElementNode node)
		{
			return node.NamespaceURI == XamlParser.X2009Uri;
		}

		static object CreateLanguagePrimitive(Type nodeType, IElementNode node)
		{
			object value = null;
			if (nodeType == typeof (string))
				value = String.Empty;
			else if (nodeType == typeof (Uri))
				value = null;
			else
				value = Activator.CreateInstance(nodeType);

			if (node.CollectionItems.Count == 1 && node.CollectionItems[0] is ValueNode &&
			    ((ValueNode)node.CollectionItems[0]).Value is string)
			{
				var valuestring = ((ValueNode)node.CollectionItems[0]).Value as string;

				if (nodeType == typeof(SByte)) {
					sbyte retval;
					if (sbyte.TryParse(valuestring, NumberStyles.Number, CultureInfo.InvariantCulture, out retval))
						return retval;
				}
				if (nodeType == typeof(Int16)) {
					short retval;
					if (short.TryParse(valuestring, NumberStyles.Number, CultureInfo.InvariantCulture, out retval))
						return retval;
				}
				if (nodeType == typeof(Int32)) {
					int retval;
					if (int.TryParse(valuestring, NumberStyles.Number, CultureInfo.InvariantCulture, out retval))
						return retval;
				}
				if (nodeType == typeof(Int64)) {
					long retval;
					if (long.TryParse(valuestring, NumberStyles.Number, CultureInfo.InvariantCulture, out retval))
						return retval;
				}
				if (nodeType == typeof(Byte)) {
					byte retval;
					if (byte.TryParse(valuestring, NumberStyles.Number, CultureInfo.InvariantCulture, out retval))
						return retval;
				}
				if (nodeType == typeof(UInt16)) {
					ushort retval;
					if (ushort.TryParse(valuestring, NumberStyles.Number, CultureInfo.InvariantCulture, out retval))
						return retval;
				}
				if (nodeType == typeof(UInt32)) {
					uint retval;
					if (uint.TryParse(valuestring, NumberStyles.Number, CultureInfo.InvariantCulture, out retval))
						return retval;
				}
				if (nodeType == typeof(UInt64)) {
					ulong retval;
					if (ulong.TryParse(valuestring, NumberStyles.Number, CultureInfo.InvariantCulture, out retval))
						return retval;
				}
				if (nodeType == typeof(Single)) {
					float retval;
					if (float.TryParse(valuestring, NumberStyles.Number, CultureInfo.InvariantCulture, out retval))
						return retval;
				}
				if (nodeType == typeof(Double)) {
					double retval;
					if (double.TryParse(valuestring, NumberStyles.Number, CultureInfo.InvariantCulture, out retval))
						return retval;
				}
				if (nodeType == typeof (Boolean))
				{
					bool outbool;
					if (bool.TryParse(valuestring, out outbool))
						return outbool;
				}
				if (nodeType == typeof(TimeSpan)) {
					TimeSpan retval;
					if (TimeSpan.TryParse(valuestring, CultureInfo.InvariantCulture, out retval))
						return retval;
				}
				if (nodeType == typeof (char))
				{
					char retval;
					if (char.TryParse(valuestring, out retval))
						return retval;
				}
				if (nodeType == typeof (string))
					return valuestring;
				if (nodeType == typeof (decimal))
				{
					decimal retval;
					if (decimal.TryParse(valuestring, NumberStyles.Number, CultureInfo.InvariantCulture, out retval))
						return retval;
				}

				else if (nodeType == typeof (Uri))
				{
					Uri retval;
					if (Uri.TryCreate(valuestring, UriKind.RelativeOrAbsolute, out retval))
						return retval;
				}
			}
			return value;
		}
	}
}<|MERGE_RESOLUTION|>--- conflicted
+++ resolved
@@ -109,19 +109,13 @@
 
 			Values[node] = value;
 
-<<<<<<< HEAD
 			//Setup the data on the UnknownView for the Xaml Previwer
 			if(value is UnknownView unknownView)
 			{
 				unknownView.NamespaceUri = node.XmlType.NamespaceUri;
 				unknownView.ClassName = node.XmlType.Name;
 			}
-			var markup = value as IMarkupExtension;
-			if (markup != null && (value is TypeExtension || value is StaticExtension || value is ArrayExtension))
-			{
-=======
 			if (value is IMarkupExtension markup && (value is TypeExtension || value is StaticExtension || value is ArrayExtension)) {
->>>>>>> b5c8345f
 				var serviceProvider = new XamlServiceProvider(node, Context);
 
 				var visitor = new ApplyPropertiesVisitor(Context);
