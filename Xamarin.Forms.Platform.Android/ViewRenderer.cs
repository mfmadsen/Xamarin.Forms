--- conflicted
+++ resolved
@@ -266,14 +266,9 @@
 				var handler = new Handler(looper);
 				handler.Post(() =>
 				{
-<<<<<<< HEAD
-					if(!_disposed)
-						Control?.RequestFocus();
-=======
 					if (Control is IPopupTrigger popupElement)
 						popupElement.ShowPopupOnFocus = true;
 					Control?.RequestFocus();
->>>>>>> aaff052e
 				});
 			}
 			else
