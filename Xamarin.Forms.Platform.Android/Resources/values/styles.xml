--- conflicted
+++ resolved
@@ -1,37 +1,31 @@
 ﻿<?xml version="1.0" encoding="utf-8" ?>
-<resources xmlns:android="http://schemas.android.com/apk/res/android"
-		xmlns:app="http://schemas.android.com/apk/res-auto">
+<resources xmlns:android="http://schemas.android.com/apk/res/android" 
+  xmlns:app="http://schemas.android.com/apk/res-auto">
   <style name="collectionViewStyle" android:id="@+id/collectionViewStyle">
     <item name="android:scrollbars">vertical|horizontal</item>
   </style>
-<<<<<<< HEAD
-  <style name="NestedScrollBarStyle" android:id="@+id/nestedScrollViewStyle">
-    <item name="android:scrollbars">vertical|horizontal</item>
+  <style name="MainTheme" parent="MainTheme.Base">
   </style>
-    <style name="MainTheme" parent="MainTheme.Base">
-    </style>
-    <!-- Base theme applied no matter what API -->
-    <style name="MainTheme.Base" parent="Theme.AppCompat.DayNight.DarkActionBar">
-        <!--If you are using revision 22.1 please use just windowNoTitle. Without android:-->
-        <item name="windowNoTitle">true</item>
-        <!--We will be using the toolbar so no need to show ActionBar-->
-        <item name="windowActionBar">false</item>
-        <!-- Set theme colors from https://aka.ms/material-colors -->
-        <!-- colorPrimary is used for the default action bar background -->
-        <item name="colorPrimary">#2196F3</item>
-        <!-- colorPrimaryDark is used for the status bar -->
-        <item name="colorPrimaryDark">#1976D2</item>
-        <!-- colorAccent is used as the default value for colorControlActivated
+  <!-- Base theme applied no matter what API -->
+  <style name="MainTheme.Base" parent="Theme.AppCompat.DayNight.DarkActionBar">
+    <!--If you are using revision 22.1 please use just windowNoTitle. Without android:-->
+    <item name="windowNoTitle">true</item>
+    <!--We will be using the toolbar so no need to show ActionBar-->
+    <item name="windowActionBar">false</item>
+    <!-- Set theme colors from https://aka.ms/material-colors -->
+    <!-- colorPrimary is used for the default action bar background -->
+    <item name="colorPrimary">#2196F3</item>
+    <!-- colorPrimaryDark is used for the status bar -->
+    <item name="colorPrimaryDark">#1976D2</item>
+    <!-- colorAccent is used as the default value for colorControlActivated
          which is used to tint widgets -->
-        <item name="colorAccent">#FF4081</item>
-        <!-- You can also set colorControlNormal, colorControlActivated
+    <item name="colorAccent">#FF4081</item>
+    <!-- You can also set colorControlNormal, colorControlActivated
          colorControlHighlight and colorSwitchThumbNormal. -->
-        <item name="windowActionModeOverlay">true</item>
-        <item name="android:datePickerDialogTheme">@style/AppCompatDialogStyle</item>
-    </style>
-    <style name="AppCompatDialogStyle" parent="Theme.AppCompat.DayNight.Dialog">
-        <item name="colorAccent">#FF4081</item>
-    </style>
-=======
->>>>>>> bb6ea963
+    <item name="windowActionModeOverlay">true</item>
+    <item name="android:datePickerDialogTheme">@style/AppCompatDialogStyle</item>
+  </style>
+  <style name="AppCompatDialogStyle" parent="Theme.AppCompat.DayNight.Dialog">
+    <item name="colorAccent">#FF4081</item>
+  </style>
 </resources>