--- conflicted
+++ resolved
@@ -8,199 +8,6 @@
 namespace Xamarin.Forms.Platform.Android
 {
 	public static class GeometryExtensions
-<<<<<<< HEAD
-    {
-        public static APath ToAPath(this Geometry geometry, Context context)
-        {
-            APath path = new APath();
-
-            float density = context.Resources.DisplayMetrics.Density;
-
-            if (geometry is LineGeometry)
-            {
-                LineGeometry lineGeometry = geometry as LineGeometry;
-
-                path.MoveTo(
-                    density * (float)lineGeometry.StartPoint.X,
-                    density * (float)lineGeometry.StartPoint.Y);
-
-                path.LineTo(
-                    density * (float)lineGeometry.EndPoint.X,
-                    density * (float)lineGeometry.EndPoint.Y);
-            }
-            else if (geometry is RectangleGeometry)
-            {
-                var rect = (geometry as RectangleGeometry).Rect;
-
-                path.AddRect(
-                    density * (float)rect.Left,
-                    density * (float)rect.Top,
-                    density * (float)rect.Right,
-                    density * (float)rect.Bottom,
-                    APath.Direction.Cw);
-            }
-            else if (geometry is EllipseGeometry)
-            {
-                EllipseGeometry ellipseGeometry = geometry as EllipseGeometry;
-
-                path.AddOval(new RectF(
-                    density * (float)(ellipseGeometry.Center.X - ellipseGeometry.RadiusX),
-                    density * (float)(ellipseGeometry.Center.Y - ellipseGeometry.RadiusY),
-                    density * (float)(ellipseGeometry.Center.X + ellipseGeometry.RadiusX),
-                    density * (float)(ellipseGeometry.Center.Y + ellipseGeometry.RadiusY)),
-                    APath.Direction.Cw);
-            }
-            else if (geometry is GeometryGroup)
-            {
-                GeometryGroup geometryGroup = geometry as GeometryGroup;
-
-                path.SetFillType(geometryGroup.FillRule == FillRule.Nonzero ? APath.FillType.Winding : APath.FillType.EvenOdd);
-
-                foreach (Geometry child in geometryGroup.Children)
-                {
-                    APath childPath = child.ToAPath(context);
-                    path.AddPath(childPath);
-                }
-            }
-            else if (geometry is PathGeometry)
-            {
-                PathGeometry pathGeometry = geometry as PathGeometry;
-
-                path.SetFillType(pathGeometry.FillRule == FillRule.Nonzero ? APath.FillType.Winding : APath.FillType.EvenOdd);
-
-                foreach (PathFigure pathFigure in pathGeometry.Figures)
-                {
-                    path.MoveTo(
-                        density * (float)pathFigure.StartPoint.X,
-                        density * (float)pathFigure.StartPoint.Y);
-
-                    Point lastPoint = pathFigure.StartPoint;
-
-                    foreach (PathSegment pathSegment in pathFigure.Segments)
-                    {
-                        // LineSegment
-                        if (pathSegment is LineSegment)
-                        {
-                            LineSegment lineSegment = pathSegment as LineSegment;
-
-                            path.LineTo(
-                                density * (float)lineSegment.Point.X,
-                                density * (float)lineSegment.Point.Y);
-                            lastPoint = lineSegment.Point;
-                        }
-                        // PolylineSegment
-                        else if (pathSegment is PolyLineSegment)
-                        {
-                            PolyLineSegment polylineSegment = pathSegment as PolyLineSegment;
-                            PointCollection points = polylineSegment.Points;
-
-                            for (int i = 0; i < points.Count; i++)
-                            {
-                                path.LineTo(
-                                    density * (float)points[i].X,
-                                    density * (float)points[i].Y);
-                            }
-                            lastPoint = points[points.Count - 1];
-                        }
-                        // BezierSegment
-                        else if (pathSegment is BezierSegment)
-                        {
-                            BezierSegment bezierSegment = pathSegment as BezierSegment;
-
-                            path.CubicTo(
-                                density * (float)bezierSegment.Point1.X, density * (float)bezierSegment.Point1.Y,
-                                density * (float)bezierSegment.Point2.X, density * (float)bezierSegment.Point2.Y,
-                                density * (float)bezierSegment.Point3.X, density * (float)bezierSegment.Point3.Y);
-
-                            lastPoint = bezierSegment.Point3;
-                        }
-                        // PolyBezierSegment
-                        else if (pathSegment is PolyBezierSegment)
-                        {
-                            PolyBezierSegment polyBezierSegment = pathSegment as PolyBezierSegment;
-                            PointCollection points = polyBezierSegment.Points;
-
-                            if (points.Count >= 3)
-                            {
-                                for (int i = 0; i < points.Count; i += 3)
-                                {
-                                    path.CubicTo(
-                                        density * (float)points[i + 0].X, density * (float)points[i + 0].Y,
-                                        density * (float)points[i + 1].X, density * (float)points[i + 1].Y,
-                                        density * (float)points[i + 2].X, density * (float)points[i + 2].Y);
-                                }
-                            }
-
-                            lastPoint = points[points.Count - 1];
-                        }
-                        // QuadraticBezierSegment
-                        else if (pathSegment is QuadraticBezierSegment)
-                        {
-                            QuadraticBezierSegment bezierSegment = pathSegment as QuadraticBezierSegment;
-
-                            path.QuadTo(
-                                density * (float)bezierSegment.Point1.X, density * (float)bezierSegment.Point1.Y,
-                                density * (float)bezierSegment.Point2.X, density * (float)bezierSegment.Point2.Y);
-
-                            lastPoint = bezierSegment.Point2;
-                        }
-                        // PolyQuadraticBezierSegment
-                        else if (pathSegment is PolyQuadraticBezierSegment)
-                        {
-                            PolyQuadraticBezierSegment polyBezierSegment = pathSegment as PolyQuadraticBezierSegment;
-                            PointCollection points = polyBezierSegment.Points;
-
-                            if (points.Count >= 2)
-                            {
-                                for (int i = 0; i < points.Count; i += 2)
-                                {
-                                    path.QuadTo(
-                                        density * (float)points[i + 0].X, density * (float)points[i + 0].Y,
-                                        density * (float)points[i + 1].X, density * (float)points[i + 1].Y);
-                                }
-                            }
-
-                            lastPoint = points[points.Count - 1];
-                        }
-                        // ArcSegment
-                        else if (pathSegment is ArcSegment)
-                        {
-                            ArcSegment arcSegment = pathSegment as ArcSegment;
-
-                            List<Point> points = new List<Point>();
-
-                            GeometryHelper.FlattenArc(
-                                points,
-                                lastPoint,
-                                arcSegment.Point,
-                                arcSegment.Size.Width,
-                                arcSegment.Size.Height,
-                                arcSegment.RotationAngle,
-                                arcSegment.IsLargeArc,
-                                arcSegment.SweepDirection == SweepDirection.CounterClockwise,
-                                1);
-
-                            for (int i = 0; i < points.Count; i++)
-                            {
-                                path.LineTo(
-                                    density * (float)points[i].X,
-                                    density * (float)points[i].Y);
-                            }
-
-                            if (points.Count > 0)
-                                lastPoint = points[points.Count - 1];
-                        }
-                    }
-
-                    if (pathFigure.IsClosed)
-                        path.Close();
-                }
-            }
-
-            return path;
-        }
-    }
-=======
 	{
 		public static APath ToAPath(this Geometry geometry, Context context)
 		{
@@ -392,5 +199,4 @@
 			return path;
 		}
 	}
->>>>>>> 94255cdf
 }