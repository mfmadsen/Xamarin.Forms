﻿using System;
using System.ComponentModel;
using Android.Content;
using Android.Graphics;
using Android.Graphics.Drawables;
using Android.Graphics.Drawables.Shapes;
using Xamarin.Forms.Shapes;
using AColor = Android.Graphics.Color;
using AMatrix = Android.Graphics.Matrix;
using APath = Android.Graphics.Path;
using AView = Android.Views.View;
using Shape = Xamarin.Forms.Shapes.Shape;

namespace Xamarin.Forms.Platform.Android
{
<<<<<<< HEAD
    public class ShapeRenderer<TShape, TNativeShape> : ViewRenderer<TShape, TNativeShape>
         where TShape : Shape
         where TNativeShape : ShapeView
    {
        public ShapeRenderer(Context context) : base(context)
        {

        }

        protected override void OnElementChanged(ElementChangedEventArgs<TShape> args)
        {
            base.OnElementChanged(args);

            if (args.NewElement != null)
            {
                UpdateSize();
                UpdateAspect();
                UpdateFill();
                UpdateStroke();
                UpdateStrokeThickness();
                UpdateStrokeDashArray();
                UpdateStrokeDashOffset();
                UpdateStrokeLineCap();
                UpdateStrokeLineJoin();
                UpdateStrokeMiterLimit();
            }
        }

        protected override void OnElementPropertyChanged(object sender, PropertyChangedEventArgs args)
        {
            base.OnElementPropertyChanged(sender, args);

            if (args.PropertyName == VisualElement.HeightProperty.PropertyName || args.PropertyName == VisualElement.WidthProperty.PropertyName)
                UpdateSize();
            else if (args.PropertyName == Shape.AspectProperty.PropertyName)
                UpdateAspect();
            else if (args.PropertyName == Shape.FillProperty.PropertyName)
                UpdateFill();
            else if (args.PropertyName == Shape.StrokeProperty.PropertyName)
                UpdateStroke();
            else if (args.PropertyName == Shape.StrokeThicknessProperty.PropertyName)
                UpdateStrokeThickness();
            else if (args.PropertyName == Shape.StrokeDashArrayProperty.PropertyName)
                UpdateStrokeDashArray();
            else if (args.PropertyName == Shape.StrokeDashOffsetProperty.PropertyName)
                UpdateStrokeDashOffset();
            else if (args.PropertyName == Shape.StrokeLineCapProperty.PropertyName)
                UpdateStrokeLineCap();
            else if (args.PropertyName == Shape.StrokeLineJoinProperty.PropertyName)
                UpdateStrokeLineJoin();
            else if (args.PropertyName == Shape.StrokeMiterLimitProperty.PropertyName)
                UpdateStrokeMiterLimit();
        }

        public override SizeRequest GetDesiredSize(int widthConstraint, int heightConstraint)
        {
            if (Element != null)
            {
                return Control.GetDesiredSize();
            }

            return base.GetDesiredSize(widthConstraint, heightConstraint);
        }

        void UpdateSize()
        {
            double height = Math.Max(Element.Height, 0);
            double width = Math.Max(Element.Width, 0);

            Control.UpdateSize(width, height);
        }

        void UpdateAspect()
        {
            Control.UpdateAspect(Element.Aspect);
        }

        void UpdateFill()
        {
            Control.UpdateFill(Element.Fill);
        }

        void UpdateStroke()
        {
            Control.UpdateStroke(Element.Stroke);
        }

        void UpdateStrokeThickness()
        {
            Control.UpdateStrokeThickness((float)Element.StrokeThickness);
        }

        void UpdateStrokeDashArray()
        {
            Control.UpdateStrokeDashArray(Element.StrokeDashArray.ToArray());
        }

        void UpdateStrokeDashOffset()
        {
            Control.UpdateStrokeDashOffset((float)Element.StrokeDashOffset);
        }

        void UpdateStrokeLineCap()
        {
            PenLineCap lineCap = Element.StrokeLineCap;
            Paint.Cap aLineCap = Paint.Cap.Butt;

            switch (lineCap)
            {
                case PenLineCap.Flat:
                    aLineCap = Paint.Cap.Butt;
                    break;
                case PenLineCap.Square:
                    aLineCap = Paint.Cap.Square;
                    break;
                case PenLineCap.Round:
                    aLineCap = Paint.Cap.Round;
                    break;
            }

            Control.UpdateStrokeLineCap(aLineCap);
        }

        void UpdateStrokeLineJoin()
        {
            PenLineJoin lineJoin = Element.StrokeLineJoin;
            Paint.Join aLineJoin = Paint.Join.Miter;

            switch (lineJoin)
            {
                case PenLineJoin.Miter:
                    aLineJoin = Paint.Join.Miter;
                    break;
                case PenLineJoin.Bevel:
                    aLineJoin = Paint.Join.Bevel;
                    break;
                case PenLineJoin.Round:
                    aLineJoin = Paint.Join.Round;
                    break;
            }

            Control.UpdateStrokeLineJoin(aLineJoin);
        }

        void UpdateStrokeMiterLimit()
        {
            Control.UpdateStrokeMiterLimit((float)Element.StrokeMiterLimit);
        }
    }

    public class ShapeView : AView
    {
        readonly ShapeDrawable _drawable;
        protected float _density;

        APath _path;
        readonly RectF _pathFillBounds;
        readonly RectF _pathStrokeBounds;

        Brush _stroke;
        Brush _fill;

        Shader _strokeShader;
        Shader _fillShader;

        float _strokeWidth;
        float[] _strokeDash;
        float _strokeDashOffset;

        Stretch _aspect;

        AMatrix _transform;

        public ShapeView(Context context) : base(context)
        {
=======
	public class ShapeRenderer<TShape, TNativeShape> : ViewRenderer<TShape, TNativeShape>
		 where TShape : Shape
		 where TNativeShape : ShapeView
	{
		double _height;
		double _width;

		public ShapeRenderer(Context context) : base(context)
		{

		}

		protected override void OnElementChanged(ElementChangedEventArgs<TShape> args)
		{
			base.OnElementChanged(args);

			if (args.NewElement != null)
			{
				UpdateSize();
				UpdateAspect();
				UpdateFill();
				UpdateStroke();
				UpdateStrokeThickness();
				UpdateStrokeDashArray();
				UpdateStrokeDashOffset();
				UpdateStrokeLineCap();
				UpdateStrokeLineJoin();
				UpdateStrokeMiterLimit();
			}
		}

		protected override void OnElementPropertyChanged(object sender, PropertyChangedEventArgs args)
		{
			base.OnElementPropertyChanged(sender, args);

			if (args.PropertyName == VisualElement.HeightProperty.PropertyName)
			{
				_height = Element.Height;
				UpdateSize();
			}
			else if (args.PropertyName == VisualElement.WidthProperty.PropertyName)
			{
				_width = Element.Width;
				UpdateSize();
			}
			else if (args.PropertyName == Shape.AspectProperty.PropertyName)
				UpdateAspect();
			else if (args.PropertyName == Shape.FillProperty.PropertyName)
				UpdateFill();
			else if (args.PropertyName == Shape.StrokeProperty.PropertyName)
				UpdateStroke();
			else if (args.PropertyName == Shape.StrokeThicknessProperty.PropertyName)
				UpdateStrokeThickness();
			else if (args.PropertyName == Shape.StrokeDashArrayProperty.PropertyName)
				UpdateStrokeDashArray();
			else if (args.PropertyName == Shape.StrokeDashOffsetProperty.PropertyName)
				UpdateStrokeDashOffset();
			else if (args.PropertyName == Shape.StrokeLineCapProperty.PropertyName)
				UpdateStrokeLineCap();
			else if (args.PropertyName == Shape.StrokeLineJoinProperty.PropertyName)
				UpdateStrokeLineJoin();
			else if (args.PropertyName == Shape.StrokeMiterLimitProperty.PropertyName)
				UpdateStrokeMiterLimit();
		}

		public override SizeRequest GetDesiredSize(int widthConstraint, int heightConstraint)
		{
			if (Element != null)
			{
				return Control.GetDesiredSize();
			}

			return base.GetDesiredSize(widthConstraint, heightConstraint);
		}

		void UpdateSize()
		{
			Control.UpdateSize(_width, _height);
		}

		void UpdateAspect()
		{
			Control.UpdateAspect(Element.Aspect);
		}

		void UpdateFill()
		{
			Control.UpdateFill(Element.Fill);
		}

		void UpdateStroke()
		{
			Control.UpdateStroke(Element.Stroke);
		}

		void UpdateStrokeThickness()
		{
			Control.UpdateStrokeThickness((float)Element.StrokeThickness);
		}

		void UpdateStrokeDashArray()
		{
			Control.UpdateStrokeDashArray(Element.StrokeDashArray.ToArray());
		}

		void UpdateStrokeDashOffset()
		{
			Control.UpdateStrokeDashOffset((float)Element.StrokeDashOffset);
		}

		void UpdateStrokeLineCap()
		{
			PenLineCap lineCap = Element.StrokeLineCap;
			Paint.Cap aLineCap = Paint.Cap.Butt;

			switch (lineCap)
			{
				case PenLineCap.Flat:
					aLineCap = Paint.Cap.Butt;
					break;
				case PenLineCap.Square:
					aLineCap = Paint.Cap.Square;
					break;
				case PenLineCap.Round:
					aLineCap = Paint.Cap.Round;
					break;
			}

			Control.UpdateStrokeLineCap(aLineCap);
		}

		void UpdateStrokeLineJoin()
		{
			PenLineJoin lineJoin = Element.StrokeLineJoin;
			Paint.Join aLineJoin = Paint.Join.Miter;

			switch (lineJoin)
			{
				case PenLineJoin.Miter:
					aLineJoin = Paint.Join.Miter;
					break;
				case PenLineJoin.Bevel:
					aLineJoin = Paint.Join.Bevel;
					break;
				case PenLineJoin.Round:
					aLineJoin = Paint.Join.Round;
					break;
			}

			Control.UpdateStrokeLineJoin(aLineJoin);
		}

		void UpdateStrokeMiterLimit()
		{
			Control.UpdateStrokeMiterLimit((float)Element.StrokeMiterLimit);
		}
	}

	public class ShapeView : AView
	{
		readonly ShapeDrawable _drawable;
		protected float _density;

		APath _path;
		readonly RectF _pathFillBounds;
		readonly RectF _pathStrokeBounds;

		Brush _stroke;
		Brush _fill;

		Shader _strokeShader;
		Shader _fillShader;

		float _strokeWidth;
		float[] _strokeDash;
		float _strokeDashOffset;

		Stretch _aspect;

		AMatrix _transform;

		public ShapeView(Context context) : base(context)
		{
>>>>>>> b59bb767
			_drawable = new ShapeDrawable(null);
			_drawable.Paint.AntiAlias = true;

			_density = Resources.DisplayMetrics.Density;

			_pathFillBounds = new RectF();
			_pathStrokeBounds = new RectF();

			_aspect = Stretch.None;
		}

		protected override void OnDraw(Canvas canvas)
		{
			base.OnDraw(canvas);

			if (_path == null)
				return;

			AMatrix transformMatrix = CreateMatrix();

			_path.Transform(transformMatrix);
			transformMatrix.MapRect(_pathFillBounds);
			transformMatrix.MapRect(_pathStrokeBounds);

			if (_fill != null)
			{
				_drawable.Paint.SetStyle(Paint.Style.Fill);

				if (_fill is GradientBrush fillGradientBrush)
				{
					if (fillGradientBrush is LinearGradientBrush linearGradientBrush)
						_fillShader = CreateLinearGradient(linearGradientBrush, _pathFillBounds);

					if (fillGradientBrush is RadialGradientBrush radialGradientBrush)
						_fillShader = CreateRadialGradient(radialGradientBrush, _pathFillBounds);

					_drawable.Paint.SetShader(_fillShader);
				}
				else
				{
					AColor fillColor = Color.Default.ToAndroid();

					if (_fill is SolidColorBrush solidColorBrush && solidColorBrush.Color != Color.Default)
						fillColor = solidColorBrush.Color.ToAndroid();

					_drawable.Paint.Color = fillColor;
				}

				_drawable.Draw(canvas);
				_drawable.Paint.SetShader(null);
			}

			if (_stroke != null)
			{
				_drawable.Paint.SetStyle(Paint.Style.Stroke);

				if (_stroke is GradientBrush strokeGradientBrush)
				{
					UpdatePathStrokeBounds();

					if (strokeGradientBrush is LinearGradientBrush linearGradientBrush)
						_strokeShader = CreateLinearGradient(linearGradientBrush, _pathStrokeBounds);

					if (strokeGradientBrush is RadialGradientBrush radialGradientBrush)
						_strokeShader = CreateRadialGradient(radialGradientBrush, _pathStrokeBounds);

					_drawable.Paint.SetShader(_strokeShader);
				}
				else
				{
					AColor strokeColor = Color.Default.ToAndroid();

					if (_stroke is SolidColorBrush solidColorBrush && solidColorBrush.Color != Color.Default)
						strokeColor = solidColorBrush.Color.ToAndroid();

					_drawable.Paint.Color = strokeColor;
				}

				_drawable.Draw(canvas);
				_drawable.Paint.SetShader(null);
			}

			AMatrix inverseTransformMatrix = new AMatrix();
			transformMatrix.Invert(inverseTransformMatrix);
			_path.Transform(inverseTransformMatrix);
			inverseTransformMatrix.MapRect(_pathFillBounds);
			inverseTransformMatrix.MapRect(_pathStrokeBounds);
		}

		public void UpdateShape(APath path)
		{
			_path = path;
			UpdatePathShape();
		}

		public void UpdateShapeTransform(AMatrix matrix)
		{
			_transform = matrix;
			_path.Transform(_transform);
			Invalidate();
		}

		public SizeRequest GetDesiredSize()
		{
			if (_path != null)
			{
				return new SizeRequest(new Size(
					Math.Max(0, _pathStrokeBounds.Right),
					Math.Max(0, _pathStrokeBounds.Bottom)));
			}

			return new SizeRequest();
		}

		public void UpdateAspect(Stretch aspect)
		{
			_aspect = aspect;
			_fillShader = null;
			_strokeShader = null;
			Invalidate();
		}

		public void UpdateFill(Brush fill)
		{
			_fill = fill;
			_fillShader = null;
			Invalidate();
		}

		public void UpdateStroke(Brush stroke)
		{
			_stroke = stroke;
			_strokeShader = null;
			Invalidate();
		}

		public void UpdateStrokeThickness(float strokeWidth)
		{
			_strokeWidth = _density * strokeWidth;
			_drawable.Paint.StrokeWidth = _strokeWidth;
			UpdateStrokeDash();
		}

		public void UpdateStrokeDashArray(float[] dash)
		{
			_strokeDash = dash;
			UpdateStrokeDash();
		}

		public void UpdateStrokeDashOffset(float strokeDashOffset)
		{
			_strokeDashOffset = strokeDashOffset;
			UpdateStrokeDash();
		}

		public void UpdateStrokeDash()
		{
			if (_strokeDash != null && _strokeDash.Length > 1)
			{
				float[] strokeDash = new float[_strokeDash.Length];

				for (int i = 0; i < _strokeDash.Length; i++)
					strokeDash[i] = _strokeDash[i] * _strokeWidth;

				_drawable.Paint.SetPathEffect(new DashPathEffect(strokeDash, _strokeDashOffset * _strokeWidth));
			}
			else
				_drawable.Paint.SetPathEffect(null);

			UpdatePathStrokeBounds();
		}

		public void UpdateStrokeLineCap(Paint.Cap strokeCap)
		{
			_drawable.Paint.StrokeCap = strokeCap;
			UpdatePathStrokeBounds();
		}

		public void UpdateStrokeLineJoin(Paint.Join strokeJoin)
		{
			_drawable.Paint.StrokeJoin = strokeJoin;
			Invalidate();
		}

		public void UpdateStrokeMiterLimit(float strokeMiterLimit)
		{
			_drawable.Paint.StrokeMiter = strokeMiterLimit * 2;
			UpdatePathStrokeBounds();
		}

		public void UpdateSize(double width, double height)
		{
			_drawable.SetBounds(0, 0, (int)(width * _density), (int)(height * _density));
			UpdatePathShape();
		}

		protected void UpdatePathShape()
		{
			if (_path != null && !_drawable.Bounds.IsEmpty)
				_drawable.Shape = new PathShape(_path, _drawable.Bounds.Width(), _drawable.Bounds.Height());
			else
				_drawable.Shape = null;

			if (_path != null)
			{
				using (APath fillPath = new APath())
				{
					_drawable.Paint.StrokeWidth = 0.01f;
					_drawable.Paint.SetStyle(Paint.Style.Stroke);
					_drawable.Paint.GetFillPath(_path, fillPath);
					fillPath.ComputeBounds(_pathFillBounds, false);
					_drawable.Paint.StrokeWidth = _strokeWidth;
				}
			}
			else
			{
				_pathFillBounds.SetEmpty();
			}

			_fillShader = null;
			UpdatePathStrokeBounds();
		}

		AMatrix CreateMatrix()
		{
			AMatrix matrix = new AMatrix();

			RectF drawableBounds = new RectF(_drawable.Bounds);
			float halfStrokeWidth = _drawable.Paint.StrokeWidth / 2;

			drawableBounds.Left += halfStrokeWidth;
			drawableBounds.Top += halfStrokeWidth;
			drawableBounds.Right -= halfStrokeWidth;
			drawableBounds.Bottom -= halfStrokeWidth;

			switch (_aspect)
			{
				case Stretch.None:
					break;
				case Stretch.Fill:
					matrix.SetRectToRect(_pathFillBounds, drawableBounds, AMatrix.ScaleToFit.Fill);
					break;
				case Stretch.Uniform:
					matrix.SetRectToRect(_pathFillBounds, drawableBounds, AMatrix.ScaleToFit.Center);
					break;
				case Stretch.UniformToFill:
					float widthScale = drawableBounds.Width() / _pathFillBounds.Width();
					float heightScale = drawableBounds.Height() / _pathFillBounds.Height();
					float maxScale = Math.Max(widthScale, heightScale);
					matrix.SetScale(maxScale, maxScale);
					matrix.PostTranslate(
						drawableBounds.Left - maxScale * _pathFillBounds.Left,
						drawableBounds.Top - maxScale * _pathFillBounds.Top);
					break;
			}

			return matrix;
		}

		void UpdatePathStrokeBounds()
		{
			if (_path != null)
			{
				using (APath strokePath = new APath())
				{
					_drawable.Paint.SetStyle(Paint.Style.Stroke);
					_drawable.Paint.GetFillPath(_path, strokePath);
					strokePath.ComputeBounds(_pathStrokeBounds, false);
				}
			}
			else
			{
				_pathStrokeBounds.SetEmpty();
			}

			_strokeShader = null;
			Invalidate();
		}

		LinearGradient CreateLinearGradient(LinearGradientBrush linearGradientBrush, RectF pathBounds)
		{
			if (_path == null)
				return null;

			int[] colors = new int[linearGradientBrush.GradientStops.Count];
			float[] offsets = new float[linearGradientBrush.GradientStops.Count];

			for (int index = 0; index < linearGradientBrush.GradientStops.Count; index++)
			{
				colors[index] = linearGradientBrush.GradientStops[index].Color.ToAndroid();
				offsets[index] = linearGradientBrush.GradientStops[index].Offset;
			}

			Shader.TileMode tilemode = Shader.TileMode.Clamp;

			using (RectF gradientBounds = new RectF(pathBounds))
			{
				return new
					LinearGradient(
					(float)linearGradientBrush.StartPoint.X * gradientBounds.Width() + gradientBounds.Left,
					(float)linearGradientBrush.StartPoint.Y * gradientBounds.Height() + gradientBounds.Top,
					(float)linearGradientBrush.EndPoint.X * gradientBounds.Width() + gradientBounds.Left,
					(float)linearGradientBrush.EndPoint.Y * gradientBounds.Height() + gradientBounds.Top,
					colors,
					offsets,
					tilemode);
			}
		}

		RadialGradient CreateRadialGradient(RadialGradientBrush radialGradientBrush, RectF pathBounds)
		{
			if (_path == null)
				return null;

			int gradientStopsCount = radialGradientBrush.GradientStops.Count;
			AColor centerColor = gradientStopsCount > 0 ? radialGradientBrush.GradientStops[0].Color.ToAndroid() : Color.Default.ToAndroid();
			AColor edgeColor = gradientStopsCount > 0 ? radialGradientBrush.GradientStops[gradientStopsCount - 1].Color.ToAndroid() : Color.Default.ToAndroid();

			float[] offsets = new float[radialGradientBrush.GradientStops.Count];

			for (int index = 0; index < radialGradientBrush.GradientStops.Count; index++)
				offsets[index] = radialGradientBrush.GradientStops[index].Offset;

			Shader.TileMode tilemode = Shader.TileMode.Clamp;

			using (RectF gradientBounds = new RectF(pathBounds))
			{
				return new RadialGradient(
					(float)radialGradientBrush.Center.X * gradientBounds.Width() + gradientBounds.Left,
					(float)radialGradientBrush.Center.Y * gradientBounds.Height() + gradientBounds.Top,
					(float)radialGradientBrush.Radius * Math.Max(gradientBounds.Height(), gradientBounds.Width()),
					centerColor,
					edgeColor,
					tilemode);
			}
		}
	}
}<|MERGE_RESOLUTION|>--- conflicted
+++ resolved
@@ -13,190 +13,10 @@
 
 namespace Xamarin.Forms.Platform.Android
 {
-<<<<<<< HEAD
-    public class ShapeRenderer<TShape, TNativeShape> : ViewRenderer<TShape, TNativeShape>
-         where TShape : Shape
-         where TNativeShape : ShapeView
-    {
-        public ShapeRenderer(Context context) : base(context)
-        {
-
-        }
-
-        protected override void OnElementChanged(ElementChangedEventArgs<TShape> args)
-        {
-            base.OnElementChanged(args);
-
-            if (args.NewElement != null)
-            {
-                UpdateSize();
-                UpdateAspect();
-                UpdateFill();
-                UpdateStroke();
-                UpdateStrokeThickness();
-                UpdateStrokeDashArray();
-                UpdateStrokeDashOffset();
-                UpdateStrokeLineCap();
-                UpdateStrokeLineJoin();
-                UpdateStrokeMiterLimit();
-            }
-        }
-
-        protected override void OnElementPropertyChanged(object sender, PropertyChangedEventArgs args)
-        {
-            base.OnElementPropertyChanged(sender, args);
-
-            if (args.PropertyName == VisualElement.HeightProperty.PropertyName || args.PropertyName == VisualElement.WidthProperty.PropertyName)
-                UpdateSize();
-            else if (args.PropertyName == Shape.AspectProperty.PropertyName)
-                UpdateAspect();
-            else if (args.PropertyName == Shape.FillProperty.PropertyName)
-                UpdateFill();
-            else if (args.PropertyName == Shape.StrokeProperty.PropertyName)
-                UpdateStroke();
-            else if (args.PropertyName == Shape.StrokeThicknessProperty.PropertyName)
-                UpdateStrokeThickness();
-            else if (args.PropertyName == Shape.StrokeDashArrayProperty.PropertyName)
-                UpdateStrokeDashArray();
-            else if (args.PropertyName == Shape.StrokeDashOffsetProperty.PropertyName)
-                UpdateStrokeDashOffset();
-            else if (args.PropertyName == Shape.StrokeLineCapProperty.PropertyName)
-                UpdateStrokeLineCap();
-            else if (args.PropertyName == Shape.StrokeLineJoinProperty.PropertyName)
-                UpdateStrokeLineJoin();
-            else if (args.PropertyName == Shape.StrokeMiterLimitProperty.PropertyName)
-                UpdateStrokeMiterLimit();
-        }
-
-        public override SizeRequest GetDesiredSize(int widthConstraint, int heightConstraint)
-        {
-            if (Element != null)
-            {
-                return Control.GetDesiredSize();
-            }
-
-            return base.GetDesiredSize(widthConstraint, heightConstraint);
-        }
-
-        void UpdateSize()
-        {
-            double height = Math.Max(Element.Height, 0);
-            double width = Math.Max(Element.Width, 0);
-
-            Control.UpdateSize(width, height);
-        }
-
-        void UpdateAspect()
-        {
-            Control.UpdateAspect(Element.Aspect);
-        }
-
-        void UpdateFill()
-        {
-            Control.UpdateFill(Element.Fill);
-        }
-
-        void UpdateStroke()
-        {
-            Control.UpdateStroke(Element.Stroke);
-        }
-
-        void UpdateStrokeThickness()
-        {
-            Control.UpdateStrokeThickness((float)Element.StrokeThickness);
-        }
-
-        void UpdateStrokeDashArray()
-        {
-            Control.UpdateStrokeDashArray(Element.StrokeDashArray.ToArray());
-        }
-
-        void UpdateStrokeDashOffset()
-        {
-            Control.UpdateStrokeDashOffset((float)Element.StrokeDashOffset);
-        }
-
-        void UpdateStrokeLineCap()
-        {
-            PenLineCap lineCap = Element.StrokeLineCap;
-            Paint.Cap aLineCap = Paint.Cap.Butt;
-
-            switch (lineCap)
-            {
-                case PenLineCap.Flat:
-                    aLineCap = Paint.Cap.Butt;
-                    break;
-                case PenLineCap.Square:
-                    aLineCap = Paint.Cap.Square;
-                    break;
-                case PenLineCap.Round:
-                    aLineCap = Paint.Cap.Round;
-                    break;
-            }
-
-            Control.UpdateStrokeLineCap(aLineCap);
-        }
-
-        void UpdateStrokeLineJoin()
-        {
-            PenLineJoin lineJoin = Element.StrokeLineJoin;
-            Paint.Join aLineJoin = Paint.Join.Miter;
-
-            switch (lineJoin)
-            {
-                case PenLineJoin.Miter:
-                    aLineJoin = Paint.Join.Miter;
-                    break;
-                case PenLineJoin.Bevel:
-                    aLineJoin = Paint.Join.Bevel;
-                    break;
-                case PenLineJoin.Round:
-                    aLineJoin = Paint.Join.Round;
-                    break;
-            }
-
-            Control.UpdateStrokeLineJoin(aLineJoin);
-        }
-
-        void UpdateStrokeMiterLimit()
-        {
-            Control.UpdateStrokeMiterLimit((float)Element.StrokeMiterLimit);
-        }
-    }
-
-    public class ShapeView : AView
-    {
-        readonly ShapeDrawable _drawable;
-        protected float _density;
-
-        APath _path;
-        readonly RectF _pathFillBounds;
-        readonly RectF _pathStrokeBounds;
-
-        Brush _stroke;
-        Brush _fill;
-
-        Shader _strokeShader;
-        Shader _fillShader;
-
-        float _strokeWidth;
-        float[] _strokeDash;
-        float _strokeDashOffset;
-
-        Stretch _aspect;
-
-        AMatrix _transform;
-
-        public ShapeView(Context context) : base(context)
-        {
-=======
 	public class ShapeRenderer<TShape, TNativeShape> : ViewRenderer<TShape, TNativeShape>
 		 where TShape : Shape
 		 where TNativeShape : ShapeView
 	{
-		double _height;
-		double _width;
-
 		public ShapeRenderer(Context context) : base(context)
 		{
 
@@ -225,16 +45,8 @@
 		{
 			base.OnElementPropertyChanged(sender, args);
 
-			if (args.PropertyName == VisualElement.HeightProperty.PropertyName)
-			{
-				_height = Element.Height;
+			if (args.PropertyName == VisualElement.HeightProperty.PropertyName || args.PropertyName == VisualElement.WidthProperty.PropertyName)
 				UpdateSize();
-			}
-			else if (args.PropertyName == VisualElement.WidthProperty.PropertyName)
-			{
-				_width = Element.Width;
-				UpdateSize();
-			}
 			else if (args.PropertyName == Shape.AspectProperty.PropertyName)
 				UpdateAspect();
 			else if (args.PropertyName == Shape.FillProperty.PropertyName)
@@ -267,7 +79,9 @@
 
 		void UpdateSize()
 		{
-			Control.UpdateSize(_width, _height);
+      double height = Math.Max(Element.Height, 0);
+      double width = Math.Max(Element.Width, 0);
+			Control.UpdateSize(width, height);
 		}
 
 		void UpdateAspect()
@@ -373,7 +187,6 @@
 
 		public ShapeView(Context context) : base(context)
 		{
->>>>>>> b59bb767
 			_drawable = new ShapeDrawable(null);
 			_drawable.Paint.AntiAlias = true;
 
