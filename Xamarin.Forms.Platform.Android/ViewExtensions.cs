using Android.Content;
using Android.Graphics.Drawables;
using Android.OS;
using Android.Support.V4.Content;
using Android.Util;
using Android.Views;
using AView = Android.Views.View;
using AColor = Android.Graphics.Color;

namespace Xamarin.Forms.Platform.Android
{
	public static class ViewExtensions
	{
		static readonly int s_apiLevel;

		static ViewExtensions()
		{
			s_apiLevel = (int)Build.VERSION.SdkInt;
		}

		public static void RemoveFromParent(this AView view)
		{
			if (view == null)
				return;
			if (view.Parent == null)
				return;
			((ViewGroup)view.Parent).RemoveView(view);
		}

		public static void SetBackground(this AView view, Drawable drawable)
		{
			if (s_apiLevel < 16)
			{
#pragma warning disable 618 // Using older method for compatibility with API 15
				view.SetBackgroundDrawable(drawable);
#pragma warning restore 618
			}
			else
			{
				view.Background = drawable;
			}
			
		}

		public static void SetWindowBackground(this AView view)
		{
			Context context = view.Context;
			using (var background = new TypedValue())
			{
				if (context.Theme.ResolveAttribute(global::Android.Resource.Attribute.WindowBackground, background, true))
				{
					string type = context.Resources.GetResourceTypeName(background.ResourceId).ToLower();
					switch (type)
					{
						case "color":
							var color = new AColor(ContextCompat.GetColor(context, background.ResourceId));
							view.SetBackgroundColor(color);
							break;
						case "drawable":
							using (Drawable drawable = ContextCompat.GetDrawable(context, background.ResourceId))
								view.SetBackground(drawable);
							break;
					}
				}
			}
		}

<<<<<<< HEAD
		public static void EnsureId(this AView view)
		{
			if (view.IsDisposed())
			{
				return;
			}

			if (view.Id == AView.NoId)
			{
				view.Id = Platform.GenerateViewId();
			}
=======
		public static ViewGroup ToAndroid(this Xamarin.Forms.View view, Rectangle size)
		{
			if (Platform.GetRenderer(view) == null)
				Platform.SetRenderer(view, Platform.CreateRenderer(view));
			var vRenderer = Platform.GetRenderer(view);

			var viewGroup = vRenderer.ViewGroup;
			vRenderer.Tracker.UpdateLayout();
			var layoutParams = new ViewGroup.LayoutParams((int)size.Width, (int)size.Height);
			viewGroup.LayoutParameters = layoutParams;
			view.Layout(size);
			viewGroup.Layout(0, 0, (int)view.WidthRequest, (int)view.HeightRequest);
			return viewGroup;
>>>>>>> 79e97c9d
		}
	}
}<|MERGE_RESOLUTION|>--- conflicted
+++ resolved
@@ -65,7 +65,6 @@
 			}
 		}
 
-<<<<<<< HEAD
 		public static void EnsureId(this AView view)
 		{
 			if (view.IsDisposed())
@@ -77,7 +76,8 @@
 			{
 				view.Id = Platform.GenerateViewId();
 			}
-=======
+		}
+		
 		public static ViewGroup ToAndroid(this Xamarin.Forms.View view, Rectangle size)
 		{
 			if (Platform.GetRenderer(view) == null)
@@ -91,7 +91,6 @@
 			view.Layout(size);
 			viewGroup.Layout(0, 0, (int)view.WidthRequest, (int)view.HeightRequest);
 			return viewGroup;
->>>>>>> 79e97c9d
 		}
 	}
 }