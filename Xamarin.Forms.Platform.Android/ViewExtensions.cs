using Android.Content;
using Android.Graphics.Drawables;
using Android.OS;
using Android.Support.V4.Content;
using Android.Util;
using Android.Views;
using AView = Android.Views.View;
using AColor = Android.Graphics.Color;

namespace Xamarin.Forms.Platform.Android
{
	public static class ViewExtensions
	{
		static readonly int s_apiLevel;

		static ViewExtensions()
		{
			s_apiLevel = (int)Build.VERSION.SdkInt;
		}

		public static void RemoveFromParent(this AView view)
		{
			if (view == null)
				return;
			if (view.Parent == null)
				return;
			((ViewGroup)view.Parent).RemoveView(view);
		}

		public static void SetBackground(this AView view, Drawable drawable)
		{
			if (s_apiLevel < 16)
			{
#pragma warning disable 618 // Using older method for compatibility with API 15
				view.SetBackgroundDrawable(drawable);
#pragma warning restore 618
			}
			else
			{
				view.Background = drawable;
			}
			
		}

		public static void SetWindowBackground(this AView view)
		{
			Context context = view.Context;
			using (var background = new TypedValue())
			{
				if (context.Theme.ResolveAttribute(global::Android.Resource.Attribute.WindowBackground, background, true))
				{
					string type = context.Resources.GetResourceTypeName(background.ResourceId).ToLower();
					switch (type)
					{
						case "color":
							var color = new AColor(ContextCompat.GetColor(context, background.ResourceId));
							view.SetBackgroundColor(color);
							break;
						case "drawable":
							using (Drawable drawable = ContextCompat.GetDrawable(context, background.ResourceId))
								view.SetBackground(drawable);
							break;
					}
				}
			}
		}

		public static void EnsureId(this AView view)
		{
			if (view.IsDisposed())
			{
				return;
			}

			if (view.Id == AView.NoId)
			{
				view.Id = Platform.GenerateViewId();
			}
		}

		public static bool GetClipToOutline(this AView view)
		{
<<<<<<< HEAD
			if (!Forms.IsLollipopOrNewer)
=======
			if (view.IsDisposed() || !Forms.IsLollipopOrNewer)
>>>>>>> 2ca5467e
				return false;

			return view.ClipToOutline;
		}

		public static void SetClipToOutline(this AView view, bool value)
		{
<<<<<<< HEAD
			if (!Forms.IsLollipopOrNewer)
				return;

			view.ClipToOutline = value;

=======
			if (view.IsDisposed() || !Forms.IsLollipopOrNewer)
				return;

			view.ClipToOutline = value;
>>>>>>> 2ca5467e
		}
	}
}<|MERGE_RESOLUTION|>--- conflicted
+++ resolved
@@ -80,11 +80,7 @@
 
 		public static bool GetClipToOutline(this AView view)
 		{
-<<<<<<< HEAD
-			if (!Forms.IsLollipopOrNewer)
-=======
 			if (view.IsDisposed() || !Forms.IsLollipopOrNewer)
->>>>>>> 2ca5467e
 				return false;
 
 			return view.ClipToOutline;
@@ -92,18 +88,10 @@
 
 		public static void SetClipToOutline(this AView view, bool value)
 		{
-<<<<<<< HEAD
-			if (!Forms.IsLollipopOrNewer)
-				return;
-
-			view.ClipToOutline = value;
-
-=======
 			if (view.IsDisposed() || !Forms.IsLollipopOrNewer)
 				return;
 
 			view.ClipToOutline = value;
->>>>>>> 2ca5467e
 		}
 	}
 }