--- conflicted
+++ resolved
@@ -105,15 +105,8 @@
 
 			var result  = _buttonLayoutManager.GetDesiredSize(widthConstraint, heightConstraint);
 
-<<<<<<< HEAD
-			if (Control.Hint != hint)
-			{
-				Control.Hint = hint;
-			}
-=======
 			if(setHint)
 				Control.Hint = hint;
->>>>>>> 0a842866
 
 			return result;
 		}
@@ -218,7 +211,7 @@
 		protected virtual void OnElementChanged(ElementChangedEventArgs<Button> e)
 		{
 			ElementChanged?.Invoke(this, new VisualElementChangedEventArgs(e.OldElement, e.NewElement));
-		
+
 			if (e.OldElement != null)
 			{
 				e.OldElement.PropertyChanged -= OnElementPropertyChanged;
