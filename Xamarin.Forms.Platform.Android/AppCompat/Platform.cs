using System;
using System.Collections.Generic;
using System.Linq;
using System.Threading.Tasks;
using Android.Content;
using Android.OS;
using Android.Views;
using Android.Views.Animations;
using ARelativeLayout = Android.Widget.RelativeLayout;
using Xamarin.Forms.Internals;

namespace Xamarin.Forms.Platform.Android.AppCompat
{
	internal class Platform : BindableObject, IPlatform, IPlatformLayout, INavigation, IDisposable
	{
		readonly Context _context;
		readonly PlatformRenderer _renderer;
		bool _disposed;
		bool _navAnimationInProgress;
		NavigationModel _navModel = new NavigationModel();
		Page _pendingRootChange = null;

		public Platform(Context context)
		{
			_context = context;

			_renderer = new PlatformRenderer(context, this);

			FormsAppCompatActivity.BackPressed += HandleBackPressed;
		}

		internal bool NavAnimationInProgress
		{
			get { return _navAnimationInProgress; }
			set
			{
				if (_navAnimationInProgress == value)
					return;
				_navAnimationInProgress = value;
				if (value)
					MessagingCenter.Send(this, Android.Platform.CloseContextActionsSignalName);
			}
		}

		Page Page { get; set; }

		IPageController CurrentPageController => _navModel.CurrentPage as IPageController;

		public void Dispose()
		{
			if (_disposed)
				return;
			_disposed = true;

			SetPage(null);

			FormsAppCompatActivity.BackPressed -= HandleBackPressed;
		}

		void INavigation.InsertPageBefore(Page page, Page before)
		{
			throw new InvalidOperationException("InsertPageBefore is not supported globally on Android, please use a NavigationPage.");
		}

		IReadOnlyList<Page> INavigation.ModalStack => _navModel.Modals.ToList();

		IReadOnlyList<Page> INavigation.NavigationStack => new List<Page>();

		Task<Page> INavigation.PopAsync()
		{
			return ((INavigation)this).PopAsync(true);
		}

		Task<Page> INavigation.PopAsync(bool animated)
		{
			throw new InvalidOperationException("PopAsync is not supported globally on Android, please use a NavigationPage.");
		}

		Task<Page> INavigation.PopModalAsync()
		{
			return ((INavigation)this).PopModalAsync(true);
		}

		Task<Page> INavigation.PopModalAsync(bool animated)
		{
			Page modal = _navModel.PopModal();
			((IPageController)modal).SendDisappearing();
			var source = new TaskCompletionSource<Page>();

			IVisualElementRenderer modalRenderer = Android.Platform.GetRenderer(modal);
			if (modalRenderer != null)
			{
				var modalContainer = modalRenderer.View.Parent as ModalContainer;
				if (animated)
				{
					modalContainer.Animate().TranslationY(_renderer.Height).SetInterpolator(new AccelerateInterpolator(1)).SetDuration(300).SetListener(new GenericAnimatorListener
					{
						OnEnd = a =>
						{
							modalContainer.RemoveFromParent();
							modalContainer.Dispose();
							source.TrySetResult(modal);
							CurrentPageController?.SendAppearing();
							modalContainer = null;
						}
					});
				}
				else
				{
					modalContainer.RemoveFromParent();
					modalContainer.Dispose();
					source.TrySetResult(modal);
					CurrentPageController?.SendAppearing();
				}
			}

			return source.Task;
		}

		Task INavigation.PopToRootAsync()
		{
			return ((INavigation)this).PopToRootAsync(true);
		}

		Task INavigation.PopToRootAsync(bool animated)
		{
			throw new InvalidOperationException("PopToRootAsync is not supported globally on Android, please use a NavigationPage.");
		}

		Task INavigation.PushAsync(Page root)
		{
			return ((INavigation)this).PushAsync(root, true);
		}

		Task INavigation.PushAsync(Page root, bool animated)
		{
			throw new InvalidOperationException("PushAsync is not supported globally on Android, please use a NavigationPage.");
		}

		Task INavigation.PushModalAsync(Page modal)
		{
			return ((INavigation)this).PushModalAsync(modal, true);
		}

		async Task INavigation.PushModalAsync(Page modal, bool animated)
		{
			CurrentPageController?.SendDisappearing();

			_navModel.PushModal(modal);

			modal.Platform = this;

			Task presentModal = PresentModal(modal, animated);

			await presentModal;

			// Verify that the modal is still on the stack
			if (_navModel.CurrentPage == modal)
				((IPageController)modal).SendAppearing();
		}

		void INavigation.RemovePage(Page page)
		{
			throw new InvalidOperationException("RemovePage is not supported globally on Android, please use a NavigationPage.");
		}

		SizeRequest IPlatform.GetNativeSize(VisualElement view, double widthConstraint, double heightConstraint)
		{
			Performance.Start(out string reference);

			// FIXME: potential crash
			IVisualElementRenderer visualElementRenderer = Android.Platform.GetRenderer(view);

			// negative numbers have special meanings to android they don't to us
			widthConstraint = widthConstraint <= -1 ? double.PositiveInfinity : _context.ToPixels(widthConstraint);
			heightConstraint = heightConstraint <= -1 ? double.PositiveInfinity : _context.ToPixels(heightConstraint);

			bool widthConstrained = !double.IsPositiveInfinity(widthConstraint);
			bool heightConstrained = !double.IsPositiveInfinity(heightConstraint);

			int widthMeasureSpec = widthConstrained
							? MeasureSpecFactory.MakeMeasureSpec((int)widthConstraint, MeasureSpecMode.AtMost)
							: MeasureSpecFactory.MakeMeasureSpec(0, MeasureSpecMode.Unspecified);

			int heightMeasureSpec = heightConstrained
							 ? MeasureSpecFactory.MakeMeasureSpec((int)heightConstraint, MeasureSpecMode.AtMost)
							 : MeasureSpecFactory.MakeMeasureSpec(0, MeasureSpecMode.Unspecified);

			SizeRequest rawResult = visualElementRenderer.GetDesiredSize(widthMeasureSpec, heightMeasureSpec);
			if (rawResult.Minimum == Size.Zero)
				rawResult.Minimum = rawResult.Request;
			var result = new SizeRequest(new Size(_context.FromPixels(rawResult.Request.Width), _context.FromPixels(rawResult.Request.Height)),
				new Size(_context.FromPixels(rawResult.Minimum.Width), _context.FromPixels(rawResult.Minimum.Height)));

			if ((widthConstrained && result.Request.Width < widthConstraint)
				|| (heightConstrained && result.Request.Height < heightConstraint))
			{
				// Do a final exact measurement in case the native control needs to fill the container
				(visualElementRenderer as IViewRenderer)?.MeasureExactly();
			}

			Performance.Stop(reference);

			return result;
		}

		void IPlatformLayout.OnLayout(bool changed, int l, int t, int r, int b)
		{
			if (Page == null)
				return;

			if (changed)
			{
				LayoutRootPage(Page, r - l, b - t);
			}

			Android.Platform.GetRenderer(Page).UpdateLayout();

			for (var i = 0; i < _renderer.ChildCount; i++)
			{
				global::Android.Views.View child = _renderer.GetChildAt(i);
				if (child is ModalContainer)
				{
					child.Measure(MeasureSpecFactory.MakeMeasureSpec(r - l, MeasureSpecMode.Exactly), MeasureSpecFactory.MakeMeasureSpec(t - b, MeasureSpecMode.Exactly));
					child.Layout(l, t, r, b);
				}
			}
		}

		protected override void OnBindingContextChanged()
		{
			SetInheritedBindingContext(Page, BindingContext);

			base.OnBindingContextChanged();
		}

		internal void SetPage(Page newRoot)
		{
			if (Page != null)
			{
				foreach (var rootPage in _navModel.Roots)
				{
					if ((Android.Platform.GetRenderer(rootPage) is ILifeCycleState nr))
						nr.MarkedForDispose = true;
				}

				_pendingRootChange = newRoot;
				// Queue up disposal of the previous renderers after the current layout updates have finished
				new Handler(Looper.MainLooper).Post(() =>
				{
					if (_pendingRootChange == newRoot)
					{
						_pendingRootChange = null;
						SetPageInternal(newRoot);
					}
				});
			}
			else
			{
				SetPageInternal(newRoot);
			}
		}

		void SetPageInternal(Page newRoot)
		{
			var layout = false;

			var viewsToRemove = new List<global::Android.Views.View>();
			var renderersToDispose = new List<IVisualElementRenderer>();

			if (Page != null)
			{
				for (int i = 0; i < _renderer.ChildCount; i++)
					viewsToRemove.Add(_renderer.GetChildAt(i));

<<<<<<< HEAD
				foreach (var root in _navModel.Roots)
					renderersToDispose.Add(Android.Platform.GetRenderer(root));
=======
				foreach (IVisualElementRenderer rootRenderer in _navModel.Roots.Select(Android.Platform.GetRenderer))
				{
					rootRenderer?.Dispose();
				}
>>>>>>> c11b2863

				_navModel = new NavigationModel();

				layout = true;
			}

			if (newRoot == null)
			{
				Cleanup(viewsToRemove, renderersToDispose);
				return;
			}

			_navModel.Push(newRoot, null);

			Page = newRoot;
			Page.Platform = this;
			AddChild(Page, layout);

			Cleanup(viewsToRemove, renderersToDispose);

			Application.Current.NavigationProxy.Inner = this;
		}

		void Cleanup(List<global::Android.Views.View> viewsToRemove, List<IVisualElementRenderer> renderersToDispose)
		{
			foreach (var view in viewsToRemove)
				_renderer?.RemoveView(view);

			foreach (IVisualElementRenderer rootRenderer in renderersToDispose)
				rootRenderer?.Dispose();
		}

		void AddChild(Page page, bool layout = false)
		{
			if (page == null)
				return;

			if (Android.Platform.GetRenderer(page) != null)
				return;

			IVisualElementRenderer renderView = Android.Platform.CreateRenderer(page, _context);
			Android.Platform.SetRenderer(page, renderView);

			if (layout)
				LayoutRootPage(page, _renderer.Width, _renderer.Height);

			_renderer.AddView(renderView.View);
		}

		bool HandleBackPressed(object sender, EventArgs e)
		{
			if (NavAnimationInProgress)
				return true;

			Page root = _navModel.Roots.Last();
			bool handled = root.SendBackButtonPressed();

			return handled;
		}

		void LayoutRootPage(Page page, int width, int height)
		{
			var activity = (FormsAppCompatActivity)_context;
			page.Layout(new Rectangle(0, 0, activity.FromPixels(width), activity.FromPixels(height)));
		}

		Task PresentModal(Page modal, bool animated)
		{
			var modalContainer = new ModalContainer(_context, modal);

			_renderer.AddView(modalContainer);

			var source = new TaskCompletionSource<bool>();
			NavAnimationInProgress = true;
			if (animated)
			{
				modalContainer.TranslationY = _renderer.Height;
				modalContainer.Animate().TranslationY(0).SetInterpolator(new DecelerateInterpolator(1)).SetDuration(300).SetListener(new GenericAnimatorListener
				{
					OnEnd = a =>
					{
						source.TrySetResult(false);
						NavAnimationInProgress = false;
						modalContainer = null;
					},
					OnCancel = a =>
					{
						source.TrySetResult(true);
						NavAnimationInProgress = false;
						modalContainer = null;
					}
				});
			}
			else
			{
				NavAnimationInProgress = false;
				source.TrySetResult(true);
			}

			return source.Task;
		}

		sealed class ModalContainer : ViewGroup
		{
			global::Android.Views.View _backgroundView;
			bool _disposed;
			Page _modal;
			IVisualElementRenderer _renderer;

			public ModalContainer(Context context, Page modal) : base(context)
			{
				_modal = modal;

				_backgroundView = new global::Android.Views.View(context);
				_backgroundView.SetWindowBackground();
				AddView(_backgroundView);

				_renderer = Android.Platform.CreateRenderer(modal, context);
				Android.Platform.SetRenderer(modal, _renderer);

				AddView(_renderer.View);

				Id = Platform.GenerateViewId();
			}

			protected override void Dispose(bool disposing)
			{
				if (disposing && !_disposed)
				{
					_disposed = true;
					RemoveAllViews();
					if (_renderer != null)
					{
						_renderer.Dispose();
						_renderer = null;
						_modal.ClearValue(Android.Platform.RendererProperty);
						_modal = null;
					}

					if (_backgroundView != null)
					{
						_backgroundView.Dispose();
						_backgroundView = null;
					}
				}

				base.Dispose(disposing);
			}

			protected override void OnLayout(bool changed, int l, int t, int r, int b)
			{
				if (changed)
				{
					var activity = (FormsAppCompatActivity)Context;

					_modal.Layout(new Rectangle(0, 0, activity.FromPixels(r - l), activity.FromPixels(b - t)));
					_backgroundView.Layout(0, 0, r - l, b - t);
				}

				_renderer.UpdateLayout();
			}
		}

		internal static int GenerateViewId()
		{
			return Android.Platform.GenerateViewId();
		}

		#region Statics

		public static implicit operator ViewGroup(Platform canvas)
		{
			return canvas._renderer;
		}

		#endregion
	}
}<|MERGE_RESOLUTION|>--- conflicted
+++ resolved
@@ -273,15 +273,10 @@
 				for (int i = 0; i < _renderer.ChildCount; i++)
 					viewsToRemove.Add(_renderer.GetChildAt(i));
 
-<<<<<<< HEAD
-				foreach (var root in _navModel.Roots)
-					renderersToDispose.Add(Android.Platform.GetRenderer(root));
-=======
 				foreach (IVisualElementRenderer rootRenderer in _navModel.Roots.Select(Android.Platform.GetRenderer))
 				{
 					rootRenderer?.Dispose();
 				}
->>>>>>> c11b2863
 
 				_navModel = new NavigationModel();
 
