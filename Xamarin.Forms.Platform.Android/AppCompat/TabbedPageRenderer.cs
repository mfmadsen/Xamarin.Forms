--- conflicted
+++ resolved
@@ -649,11 +649,7 @@
 
 		protected virtual void SetTabIcon(TabLayout.Tab tab, FileImageSource icon)
 		{
-<<<<<<< HEAD
-			tab.SetIcon(Context.GetDrawable(icon));
-=======
 			tab.SetIcon(GetIconDrawable(icon));
->>>>>>> d2d13033
 			this.SetIconColorFilter(tab);
 		}
 
