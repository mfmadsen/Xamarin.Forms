﻿<?xml version="1.0" encoding="utf-8"?>
<Project ToolsVersion="4.0" DefaultTargets="Build" xmlns="http://schemas.microsoft.com/developer/msbuild/2003">
  <PropertyGroup>
    <Configuration Condition=" '$(Configuration)' == '' ">Debug</Configuration>
    <Platform Condition=" '$(Platform)' == '' ">AnyCPU</Platform>
    <ProductVersion>8.0.30703</ProductVersion>
    <SchemaVersion>2.0</SchemaVersion>
    <ProjectGuid>{0E16E70A-D6DD-4323-AD5D-363ABFF42D6A}</ProjectGuid>
    <ProjectTypeGuids>{EFBA0AD7-5A72-4C68-AF49-83D382785DCF};{FAE04EC0-301F-11D3-BF4B-00C04F79EFBC}</ProjectTypeGuids>
    <OutputType>Library</OutputType>
    <AppDesignerFolder>Properties</AppDesignerFolder>
    <RootNamespace>Xamarin.Forms.Platform.Android</RootNamespace>
    <AssemblyName>Xamarin.Forms.Platform.Android</AssemblyName>
    <FileAlignment>512</FileAlignment>
    <AndroidResgenFile>Resources\Resource.Designer.cs</AndroidResgenFile>
    <GenerateSerializationAssemblies>Off</GenerateSerializationAssemblies>
    <AndroidTargetFrameworkVersion Condition="'$(AndroidTargetFrameworkVersion)' == ''">v9.0</AndroidTargetFrameworkVersion>
    <TargetFrameworkVersion>$(AndroidTargetFrameworkVersion)</TargetFrameworkVersion>
    <SolutionDir Condition="$(SolutionDir) == '' Or $(SolutionDir) == '*Undefined*'">..\</SolutionDir>
    <RestorePackages>true</RestorePackages>
    <NuGetPackageImportStamp>
    </NuGetPackageImportStamp>
    <AndroidTlsProvider>
    </AndroidTlsProvider>
  </PropertyGroup>
  <PropertyGroup Condition=" '$(Configuration)|$(Platform)' == 'Debug|AnyCPU' ">
    <DebugSymbols>true</DebugSymbols>
    <DebugType>portable</DebugType>
    <Optimize>false</Optimize>
    <OutputPath Condition=" '$(TargetFrameworkVersion)' == 'v8.1' ">bin\Debug\monoandroid81\</OutputPath>
    <OutputPath Condition=" '$(TargetFrameworkVersion)' == 'v9.0' ">bin\Debug\monoandroid90\</OutputPath>
    <DefineConstants>TRACE;DEBUG</DefineConstants>
    <ErrorReport>prompt</ErrorReport>
    <WarningLevel>4</WarningLevel>
    <TreatWarningsAsErrors>true</TreatWarningsAsErrors>
    <NoWarn>CS0109</NoWarn>
  </PropertyGroup>
  <PropertyGroup Condition=" '$(Configuration)|$(Platform)' == 'Release|AnyCPU' ">
    <DebugType>portable</DebugType>
    <Optimize>true</Optimize>
    <OutputPath Condition=" '$(TargetFrameworkVersion)' == 'v8.1' ">bin\Release\monoandroid81\</OutputPath>
    <OutputPath Condition=" '$(TargetFrameworkVersion)' == 'v9.0' ">bin\Release\monoandroid90\</OutputPath>
    <DefineConstants>TRACE</DefineConstants>
    <ErrorReport>prompt</ErrorReport>
    <WarningLevel>4</WarningLevel>
    <TreatWarningsAsErrors>true</TreatWarningsAsErrors>
    <NoWarn>CS0109</NoWarn>
  </PropertyGroup>
  <PropertyGroup Condition=" '$(TargetFrameworkVersion)' == 'v8.1' ">
    <DefineConstants>$(DefineConstants);__ANDROID81__</DefineConstants>
  </PropertyGroup>
  <PropertyGroup Condition=" '$(TargetFrameworkVersion)' == 'v9.0' ">
    <DefineConstants>$(DefineConstants);__ANDROID90__</DefineConstants>
  </PropertyGroup>
  <ItemGroup>
    <Reference Include="Mono.Android" />
    <Reference Include="mscorlib" />
    <Reference Include="System" />
    <Reference Include="System.Core" />
    <Reference Include="System.Runtime.Serialization" />
    <Reference Include="System.Xml.Linq" />
    <Reference Include="System.Xml" />
    <Reference Include="System.Net.Http" />
  </ItemGroup>
  <ItemGroup>
    <Compile Include="..\Xamarin.Forms.Core\Properties\GlobalAssemblyInfo.cs">
      <Link>Properties\GlobalAssemblyInfo.cs</Link>
    </Compile>
    <Compile Include="ActivityResultCallbackRegistry.cs" />
    <Compile Include="AndroidApplicationLifecycleState.cs" />
    <Compile Include="AndroidTitleBarVisibility.cs" />
    <Compile Include="AppCompat\FrameRenderer.cs" />
    <Compile Include="BackgroundManager.cs" />
    <Compile Include="AppCompat\ILifeCycleState.cs" />
    <Compile Include="AppCompat\ShellFragmentContainer.cs" />
    <Compile Include="BorderBackgroundManager.cs" />
    <Compile Include="CollectionView\CarouselViewRenderer.cs" />
    <Compile Include="CollectionView\DataChangeObserver.cs" />
    <Compile Include="CollectionView\EmptySource.cs" />
    <Compile Include="CollectionView\EmptyViewAdapter.cs" />
    <Compile Include="CollectionView\ItemsViewAdapter.cs" />
    <Compile Include="CollectionView\EdgeSnapHelper.cs" />
    <Compile Include="CollectionView\EndSnapHelper.cs" />
    <Compile Include="CollectionView\IItemsViewSource.cs" />
    <Compile Include="CollectionView\ItemContentView.cs" />
    <Compile Include="CollectionView\ItemsSourceFactory.cs" />
    <Compile Include="CollectionView\ItemsViewRenderer.cs" />
    <Compile Include="CollectionView\ListSource.cs" />
    <Compile Include="CollectionView\ObservableItemsSource.cs" />
    <Compile Include="CollectionView\PositionalSmoothScroller.cs" />
    <Compile Include="CollectionView\PropertyChangedEventArgsExtensions.cs" />
    <Compile Include="CollectionView\ScrollHelper.cs" />
    <Compile Include="CollectionView\SizedItemContentView.cs" />
    <Compile Include="CollectionView\SnapManager.cs" />
    <Compile Include="CollectionView\StartPagerSnapHelper.cs" />
    <Compile Include="CollectionView\StartSnapHelper.cs" />
    <Compile Include="Elevation.cs" />
    <Compile Include="Extensions\EntryRendererExtensions.cs" />
    <Compile Include="Extensions\FragmentManagerExtensions.cs" />
    <Compile Include="FastRenderers\AutomationPropertiesProvider.cs" />
    <Compile Include="AppCompat\PageExtensions.cs" />
    <Compile Include="Extensions\JavaObjectExtensions.cs" />
    <Compile Include="FastRenderers\ButtonElementManager.cs" />
    <Compile Include="FastRenderers\ButtonRenderer.cs" />
    <Compile Include="AppCompat\FormsViewPager.cs" />
    <Compile Include="AppCompat\FragmentContainer.cs" />
    <Compile Include="FastRenderers\EffectControlProvider.cs" />
    <Compile Include="FastRenderers\FrameRenderer.cs" />
    <Compile Include="AppCompat\IManageFragments.cs" />
    <Compile Include="AppCompat\MasterDetailContainer.cs" />
    <Compile Include="AppCompat\Platform.cs" />
    <Compile Include="CellAdapter.cs" />
    <Compile Include="Cells\EntryCellEditText.cs" />
    <Compile Include="Cells\EntryCellView.cs" />
    <Compile Include="Cells\ImageCellRenderer.cs" />
    <Compile Include="Cells\SwitchCellView.cs" />
    <Compile Include="Deserializer.cs" />
    <Compile Include="AppCompat\FormsAppCompatActivity.cs" />
    <Compile Include="ElementChangedEventArgs.cs" />
    <Compile Include="ExportCellAttribute.cs" />
    <Compile Include="ExportImageSourceHandlerAttribute.cs" />
    <Compile Include="ExportRendererAttribute.cs" />
    <Compile Include="Extensions\FlowDirectionExtensions.cs" />
    <Compile Include="AppCompat\ImageButtonRenderer.cs" />
    <Compile Include="FastRenderers\ImageElementManager.cs" />
    <Compile Include="GestureManager.cs" />
    <Compile Include="FastRenderers\LabelRenderer.cs" />
    <Compile Include="FastRenderers\VisualElementRenderer.cs" />
    <Compile Include="Flags.cs" />
    <Compile Include="FormsApplicationActivity.cs" />
    <Compile Include="AndroidActivity.cs" />
    <Compile Include="AndroidTicker.cs" />
    <Compile Include="Cells\BaseCellView.cs" />
    <Compile Include="Cells\CellFactory.cs" />
    <Compile Include="Cells\CellRenderer.cs" />
    <Compile Include="Cells\EntryCellRenderer.cs" />
    <Compile Include="Cells\SwitchCellRenderer.cs" />
    <Compile Include="Cells\TextCellRenderer.cs" />
    <Compile Include="Cells\ViewCellRenderer.cs" />
    <Compile Include="ColorExtensions.cs" />
    <Compile Include="ContextExtensions.cs" />
    <Compile Include="GetDesiredSizeDelegate.cs" />
    <Compile Include="IBorderVisualElementRenderer.cs" />
    <Compile Include="IDeviceInfoProvider.cs" />
    <Compile Include="ITabStop.cs" />
    <Compile Include="Material\MaterialFrameRenderer.cs" />
    <Compile Include="Material\MaterialFormsEditText.cs" />
    <Compile Include="Material\MaterialButtonRenderer.cs" />
    <Compile Include="Material\MaterialEntryRenderer.cs" />
    <Compile Include="Material\MaterialProgressBarRenderer.cs" />
    <Compile Include="IPickerRenderer.cs" />
    <Compile Include="Renderers\PickerEditText.cs" />
    <Compile Include="Renderers\FormsWebViewClient.cs" />
    <Compile Include="Renderers\IImageViewHandler.cs" />
    <Compile Include="InnerGestureListener.cs" />
    <Compile Include="InnerScaleListener.cs" />
    <Compile Include="IPlatformLayout.cs" />
    <Compile Include="AppCompat\ButtonRenderer.cs" />
    <Compile Include="AppCompat\MasterDetailPageRenderer.cs" />
    <Compile Include="AppCompat\NavigationPageRenderer.cs" />
    <Compile Include="AppCompat\SwitchRenderer.cs" />
    <Compile Include="AppCompat\TabbedPageRenderer.cs" />
    <Compile Include="MeasureSpecFactory.cs" />
    <Compile Include="NativeViewWrapper.cs" />
    <Compile Include="NativeViewWrapperRenderer.cs" />
    <Compile Include="OnLayoutDelegate.cs" />
    <Compile Include="OnMeasureDelegate.cs" />
    <Compile Include="PopupManager.cs" />
    <Compile Include="PanGestureHandler.cs" />
    <Compile Include="PinchGestureHandler.cs" />
    <Compile Include="PlatformConfigurationExtensions.cs" />
    <Compile Include="PlatformEffect.cs" />
    <Compile Include="LayoutExtensions.cs" />
    <Compile Include="PowerSaveModeBroadcastReceiver.cs" />
    <Compile Include="Renderers\AHorizontalScrollView.cs" />
    <Compile Include="Renderers\BottomNavigationViewUtils.cs" />
    <Compile Include="Renderers\AlignmentExtensions.cs" />
    <Compile Include="Renderers\ColorChangeRevealDrawable.cs" />
    <Compile Include="Renderers\BorderDrawable.cs" />
    <Compile Include="Renderers\ButtonRenderer.cs" />
    <Compile Include="CollectionView\CollectionViewRenderer.cs" />
    <Compile Include="Renderers\ConditionalFocusLayout.cs" />
    <Compile Include="Renderers\ContainerView.cs" />
    <Compile Include="Renderers\CustomFrameLayout.cs" />
    <Compile Include="Renderers\DescendantFocusToggler.cs" />
    <Compile Include="Renderers\ElementSelectedEventArgs.cs" />
    <Compile Include="Renderers\FormsEditText.cs" />
    <Compile Include="Renderers\FileImageSourceHandler.cs" />
    <Compile Include="Renderers\FormattedStringExtensions.cs" />
    <Compile Include="Renderers\FormsImageView.cs" />
    <Compile Include="Renderers\FormsTextView.cs" />
    <Compile Include="Renderers\FormsWebChromeClient.cs" />
    <Compile Include="Renderers\GenericAnimatorListener.cs" />
    <Compile Include="Renderers\IDescendantFocusToggler.cs" />
    <Compile Include="Renderers\IImageSourceHandler.cs" />
    <Compile Include="Renderers\ImageExtensions.cs" />
    <Compile Include="Renderers\ImageLoaderSourceHandler.cs" />
    <Compile Include="Renderers\IShellBottomNavigationViewAppearanceTracker.cs" />
    <Compile Include="Renderers\IShellContext.cs" />
    <Compile Include="Renderers\IShellFlyoutContentRenderer.cs" />
    <Compile Include="Renderers\IShellFlyoutRenderer.cs" />
    <Compile Include="Renderers\IShellItemRenderer.cs" />
    <Compile Include="Renderers\IShellObservableFragment.cs" />
    <Compile Include="Renderers\IShellSearchView.cs" />
    <Compile Include="Renderers\IShellSectionRenderer.cs" />
    <Compile Include="Renderers\IShellTabLayoutAppearanceTracker.cs" />
    <Compile Include="Renderers\IShellToolbarAppearanceTracker.cs" />
    <Compile Include="Renderers\IShellToolbarTracker.cs" />
    <Compile Include="Renderers\IToolbarButton.cs" />
    <Compile Include="Renderers\KeyboardExtensions.cs" />
    <Compile Include="AppCompat\PickerRenderer.cs" />
    <Compile Include="AppCompat\ViewRenderer.cs" />
    <Compile Include="Renderers\LocalizedDigitsKeyListener.cs" />
    <Compile Include="Renderers\MasterDetailContainer.cs" />
    <Compile Include="Renderers\MotionEventHelper.cs" />
    <Compile Include="Renderers\PageContainer.cs" />
    <Compile Include="Renderers\ScrollViewContainer.cs" />
    <Compile Include="Renderers\ShellBottomNavViewAppearanceTracker.cs" />
    <Compile Include="Renderers\ShellItemRenderer.cs" />
    <Compile Include="Renderers\ShellContentFragment.cs" />
    <Compile Include="Renderers\ShellFlyoutContentRenderer.cs" />
    <Compile Include="Renderers\ShellFlyoutRecyclerAdapter.cs" />
    <Compile Include="Renderers\ShellFlyoutRenderer.cs" />
    <Compile Include="Renderers\ShellFlyoutTemplatedContentRenderer.cs" />
    <Compile Include="Renderers\ShellFragmentPagerAdapter.cs" />
    <Compile Include="Renderers\ShellItemRendererBase.cs" />
    <Compile Include="Renderers\ShellPageContainer.cs" />
    <Compile Include="Renderers\ShellRenderer.cs" />
    <Compile Include="Renderers\ShellSearchView.cs" />
    <Compile Include="Renderers\ShellSearchViewAdapter.cs" />
    <Compile Include="Renderers\ShellTabLayoutAppearanceTracker.cs" />
    <Compile Include="Renderers\ShellToolbarAppearanceTracker.cs" />
    <Compile Include="Renderers\ShellToolbarTracker.cs" />
    <Compile Include="Renderers\ShellSectionRenderer.cs" />
    <Compile Include="Renderers\StreamImagesourceHandler.cs" />
    <Compile Include="Renderers\ToolbarButton.cs" />
    <Compile Include="Renderers\ToolbarImageButton.cs" />
    <Compile Include="Renderers\ViewCellExtensions.cs" />
    <Compile Include="Renderers\ViewGroupExtensions.cs" />
    <AndroidResource Include="Resources\Layout\RootLayout.axml" />
    <Compile Include="TapGestureHandler.cs" />
    <Compile Include="TextColorSwitcher.cs" />
    <Compile Include="ViewInitializedEventArgs.cs" />
    <Compile Include="VisualElementChangedEventArgs.cs" />
    <Compile Include="RendererPool.cs" />
    <Compile Include="ViewPool.cs" />
    <Compile Include="GenericMenuClickListener.cs" />
    <Compile Include="IVisualElementRenderer.cs" />
    <Compile Include="ViewRenderer.cs" />
    <Compile Include="Platform.cs" />
    <Compile Include="PlatformRenderer.cs" />
    <Compile Include="Properties\AssemblyInfo.cs" />
    <Compile Include="Forms.cs" />
    <Compile Include="RendererFactory.cs" />
    <Compile Include="Renderers\ActionSheetRenderer.cs" />
    <Compile Include="Renderers\ActivityIndicatorRenderer.cs" />
    <Compile Include="Renderers\BoxRenderer.cs" />
    <Compile Include="Renderers\CarouselPageRenderer.cs" />
    <Compile Include="Renderers\DatePickerRenderer.cs" />
    <Compile Include="Renderers\EditorRenderer.cs" />
    <Compile Include="Renderers\EntryRenderer.cs" />
    <Compile Include="Renderers\FontExtensions.cs" />
    <Compile Include="Renderers\FrameRenderer.cs" />
    <Compile Include="Renderers\ImageRenderer.cs" />
    <Compile Include="Renderers\LabelRenderer.cs" />
    <Compile Include="Renderers\ListViewAdapter.cs" />
    <Compile Include="Renderers\ListViewRenderer.cs" />
    <Compile Include="Renderers\MasterDetailRenderer.cs" />
    <Compile Include="Renderers\NavigationMenuRenderer.cs" />
    <Compile Include="Renderers\NavigationRenderer.cs" />
    <Compile Include="Renderers\ObjectJavaBox.cs" />
    <Compile Include="Renderers\CarouselPageAdapter.cs" />
    <Compile Include="Renderers\PageRenderer.cs" />
    <Compile Include="Renderers\ProgressBarRenderer.cs" />
    <Compile Include="Renderers\ScrollViewRenderer.cs" />
    <Compile Include="Renderers\SearchBarRenderer.cs" />
    <Compile Include="Renderers\SliderRenderer.cs" />
    <Compile Include="Renderers\StepperRenderer.cs" />
    <Compile Include="Renderers\SwitchRenderer.cs" />
    <Compile Include="Renderers\TabbedRenderer.cs" />
    <Compile Include="Renderers\TableViewModelRenderer.cs" />
    <Compile Include="Renderers\TableViewRenderer.cs" />
    <Compile Include="Renderers\TimePickerRenderer.cs" />
    <Compile Include="Renderers\WebViewRenderer.cs" />
    <Compile Include="ResourceManager.cs" />
    <Compile Include="ViewExtensions.cs" />
    <Compile Include="VisualElementExtensions.cs" />
    <Compile Include="VisualElementPackager.cs" />
    <Compile Include="VisualElementRenderer.cs" />
    <Compile Include="VisualElementRendererFlags.cs" />
    <Compile Include="VisualElementTracker.cs" />
    <Compile Include="Renderers\PickerRenderer.cs" />
    <Compile Include="KeyboardManager.cs" />
    <Compile Include="ResourcesProvider.cs" />
    <Compile Include="Extensions.cs" />
    <Compile Include="Renderers\OpenGLViewRenderer.cs" />
    <Compile Include="AppCompat\CarouselPageRenderer.cs" />
    <Compile Include="AppCompat\FormsFragmentPagerAdapter.cs" />
    <Compile Include="AndroidAppIndexProvider.cs" />
    <Compile Include="Renderers\FormsSeekBar.cs" />
    <Compile Include="Extensions\NativeBindingExtensions.cs" />
    <Compile Include="NativeValueConverterService.cs" />
    <Compile Include="NativeBindingservice.cs" />
    <Compile Include="Renderers\GroupedListViewAdapter.cs" />
    <Compile Include="FastRenderers\ImageRenderer.cs" />
    <Compile Include="Extensions\ImageViewExtensions.cs" />
    <Compile Include="Extensions\TextViewExtensions.cs" />
    <Compile Include="SwipeGestureHandler.cs" />
<<<<<<< HEAD
    <Compile Include="Extensions\AccessibilityExtensions.cs" />
    <Compile Include="Resources\Resource.Designer.cs" />
=======
    <Compile Include="Renderers\IPopupTrigger.cs" />
>>>>>>> aaff052e
  </ItemGroup>
  <Import Project="$(MSBuildExtensionsPath)\Xamarin\Android\Xamarin.Android.CSharp.targets" />
  <!-- To modify your build process, add your task inside one of the targets below and uncomment it.
       Other similar extension points exist, see Microsoft.Common.targets.
  <Target Name="BeforeBuild">
  </Target>
  <Target Name="AfterBuild">
  </Target>
  -->
  <ItemGroup>
    <ProjectReference Include="..\Xamarin.Forms.Core\Xamarin.Forms.Core.csproj">
      <Project>{57B8B73D-C3B5-4C42-869E-7B2F17D354AC}</Project>
      <Name>Xamarin.Forms.Core</Name>
    </ProjectReference>
    <ProjectReference Include="..\Xamarin.Forms.Platform.Android.FormsViewGroup\Xamarin.Forms.Platform.Android.FormsViewGroup.csproj">
      <Project>{3b72465b-acae-43ae-9327-10f372fe5f80}</Project>
      <Name>Xamarin.Forms.Platform.Android.FormsViewGroup</Name>
    </ProjectReference>
  </ItemGroup>
  <ItemGroup Condition=" '$(TargetFrameworkVersion)' == 'v9.0' ">
    <PackageReference Include="Xamarin.Android.Support.Design">
      <Version>28.0.0-preview9</Version>
    </PackageReference>
    <PackageReference Include="Xamarin.Android.Support.v4">
      <Version>28.0.0-preview9</Version>
    </PackageReference>
    <PackageReference Include="Xamarin.Android.Support.v7.CardView">
      <Version>28.0.0-preview9</Version>
    </PackageReference>
  </ItemGroup>
  <ItemGroup Condition=" '$(TargetFrameworkVersion)' == 'v8.1' ">
    <PackageReference Include="Xamarin.Android.Support.Design">
      <Version>27.0.2.1</Version>
    </PackageReference>
    <PackageReference Include="Xamarin.Android.Support.v4">
      <Version>27.0.2.1</Version>
    </PackageReference>
    <PackageReference Include="Xamarin.Android.Support.v7.CardView">
      <Version>27.0.2.1</Version>
    </PackageReference>
  </ItemGroup>
  <ItemGroup>
    <AndroidResource Include="Resources\Layout\ShellContent.axml" />
  </ItemGroup>
  <ItemGroup>
    <AndroidResource Include="Resources\Layout\FlyoutContent.axml" />
  </ItemGroup>
  <ItemGroup>
    <AndroidResource Include="Resources\Layout\BottomTabLayout.axml" />
  </ItemGroup>
  <ItemGroup>
    <AndroidResource Include="Resources\anim\EnterFromLeft.xml" />
  </ItemGroup>
  <ItemGroup>
    <AndroidResource Include="Resources\anim\EnterFromRight.xml" />
  </ItemGroup>
  <ItemGroup>
    <AndroidResource Include="Resources\anim\ExitToLeft.xml" />
  </ItemGroup>
  <ItemGroup>
    <AndroidResource Include="Resources\anim\ExitToRight.xml" />
  </ItemGroup>
  <Import Project="$(SolutionDir)\.nuget\NuGet.targets" Condition="Exists('$(SolutionDir)\.nuget\NuGet.targets')" />
  <ItemGroup>
    <ProjectToBuild Include="../Stubs/Xamarin.Forms.Platform.Android/Xamarin.Forms.Platform.Android (Forwarders).csproj">
      <Properties>CreateAllAndroidTargets=false;Configuration=$(Configuration);Platform=$(Platform);AndroidTargetFrameworkVersion=v8.1</Properties>
    </ProjectToBuild>
    <ProjectToBuild Include="Xamarin.Forms.Platform.Android.csproj">
      <Properties>CreateAllAndroidTargets=false;Configuration=$(Configuration);Platform=$(Platform);AndroidTargetFrameworkVersion=v8.1</Properties>
    </ProjectToBuild>
  </ItemGroup>
  <ItemGroup>
    <Folder Include="Resources\Layout\" />
  </ItemGroup>
  <ItemGroup Condition=" '$(TargetFrameworkVersion)' == 'v9.0' ">
    <AndroidResource Include="Resources\values\styles.xml">
      <SubType>Designer</SubType>
    </AndroidResource>
  </ItemGroup>
  <Target Name="BeforeBuild" Condition=" '$(CreateAllAndroidTargets)' == 'true' ">
    <!--  create 8.1 binaries-->
    <MSBuild Targets="Restore" Projects="@(ProjectToBuild)">
    </MSBuild>
    <MSBuild Projects="@(ProjectToBuild)">
    </MSBuild>
    <!-- restore 9.0 binaries-->
    <MSBuild Targets="Restore" Projects="../Stubs/Xamarin.Forms.Platform.Android/Xamarin.Forms.Platform.Android (Forwarders).csproj" Properties="CreateAllAndroidTargets=false;Configuration=$(Configuration);Platform=$(Platform);">
    </MSBuild>
    <MSBuild Targets="Restore" Projects="Xamarin.Forms.Platform.Android.csproj" Properties="CreateAllAndroidTargets=false;Configuration=$(Configuration);Platform=$(Platform);">
    </MSBuild>
  </Target>
</Project><|MERGE_RESOLUTION|>--- conflicted
+++ resolved
@@ -306,12 +306,9 @@
     <Compile Include="Extensions\ImageViewExtensions.cs" />
     <Compile Include="Extensions\TextViewExtensions.cs" />
     <Compile Include="SwipeGestureHandler.cs" />
-<<<<<<< HEAD
     <Compile Include="Extensions\AccessibilityExtensions.cs" />
     <Compile Include="Resources\Resource.Designer.cs" />
-=======
     <Compile Include="Renderers\IPopupTrigger.cs" />
->>>>>>> aaff052e
   </ItemGroup>
   <Import Project="$(MSBuildExtensionsPath)\Xamarin\Android\Xamarin.Android.CSharp.targets" />
   <!-- To modify your build process, add your task inside one of the targets below and uncomment it.
