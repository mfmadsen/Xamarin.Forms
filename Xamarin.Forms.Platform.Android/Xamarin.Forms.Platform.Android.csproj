﻿<?xml version="1.0" encoding="utf-8"?>
<Project ToolsVersion="4.0" DefaultTargets="Build" xmlns="http://schemas.microsoft.com/developer/msbuild/2003">
  <PropertyGroup>
    <Configuration Condition=" '$(Configuration)' == '' ">Debug</Configuration>
    <Platform Condition=" '$(Platform)' == '' ">AnyCPU</Platform>
    <ProductVersion>8.0.30703</ProductVersion>
    <SchemaVersion>2.0</SchemaVersion>
    <ProjectGuid>{0E16E70A-D6DD-4323-AD5D-363ABFF42D6A}</ProjectGuid>
    <ProjectTypeGuids>{EFBA0AD7-5A72-4C68-AF49-83D382785DCF};{FAE04EC0-301F-11D3-BF4B-00C04F79EFBC}</ProjectTypeGuids>
    <OutputType>Library</OutputType>
    <AppDesignerFolder>Properties</AppDesignerFolder>
    <RootNamespace>Xamarin.Forms.Platform.Android</RootNamespace>
    <AssemblyName>Xamarin.Forms.Platform.Android</AssemblyName>
    <FileAlignment>512</FileAlignment>
    <AndroidResgenFile>Resources\Resource.Designer.cs</AndroidResgenFile>
    <GenerateSerializationAssemblies>Off</GenerateSerializationAssemblies>
    <AndroidTargetFrameworkVersion Condition="'$(AndroidTargetFrameworkVersion)' == ''">v9.0</AndroidTargetFrameworkVersion>
    <TargetFrameworkVersion>$(AndroidTargetFrameworkVersion)</TargetFrameworkVersion>
    <SolutionDir Condition="$(SolutionDir) == '' Or $(SolutionDir) == '*Undefined*'">..\</SolutionDir>
    <RestorePackages>true</RestorePackages>
    <NuGetPackageImportStamp>
    </NuGetPackageImportStamp>
    <AndroidTlsProvider>
    </AndroidTlsProvider>
  </PropertyGroup>
  <PropertyGroup Condition=" '$(Configuration)|$(Platform)' == 'Debug|AnyCPU' ">
    <DebugSymbols>true</DebugSymbols>
    <DebugType>portable</DebugType>
    <Optimize>false</Optimize>
    <OutputPath Condition=" '$(TargetFrameworkVersion)' == 'v8.1' ">bin\Debug\monoandroid81\</OutputPath>
    <OutputPath Condition=" '$(TargetFrameworkVersion)' == 'v9.0' ">bin\Debug\monoandroid90\</OutputPath>
    <DefineConstants>TRACE;DEBUG</DefineConstants>
    <ErrorReport>prompt</ErrorReport>
    <WarningLevel>4</WarningLevel>
    <TreatWarningsAsErrors>true</TreatWarningsAsErrors>
    <NoWarn>CS0109</NoWarn>
  </PropertyGroup>
  <PropertyGroup Condition=" '$(Configuration)|$(Platform)' == 'Release|AnyCPU' ">
    <DebugType>portable</DebugType>
    <Optimize>true</Optimize>
    <OutputPath Condition=" '$(TargetFrameworkVersion)' == 'v8.1' ">bin\Release\monoandroid81\</OutputPath>
    <OutputPath Condition=" '$(TargetFrameworkVersion)' == 'v9.0' ">bin\Release\monoandroid90\</OutputPath>
    <DefineConstants>TRACE</DefineConstants>
    <ErrorReport>prompt</ErrorReport>
    <WarningLevel>4</WarningLevel>
    <TreatWarningsAsErrors>true</TreatWarningsAsErrors>
    <NoWarn>CS0109</NoWarn>
  </PropertyGroup>
  <ItemGroup>
    <Reference Include="Mono.Android" />
    <Reference Include="mscorlib" />
    <Reference Include="System" />
    <Reference Include="System.Core" />
    <Reference Include="System.Runtime.Serialization" />
    <Reference Include="System.Xml.Linq" />
    <Reference Include="System.Xml" />
    <Reference Include="System.Net.Http" />
  </ItemGroup>
  <ItemGroup>
    <Compile Include="..\Xamarin.Forms.Core\Properties\GlobalAssemblyInfo.cs">
      <Link>Properties\GlobalAssemblyInfo.cs</Link>
    </Compile>
    <Compile Include="ActivityResultCallbackRegistry.cs" />
    <Compile Include="AndroidApplicationLifecycleState.cs" />
    <Compile Include="AndroidTitleBarVisibility.cs" />
    <Compile Include="AppCompat\FrameRenderer.cs" />
    <Compile Include="BackgroundManager.cs" />
    <Compile Include="AppCompat\ILifeCycleState.cs" />
    <Compile Include="AppCompat\ShellFragmentContainer.cs" />
    <Compile Include="BorderBackgroundManager.cs" />
    <Compile Include="CollectionView\CarouselViewRenderer.cs" />
    <Compile Include="CollectionView\DataChangeObserver.cs" />
    <Compile Include="CollectionView\EmptySource.cs" />
    <Compile Include="CollectionView\SingleSnapHelper.cs" />
    <Compile Include="CollectionView\EmptyViewAdapter.cs" />
    <Compile Include="CollectionView\EndSingleSnapHelper.cs" />
    <Compile Include="CollectionView\ItemsViewAdapter.cs" />
    <Compile Include="CollectionView\EdgeSnapHelper.cs" />
    <Compile Include="CollectionView\EndSnapHelper.cs" />
    <Compile Include="CollectionView\IItemsViewSource.cs" />
    <Compile Include="CollectionView\ItemContentView.cs" />
    <Compile Include="CollectionView\ItemsSourceFactory.cs" />
    <Compile Include="CollectionView\ItemsViewRenderer.cs" />
    <Compile Include="CollectionView\ListSource.cs" />
    <Compile Include="CollectionView\ObservableItemsSource.cs" />
    <Compile Include="CollectionView\PositionalSmoothScroller.cs" />
    <Compile Include="CollectionView\PropertyChangedEventArgsExtensions.cs" />
    <Compile Include="CollectionView\ScrollHelper.cs" />
    <Compile Include="CollectionView\SelectableItemsViewAdapter.cs" />
    <Compile Include="CollectionView\SelectableItemsViewRenderer.cs" />
    <Compile Include="CollectionView\SelectableViewHolder.cs" />
    <Compile Include="CollectionView\SizedItemContentView.cs" />
    <Compile Include="CollectionView\SnapManager.cs" />
    <Compile Include="CollectionView\StartSingleSnapHelper.cs" />
    <Compile Include="CollectionView\StartSnapHelper.cs" />
<<<<<<< HEAD
    <Compile Include="ButtonBackgroundTracker.cs" />
    <Compile Include="Dispatcher.cs" />
=======
    <Compile Include="CollectionView\TemplatedItemViewHolder.cs" />
    <Compile Include="CollectionView\TextViewHolder.cs" />
>>>>>>> 559b29a3
    <Compile Include="Elevation.cs" />
    <Compile Include="Extensions\EntryRendererExtensions.cs" />
    <Compile Include="Extensions\FragmentManagerExtensions.cs" />
    <Compile Include="FastRenderers\AutomationPropertiesProvider.cs" />
    <Compile Include="AppCompat\PageExtensions.cs" />
    <Compile Include="Extensions\JavaObjectExtensions.cs" />
    <Compile Include="FastRenderers\ButtonRenderer.cs" />
    <Compile Include="AppCompat\FormsViewPager.cs" />
    <Compile Include="AppCompat\FragmentContainer.cs" />
    <Compile Include="FastRenderers\EffectControlProvider.cs" />
    <Compile Include="FastRenderers\FrameRenderer.cs" />
    <Compile Include="AppCompat\IManageFragments.cs" />
    <Compile Include="AppCompat\MasterDetailContainer.cs" />
    <Compile Include="AppCompat\Platform.cs" />
    <Compile Include="CellAdapter.cs" />
    <Compile Include="Cells\EntryCellEditText.cs" />
    <Compile Include="Cells\EntryCellView.cs" />
    <Compile Include="Cells\ImageCellRenderer.cs" />
    <Compile Include="Cells\SwitchCellView.cs" />
    <Compile Include="Deserializer.cs" />
    <Compile Include="AppCompat\FormsAppCompatActivity.cs" />
    <Compile Include="ElementChangedEventArgs.cs" />
    <Compile Include="ExportCellAttribute.cs" />
    <Compile Include="ExportImageSourceHandlerAttribute.cs" />
    <Compile Include="ExportRendererAttribute.cs" />
    <Compile Include="Extensions\FlowDirectionExtensions.cs" />
    <Compile Include="AppCompat\ImageButtonRenderer.cs" />
    <Compile Include="FastRenderers\ImageElementManager.cs" />
    <Compile Include="GestureManager.cs" />
    <Compile Include="FastRenderers\LabelRenderer.cs" />
    <Compile Include="FastRenderers\VisualElementRenderer.cs" />
    <Compile Include="Flags.cs" />
    <Compile Include="FormsApplicationActivity.cs" />
    <Compile Include="AndroidActivity.cs" />
    <Compile Include="AndroidTicker.cs" />
    <Compile Include="Cells\BaseCellView.cs" />
    <Compile Include="Cells\CellFactory.cs" />
    <Compile Include="Cells\CellRenderer.cs" />
    <Compile Include="Cells\EntryCellRenderer.cs" />
    <Compile Include="Cells\SwitchCellRenderer.cs" />
    <Compile Include="Cells\TextCellRenderer.cs" />
    <Compile Include="Cells\ViewCellRenderer.cs" />
    <Compile Include="ColorExtensions.cs" />
    <Compile Include="ContextExtensions.cs" />
    <Compile Include="GetDesiredSizeDelegate.cs" />
    <Compile Include="IBorderVisualElementRenderer.cs" />
    <Compile Include="IDeviceInfoProvider.cs" />
    <Compile Include="ITabStop.cs" />
    <Compile Include="Material\MaterialContextThemeWrapper.cs" />
    <Compile Include="Material\MaterialFrameRenderer.cs" />
    <Compile Include="Material\MaterialFormsEditText.cs" />
    <Compile Include="Material\MaterialButtonRenderer.cs" />
    <Compile Include="Material\MaterialEntryRenderer.cs" />
    <Compile Include="Material\MaterialProgressBarRenderer.cs" />
    <Compile Include="IPickerRenderer.cs" />
    <Compile Include="Renderers\PickerEditText.cs" />
    <Compile Include="Renderers\FontImageSourceHandler.cs" />
    <Compile Include="Renderers\FormsWebViewClient.cs" />
    <Compile Include="Renderers\IFormsEditText.cs" />
    <Compile Include="Renderers\IImageViewHandler.cs" />
    <Compile Include="InnerGestureListener.cs" />
    <Compile Include="InnerScaleListener.cs" />
    <Compile Include="IPlatformLayout.cs" />
    <Compile Include="AppCompat\ButtonRenderer.cs" />
    <Compile Include="AppCompat\MasterDetailPageRenderer.cs" />
    <Compile Include="AppCompat\NavigationPageRenderer.cs" />
    <Compile Include="AppCompat\SwitchRenderer.cs" />
    <Compile Include="AppCompat\TabbedPageRenderer.cs" />
    <Compile Include="MeasureSpecFactory.cs" />
    <Compile Include="NativeViewWrapper.cs" />
    <Compile Include="NativeViewWrapperRenderer.cs" />
    <Compile Include="OnLayoutDelegate.cs" />
    <Compile Include="OnMeasureDelegate.cs" />
    <Compile Include="PopupManager.cs" />
    <Compile Include="PanGestureHandler.cs" />
    <Compile Include="PinchGestureHandler.cs" />
    <Compile Include="PlatformConfigurationExtensions.cs" />
    <Compile Include="PlatformEffect.cs" />
    <Compile Include="LayoutExtensions.cs" />
    <Compile Include="PowerSaveModeBroadcastReceiver.cs" />
    <Compile Include="Renderers\AHorizontalScrollView.cs" />
    <Compile Include="Renderers\BottomNavigationViewUtils.cs" />
    <Compile Include="Renderers\AlignmentExtensions.cs" />
    <Compile Include="Renderers\ColorChangeRevealDrawable.cs" />
    <Compile Include="Renderers\BorderDrawable.cs" />
    <Compile Include="Renderers\ButtonRenderer.cs" />
    <Compile Include="CollectionView\CollectionViewRenderer.cs" />
    <Compile Include="Renderers\ConditionalFocusLayout.cs" />
    <Compile Include="Renderers\ContainerView.cs" />
    <Compile Include="Renderers\CustomFrameLayout.cs" />
    <Compile Include="Renderers\DescendantFocusToggler.cs" />
    <Compile Include="Renderers\ElementSelectedEventArgs.cs" />
    <Compile Include="Renderers\FormsEditText.cs" />
    <Compile Include="Renderers\FileImageSourceHandler.cs" />
    <Compile Include="Renderers\FormattedStringExtensions.cs" />
    <Compile Include="Renderers\FormsImageView.cs" />
    <Compile Include="Renderers\FormsTextView.cs" />
    <Compile Include="Renderers\FormsWebChromeClient.cs" />
    <Compile Include="Renderers\GenericAnimatorListener.cs" />
    <Compile Include="Renderers\IDescendantFocusToggler.cs" />
    <Compile Include="Renderers\IImageSourceHandler.cs" />
    <Compile Include="Renderers\ImageExtensions.cs" />
    <Compile Include="Renderers\ImageLoaderSourceHandler.cs" />
    <Compile Include="Renderers\IShellBottomNavigationViewAppearanceTracker.cs" />
    <Compile Include="Renderers\IShellContext.cs" />
    <Compile Include="Renderers\IShellFlyoutContentRenderer.cs" />
    <Compile Include="Renderers\IShellFlyoutRenderer.cs" />
    <Compile Include="Renderers\IShellItemRenderer.cs" />
    <Compile Include="Renderers\IShellObservableFragment.cs" />
    <Compile Include="Renderers\IShellSearchView.cs" />
    <Compile Include="Renderers\IShellSectionRenderer.cs" />
    <Compile Include="Renderers\IShellTabLayoutAppearanceTracker.cs" />
    <Compile Include="Renderers\IShellToolbarAppearanceTracker.cs" />
    <Compile Include="Renderers\IShellToolbarTracker.cs" />
    <Compile Include="Renderers\KeyboardExtensions.cs" />
    <Compile Include="AppCompat\PickerRenderer.cs" />
    <Compile Include="AppCompat\ViewRenderer.cs" />
    <Compile Include="Renderers\LocalizedDigitsKeyListener.cs" />
    <Compile Include="Renderers\MasterDetailContainer.cs" />
    <Compile Include="Renderers\MotionEventHelper.cs" />
    <Compile Include="Renderers\PageContainer.cs" />
    <Compile Include="Renderers\ScrollViewContainer.cs" />
    <Compile Include="Renderers\ShellBottomNavViewAppearanceTracker.cs" />
    <Compile Include="Renderers\ShellItemRenderer.cs" />
    <Compile Include="Renderers\ShellContentFragment.cs" />
    <Compile Include="Renderers\ShellFlyoutContentRenderer.cs" />
    <Compile Include="Renderers\ShellFlyoutRecyclerAdapter.cs" />
    <Compile Include="Renderers\ShellFlyoutRenderer.cs" />
    <Compile Include="Renderers\ShellFlyoutTemplatedContentRenderer.cs" />
    <Compile Include="Renderers\ShellFragmentPagerAdapter.cs" />
    <Compile Include="Renderers\ShellItemRendererBase.cs" />
    <Compile Include="Renderers\ShellPageContainer.cs" />
    <Compile Include="Renderers\ShellRenderer.cs" />
    <Compile Include="Renderers\ShellSearchView.cs" />
    <Compile Include="Renderers\ShellSearchViewAdapter.cs" />
    <Compile Include="Renderers\ShellTabLayoutAppearanceTracker.cs" />
    <Compile Include="Renderers\ShellToolbarAppearanceTracker.cs" />
    <Compile Include="Renderers\ShellToolbarTracker.cs" />
    <Compile Include="Renderers\ShellSectionRenderer.cs" />
    <Compile Include="Renderers\StreamImagesourceHandler.cs" />
    <Compile Include="Renderers\ViewCellExtensions.cs" />
    <Compile Include="Renderers\ViewGroupExtensions.cs" />
    <AndroidResource Include="Resources\Layout\RootLayout.axml" />
    <Compile Include="TapGestureHandler.cs" />
    <Compile Include="TextColorSwitcher.cs" />
    <Compile Include="ViewInitializedEventArgs.cs" />
    <Compile Include="VisualElementChangedEventArgs.cs" />
    <Compile Include="RendererPool.cs" />
    <Compile Include="ViewPool.cs" />
    <Compile Include="GenericMenuClickListener.cs" />
    <Compile Include="IVisualElementRenderer.cs" />
    <Compile Include="ViewRenderer.cs" />
    <Compile Include="Platform.cs" />
    <Compile Include="PlatformRenderer.cs" />
    <Compile Include="Properties\AssemblyInfo.cs" />
    <Compile Include="Forms.cs" />
    <Compile Include="RendererFactory.cs" />
    <Compile Include="Renderers\ActionSheetRenderer.cs" />
    <Compile Include="Renderers\ActivityIndicatorRenderer.cs" />
    <Compile Include="Renderers\BoxRenderer.cs" />
    <Compile Include="Renderers\CarouselPageRenderer.cs" />
    <Compile Include="Renderers\DatePickerRenderer.cs" />
    <Compile Include="Renderers\EditorRenderer.cs" />
    <Compile Include="Renderers\EntryRenderer.cs" />
    <Compile Include="Renderers\FontExtensions.cs" />
    <Compile Include="Renderers\FrameRenderer.cs" />
    <Compile Include="Renderers\ImageRenderer.cs" />
    <Compile Include="Renderers\LabelRenderer.cs" />
    <Compile Include="Renderers\ListViewAdapter.cs" />
    <Compile Include="Renderers\ListViewRenderer.cs" />
    <Compile Include="Renderers\MasterDetailRenderer.cs" />
    <Compile Include="Renderers\NavigationRenderer.cs" />
    <Compile Include="Renderers\ObjectJavaBox.cs" />
    <Compile Include="Renderers\CarouselPageAdapter.cs" />
    <Compile Include="Renderers\PageRenderer.cs" />
    <Compile Include="Renderers\ProgressBarRenderer.cs" />
    <Compile Include="Renderers\ScrollViewRenderer.cs" />
    <Compile Include="Renderers\SearchBarRenderer.cs" />
    <Compile Include="Renderers\SliderRenderer.cs" />
    <Compile Include="Renderers\StepperRenderer.cs" />
    <Compile Include="Renderers\SwitchRenderer.cs" />
    <Compile Include="Renderers\TabbedRenderer.cs" />
    <Compile Include="Renderers\TableViewModelRenderer.cs" />
    <Compile Include="Renderers\TableViewRenderer.cs" />
    <Compile Include="Renderers\TimePickerRenderer.cs" />
    <Compile Include="Renderers\WebViewRenderer.cs" />
    <Compile Include="ResourceManager.cs" />
    <Compile Include="ViewExtensions.cs" />
    <Compile Include="VisualElementExtensions.cs" />
    <Compile Include="VisualElementPackager.cs" />
    <Compile Include="VisualElementRenderer.cs" />
    <Compile Include="VisualElementRendererFlags.cs" />
    <Compile Include="VisualElementTracker.cs" />
    <Compile Include="Renderers\PickerRenderer.cs" />
    <Compile Include="KeyboardManager.cs" />
    <Compile Include="ResourcesProvider.cs" />
    <Compile Include="Extensions.cs" />
    <Compile Include="Renderers\OpenGLViewRenderer.cs" />
    <Compile Include="AppCompat\CarouselPageRenderer.cs" />
    <Compile Include="AppCompat\FormsFragmentPagerAdapter.cs" />
    <Compile Include="AndroidAppIndexProvider.cs" />
    <Compile Include="Renderers\FormsSeekBar.cs" />
    <Compile Include="Extensions\NativeBindingExtensions.cs" />
    <Compile Include="NativeValueConverterService.cs" />
    <Compile Include="NativeBindingservice.cs" />
    <Compile Include="Renderers\GroupedListViewAdapter.cs" />
    <Compile Include="FastRenderers\ImageRenderer.cs" />
    <Compile Include="Extensions\ImageViewExtensions.cs" />
    <Compile Include="Extensions\TextViewExtensions.cs" />
    <Compile Include="SwipeGestureHandler.cs" />
    <Compile Include="Extensions\AccessibilityExtensions.cs" />
    <Compile Include="Resources\Resource.Designer.cs" />
    <Compile Include="Renderers\IPopupTrigger.cs" />
    <Compile Include="Material\MaterialActivityIndicatorRenderer.cs" />
    <Compile Include="Material\MaterialColors.cs" />
    <Compile Include="ButtonElementManager.cs" />
    <Compile Include="IButtonLayoutRenderer.cs" />
    <Compile Include="ButtonLayoutManager.cs" />
  </ItemGroup>
  <Import Project="$(MSBuildExtensionsPath)\Xamarin\Android\Xamarin.Android.CSharp.targets" />
  <!-- To modify your build process, add your task inside one of the targets below and uncomment it.
       Other similar extension points exist, see Microsoft.Common.targets.
  <Target Name="BeforeBuild">
  </Target>
  <Target Name="AfterBuild">
  </Target>
  -->
  <ItemGroup>
    <ProjectReference Include="..\Xamarin.Forms.Core\Xamarin.Forms.Core.csproj">
      <Project>{57B8B73D-C3B5-4C42-869E-7B2F17D354AC}</Project>
      <Name>Xamarin.Forms.Core</Name>
    </ProjectReference>
    <ProjectReference Include="..\Xamarin.Forms.Platform.Android.FormsViewGroup\Xamarin.Forms.Platform.Android.FormsViewGroup.csproj">
      <Project>{3b72465b-acae-43ae-9327-10f372fe5f80}</Project>
      <Name>Xamarin.Forms.Platform.Android.FormsViewGroup</Name>
    </ProjectReference>
  </ItemGroup>
  <ItemGroup Condition=" '$(TargetFrameworkVersion)' == 'v9.0' ">
    <PackageReference Include="Xamarin.Android.Support.Design">
      <Version>28.0.0.1</Version>
    </PackageReference>
    <PackageReference Include="Xamarin.Android.Support.v4">
      <Version>28.0.0.1</Version>
    </PackageReference>
    <PackageReference Include="Xamarin.Android.Support.v7.CardView">
      <Version>28.0.0.1</Version>
    </PackageReference>
  </ItemGroup>
  <ItemGroup Condition=" '$(TargetFrameworkVersion)' == 'v8.1' ">
    <PackageReference Include="Xamarin.Android.Support.Design">
      <Version>27.0.2.1</Version>
    </PackageReference>
    <PackageReference Include="Xamarin.Android.Support.v4">
      <Version>27.0.2.1</Version>
    </PackageReference>
    <PackageReference Include="Xamarin.Android.Support.v7.CardView">
      <Version>27.0.2.1</Version>
    </PackageReference>
  </ItemGroup>
  <ItemGroup>
    <AndroidResource Include="Resources\Layout\ShellContent.axml" />
  </ItemGroup>
  <ItemGroup>
    <AndroidResource Include="Resources\Layout\FlyoutContent.axml" />
  </ItemGroup>
  <ItemGroup>
    <AndroidResource Include="Resources\Layout\BottomTabLayout.axml" />
  </ItemGroup>
  <ItemGroup>
    <AndroidResource Include="Resources\anim\EnterFromLeft.xml" />
  </ItemGroup>
  <ItemGroup>
    <AndroidResource Include="Resources\anim\EnterFromRight.xml" />
  </ItemGroup>
  <ItemGroup>
    <AndroidResource Include="Resources\anim\ExitToLeft.xml" />
  </ItemGroup>
  <ItemGroup>
    <AndroidResource Include="Resources\anim\ExitToRight.xml" />
  </ItemGroup>
  <Import Project="$(SolutionDir)\.nuget\NuGet.targets" Condition="Exists('$(SolutionDir)\.nuget\NuGet.targets')" />
  <ItemGroup>
    <ProjectToBuild Include="../Stubs/Xamarin.Forms.Platform.Android/Xamarin.Forms.Platform.Android (Forwarders).csproj">
      <Properties>CreateAllAndroidTargets=false;Configuration=$(Configuration);Platform=$(Platform);AndroidTargetFrameworkVersion=v8.1</Properties>
    </ProjectToBuild>
    <ProjectToBuild Include="Xamarin.Forms.Platform.Android.csproj">
      <Properties>CreateAllAndroidTargets=false;Configuration=$(Configuration);Platform=$(Platform);AndroidTargetFrameworkVersion=v8.1</Properties>
    </ProjectToBuild>
  </ItemGroup>
  <ItemGroup Condition=" '$(TargetFrameworkVersion)' == 'v9.0' ">
    <AndroidResource Include="Resources\Layout\TextInputLayoutFilledBox.axml">
      <Generator>MSBuild:UpdateGeneratedFiles</Generator>
      <SubType>Designer</SubType>
    </AndroidResource>
  </ItemGroup>
  <ItemGroup Condition=" '$(TargetFrameworkVersion)' == 'v9.0' ">
    <AndroidResource Include="Resources\values\styles.xml">
      <SubType>Designer</SubType>
    </AndroidResource>
  </ItemGroup>
  <ItemGroup />
  <ItemGroup>
    <AndroidResource Include="Resources\drawable\MaterialActivityIndicatorBackground.xml">
      <SubType>Designer</SubType>
    </AndroidResource>
  </ItemGroup>
  <Target Name="BeforeBuild" Condition=" '$(CreateAllAndroidTargets)' == 'true' ">
    <!--  create 8.1 binaries-->
    <MSBuild Targets="Restore" Projects="@(ProjectToBuild)">
    </MSBuild>
    <MSBuild Projects="@(ProjectToBuild)">
    </MSBuild>
    <!-- restore 9.0 binaries-->
    <MSBuild Targets="Restore" Projects="../Stubs/Xamarin.Forms.Platform.Android/Xamarin.Forms.Platform.Android (Forwarders).csproj" Properties="CreateAllAndroidTargets=false;Configuration=$(Configuration);Platform=$(Platform);">
    </MSBuild>
    <MSBuild Targets="Restore" Projects="Xamarin.Forms.Platform.Android.csproj" Properties="CreateAllAndroidTargets=false;Configuration=$(Configuration);Platform=$(Platform);">
    </MSBuild>
  </Target>
</Project><|MERGE_RESOLUTION|>--- conflicted
+++ resolved
@@ -93,13 +93,10 @@
     <Compile Include="CollectionView\SnapManager.cs" />
     <Compile Include="CollectionView\StartSingleSnapHelper.cs" />
     <Compile Include="CollectionView\StartSnapHelper.cs" />
-<<<<<<< HEAD
     <Compile Include="ButtonBackgroundTracker.cs" />
     <Compile Include="Dispatcher.cs" />
-=======
     <Compile Include="CollectionView\TemplatedItemViewHolder.cs" />
     <Compile Include="CollectionView\TextViewHolder.cs" />
->>>>>>> 559b29a3
     <Compile Include="Elevation.cs" />
     <Compile Include="Extensions\EntryRendererExtensions.cs" />
     <Compile Include="Extensions\FragmentManagerExtensions.cs" />
