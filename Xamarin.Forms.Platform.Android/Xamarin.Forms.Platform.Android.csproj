--- conflicted
+++ resolved
@@ -21,7 +21,6 @@
     </NuGetPackageImportStamp>
     <AndroidTlsProvider>
     </AndroidTlsProvider>
-    <AndroidUseLatestPlatformSdk>true</AndroidUseLatestPlatformSdk>
   </PropertyGroup>
   <PropertyGroup Condition="'$(BuildingInsideVisualStudio)' != 'true'">
     <AndroidUseLatestPlatformSdk>True</AndroidUseLatestPlatformSdk>
@@ -310,14 +309,11 @@
       <Name>Xamarin.Forms.Platform.Android.FormsViewGroup</Name>
     </ProjectReference>
   </ItemGroup>
-<<<<<<< HEAD
   <ItemGroup>
     <AndroidResource Include="Resources\drawable\Down.xml">
       <SubType>Designer</SubType>
     </AndroidResource>
   </ItemGroup>
-=======
->>>>>>> c464e521
   <ItemGroup>
     <None Include="packages.config" />
   </ItemGroup>
