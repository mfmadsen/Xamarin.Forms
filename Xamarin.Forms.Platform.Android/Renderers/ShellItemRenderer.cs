--- conflicted
+++ resolved
@@ -141,17 +141,7 @@
 
 		protected virtual Drawable CreateItemBackgroundDrawable()
 		{
-<<<<<<< HEAD
 			return BottomNavigationViewUtils.CreateItemBackgroundDrawable();
-=======
-			var stateList = ColorStateList.ValueOf(Color.Black.MultiplyAlpha(0.2).ToAndroid());
-			var colorDrawable = new ColorDrawable(AColor.White);
-
-			if (Forms.IsLollipopOrNewer)
-				return new RippleDrawable(stateList, colorDrawable, null);
-
-			return colorDrawable;
->>>>>>> 221963cf
 		}
 
 		[Obsolete("Use CreateMoreBottomSheet(Action<int, BottomSheetDialog> selectCallback)")]
