﻿using System;
using System.Linq;
using System.Collections.Generic;
using System.ComponentModel;
using Android.Content;
using Android.Graphics.Drawables;
#if __ANDROID_29__
using AndroidX.Core.Widget;
using AndroidX.RecyclerView.Widget;
using AndroidX.AppCompat.Widget;
using AButton = AndroidX.AppCompat.Widget.AppCompatButton;
#else
using Android.Support.V7.Widget;
using AButton = Android.Support.V7.Widget.AppCompatButton;
#endif
using Android.Views;
using Xamarin.Forms.Internals;
using Xamarin.Forms.PlatformConfiguration.AndroidSpecific;
using APointF = Android.Graphics.PointF;
using ATextAlignment = Android.Views.TextAlignment;
using AView = Android.Views.View;
using Specifics = Xamarin.Forms.PlatformConfiguration.AndroidSpecific.SwipeView;

namespace Xamarin.Forms.Platform.Android
{
	public class SwipeViewRenderer : ViewRenderer<SwipeView, AView>
	{
		const float OpenSwipeThresholdPercentage = 0.6f; // 60%
		const int SwipeThreshold = 250;
		const int SwipeItemWidth = 100;
		const long SwipeAnimationDuration = 200;
		const float SwipeMinimumDelta = 10f;

		readonly Dictionary<ISwipeItem, object> _swipeItems;
		SwipeItems _leftItems, _rightItems, _topItems, _bottomItems;
		readonly Context _context;
		View _scrollParent;
		AView _contentView;
		LinearLayoutCompat _actionView;
		SwipeTransitionMode _swipeTransitionMode;
		float _downX;
		float _downY;
		float _density;
		bool _isTouchDown;
		bool _isSwiping;
		APointF _initialPoint;
		SwipeDirection? _swipeDirection;
		float _swipeOffset;
		float _swipeThreshold;
		double _previousScrollX;
		double _previousScrollY;
		bool _isSwipeEnabled;
		bool _isResettingSwipe;
		bool _isOpen;
		bool _isDisposed;

		public SwipeViewRenderer(Context context) : base(context)
		{
			SwipeView.VerifySwipeViewFlagEnabled(nameof(SwipeViewRenderer));

			_context = context;

			_swipeItems = new Dictionary<ISwipeItem, object>();

			this.SetClipToOutline(true);

			AutoPackage = false;
		}

		protected override void OnElementChanged(ElementChangedEventArgs<SwipeView> e)
		{
			if (e.NewElement != null)
			{
				e.NewElement.OpenRequested += OnOpenRequested;
				e.NewElement.CloseRequested += OnCloseRequested;

				if (Control == null)
				{
					_density = Resources.DisplayMetrics.Density;

					SetNativeControl(CreateNativeControl());
				}

				UpdateContent();
				UpdateSwipeItems();
				UpdateIsSwipeEnabled();
				UpdateSwipeTransitionMode();
				UpdateBackgroundColor();
<<<<<<< HEAD
				UpdateFlowDirection();
=======
				UpdateBackground();
>>>>>>> 8f5090f6
			}

			if (e.OldElement != null)
			{
				e.NewElement.OpenRequested -= OnOpenRequested;
				e.OldElement.CloseRequested -= OnCloseRequested;
			}

			base.OnElementChanged(e);
		}

		protected override AView CreateNativeControl()
		{
			return new AView(_context);
		}

		protected override void OnElementPropertyChanged(object sender, PropertyChangedEventArgs e)
		{
			base.OnElementPropertyChanged(sender, e);

			if (e.PropertyName == ContentView.ContentProperty.PropertyName)
				UpdateContent();
			else if (e.PropertyName == VisualElement.BackgroundColorProperty.PropertyName)
				UpdateBackgroundColor();
			else if (e.PropertyName == VisualElement.BackgroundProperty.PropertyName)
				UpdateBackground();
			else if (e.PropertyName == VisualElement.IsEnabledProperty.PropertyName)
				UpdateIsSwipeEnabled();
			else if (e.IsOneOf(SwipeView.LeftItemsProperty, SwipeView.TopItemsProperty, SwipeView.RightItemsProperty, SwipeView.BottomItemsProperty))
				UpdateSwipeItems();
			else if (e.PropertyName == VisualElement.FlowDirectionProperty.PropertyName)
				UpdateFlowDirection();
			else if (e.PropertyName == Specifics.SwipeTransitionModeProperty.PropertyName)
				UpdateSwipeTransitionMode();
		}

		protected override void OnLayout(bool changed, int l, int t, int r, int b)
		{
			base.OnLayout(changed, l, t, r, b);

			var width = r - l;
			var height = b - t;

			var pixelWidth = _context.FromPixels(width);
			var pixelHeight = _context.FromPixels(height);

			if (changed)
			{
				if (Element.Content != null)
					Element.Content.Layout(new Rectangle(0, 0, pixelWidth, pixelHeight));

				_contentView?.Layout(0, 0, width, height);
			}
		}

		protected override Size MinimumSize()
		{
			return new Size(40, 40);
		}

		protected override void UpdateBackgroundColor()
		{
			if (Element.BackgroundColor != Color.Default)
			{
				var backgroundColor = Element.BackgroundColor.ToAndroid();

				SetBackgroundColor(backgroundColor);

				if (Element.Content == null || (Element.Content != null && Element.Content.BackgroundColor == Color.Default))
					_contentView?.SetBackgroundColor(backgroundColor);
			}
			else
				Control.SetWindowBackground();

			if (_contentView != null && _contentView.Background == null)
				_contentView?.SetWindowBackground();
		}

<<<<<<< HEAD
		void UpdateFlowDirection()
		{
			if (Element is IVisualElementController controller)
			{
				var flowDirection = controller.EffectiveFlowDirection.IsLeftToRight()
					? LayoutDirection.Ltr
					: LayoutDirection.Rtl;

				if (flowDirection == LayoutDirection.Rtl)
				{
					// Swap the SwipeItems from Right to Left.
					var leftItems = _leftItems;
					var righItems = _rightItems;

					_leftItems = righItems;
					_rightItems = leftItems;
				}
				else
					UpdateSwipeItems();
				
				if (_isOpen)
				{
					DisposeSwipeItems();
					UpdateNativeSwipeItems();
					SwipeToThreshold(false);
				}
			}
=======
		protected override void UpdateBackground()
		{
			Brush background = Element.Background;

			this.UpdateBackground(background);

			if (Element.Content == null)
				_contentView?.UpdateBackground(background);
>>>>>>> 8f5090f6
		}

		protected override void OnAttachedToWindow()
		{
			base.OnAttachedToWindow();

			if (Element != null && _scrollParent == null)
			{
				_scrollParent = Element.FindParentOfType<ScrollView>();

				if (_scrollParent is ScrollView scrollView)
				{
					scrollView.Scrolled += OnParentScrolled;
					return;
				}

				_scrollParent = Element.FindParentOfType<ListView>();

				if (_scrollParent is ListView listView)
				{
					listView.Scrolled += OnParentScrolled;
					return;
				}

				_scrollParent = Element.FindParentOfType<Xamarin.Forms.CollectionView>();

				if (_scrollParent is Xamarin.Forms.CollectionView collectionView)
				{
					collectionView.Scrolled += OnParentScrolled;
				}
			}
		}

		protected override void Dispose(bool disposing)
		{
			if (_isDisposed)
				return;

			if (disposing)
			{
				if (Element != null)
				{
					Element.OpenRequested -= OnOpenRequested;
					Element.CloseRequested -= OnCloseRequested;
				}

				if (_scrollParent != null)
				{
					if (_scrollParent is ScrollView scrollView)
						scrollView.Scrolled -= OnParentScrolled;

					if (_scrollParent is ListView listView)
						listView.Scrolled -= OnParentScrolled;

					if (_scrollParent is Xamarin.Forms.CollectionView collectionView)
						collectionView.Scrolled -= OnParentScrolled;
				}

				if (_contentView != null)
				{
					_contentView.RemoveFromParent();
					_contentView.Dispose();
					_contentView = null;
				}

				if (_actionView != null)
				{
					_actionView.RemoveFromParent();
					_actionView.Dispose();
					_actionView = null;
				}

				if (_initialPoint != null)
				{
					_initialPoint.Dispose();
					_initialPoint = null;
				}
			}

			_isDisposed = true;

			base.Dispose(disposing);
		}

		public override bool OnTouchEvent(MotionEvent e)
		{
			base.OnTouchEvent(e);

			if (e.Action == MotionEventActions.Move && !ShouldInterceptTouch(e))
				return true;

			ProcessSwipingInteractions(e);

			return true;
		}

		bool ShouldInterceptTouch(MotionEvent e)
		{
			if (_initialPoint == null)
				return false;

			var interceptPoint = new Point(e.GetX() / _density, e.GetY() / _density);

			var diffX = interceptPoint.X - _initialPoint.X;
			var diffY = interceptPoint.Y - _initialPoint.Y;

			SwipeDirection swipeDirection;

			if(Math.Abs(diffX) > Math.Abs(diffY))
				swipeDirection = diffX > 0 ? SwipeDirection.Right : SwipeDirection.Left;
			else
				swipeDirection = diffY > 0 ? SwipeDirection.Down : SwipeDirection.Up;
			
			var items = GetSwipeItemsByDirection(swipeDirection);

			if (items == null || items.Count == 0)
				return false;
			
			return true;
		}

		public override bool OnInterceptTouchEvent(MotionEvent e)
		{
			return ShouldInterceptTouch(e);
		}

		public override bool DispatchTouchEvent(MotionEvent e)
		{
			if (e.Action == MotionEventActions.Down)
			{ 
				   _downX = e.RawX;
				_downY = e.RawY;
				_initialPoint = new APointF(e.GetX() / _density, e.GetY() / _density);
			}

			if (e.Action == MotionEventActions.Up)
			{
				var touchUpPoint = new APointF(e.GetX() / _density, e.GetY() / _density);

				if (CanProcessTouchSwipeItems(touchUpPoint))
					ProcessTouchSwipeItems(touchUpPoint);
				else
					PropagateParentTouch();
			}	

			return base.DispatchTouchEvent(e);
		}

		void PropagateParentTouch()
		{
			var itemContentView = _contentView.Parent.GetParentOfType<ItemContentView>();

			// If the SwipeView container is ItemContentView we are using SwipeView with a CollectionView or CarouselView.
			// When doing touch up, if the SwipeView is closed, we propagate the Touch to the parent. In this way, the parent
			// element will manage the touch (SelectionChanged, etc.).
			if (itemContentView != null && !((ISwipeViewController)Element).IsOpen)
				itemContentView.ClickOn();
		}
		
		void UpdateContent()
		{
			if (Element.Content == null)
				_contentView = CreateEmptyContent();
			else
				_contentView = CreateContent();

			AddView(_contentView, new LayoutParams(LayoutParams.MatchParent, LayoutParams.MatchParent));
		}

		void UpdateSwipeItems()
		{
			_leftItems = Element.LeftItems;
			_rightItems = Element.RightItems;
			_topItems = Element.TopItems;
			_bottomItems = Element.BottomItems;
		}

		AView CreateEmptyContent()
		{
			var emptyContentView = new AView(_context);
			emptyContentView.SetBackgroundColor(Color.Default.ToAndroid());

			return emptyContentView;
		}

		AView CreateContent()
		{
			var renderer = Platform.CreateRenderer(Element.Content, _context);
			Platform.SetRenderer(Element.Content, renderer);

			return renderer?.View;
		}

		SwipeItems GetSwipeItemsByDirection()
		{
			if (_swipeDirection.HasValue)
				return GetSwipeItemsByDirection(_swipeDirection.Value);

			return null;
		}

		SwipeItems GetSwipeItemsByDirection(SwipeDirection swipeDirection)
		{
			SwipeItems swipeItems = null;

			switch (swipeDirection)
			{
				case SwipeDirection.Left:
					swipeItems = _rightItems;
					break;
				case SwipeDirection.Right:
					swipeItems = _leftItems;
					break;
				case SwipeDirection.Up:
					swipeItems = _bottomItems;
					break;
				case SwipeDirection.Down:
					swipeItems = _topItems;
					break;
			}

			return swipeItems;
		}

		bool HasSwipeItems()
		{
			return Element != null && (IsValidSwipeItems(_leftItems) || IsValidSwipeItems(_rightItems) || IsValidSwipeItems(_topItems) || IsValidSwipeItems(_bottomItems));
		}

		bool IsHorizontalSwipe()
		{
			return _swipeDirection == SwipeDirection.Left || _swipeDirection == SwipeDirection.Right;
		}

		bool IsValidSwipeItems(SwipeItems swipeItems)
		{
			return swipeItems != null && swipeItems.Where(s => s.IsVisible).Count() > 0;
		}

		bool ProcessSwipingInteractions(MotionEvent e)
		{
			bool? handled = true;
			var point = new APointF(e.GetX() / _density, e.GetY() / _density);

			switch (e.Action)
			{
				case MotionEventActions.Down:
					_downX = e.RawX;
					_downY = e.RawY;

					handled = HandleTouchInteractions(GestureStatus.Started, point);

					if (handled == true)
						Parent.RequestDisallowInterceptTouchEvent(true);

					break;
				case MotionEventActions.Up:
					handled = HandleTouchInteractions(GestureStatus.Completed, point);

					if (Parent == null)
						break;

					Parent.RequestDisallowInterceptTouchEvent(false);
					break;
				case MotionEventActions.Move:
					handled = HandleTouchInteractions(GestureStatus.Running, point);

					if (handled == true || Parent == null)
						break;

					Parent.RequestDisallowInterceptTouchEvent(true);
					break;
				case MotionEventActions.Cancel:
					handled = HandleTouchInteractions(GestureStatus.Canceled, point);

					if (Parent == null)
						break;

					Parent.RequestDisallowInterceptTouchEvent(false);
					break;
			}

			if (handled.HasValue)
				return !handled.Value;

			return false;
		}

		bool HandleTouchInteractions(GestureStatus status, APointF point)
		{
			if (!_isSwipeEnabled)
				return false;

			switch (status)
			{
				case GestureStatus.Started:
					return !ProcessTouchDown(point);
				case GestureStatus.Running:
					return !ProcessTouchMove(point);
				case GestureStatus.Canceled:
				case GestureStatus.Completed:
					ProcessTouchUp();
					break;
			}

			_isTouchDown = false;

			return true;
		}

		bool ProcessTouchDown(APointF point)
		{
			if (_isSwiping || _isTouchDown || _contentView == null)
				return false;

			if (TouchInsideContent(point) && _isOpen)
				ResetSwipe();

			_initialPoint = point;
			_isTouchDown = true;

			return true;
		}

		bool ProcessTouchMove(APointF point)
		{
			if (_contentView == null || !TouchInsideContent(point))
				return false;

			if (!_isOpen)
			{
				ResetSwipeToInitialPosition();

				_swipeDirection = SwipeDirectionHelper.GetSwipeDirection(new Point(_initialPoint.X, _initialPoint.Y), new Point(point.X, point.Y));

				UpdateNativeSwipeItems();
			}

			if (!_isSwiping)
			{
				RaiseSwipeStarted();
				_isSwiping = true;
			}

			if (!ValidateSwipeDirection() || _isResettingSwipe)
				return false;

			_swipeOffset = GetSwipeOffset(_initialPoint, point);
			UpdateIsOpen(_swipeOffset != 0);

			UpdateNativeSwipeItems();

			if (Math.Abs(_swipeOffset) > double.Epsilon)
				Swipe();

			RaiseSwipeChanging();

			return true;
		}

		bool ProcessTouchUp()
		{
			_isTouchDown = false;

			if (!_isSwiping)
				return false;

			_isSwiping = false;

			RaiseSwipeEnded();

			if (_isResettingSwipe || !ValidateSwipeDirection())
				return false;

			ValidateSwipeThreshold();

			return false;
		}

		bool CanProcessTouchSwipeItems(APointF point)
		{
			// We only invoke the SwipeItem command if we tap on the SwipeItems area
			// and the SwipeView is fully open.
			if (TouchInsideContent(point))
				return false;

			if (_swipeOffset == _swipeThreshold)
				return true;

			return false;
		}

		bool TouchInsideContent(APointF point)
		{
			if (_contentView == null)
				return false;

			bool touchContent = TouchInsideContent(_contentView.Left + _contentView.TranslationX, _contentView.Top + _contentView.TranslationY, _contentView.Width, _contentView.Height, _context.ToPixels(point.X), _context.ToPixels(point.Y));

			return touchContent;
		}

		bool TouchInsideContent(double x1, double y1, double x2, double y2, double x, double y)
		{
			if (x > x1 && x < (x1 + x2) && y > y1 && y < (y1 + y2))
				return true;

			return false;
		}

		bool ValidateSwipeDirection()
		{
			if (_swipeDirection == null)
				return false;

			var swipeItems = GetSwipeItemsByDirection();
			return IsValidSwipeItems(swipeItems);
		}

		float GetSwipeOffset(APointF initialPoint, APointF endPoint)
		{
			float swipeOffset = 0;

			switch (_swipeDirection)
			{
				case SwipeDirection.Left:
				case SwipeDirection.Right:
					swipeOffset = endPoint.X - initialPoint.X;
					break;
				case SwipeDirection.Up:
				case SwipeDirection.Down:
					swipeOffset = endPoint.Y - initialPoint.Y;
					break;
			}

			if (swipeOffset == 0)
				swipeOffset = GetSwipeContentOffset();

			return swipeOffset;
		}

		float GetSwipeContentOffset()
		{
			float swipeOffset = 0;

			if (_contentView != null)
			{
				switch (_swipeDirection)
				{
					case SwipeDirection.Left:
					case SwipeDirection.Right:
						swipeOffset = _contentView.TranslationX;
						break;
					case SwipeDirection.Up:
					case SwipeDirection.Down:
						swipeOffset = _contentView.TranslationY;
						break;
				}
			}

			return swipeOffset;
		}

		void UpdateNativeSwipeItems()
		{
			if (_contentView == null || _actionView != null)
				return;

			SwipeItems items = GetSwipeItemsByDirection();

			if (items == null || items.Count == 0)
				return;

			_actionView = new LinearLayoutCompat(_context);

			using (var layoutParams = new LayoutParams(LayoutParams.MatchParent, LayoutParams.MatchParent))
				_actionView.LayoutParameters = layoutParams;

			_actionView.Orientation = LinearLayoutCompat.Horizontal;

			var swipeItems = new List<AView>();

			foreach (var item in items)
			{
				AView swipeItem = null;

				if (item is SwipeItem formsSwipeItem)
				{
					formsSwipeItem.PropertyChanged += OnSwipeItemPropertyChanged;

					swipeItem = CreateSwipeItem(formsSwipeItem);
					_actionView.AddView(swipeItem);
					_swipeItems.Add(formsSwipeItem, swipeItem);
				}

				if (item is SwipeItemView formsSwipeItemView)
				{
					formsSwipeItemView.PropertyChanged += OnSwipeItemPropertyChanged;

					swipeItem = CreateSwipeItemView(formsSwipeItemView);
					_actionView.AddView(swipeItem);
					UpdateSwipeItemViewLayout(formsSwipeItemView);
					_swipeItems.Add(formsSwipeItemView, swipeItem);
				}

				swipeItems.Add(swipeItem);
			}

			AddView(_actionView);
			_contentView?.BringToFront();

			_actionView.Layout(0, 0, _contentView.Width, _contentView.Height);
			LayoutSwipeItems(swipeItems);
			swipeItems.Clear();
		}

		void LayoutSwipeItems(List<AView> childs)
		{
			if (_actionView == null || childs == null)
				return;

			var items = GetSwipeItemsByDirection();

			if (items == null || items.Count == 0)
				return;

			int i = 0;
			int previousWidth = 0;

			foreach (var child in childs)
			{
				if (child.Visibility == ViewStates.Visible)
				{
					var item = items[i];
					var swipeItemSize = GetSwipeItemSize(item);
					var swipeItemHeight = (int)_context.ToPixels(swipeItemSize.Height);
					var swipeItemWidth = (int)_context.ToPixels(swipeItemSize.Width);

					switch (_swipeDirection)
					{
						case SwipeDirection.Left:
							child.Layout(_contentView.Width - (swipeItemWidth + previousWidth), 0, _contentView.Width - previousWidth, swipeItemHeight);
							break;
						case SwipeDirection.Right:
						case SwipeDirection.Up:
						case SwipeDirection.Down:
							child.Layout(previousWidth, 0, (i + 1) * swipeItemWidth, swipeItemHeight);
							break;
					}

					i++;
					previousWidth += swipeItemWidth;
				}
			}
		}

		void OnSwipeItemPropertyChanged(object sender, PropertyChangedEventArgs e)
		{
			var swipeItem = (ISwipeItem)sender;

			if (e.PropertyName == SwipeItem.IsVisibleProperty.PropertyName)
			{
				UpdateIsVisibleSwipeItem(swipeItem);
			}
		}

		void UpdateIsVisibleSwipeItem(ISwipeItem item)
		{
			if (!_isOpen)
				return;

			_swipeItems.TryGetValue(item, out object view);

			if (view != null && view is AView nativeView)
			{
				bool hidden = false;

				if (item is SwipeItem swipeItem)
					hidden = !swipeItem.IsVisible;

				if (item is SwipeItemView swipeItemView)
					hidden = !swipeItemView.IsVisible;

				_swipeThreshold = 0;
				nativeView.Visibility = hidden ? ViewStates.Gone : ViewStates.Visible;
				LayoutSwipeItems(GetNativeSwipeItems());
				SwipeToThreshold(false);
			}
		}

		List<AView> GetNativeSwipeItems()
		{
			var swipeItems = new List<AView>();

			for (int i = 0; i < _actionView.ChildCount; i++)
				swipeItems.Add(_actionView.GetChildAt(i));

			return swipeItems;
		}

		AView CreateSwipeItem(SwipeItem formsSwipeItem)
		{
			var swipeButton = new AButton(_context)
			{
				Background = new ColorDrawable(formsSwipeItem.BackgroundColor.ToAndroid()),
				Text = formsSwipeItem.Text ?? string.Empty
			};

			if (!string.IsNullOrEmpty(formsSwipeItem.AutomationId))
				swipeButton.ContentDescription = formsSwipeItem.AutomationId;

			var textColor = GetSwipeItemColor(formsSwipeItem.BackgroundColor);
			swipeButton.SetTextColor(textColor.ToAndroid());
			swipeButton.TextAlignment = ATextAlignment.Center;

			int contentHeight = _contentView.Height;
			int contentWidth = (int)_context.ToPixels(SwipeItemWidth);
			int iconSize = formsSwipeItem.IconImageSource != null ? Math.Min(contentHeight, contentWidth) / 2 : 0;

			_ = this.ApplyDrawableAsync(formsSwipeItem, MenuItem.IconImageSourceProperty, Context, drawable =>
			{
				int drawableWidth = drawable.IntrinsicWidth;
				int drawableHeight = drawable.IntrinsicHeight;

				if (drawableWidth > drawableHeight)
				{
					var iconWidth = iconSize;
					var iconHeight = drawableHeight * iconWidth / drawableWidth;
					drawable.SetBounds(0, 0, iconWidth, iconHeight);
				}
				else
				{
					var iconHeight = iconSize;
					var iconWidth = drawableWidth * iconHeight / drawableHeight;
					drawable.SetBounds(0, 0, iconWidth, iconHeight);
				}

				drawable.SetColorFilter(textColor.ToAndroid(), FilterMode.SrcAtop);
				swipeButton.SetCompoundDrawables(null, drawable, null, null);
			});

			var textSize = !string.IsNullOrEmpty(swipeButton.Text) ? (int)swipeButton.TextSize : 0;
			var buttonPadding = (contentHeight - (iconSize + textSize + 6)) / 2;
			swipeButton.SetPadding(0, buttonPadding, 0, buttonPadding);
			swipeButton.SetOnTouchListener(null);
			swipeButton.Visibility = formsSwipeItem.IsVisible ? ViewStates.Visible : ViewStates.Gone;

			if (!string.IsNullOrEmpty(formsSwipeItem.AutomationId))
				swipeButton.ContentDescription = formsSwipeItem.AutomationId;

			return swipeButton;
		}

		AView CreateSwipeItemView(SwipeItemView swipeItemView)
		{
			var renderer = Platform.CreateRenderer(swipeItemView, _context);
			Platform.SetRenderer(swipeItemView, renderer);
			var swipeItem = renderer?.View;
			swipeItem.Visibility = swipeItemView.IsVisible ? ViewStates.Visible : ViewStates.Gone;

			return swipeItem;
		}

		void UpdateSwipeItemViewLayout(SwipeItemView swipeItemView)
		{
			var swipeItemSize = GetSwipeItemSize(swipeItemView);
			var swipeItemHeight = swipeItemSize.Height;
			var swipeItemWidth = swipeItemSize.Width;

			swipeItemView.Layout(new Rectangle(0, 0, swipeItemWidth, swipeItemHeight));
			swipeItemView.Content?.Layout(new Rectangle(0, 0, swipeItemWidth, swipeItemHeight));
		}

		void UpdateIsSwipeEnabled()
		{
			_isSwipeEnabled = Element.IsEnabled;
		}

		void UpdateSwipeTransitionMode()
		{
			if (Element.IsSet(Specifics.SwipeTransitionModeProperty))
				_swipeTransitionMode = Element.OnThisPlatform().GetSwipeTransitionMode();
			else
				_swipeTransitionMode = SwipeTransitionMode.Reveal;
		}

		Color GetSwipeItemColor(Color backgroundColor)
		{
			var luminosity = 0.2126 * backgroundColor.R + 0.7152 * backgroundColor.G + 0.0722 * backgroundColor.B;

			return luminosity < 0.75 ? Color.White : Color.Black;
		}

		void UnsubscribeSwipeItemEvents()
		{
			var items = GetSwipeItemsByDirection();

			if (items == null)
				return;

			foreach (var item in items)
			{
				if (item is SwipeItem formsSwipeItem)
					formsSwipeItem.PropertyChanged -= OnSwipeItemPropertyChanged;

				if (item is SwipeItemView formsSwipeItemView)
					formsSwipeItemView.PropertyChanged -= OnSwipeItemPropertyChanged;
			}
		}

		void DisposeSwipeItems()
		{
			_isOpen = false;
			UnsubscribeSwipeItemEvents();
			_swipeItems.Clear();
			_swipeThreshold = 0;
			_swipeOffset = 0;

			if (_actionView != null)
			{
				_actionView.RemoveFromParent();
				_actionView.Dispose();
				_actionView = null;
			}

			UpdateIsOpen(false);
		}

		void Swipe()
		{
			var offset = _context.ToPixels(ValidateSwipeOffset(_swipeOffset));
			_isOpen = offset != 0;

			if (_swipeTransitionMode == SwipeTransitionMode.Reveal)
			{
				switch (_swipeDirection)
				{
					case SwipeDirection.Left:
					case SwipeDirection.Right:
						_contentView.TranslationX = offset;
						break;
					case SwipeDirection.Up:
					case SwipeDirection.Down:
						_contentView.TranslationY = offset;
						break;
				}
			}

			if (_swipeTransitionMode == SwipeTransitionMode.Drag)
			{
				int actionSize;
				switch (_swipeDirection)
				{
					case SwipeDirection.Left:
						_contentView.TranslationX = offset;
						actionSize = (int)_context.ToPixels(_rightItems.Count * SwipeItemWidth);
						_actionView.TranslationX = actionSize - Math.Abs(offset);
						break;
					case SwipeDirection.Right:
						_contentView.TranslationX = offset;
						actionSize = (int)_context.ToPixels(_leftItems.Count * SwipeItemWidth);
						_actionView.TranslationX = -actionSize + offset;
						break;
					case SwipeDirection.Up:
						_contentView.TranslationY = offset;
						actionSize = _contentView.Height;
						_actionView.TranslationY = actionSize - Math.Abs(offset);
						break;
					case SwipeDirection.Down:
						_contentView.TranslationY = offset;
						actionSize = _contentView.Height;
						_actionView.TranslationY = -actionSize + Math.Abs(offset);
						break;
				}
			}
		}

		void ResetSwipeToInitialPosition()
		{
			_isResettingSwipe = false;
			_isSwiping = false;
			_swipeThreshold = 0;
			_swipeDirection = null;
			DisposeSwipeItems();
		}

		void ResetSwipe(bool animated = true)
		{
			if (_contentView == null)
				return;

			var resetAnimationDuration = animated ? SwipeAnimationDuration : 0;

			_isResettingSwipe = true;
			_isSwiping = false;
			_swipeThreshold = 0;

			switch (_swipeDirection)
			{
				case SwipeDirection.Left:
				case SwipeDirection.Right:

					_swipeDirection = null;

					_contentView.Animate().TranslationX(0).SetDuration(resetAnimationDuration).WithEndAction(new Java.Lang.Runnable(() =>
					{
						if (_swipeDirection == null)
							DisposeSwipeItems();

						_isResettingSwipe = false;
					}));
					break;
				case SwipeDirection.Up:
				case SwipeDirection.Down:

					_swipeDirection = null;

					_contentView.Animate().TranslationY(0).SetDuration(resetAnimationDuration).WithEndAction(new Java.Lang.Runnable(() =>
					{
						if (_swipeDirection == null)
							DisposeSwipeItems();

						_isResettingSwipe = false;
					}));
					break;
				default:
					_isResettingSwipe = false;
					break;
			}
		}

		void SwipeToThreshold(bool animated = true)
		{
			var completeAnimationDuration = animated ? SwipeAnimationDuration : 0;
			_swipeOffset = GetSwipeThreshold();
			UpdateIsOpen(_swipeOffset != 0);
			float swipeThreshold = _context.ToPixels(_swipeOffset);

			if (_swipeTransitionMode == SwipeTransitionMode.Reveal)
			{
				switch (_swipeDirection)
				{
					case SwipeDirection.Left:
						_contentView.Animate().TranslationX(-swipeThreshold).SetDuration(completeAnimationDuration).WithEndAction(new Java.Lang.Runnable(() => { _isSwiping = false; }));
						break;
					case SwipeDirection.Right:
						_contentView.Animate().TranslationX(swipeThreshold).SetDuration(completeAnimationDuration).WithEndAction(new Java.Lang.Runnable(() => { _isSwiping = false; }));
						break;
					case SwipeDirection.Up:
						_contentView.Animate().TranslationY(-swipeThreshold).SetDuration(completeAnimationDuration).WithEndAction(new Java.Lang.Runnable(() => { _isSwiping = false; }));
						break;
					case SwipeDirection.Down:
						_contentView.Animate().TranslationY(swipeThreshold).SetDuration(completeAnimationDuration).WithEndAction(new Java.Lang.Runnable(() => { _isSwiping = false; }));
						break;
				}
			}

			if (_swipeTransitionMode == SwipeTransitionMode.Drag)
			{
				int actionSize;
				switch (_swipeDirection)
				{
					case SwipeDirection.Left:
						_contentView.Animate().TranslationX(-swipeThreshold).SetDuration(completeAnimationDuration).WithEndAction(new Java.Lang.Runnable(() => { _isSwiping = false; }));
						actionSize = (int)_context.ToPixels(_rightItems.Count * SwipeItemWidth);
						_actionView.Animate().TranslationX(actionSize - swipeThreshold).SetDuration(completeAnimationDuration);
						break;
					case SwipeDirection.Right:
						_contentView.Animate().TranslationX(swipeThreshold).SetDuration(completeAnimationDuration).WithEndAction(new Java.Lang.Runnable(() => { _isSwiping = false; }));
						actionSize = (int)_context.ToPixels(_leftItems.Count * SwipeItemWidth);
						_actionView.Animate().TranslationX(-actionSize + swipeThreshold).SetDuration(completeAnimationDuration);
						break;
					case SwipeDirection.Up:
						_contentView.Animate().TranslationY(-swipeThreshold).SetDuration(completeAnimationDuration).WithEndAction(new Java.Lang.Runnable(() => { _isSwiping = false; }));
						actionSize = _contentView.Height;
						_actionView.Animate().TranslationY(actionSize - Math.Abs(swipeThreshold)).SetDuration(completeAnimationDuration);
						break;
					case SwipeDirection.Down:
						_contentView.Animate().TranslationY(swipeThreshold).SetDuration(completeAnimationDuration).WithEndAction(new Java.Lang.Runnable(() => { _isSwiping = false; }));
						actionSize = _contentView.Height;
						_actionView.Animate().TranslationY(-actionSize + Math.Abs(swipeThreshold)).SetDuration(completeAnimationDuration);
						break;
				}
			}
		}

		float ValidateSwipeOffset(float offset)
		{
			var swipeThreshold = GetSwipeThreshold();

			switch (_swipeDirection)
			{
				case SwipeDirection.Left:
					if (offset > 0)
						offset = 0;

					if (_isResettingSwipe && offset < 0)
						offset = 0;

					if (Math.Abs(offset) > swipeThreshold)
						return -swipeThreshold;
					break;
				case SwipeDirection.Right:
					if (offset < 0)
						offset = 0;

					if (_isResettingSwipe && offset > 0)
						offset = 0;

					if (Math.Abs(offset) > swipeThreshold)
						return swipeThreshold;
					break;
				case SwipeDirection.Up:
					if (offset > 0)
						offset = 0;

					if (_isResettingSwipe && offset < 0)
						offset = 0;

					if (Math.Abs(offset) > swipeThreshold)
						return -swipeThreshold;
					break;
				case SwipeDirection.Down:
					if (offset < 0)
						offset = 0;

					if (_isResettingSwipe && offset > 0)
						offset = 0;

					if (Math.Abs(offset) > swipeThreshold)
						return swipeThreshold;
					break;
			}

			return offset;
		}

		void ValidateSwipeThreshold()
		{
			if (_swipeDirection == null)
				return;

			var swipeThresholdPercent = OpenSwipeThresholdPercentage * GetSwipeThreshold();

			if (Math.Abs(_swipeOffset) >= swipeThresholdPercent)
			{
				var swipeItems = GetSwipeItemsByDirection();

				if (swipeItems == null)
					return;

				if (swipeItems.Mode == SwipeMode.Execute)
				{
					foreach (var swipeItem in swipeItems)
					{
						if (swipeItem.IsVisible)
							ExecuteSwipeItem(swipeItem);
					}

					if (swipeItems.SwipeBehaviorOnInvoked != SwipeBehaviorOnInvoked.RemainOpen)
						ResetSwipe();
				}
				else
					SwipeToThreshold();
			}
			else
			{
				ResetSwipe();
			}
		}

		float GetSwipeThreshold()
		{
			if (Math.Abs(_swipeThreshold) > double.Epsilon)
				return _swipeThreshold;

			var swipeItems = GetSwipeItemsByDirection();

			if (swipeItems == null)
				return 0;

			_swipeThreshold = GetSwipeThreshold(swipeItems);

			return _swipeThreshold;
		}

		float GetSwipeThreshold(SwipeItems swipeItems)
		{
			float swipeThreshold = 0;

			bool isHorizontal = IsHorizontalSwipe();

			if (swipeItems.Mode == SwipeMode.Reveal)
			{
				if (isHorizontal)
				{
					foreach (var swipeItem in swipeItems)
					{
						if (swipeItem.IsVisible)
						{
							var swipeItemSize = GetSwipeItemSize(swipeItem);
							swipeThreshold += (float)swipeItemSize.Width;
						}
					}
				}
				else
					swipeThreshold = GetSwipeItemHeight();
			}
			else
			{
				if (isHorizontal)
					swipeThreshold = CalculateSwipeThreshold();
				else
				{
					var contentHeight = (float)_context.FromPixels(_contentView.Height);
					swipeThreshold = (SwipeThreshold > contentHeight) ? contentHeight : SwipeThreshold;
				}
			}

			return ValidateSwipeThreshold(swipeThreshold);
		}

		float CalculateSwipeThreshold()
		{
			if (_contentView != null)
			{
				var contentWidth = (float)_context.FromPixels(_contentView.Width);
				var swipeThreshold = contentWidth * 0.8f;

				return swipeThreshold;
			}

			return SwipeThreshold;
		}

		float ValidateSwipeThreshold(float swipeThreshold)
		{
			var contentHeight = (float)_context.FromPixels(_contentView.Height);
			var contentWidth = (float)_context.FromPixels(_contentView.Width);
			bool isHorizontal = IsHorizontalSwipe();

			if (isHorizontal)
			{
				if (swipeThreshold > contentWidth)
					swipeThreshold = contentWidth;

				return swipeThreshold;
			}

			if (swipeThreshold > contentHeight)
				swipeThreshold = contentHeight;

			return swipeThreshold;
		}

		Size GetSwipeItemSize(ISwipeItem swipeItem)
		{
			bool isHorizontal = IsHorizontalSwipe();
			var items = GetSwipeItemsByDirection();
			var contentHeight = _context.FromPixels(_contentView.Height);
			var contentWidth = _context.FromPixels(_contentView.Width);

			if (isHorizontal)
			{
				if (swipeItem is SwipeItem)
					return new Size(items.Mode == SwipeMode.Execute ? contentWidth / items.Count : SwipeItemWidth, contentHeight);

				if (swipeItem is SwipeItemView horizontalSwipeItemView)
				{
					var swipeItemViewSizeRequest = horizontalSwipeItemView.Measure(double.PositiveInfinity, double.PositiveInfinity, MeasureFlags.IncludeMargins);
					return new Size(swipeItemViewSizeRequest.Request.Width > 0 ? (float)swipeItemViewSizeRequest.Request.Width : SwipeItemWidth, contentHeight);
				}
			}
			else
			{
				if (swipeItem is SwipeItem)
					return new Size(contentWidth / items.Count, GetSwipeItemHeight());

				if (swipeItem is SwipeItemView horizontalSwipeItemView)
				{
					var swipeItemViewSizeRequest = horizontalSwipeItemView.Measure(double.PositiveInfinity, double.PositiveInfinity, MeasureFlags.IncludeMargins);
					return new Size(contentWidth / items.Count, swipeItemViewSizeRequest.Request.Height > 0 ? (float)swipeItemViewSizeRequest.Request.Height : contentHeight);
				}
			}

			return Size.Zero;
		}

		float GetSwipeItemHeight()
		{
			var contentHeight = (float)_context.FromPixels(_contentView.Height);
			var items = GetSwipeItemsByDirection();

			if (items.Any(s => s is SwipeItemView))
			{
				var itemsHeight = new List<float>();

				foreach (var swipeItem in items)
				{
					if (swipeItem is SwipeItemView swipeItemView)
					{
						var swipeItemViewSizeRequest = swipeItemView.Measure(double.PositiveInfinity, double.PositiveInfinity, MeasureFlags.IncludeMargins);
						itemsHeight.Add((float)swipeItemViewSizeRequest.Request.Height);
					}
				}

				return itemsHeight.Max();
			}

			return contentHeight;
		}

		void ProcessTouchSwipeItems(APointF point)
		{
			if (_isResettingSwipe)
				return;

			var swipeItems = GetSwipeItemsByDirection();

			if (swipeItems == null || _actionView == null)
				return;

			for (int i = 0; i < _actionView.ChildCount; i++)
			{
				var swipeButton = _actionView.GetChildAt(i);

				if (swipeButton.Visibility == ViewStates.Visible)
				{
					var swipeItemX = swipeButton.Left / _density;
					var swipeItemY = swipeButton.Top / _density;
					var swipeItemHeight = swipeButton.Height / _density;
					var swipeItemWidth = swipeButton.Width / _density;

					if (TouchInsideContent(swipeItemX, swipeItemY, swipeItemWidth, swipeItemHeight, point.X, point.Y))
					{
						var swipeItem = swipeItems[i];

						ExecuteSwipeItem(swipeItem);

						if (swipeItems.SwipeBehaviorOnInvoked != SwipeBehaviorOnInvoked.RemainOpen)
							ResetSwipe();

						break;
					}
				}
			}
		}

		void ExecuteSwipeItem(ISwipeItem item)
		{
			if (item == null)
				return;

			bool isEnabled = true;

			if (item is SwipeItem swipeItem)
				isEnabled = swipeItem.IsEnabled;

			if (item is SwipeItemView swipeItemView)
				isEnabled = swipeItemView.IsEnabled;

			if (isEnabled)
				item.OnInvoked();
		}

		void OnOpenRequested(object sender, OpenSwipeEventArgs e)
		{
			if (_contentView == null)
				return;

			var openSwipeItem = e.OpenSwipeItem;
			ProgrammaticallyOpenSwipeItem(openSwipeItem);
		}

		void ProgrammaticallyOpenSwipeItem(OpenSwipeItem openSwipeItem)
		{
			if (_isOpen)
				return;

			switch (openSwipeItem)
			{
				case OpenSwipeItem.BottomItems:
					_swipeDirection = SwipeDirection.Up;
					break;
				case OpenSwipeItem.LeftItems:
					_swipeDirection = SwipeDirection.Right;
					break;
				case OpenSwipeItem.RightItems:
					_swipeDirection = SwipeDirection.Left;
					break;
				case OpenSwipeItem.TopItems:
					_swipeDirection = SwipeDirection.Down;
					break;
			}

			var swipeItems = GetSwipeItemsByDirection();

			if (swipeItems.Count == 0)
				return;

			var swipeThreshold = GetSwipeThreshold();
			_swipeOffset = swipeThreshold;

			UpdateNativeSwipeItems();
			Swipe();
		}

		void UpdateIsOpen(bool isOpen)
		{
			if (Element == null) 
				return;

			((ISwipeViewController)Element).IsOpen = isOpen;
			_isOpen = isOpen;
		}

		void OnCloseRequested(object sender, EventArgs e)
		{
			ResetSwipe();
		}

		void OnParentScrolled(object sender, ScrolledEventArgs e)
		{
			var horizontalDelta = e.ScrollX - _previousScrollX;
			var verticalDelta = e.ScrollY - _previousScrollY;

			if (horizontalDelta > SwipeMinimumDelta || verticalDelta > SwipeMinimumDelta)
				ResetSwipe();

			_previousScrollX = e.ScrollX;
			_previousScrollY = e.ScrollY;
		}

		void OnParentScrolled(object sender, ItemsViewScrolledEventArgs e)
		{
			if (e.HorizontalDelta > SwipeMinimumDelta || e.VerticalDelta > SwipeMinimumDelta)
				ResetSwipe();
		}

		void RaiseSwipeStarted()
		{
			if (_swipeDirection == null || !ValidateSwipeDirection())
				return;

			var swipeStartedEventArgs = new SwipeStartedEventArgs(_swipeDirection.Value);
			((ISwipeViewController)Element).SendSwipeStarted(swipeStartedEventArgs);
		}

		void RaiseSwipeChanging()
		{
			if (_swipeDirection == null)
				return;

			var swipeChangingEventArgs = new SwipeChangingEventArgs(_swipeDirection.Value, _swipeOffset);
			((ISwipeViewController)Element).SendSwipeChanging(swipeChangingEventArgs);
		}

		void RaiseSwipeEnded()
		{
			if (_swipeDirection == null || !ValidateSwipeDirection())
				return;

			bool isOpen = false;

			var swipeThresholdPercent = OpenSwipeThresholdPercentage * GetSwipeThreshold();

			if (Math.Abs(_swipeOffset) >= swipeThresholdPercent)
				isOpen = true;

			var swipeEndedEventArgs = new SwipeEndedEventArgs(_swipeDirection.Value, isOpen);
			((ISwipeViewController)Element).SendSwipeEnded(swipeEndedEventArgs);
		}
	}
}<|MERGE_RESOLUTION|>--- conflicted
+++ resolved
@@ -86,11 +86,8 @@
 				UpdateIsSwipeEnabled();
 				UpdateSwipeTransitionMode();
 				UpdateBackgroundColor();
-<<<<<<< HEAD
 				UpdateFlowDirection();
-=======
 				UpdateBackground();
->>>>>>> 8f5090f6
 			}
 
 			if (e.OldElement != null)
@@ -169,7 +166,6 @@
 				_contentView?.SetWindowBackground();
 		}
 
-<<<<<<< HEAD
 		void UpdateFlowDirection()
 		{
 			if (Element is IVisualElementController controller)
@@ -197,7 +193,8 @@
 					SwipeToThreshold(false);
 				}
 			}
-=======
+    }
+
 		protected override void UpdateBackground()
 		{
 			Brush background = Element.Background;
@@ -206,7 +203,6 @@
 
 			if (Element.Content == null)
 				_contentView?.UpdateBackground(background);
->>>>>>> 8f5090f6
 		}
 
 		protected override void OnAttachedToWindow()
