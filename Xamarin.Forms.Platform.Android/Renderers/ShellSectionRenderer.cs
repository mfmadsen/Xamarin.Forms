using Android.OS;
using Android.Runtime;
using Android.Support.Design.Widget;
using Android.Support.V4.View;
using Android.Support.V4.Widget;
using Android.Views;
using System;
using System.Collections.Specialized;
using System.ComponentModel;
using System.Linq;
using Xamarin.Forms.Platform.Android.AppCompat;
using AView = Android.Views.View;
using Fragment = Android.Support.V4.App.Fragment;
using LP = Android.Views.ViewGroup.LayoutParams;
using Toolbar = Android.Support.V7.Widget.Toolbar;

namespace Xamarin.Forms.Platform.Android
{
	public class ShellSectionRenderer : Fragment, IShellSectionRenderer, ViewPager.IOnPageChangeListener, AView.IOnClickListener, IShellObservableFragment, IAppearanceObserver
	{
		#region IOnPageChangeListener

		void ViewPager.IOnPageChangeListener.OnPageScrolled(int position, float positionOffset, int positionOffsetPixels)
		{
		}

		void ViewPager.IOnPageChangeListener.OnPageScrollStateChanged(int state)
		{
		}

		void ViewPager.IOnPageChangeListener.OnPageSelected(int position)
		{
			if (_selecting)
				return;

			// TODO : Find a way to make this cancellable
			var shellSection = ShellSection;
			var shellContent = SectionController.GetItems()[position];

			if (shellContent == shellSection.CurrentItem)
				return;

			var stack = shellSection.Stack.ToList();
			bool result = ((IShellController)_shellContext.Shell).ProposeNavigation(ShellNavigationSource.ShellContentChanged,
				(ShellItem)shellSection.Parent, shellSection, shellContent, stack, true);

			if (result)
			{
				UpdateCurrentItem(shellContent);
			}
			else
			{
				_selecting = true;
<<<<<<< HEAD
				var index = SectionController.IndexOf(ShellSection.CurrentItem);
=======
>>>>>>> 31131981

				// Android doesn't really appreciate you calling SetCurrentItem inside a OnPageSelected callback.
				// It wont crash but the way its programmed doesn't really anticipate re-entrancy around that method
				// and it ends up going to the wrong location. Thus we must invoke.

				Device.BeginInvokeOnMainThread(() =>
				{
					if (position < _viewPager.ChildCount && _toolbarTracker != null)
					{
						_viewPager.SetCurrentItem(position, false);
						UpdateCurrentItem(shellContent);
					}

					_selecting = false;
				});
			}
		}

		void UpdateCurrentItem(ShellContent content)
		{
			if (_toolbarTracker == null)
				return;

			var page = ((IShellContentController)content).Page;
			if (page == null)
				throw new ArgumentNullException(nameof(page), "Shell Content Page is Null");

			ShellSection.SetValueFromRenderer(ShellSection.CurrentItemProperty, content);
			_toolbarTracker.Page = page;
		}

		#endregion IOnPageChangeListener

		#region IAppearanceObserver

		void IAppearanceObserver.OnAppearanceChanged(ShellAppearance appearance)
		{
			if (appearance == null)
				ResetAppearance();
			else
				SetAppearance(appearance);
		}

		#endregion IAppearanceObserver

		#region IOnClickListener

		void AView.IOnClickListener.OnClick(AView v)
		{
		}

		#endregion IOnClickListener

		readonly IShellContext _shellContext;
		AView _rootView;
		bool _selecting;
		TabLayout _tablayout;
		IShellTabLayoutAppearanceTracker _tabLayoutAppearanceTracker;
		Toolbar _toolbar;
		IShellToolbarAppearanceTracker _toolbarAppearanceTracker;
		IShellToolbarTracker _toolbarTracker;
		ViewPager _viewPager;
		NestedScrollView _scrollview;

		public ShellSectionRenderer(IShellContext shellContext)
		{
			_shellContext = shellContext;
		}

		protected ShellSectionRenderer(IntPtr javaReference, JniHandleOwnership transfer) : base(javaReference, transfer)
		{
		}

		public event EventHandler AnimationFinished;

		Fragment IShellObservableFragment.Fragment => this;
		public ShellSection ShellSection { get; set; }
		IShellSectionController SectionController => (IShellSectionController)ShellSection;

		public override AView OnCreateView(LayoutInflater inflater, ViewGroup container, Bundle savedInstanceState)
		{
			var shellSection = ShellSection;
			if (shellSection == null)
				return null;

			var root = inflater.Inflate(Resource.Layout.RootLayout, null).JavaCast<CoordinatorLayout>();

			_toolbar = root.FindViewById<Toolbar>(Resource.Id.main_toolbar);
			_scrollview = root.FindViewById<NestedScrollView>(Resource.Id.main_scrollview);
			_tablayout = root.FindViewById<TabLayout>(Resource.Id.main_tablayout);

			_viewPager = new FormsViewPager(Context)
			{
				LayoutParameters = new LP(LP.MatchParent, LP.MatchParent),
			};

			_viewPager.AddOnPageChangeListener(this);
			_viewPager.Id = Platform.GenerateViewId();

			_viewPager.Adapter = new ShellFragmentPagerAdapter(shellSection, ChildFragmentManager);
			_viewPager.OverScrollMode = OverScrollMode.Never;

			_tablayout.SetupWithViewPager(_viewPager);

			var currentPage = ((IShellContentController)shellSection.CurrentItem).GetOrCreateContent();
			var currentIndex = SectionController.IndexOf(ShellSection.CurrentItem);

			_toolbarTracker = _shellContext.CreateTrackerForToolbar(_toolbar);
			_toolbarTracker.Page = currentPage;

			_viewPager.CurrentItem = currentIndex;
			_scrollview.AddView(_viewPager);

			if (SectionController.GetItems().Count == 1)
			{
				_tablayout.Visibility = ViewStates.Gone;
			}

			_tabLayoutAppearanceTracker = _shellContext.CreateTabLayoutAppearanceTracker(ShellSection);
			_toolbarAppearanceTracker = _shellContext.CreateToolbarAppearanceTracker();

			HookEvents();

			return _rootView = root;
		}

		// Use OnDestroy instead of OnDestroyView because OnDestroyView will be
		// called before the animation completes. This causes tons of tiny issues.
		public override void OnDestroy()
		{
			if (_rootView != null)
			{
				UnhookEvents();

				var adapter = _viewPager.Adapter;
				_viewPager.Adapter = null;
				adapter.Dispose();

				_viewPager.RemoveOnPageChangeListener(this);
				_scrollview.RemoveView(_viewPager);

				_toolbarAppearanceTracker.Dispose();
				_tabLayoutAppearanceTracker.Dispose();
				_toolbarTracker.Dispose();
				_tablayout.Dispose();
				_toolbar.Dispose();
				_viewPager.Dispose();
				_scrollview.Dispose();
				_rootView.Dispose();
			}

			_toolbarAppearanceTracker = null;
			_tabLayoutAppearanceTracker = null;
			_toolbarTracker = null;
			_tablayout = null;
			_toolbar = null;
			_viewPager = null;
			_scrollview = null;
			_rootView = null;

			base.OnDestroy();
		}

		protected virtual void OnAnimationFinished(EventArgs e)
		{
			AnimationFinished?.Invoke(this, e);
		}

		protected virtual void OnItemsCollectionChagned(object sender, NotifyCollectionChangedEventArgs e) =>
			_tablayout.Visibility = (SectionController.GetItems().Count > 1) ? ViewStates.Visible : ViewStates.Gone;

		protected virtual void OnShellItemPropertyChanged(object sender, PropertyChangedEventArgs e)
		{
			if (_rootView == null)
				return;

			if (e.PropertyName == ShellSection.CurrentItemProperty.PropertyName)
			{
				var newIndex = SectionController.IndexOf(ShellSection.CurrentItem);

				if (newIndex >= 0)
				{
					_viewPager.CurrentItem = newIndex;
				}
			}
		}

		protected virtual void ResetAppearance()
		{
			_toolbarAppearanceTracker.ResetAppearance(_toolbar, _toolbarTracker);
			_tabLayoutAppearanceTracker.ResetAppearance(_tablayout);
		}

		protected virtual void SetAppearance(ShellAppearance appearance)
		{
			_toolbarAppearanceTracker.SetAppearance(_toolbar, _toolbarTracker, appearance);
			_tabLayoutAppearanceTracker.SetAppearance(_tablayout, appearance);
		}

		void HookEvents()
		{
			SectionController.ItemsCollectionChanged += OnItemsCollectionChagned;
			((IShellController)_shellContext.Shell).AddAppearanceObserver(this, ShellSection);
			ShellSection.PropertyChanged += OnShellItemPropertyChanged;
		}

		void UnhookEvents()
		{
			SectionController.ItemsCollectionChanged -= OnItemsCollectionChagned;
			((IShellController)_shellContext.Shell).RemoveAppearanceObserver(this);
			ShellSection.PropertyChanged -= OnShellItemPropertyChanged;
		}
	}
}<|MERGE_RESOLUTION|>--- conflicted
+++ resolved
@@ -51,10 +51,7 @@
 			else
 			{
 				_selecting = true;
-<<<<<<< HEAD
 				var index = SectionController.IndexOf(ShellSection.CurrentItem);
-=======
->>>>>>> 31131981
 
 				// Android doesn't really appreciate you calling SetCurrentItem inside a OnPageSelected callback.
 				// It wont crash but the way its programmed doesn't really anticipate re-entrancy around that method
