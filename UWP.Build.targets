<Project>
  <ItemGroup Condition="'$(TargetFramework)' == 'uap10.0.14393' AND  '$(OS)' == 'Windows_NT' ">
    <PackageReference Include="NETStandard.Library" Version="2.0.1" />
  </ItemGroup>
  <ItemGroup Condition="$(TargetFramework.StartsWith('uap10.0')) AND  '$(OS)' == 'Windows_NT' ">
<<<<<<< HEAD
    <SDKReference Include="WindowsMobile, Version=10.0.18362.0">
=======
    <SDKReference Include="WindowsMobile, Version=10.0.16299.0">
>>>>>>> 2ac3e114
      <Name>Windows Mobile Extensions for the UWP</Name>
    </SDKReference>
  </ItemGroup>
  <ItemGroup  Condition=" '$(OS)' != 'Windows_NT' ">
    <Compile Remove="**\*.*" />
    <None Include="**\*.*" />
  </ItemGroup>
  <ItemGroup  Condition="$(TargetFramework.StartsWith('uap10.0')) AND '$(OS)' == 'Windows_NT' ">
    <PackageReference Include="Microsoft.NETCore.UniversalWindowsPlatform" Version="6.0.15" />
  </ItemGroup>
</Project><|MERGE_RESOLUTION|>--- conflicted
+++ resolved
@@ -3,11 +3,7 @@
     <PackageReference Include="NETStandard.Library" Version="2.0.1" />
   </ItemGroup>
   <ItemGroup Condition="$(TargetFramework.StartsWith('uap10.0')) AND  '$(OS)' == 'Windows_NT' ">
-<<<<<<< HEAD
     <SDKReference Include="WindowsMobile, Version=10.0.18362.0">
-=======
-    <SDKReference Include="WindowsMobile, Version=10.0.16299.0">
->>>>>>> 2ac3e114
       <Name>Windows Mobile Extensions for the UWP</Name>
     </SDKReference>
   </ItemGroup>
