﻿<?xml version="1.0" encoding="utf-8"?>
<Project ToolsVersion="14.0" DefaultTargets="Build" xmlns="http://schemas.microsoft.com/developer/msbuild/2003">
  <Import Project="$(MSBuildExtensionsPath)\$(MSBuildToolsVersion)\Microsoft.Common.props" Condition="Exists('$(MSBuildExtensionsPath)\$(MSBuildToolsVersion)\Microsoft.Common.props')" />
  <PropertyGroup>
    <Configuration Condition=" '$(Configuration)' == '' ">Debug</Configuration>
    <Platform Condition=" '$(Platform)' == '' ">x86</Platform>
    <ProjectGuid>{73A22D45-2350-457D-A191-F888148E4280}</ProjectGuid>
    <OutputType>AppContainerExe</OutputType>
    <AppDesignerFolder>Properties</AppDesignerFolder>
    <RootNamespace>Embedding.UWP</RootNamespace>
    <AssemblyName>Embedding.UWP</AssemblyName>
    <DefaultLanguage>en-US</DefaultLanguage>
    <TargetPlatformIdentifier>UAP</TargetPlatformIdentifier>
    <TargetPlatformVersion>10.0.16299.0</TargetPlatformVersion>
    <TargetPlatformMinVersion>10.0.16299.0</TargetPlatformMinVersion>
    <SkipMicrosoftUIXamlCheckTargetPlatformVersion>true</SkipMicrosoftUIXamlCheckTargetPlatformVersion>
    <MinimumVisualStudioVersion>14</MinimumVisualStudioVersion>
    <FileAlignment>512</FileAlignment>
    <ProjectTypeGuids>{A5A43C5B-DE2A-4C0C-9213-0A381AF9435A};{FAE04EC0-301F-11D3-BF4B-00C04F79EFBC}</ProjectTypeGuids>
    <PackageCertificateKeyFile>Embedding.UWP_TemporaryKey.pfx</PackageCertificateKeyFile>
    <RuntimeIdentifiers>win10-arm;win10-arm-aot;win10-x86;win10-x86-aot;win10-x64;win10-x64-aot</RuntimeIdentifiers>
    <GenerateAppxPackageOnBuild>False</GenerateAppxPackageOnBuild>
  </PropertyGroup>
  <PropertyGroup Condition="'$(Configuration)|$(Platform)' == 'Debug|x86'">
    <DebugSymbols>true</DebugSymbols>
    <OutputPath>bin\x86\Debug\</OutputPath>
    <DefineConstants>DEBUG;TRACE;NETFX_CORE;WINDOWS_UWP</DefineConstants>
    <NoWarn>;2008</NoWarn>
    <DebugType>full</DebugType>
    <PlatformTarget>x86</PlatformTarget>
    <UseVSHostingProcess>false</UseVSHostingProcess>
    <ErrorReport>prompt</ErrorReport>
    <Prefer32Bit>true</Prefer32Bit>
  </PropertyGroup>
  <PropertyGroup Condition="'$(Configuration)|$(Platform)' == 'Release|x86'">
    <OutputPath>bin\x86\Release\</OutputPath>
    <DefineConstants>TRACE;NETFX_CORE;WINDOWS_UWP</DefineConstants>
    <Optimize>true</Optimize>
    <NoWarn>;2008</NoWarn>
    <DebugType>pdbonly</DebugType>
    <PlatformTarget>x86</PlatformTarget>
    <UseVSHostingProcess>false</UseVSHostingProcess>
    <ErrorReport>prompt</ErrorReport>
    <Prefer32Bit>true</Prefer32Bit>
    <UseDotNetNativeToolchain>true</UseDotNetNativeToolchain>
  </PropertyGroup>
  <PropertyGroup Condition="'$(Configuration)|$(Platform)' == 'Debug|ARM'">
    <DebugSymbols>true</DebugSymbols>
    <OutputPath>bin\ARM\Debug\</OutputPath>
    <DefineConstants>DEBUG;TRACE;NETFX_CORE;WINDOWS_UWP</DefineConstants>
    <NoWarn>;2008</NoWarn>
    <DebugType>full</DebugType>
    <PlatformTarget>ARM</PlatformTarget>
    <UseVSHostingProcess>false</UseVSHostingProcess>
    <ErrorReport>prompt</ErrorReport>
    <Prefer32Bit>true</Prefer32Bit>
  </PropertyGroup>
  <PropertyGroup Condition="'$(Configuration)|$(Platform)' == 'Release|ARM'">
    <OutputPath>bin\ARM\Release\</OutputPath>
    <DefineConstants>TRACE;NETFX_CORE;WINDOWS_UWP</DefineConstants>
    <Optimize>true</Optimize>
    <NoWarn>;2008</NoWarn>
    <DebugType>pdbonly</DebugType>
    <PlatformTarget>ARM</PlatformTarget>
    <UseVSHostingProcess>false</UseVSHostingProcess>
    <ErrorReport>prompt</ErrorReport>
    <Prefer32Bit>true</Prefer32Bit>
    <UseDotNetNativeToolchain>true</UseDotNetNativeToolchain>
  </PropertyGroup>
  <PropertyGroup Condition="'$(Configuration)|$(Platform)' == 'Debug|x64'">
    <DebugSymbols>true</DebugSymbols>
    <OutputPath>bin\x64\Debug\</OutputPath>
    <DefineConstants>DEBUG;TRACE;NETFX_CORE;WINDOWS_UWP</DefineConstants>
    <NoWarn>;2008</NoWarn>
    <DebugType>full</DebugType>
    <PlatformTarget>x64</PlatformTarget>
    <UseVSHostingProcess>false</UseVSHostingProcess>
    <ErrorReport>prompt</ErrorReport>
    <Prefer32Bit>true</Prefer32Bit>
  </PropertyGroup>
  <PropertyGroup Condition="'$(Configuration)|$(Platform)' == 'Release|x64'">
    <OutputPath>bin\x64\Release\</OutputPath>
    <DefineConstants>TRACE;NETFX_CORE;WINDOWS_UWP</DefineConstants>
    <Optimize>true</Optimize>
    <NoWarn>;2008</NoWarn>
    <DebugType>pdbonly</DebugType>
    <PlatformTarget>x64</PlatformTarget>
    <UseVSHostingProcess>false</UseVSHostingProcess>
    <ErrorReport>prompt</ErrorReport>
    <Prefer32Bit>true</Prefer32Bit>
    <UseDotNetNativeToolchain>true</UseDotNetNativeToolchain>
  </PropertyGroup>
  <ItemGroup>
    <Compile Include="App.xaml.cs">
      <DependentUpon>App.xaml</DependentUpon>
    </Compile>
    <Compile Include="MainPage.xaml.cs">
      <DependentUpon>MainPage.xaml</DependentUpon>
    </Compile>
    <Compile Include="Page2.xaml.cs">
      <DependentUpon>Page2.xaml</DependentUpon>
    </Compile>
  </ItemGroup>
  <ItemGroup>
    <AppxManifest Include="Package.appxmanifest">
      <SubType>Designer</SubType>
    </AppxManifest>
  </ItemGroup>
  <ItemGroup>
    <Content Include="Properties\Default.rd.xml" />
    <Content Include="Assets\LockScreenLogo.scale-200.png" />
    <Content Include="Assets\SplashScreen.scale-200.png" />
    <Content Include="Assets\Square150x150Logo.scale-200.png" />
    <Content Include="Assets\Square44x44Logo.scale-200.png" />
    <Content Include="Assets\Square44x44Logo.targetsize-24_altform-unplated.png" />
    <Content Include="Assets\StoreLogo.png" />
    <Content Include="Assets\Wide310x150Logo.scale-200.png" />
  </ItemGroup>
  <ItemGroup>
    <ApplicationDefinition Include="App.xaml">
      <Generator>MSBuild:Compile</Generator>
      <SubType>Designer</SubType>
    </ApplicationDefinition>
    <Page Include="MainPage.xaml">
      <Generator>MSBuild:Compile</Generator>
      <SubType>Designer</SubType>
    </Page>
    <Page Include="Page2.xaml">
      <SubType>Designer</SubType>
      <Generator>MSBuild:Compile</Generator>
    </Page>
  </ItemGroup>
  <ItemGroup>
    <ProjectReference Include="..\..\Xamarin.Forms.Core\Xamarin.Forms.Core.csproj">
      <Project>{57b8b73d-c3b5-4c42-869e-7b2f17d354ac}</Project>
      <Name>Xamarin.Forms.Core</Name>
    </ProjectReference>
    <ProjectReference Include="..\..\Xamarin.Forms.Platform.UAP\Xamarin.Forms.Platform.UAP.csproj">
      <Project>{00d8d049-ffaa-4759-8fc9-1eca30777f72}</Project>
      <Name>Xamarin.Forms.Platform.UAP</Name>
    </ProjectReference>
    <ProjectReference Include="..\..\Xamarin.Forms.Platform\Xamarin.Forms.Platform.csproj">
      <Project>{67f9d3a8-f71e-4428-913f-c37ae82cdb24}</Project>
      <Name>Xamarin.Forms.Platform</Name>
    </ProjectReference>
    <ProjectReference Include="..\Embedding.XF\Embedding.XF.csproj">
      <Project>{02EAC00F-0425-4959-AC64-E921627265CA}</Project>
      <Name>Embedding.XF</Name>
    </ProjectReference>
  </ItemGroup>
  <ItemGroup>
    <PackageReference Include="Microsoft.NETCore.UniversalWindowsPlatform">
      <Version>6.0.15</Version>
<<<<<<< HEAD
=======
    </PackageReference>
    <PackageReference Include="NETStandard.Library">
      <Version>2.0.3</Version>
>>>>>>> 50612ef5
    </PackageReference>
  </ItemGroup>
  <PropertyGroup Condition=" '$(VisualStudioVersion)' == '' or '$(VisualStudioVersion)' &lt; '14.0' ">
    <VisualStudioVersion>14.0</VisualStudioVersion>
  </PropertyGroup>
  <Import Project="$(MSBuildExtensionsPath)\Microsoft\WindowsXaml\v$(VisualStudioVersion)\Microsoft.Windows.UI.Xaml.CSharp.targets" />
  <!-- To modify your build process, add your task inside one of the targets below and uncomment it. 
       Other similar extension points exist, see Microsoft.Common.targets.
  <Target Name="BeforeBuild">
  </Target>
  <Target Name="AfterBuild">
  </Target>
  -->
</Project><|MERGE_RESOLUTION|>--- conflicted
+++ resolved
@@ -151,12 +151,6 @@
   <ItemGroup>
     <PackageReference Include="Microsoft.NETCore.UniversalWindowsPlatform">
       <Version>6.0.15</Version>
-<<<<<<< HEAD
-=======
-    </PackageReference>
-    <PackageReference Include="NETStandard.Library">
-      <Version>2.0.3</Version>
->>>>>>> 50612ef5
     </PackageReference>
   </ItemGroup>
   <PropertyGroup Condition=" '$(VisualStudioVersion)' == '' or '$(VisualStudioVersion)' &lt; '14.0' ">
