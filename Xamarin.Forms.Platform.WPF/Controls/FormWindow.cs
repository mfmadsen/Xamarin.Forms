﻿using System;
using System.Collections.Generic;
using System.Collections.ObjectModel;
using System.Linq;
using System.Windows;
using Xamarin.Forms.Platform.WPF.Extensions;
using Xamarin.Forms.Platform.WPF.Helpers;
using Xamarin.Forms.Platform.WPF.Interfaces;
using WBrush = System.Windows.Media.Brush;

namespace Xamarin.Forms.Platform.WPF.Controls
{
	[TemplatePart(Name = "PART_TopAppBar", Type = typeof(FormsAppBar))]
	[TemplatePart(Name = "PART_BottomAppBar", Type = typeof(FormsAppBar))]
	public class FormsWindow : Window
	{
		FormsAppBar topAppBar;
		FormsAppBar bottomAppBar;
		System.Windows.Controls.Button previousButton;
		System.Windows.Controls.Button previousModalButton;
		System.Windows.Controls.Button hamburgerButton;

		public static readonly DependencyProperty StartupPageProperty = DependencyProperty.Register("StartupPage", typeof(object), typeof(FormsWindow));
		public static readonly DependencyProperty CurrentModalPageProperty = DependencyProperty.Register("CurrentModalPage", typeof(object), typeof(FormsWindow));
		public static readonly DependencyProperty ContentLoaderProperty = DependencyProperty.Register("ContentLoader", typeof(IContentLoader), typeof(FormsWindow), new PropertyMetadata(new DefaultContentLoader(), OnContentLoaderChanged));
		public static readonly DependencyProperty CurrentTitleProperty = DependencyProperty.Register("CurrentTitle", typeof(string), typeof(FormsWindow));
		public static readonly DependencyProperty HasBackButtonProperty = DependencyProperty.Register("HasBackButton", typeof(bool), typeof(FormsWindow));
		public static readonly DependencyProperty HasBackButtonModalProperty = DependencyProperty.Register("HasBackButtonModal", typeof(bool), typeof(FormsWindow));
		public static readonly DependencyProperty HasNavigationBarProperty = DependencyProperty.Register("HasNavigationBar", typeof(bool), typeof(FormsWindow));
		public static readonly DependencyProperty BackButtonTitleProperty = DependencyProperty.Register("BackButtonTitle", typeof(string), typeof(FormsWindow));
		public static readonly DependencyProperty CurrentNavigationPageProperty = DependencyProperty.Register("CurrentNavigationPage", typeof(FormsNavigationPage), typeof(FormsWindow));
		public static readonly DependencyProperty CurrentFlyoutPageProperty = DependencyProperty.Register("CurrentFlyoutPage", typeof(FormsFlyoutPage), typeof(FormsWindow));
		public static readonly DependencyProperty CurrentContentDialogProperty = DependencyProperty.Register("CurrentContentDialog", typeof(FormsContentDialog), typeof(FormsWindow));
		public static readonly DependencyProperty TitleBarBackgroundColorProperty = DependencyProperty.Register("TitleBarBackgroundColor", typeof(WBrush), typeof(FormsWindow));
		public static readonly DependencyProperty TitleBarTextColorProperty = DependencyProperty.Register("TitleBarTextColor", typeof(WBrush), typeof(FormsWindow));

		public WBrush TitleBarBackgroundColor
		{
			get { return (WBrush)GetValue(TitleBarBackgroundColorProperty); }
			private set { SetValue(TitleBarBackgroundColorProperty, value); }
		}

		public WBrush TitleBarTextColor
		{
			get { return (WBrush)GetValue(TitleBarTextColorProperty); }
			private set { SetValue(TitleBarTextColorProperty, value); }
		}

		public FormsContentDialog CurrentContentDialog
		{
			get { return (FormsContentDialog)GetValue(CurrentContentDialogProperty); }
			set { SetValue(CurrentContentDialogProperty, value); }
		}

		public object StartupPage
		{
			get { return (object)GetValue(StartupPageProperty); }
			set { SetValue(StartupPageProperty, value); }
		}

		public string CurrentTitle
		{
			get { return (string)GetValue(CurrentTitleProperty); }
			private set { SetValue(CurrentTitleProperty, value); }
		}

		public FormsNavigationPage CurrentNavigationPage
		{
			get { return (FormsNavigationPage)GetValue(CurrentNavigationPageProperty); }
			private set { SetValue(CurrentNavigationPageProperty, value); }
		}

		public FormsFlyoutPage CurrentFlyoutPage
		{
			get { return (FormsFlyoutPage)GetValue(CurrentFlyoutPageProperty); }
			private set { SetValue(CurrentFlyoutPageProperty, value); }
		}

		public bool HasBackButton
		{
			get { return (bool)GetValue(HasBackButtonProperty); }
			private set { SetValue(HasBackButtonProperty, value); }
		}

		public bool HasBackButtonModal
		{
			get { return (bool)GetValue(HasBackButtonModalProperty); }
			private set { SetValue(HasBackButtonModalProperty, value); }
		}

		public bool HasNavigationBar
		{
			get { return (bool)GetValue(HasNavigationBarProperty); }
			private set { SetValue(HasNavigationBarProperty, value); }
		}

		public string BackButtonTitle
		{
			get { return (string)GetValue(BackButtonTitleProperty); }
			private set { SetValue(BackButtonTitleProperty, value); }
		}

		public object CurrentModalPage
		{
			get { return (object)GetValue(CurrentModalPageProperty); }
			private set { SetValue(CurrentModalPageProperty, value); }
		}

		public IContentLoader ContentLoader
		{
			get { return (IContentLoader)GetValue(ContentLoaderProperty); }
			set { SetValue(ContentLoaderProperty, value); }
		}


		public FormsWindow()
		{
			this.DefaultStyleKey = typeof(FormsWindow);
			this.Loaded += (sender, e) => Appearing();
			this.Unloaded += (sender, e) => Disappearing();
		}

		protected virtual void Appearing()
		{

		}

		protected virtual void Disappearing()
		{

		}

		public override void OnApplyTemplate()
		{
			base.OnApplyTemplate();
			topAppBar = Template.FindName("PART_TopAppBar", this) as FormsAppBar;
			bottomAppBar = Template.FindName("PART_BottomAppBar", this) as FormsAppBar;
			previousButton = Template.FindName("PART_Previous", this) as System.Windows.Controls.Button;
			if (previousButton != null)
			{
				previousButton.Click += PreviousButton_Click;
			}
			previousModalButton = Template.FindName("PART_Previous_Modal", this) as System.Windows.Controls.Button;
			if (previousButton != null)
			{
				previousModalButton.Click += PreviousModalButton_Click;
			}
			hamburgerButton = Template.FindName("PART_Hamburger", this) as System.Windows.Controls.Button;
			if (hamburgerButton != null)
			{
				hamburgerButton.Click += HamburgerButton_Click;
			}
		}

		private void PreviousModalButton_Click(object sender, RoutedEventArgs e)
		{
			OnBackSystemButtonPressed();
		}

		private void HamburgerButton_Click(object sender, RoutedEventArgs e)
		{
			if (CurrentFlyoutPage != null)
			{
				CurrentFlyoutPage.IsPresented = !CurrentFlyoutPage.IsPresented;
			}
		}

		private void PreviousButton_Click(object sender, RoutedEventArgs e)
		{
			if (CurrentNavigationPage != null && CurrentNavigationPage.StackDepth > 1)
			{
				CurrentNavigationPage.OnBackButtonPressed();
			}
		}

		private static void OnContentLoaderChanged(DependencyObject o, DependencyPropertyChangedEventArgs e)
		{
			if (e.NewValue == null)
				throw new ArgumentNullException("ContentLoader");
		}

		public void SynchronizeAppBar()
		{
			IEnumerable<FormsPage> childrens = this.FindVisualChildren<FormsPage>();

			CurrentTitle = childrens.FirstOrDefault()?.GetTitle();
			HasNavigationBar = childrens.FirstOrDefault()?.GetHasNavigationBar() ?? false;
			CurrentNavigationPage = childrens.OfType<FormsNavigationPage>()?.FirstOrDefault();
			CurrentFlyoutPage = childrens.OfType<FormsFlyoutPage>()?.FirstOrDefault();
			var page = childrens.FirstOrDefault();
			if (page != null)
			{
				TitleBarBackgroundColor = page.GetTitleBarBackgroundColor();
				TitleBarTextColor = page.GetTitleBarTextColor();
			}
			else
			{
				ClearValue(TitleBarBackgroundColorProperty);
				ClearValue(TitleBarTextColorProperty);
			}

<<<<<<< HEAD
			hamburgerButton.Visibility = CurrentFlyoutPage != null ? Visibility.Visible : Visibility.Collapsed;
=======
			if (hamburgerButton != null)
				hamburgerButton.Visibility = CurrentMasterDetailPage != null ? Visibility.Visible : Visibility.Collapsed;
>>>>>>> c05e04d1

			if (CurrentNavigationPage != null)
			{
				HasBackButton = CurrentNavigationPage.GetHasBackButton();
				BackButtonTitle = CurrentNavigationPage.GetBackButtonTitle();

			}
			else
			{
				HasBackButton = false;
				BackButtonTitle = "";
			}
		}

		public void SynchronizeToolbarCommands()
		{
			IEnumerable<FormsPage> childrens = this.FindVisualChildren<FormsPage>();

			var page = childrens.FirstOrDefault();
			if (page == null) return;

			topAppBar.PrimaryCommands = page.GetPrimaryTopBarCommands().OrderBy(ti => ti.GetValue(FrameworkElementAttached.PriorityProperty));
			topAppBar.SecondaryCommands = page.GetSecondaryTopBarCommands().OrderBy(ti => ti.GetValue(FrameworkElementAttached.PriorityProperty));
			bottomAppBar.PrimaryCommands = page.GetPrimaryBottomBarCommands().OrderBy(ti => ti.GetValue(FrameworkElementAttached.PriorityProperty));
			bottomAppBar.SecondaryCommands = page.GetSecondaryBottomBarCommands().OrderBy(ti => ti.GetValue(FrameworkElementAttached.PriorityProperty));
			bottomAppBar.Content = childrens.LastOrDefault(x => x.ContentBottomBar != null)?.ContentBottomBar;

			topAppBar.Reset();
			bottomAppBar.Reset();
		}

		public void ShowContentDialog(FormsContentDialog contentDialog)
		{
			this.CurrentContentDialog = contentDialog;
		}

		public void HideContentDialog()
		{
			this.CurrentContentDialog = null;
		}

		public ObservableCollection<object> InternalChildren { get; } = new ObservableCollection<object>();


		public void PushModal(object page)
		{
			PushModal(page, true);
		}

		public void PushModal(object page, bool animated)
		{
			InternalChildren.Add(page);
			this.CurrentModalPage = InternalChildren.Last();
			this.HasBackButtonModal = true;
		}

		public object PopModal()
		{
			return PopModal(true);
		}

		public object PopModal(bool animated)
		{
			if (InternalChildren.Count < 1)
				return null;

			var modal = InternalChildren.Last();

			if (InternalChildren.Remove(modal))
			{
				/*if (LightContentControl != null)
				{
					LightContentControl.Transition = animated ? TransitionType.Right : TransitionType.Normal;
				}*/
				CurrentModalPage = InternalChildren.LastOrDefault();
			}

			this.HasBackButtonModal = InternalChildren.Count >= 1;

			return modal;
		}

		public virtual void OnBackSystemButtonPressed()
		{
			PopModal();
		}
	}
}<|MERGE_RESOLUTION|>--- conflicted
+++ resolved
@@ -199,12 +199,8 @@
 				ClearValue(TitleBarTextColorProperty);
 			}
 
-<<<<<<< HEAD
-			hamburgerButton.Visibility = CurrentFlyoutPage != null ? Visibility.Visible : Visibility.Collapsed;
-=======
 			if (hamburgerButton != null)
-				hamburgerButton.Visibility = CurrentMasterDetailPage != null ? Visibility.Visible : Visibility.Collapsed;
->>>>>>> c05e04d1
+			  hamburgerButton.Visibility = CurrentFlyoutPage != null ? Visibility.Visible : Visibility.Collapsed;
 
 			if (CurrentNavigationPage != null)
 			{
