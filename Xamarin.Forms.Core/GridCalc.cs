--- conflicted
+++ resolved
@@ -504,9 +504,9 @@
 				var acw = GetAssignedColumnWidth(child);
 
 				SizeRequest sizeRequest = child.Measure(acw, h, MeasureFlags.IncludeMargins);
-				
-				double requiredHeight = expandToRequest 
-					? sizeRequest.Request.Height 
+
+				double requiredHeight = expandToRequest
+					? sizeRequest.Request.Height
 					: sizeRequest.Request.Height <= h ? sizeRequest.Request.Height : sizeRequest.Minimum.Height;
 
 				double deltaHeight = requiredHeight - assignedHeight - (GetRowSpan(child) - 1) * RowSpacing;
@@ -548,11 +548,7 @@
 		void MeasureAndContractStarredRows(double width, double height, double totalStarsHeight)
 		{
 			double starRowHeight;
-<<<<<<< HEAD
-			starRowHeight = MeasureStarredRows(width, height);
-=======
-			starRowHeight = MeasureStarredRows(width, GetUnassignedHeight(height), totalStarsHeight); 
->>>>>>> a26b0178
+			starRowHeight = MeasureStarredRows(width, GetUnassignedHeight(height), totalStarsHeight);
 
 			if (!double.IsPositiveInfinity(height) && double.IsPositiveInfinity(width))
 			{
@@ -670,7 +666,7 @@
 				ColumnDefinition col = _columns[index];
 				if (!col.Width.IsStar || col.Width.Value == 0 || col.ActualWidth <= 0)
 					continue;
-				
+
 				starColWidth += col.ActualWidth;
 			}
 
@@ -701,11 +697,6 @@
 								continue;
 							double assignedHeight = GetAssignedRowHeight(child);
 
-<<<<<<< HEAD
-							SizeRequest sizeRequest = child.Measure(widthConstraint, heightConstraint, MeasureFlags.IncludeMargins);
-							actualHeight = Math.Max(actualHeight, sizeRequest.Request.Height - assignedHeight - (GetRowSpan(child) - 1) * RowSpacing);
-							minimumHeight = Math.Max(minimumHeight, sizeRequest.Minimum.Height - assignedHeight - (GetRowSpan(child) - 1) * RowSpacing);
-=======
 							// If we already have column width info, use it when measuring
 							double assignedWidth = GetAssignedColumnWidth(child);
 							var wConstraint = assignedWidth > 0 ? assignedWidth : widthConstraint;
@@ -714,7 +705,6 @@
 							var rowSpacing = (GetRowSpan(child) - 1) * RowSpacing;
 							actualHeight = Math.Max(actualHeight, sizeRequest.Request.Height - assignedHeight - rowSpacing);
 							minimumHeight = Math.Max(minimumHeight, sizeRequest.Minimum.Height - assignedHeight - rowSpacing);
->>>>>>> a26b0178
 						}
 						if (actualHeight >= 0)
 							row.ActualHeight = actualHeight;
