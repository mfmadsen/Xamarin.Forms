--- conflicted
+++ resolved
@@ -181,17 +181,10 @@
 
 		View CreateItemView(object item, Layout<View> layout)
 		{
-<<<<<<< HEAD
-			return CreateItemView(item, index, layout, _itemTemplate ?? _itemTemplateSelector);
-		}
-
-		View CreateItemView(object item, int index, Layout<View> layout, DataTemplate dataTemplate)
-=======
-			return CreateItemView(item, _itemTemplate ?? _itemTemplateSelector?.SelectTemplate(item, layout));
-		}
-
-		View CreateItemView(object item, DataTemplate dataTemplate)
->>>>>>> 20c37c2d
+			return CreateItemView(item, layout, _itemTemplate ?? _itemTemplateSelector);
+		}
+
+		View CreateItemView(object item, Layout<View> layout, DataTemplate dataTemplate)
 		{
 			if (dataTemplate != null)
 			{
