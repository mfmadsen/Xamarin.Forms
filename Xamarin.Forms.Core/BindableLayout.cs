﻿using System;
using System.Collections;
using System.Collections.Specialized;
using Xamarin.Forms.Internals;

namespace Xamarin.Forms
{
	public static class BindableLayout
	{
		public static readonly BindableProperty ItemsSourceProperty =
			BindableProperty.CreateAttached("ItemsSource", typeof(IEnumerable), typeof(Layout<View>), default(IEnumerable),
				propertyChanged: (b, o, n) => { GetBindableLayoutController(b).ItemsSource = (IEnumerable)n; });

		public static readonly BindableProperty ItemTemplateProperty =
			BindableProperty.CreateAttached("ItemTemplate", typeof(DataTemplate), typeof(Layout<View>), default(DataTemplate),
				propertyChanged: (b, o, n) => { GetBindableLayoutController(b).ItemTemplate = (DataTemplate)n; });

		public static readonly BindableProperty ItemTemplateSelectorProperty =
			BindableProperty.CreateAttached("ItemTemplateSelector", typeof(DataTemplateSelector), typeof(Layout<View>), default(DataTemplateSelector),
				propertyChanged: (b, o, n) => { GetBindableLayoutController(b).ItemTemplateSelector = (DataTemplateSelector)n; });

		static readonly BindableProperty BindableLayoutControllerProperty =
			 BindableProperty.CreateAttached("BindableLayoutController", typeof(BindableLayoutController), typeof(Layout<View>), default(BindableLayoutController),
				 defaultValueCreator: (b) => new BindableLayoutController((Layout<View>)b),
				 propertyChanged: (b, o, n) => OnControllerChanged(b, (BindableLayoutController)o, (BindableLayoutController)n));

		public static readonly BindableProperty EmptyViewProperty =
			BindableProperty.Create("EmptyView", typeof(object), typeof(Layout<View>), null, propertyChanged: (b, o, n) => { GetBindableLayoutController(b).EmptyView = n; });

		public static readonly BindableProperty EmptyViewTemplateProperty =
			BindableProperty.Create("EmptyViewTemplate", typeof(DataTemplate), typeof(Layout<View>), null, propertyChanged: (b, o, n) => { GetBindableLayoutController(b).EmptyViewTemplate = (DataTemplate)n; });

		public static void SetItemsSource(BindableObject b, IEnumerable value)
		{
			b.SetValue(ItemsSourceProperty, value);
		}

		public static IEnumerable GetItemsSource(BindableObject b)
		{
			return (IEnumerable)b.GetValue(ItemsSourceProperty);
		}

		public static void SetItemTemplate(BindableObject b, DataTemplate value)
		{
			b.SetValue(ItemTemplateProperty, value);
		}

		public static DataTemplate GetItemTemplate(BindableObject b)
		{
			return (DataTemplate)b.GetValue(ItemTemplateProperty);
		}

		public static void SetItemTemplateSelector(BindableObject b, DataTemplateSelector value)
		{
			b.SetValue(ItemTemplateSelectorProperty, value);
		}

		public static DataTemplateSelector GetItemTemplateSelector(BindableObject b)
		{
			return (DataTemplateSelector)b.GetValue(ItemTemplateSelectorProperty);
		}

		public static object GetEmptyView(BindableObject b)
		{
			return b.GetValue(EmptyViewProperty);
		}

		public static void SetEmptyView(BindableObject b, object value)
		{
			b.SetValue(EmptyViewProperty, value);
		}

		public static DataTemplate GetEmptyViewTemplate(BindableObject b)
		{
			return (DataTemplate)b.GetValue(EmptyViewTemplateProperty);
		}

		public static void SetEmptyViewTemplate(BindableObject b, DataTemplate value)
		{
			b.SetValue(EmptyViewProperty, value);
		}

		static BindableLayoutController GetBindableLayoutController(BindableObject b)
		{
			return (BindableLayoutController)b.GetValue(BindableLayoutControllerProperty);
		}

		static void SetBindableLayoutController(BindableObject b, BindableLayoutController value)
		{
			b.SetValue(BindableLayoutControllerProperty, value);
		}

		static void OnControllerChanged(BindableObject b, BindableLayoutController oldC, BindableLayoutController newC)
		{
			if (oldC != null)
			{
				oldC.ItemsSource = null;
			}

			if (newC == null)
			{
				return;
			}

			newC.StartBatchUpdate();
			newC.ItemsSource = GetItemsSource(b);
			newC.ItemTemplate = GetItemTemplate(b);
			newC.ItemTemplateSelector = GetItemTemplateSelector(b);
			newC.EmptyView = GetEmptyView(b);
			newC.EmptyViewTemplate = GetEmptyViewTemplate(b);
			newC.EndBatchUpdate();
		}
	}

	class BindableLayoutController
	{
		readonly WeakReference<Layout<View>> _layoutWeakReference;
		IEnumerable _itemsSource;
		DataTemplate _itemTemplate;
		DataTemplateSelector _itemTemplateSelector;
		bool _isBatchUpdate;
		object _emptyView;
		DataTemplate _emptyViewTemplate;
		View _currentEmptyView;

		public IEnumerable ItemsSource { get => _itemsSource; set => SetItemsSource(value); }
		public DataTemplate ItemTemplate { get => _itemTemplate; set => SetItemTemplate(value); }
		public DataTemplateSelector ItemTemplateSelector { get => _itemTemplateSelector; set => SetItemTemplateSelector(value); }

		public object EmptyView { get => _emptyView; set => SetEmptyView(value); }
		public DataTemplate EmptyViewTemplate { get => _emptyViewTemplate; set => SetEmptyViewTemplate(value); }

		public BindableLayoutController(Layout<View> layout)
		{
			_layoutWeakReference = new WeakReference<Layout<View>>(layout);
		}

		internal void StartBatchUpdate()
		{
			_isBatchUpdate = true;
		}

		internal void EndBatchUpdate()
		{
			_isBatchUpdate = false;
			CreateChildren();
		}

		void SetItemsSource(IEnumerable itemsSource)
		{
			if (_itemsSource is INotifyCollectionChanged c)
			{
				c.CollectionChanged -= ItemsSourceCollectionChanged;
			}

			_itemsSource = itemsSource;

			if (_itemsSource is INotifyCollectionChanged c1)
			{
				c1.CollectionChanged += ItemsSourceCollectionChanged;
			}

			if (!_isBatchUpdate)
			{
				CreateChildren();
			}
		}

		void SetItemTemplate(DataTemplate itemTemplate)
		{
			if (itemTemplate is DataTemplateSelector)
			{
				throw new NotSupportedException($"You are using an instance of {nameof(DataTemplateSelector)} to set the {nameof(BindableLayout)}.{BindableLayout.ItemTemplateProperty.PropertyName} property. Use {nameof(BindableLayout)}.{BindableLayout.ItemTemplateSelectorProperty.PropertyName} property instead to set an item template selector");
			}

			_itemTemplate = itemTemplate;

			if (!_isBatchUpdate)
			{
				CreateChildren();
			}
		}

		void SetItemTemplateSelector(DataTemplateSelector itemTemplateSelector)
		{
			_itemTemplateSelector = itemTemplateSelector;

			if (!_isBatchUpdate)
			{
				CreateChildren();
			}
		}

		void SetEmptyView(object emptyView)
		{
			_emptyView = emptyView;

			_currentEmptyView = CreateEmptyView(_emptyView, _emptyViewTemplate);

			if (!_isBatchUpdate)
			{
				CreateChildren();
			}
		}

		void SetEmptyViewTemplate(DataTemplate emptyViewTemplate)
		{
			_emptyViewTemplate = emptyViewTemplate;

			_currentEmptyView = CreateEmptyView(_emptyView, _emptyViewTemplate);

			if (!_isBatchUpdate)
			{
				CreateChildren();
			}
		}

		void CreateChildren()
		{
			if (!_layoutWeakReference.TryGetTarget(out Layout<View> layout))
			{
				return;
			}

			layout.Children.Clear();

			UpdateEmptyView(layout);

			if (_itemsSource == null)
				return;

			foreach (object item in _itemsSource)
			{
				layout.Children.Add(CreateItemView(item, layout));
			}
		}

		void UpdateEmptyView(Layout<View> layout)
		{
			if (_currentEmptyView == null)
				return;

			if (!_itemsSource?.GetEnumerator().MoveNext() ?? true)
			{
				layout.Children.Add(_currentEmptyView);
				return;
			}

			layout.Children.Remove(_currentEmptyView);
		}

		View CreateItemView(object item, Layout<View> layout)
		{
			return CreateItemView(item, layout, _itemTemplate ?? _itemTemplateSelector);
		}

		View CreateItemView(object item, Layout<View> layout, DataTemplate dataTemplate)
		{
			var view = (View)dataTemplate?.CreateContent(item, layout);
			if (view != null)
			{
				view.BindingContext = item;
				return view;
			}
<<<<<<< HEAD

			return new Label() { Text = item?.ToString() };
=======
			else
			{
				return new Label { Text = item?.ToString(), HorizontalTextAlignment = TextAlignment.Center };
			}
>>>>>>> 54df1ab1
		}

		View CreateEmptyView(object emptyView, DataTemplate dataTemplate)
		{
			if (!_layoutWeakReference.TryGetTarget(out Layout<View> layout))
			{
				return null;
			}

			if (dataTemplate != null)
			{
				var view = (View)dataTemplate.CreateContent();
				view.BindingContext = layout.BindingContext;
				return view;
			}

			if (emptyView is View emptyLayout)
			{
				return emptyLayout;
			}
			
			return new Label { Text = emptyView?.ToString(), HorizontalTextAlignment = TextAlignment.Center };
		}

		void ItemsSourceCollectionChanged(object sender, NotifyCollectionChangedEventArgs e)
		{
			if (!_layoutWeakReference.TryGetTarget(out Layout<View> layout))
			{
				return;
			}

			e.Apply(
				insert: (item, index, _) => layout.Children.Insert(index, CreateItemView(item, layout)),
				removeAt: (item, index) => layout.Children.RemoveAt(index),
				reset: CreateChildren);

			// UpdateEmptyView is called from within CreateChildren, therefor skip it for Reset
			if (e.Action != NotifyCollectionChangedAction.Reset)
				UpdateEmptyView(layout);
		}
	}
}<|MERGE_RESOLUTION|>--- conflicted
+++ resolved
@@ -262,15 +262,7 @@
 				view.BindingContext = item;
 				return view;
 			}
-<<<<<<< HEAD
-
-			return new Label() { Text = item?.ToString() };
-=======
-			else
-			{
-				return new Label { Text = item?.ToString(), HorizontalTextAlignment = TextAlignment.Center };
-			}
->>>>>>> 54df1ab1
+			return new Label { Text = item?.ToString(), HorizontalTextAlignment = TextAlignment.Center };
 		}
 
 		View CreateEmptyView(object emptyView, DataTemplate dataTemplate)
