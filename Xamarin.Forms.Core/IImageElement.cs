﻿using System;
using System.ComponentModel;

namespace Xamarin.Forms
{
	[EditorBrowsable(EditorBrowsableState.Never)]
	public interface IImageElement
	{
		//note to implementor: implement this property publicly
		Aspect Aspect { get; }
		ImageSource Source { get; }
		bool IsOpaque { get; }


		//note to implementor: but implement these methods explicitly
		void RaiseImageSourcePropertyChanged();
<<<<<<< HEAD
		void OnImageSourceSourceChanged(object sender, EventArgs e);
=======
		void OnImageSourcesSourceChanged(object sender, EventArgs e);
		bool IsLoading { get; }
		bool IsAnimationPlaying { get; }
>>>>>>> a977333a
	}
}<|MERGE_RESOLUTION|>--- conflicted
+++ resolved
@@ -14,12 +14,8 @@
 
 		//note to implementor: but implement these methods explicitly
 		void RaiseImageSourcePropertyChanged();
-<<<<<<< HEAD
 		void OnImageSourceSourceChanged(object sender, EventArgs e);
-=======
-		void OnImageSourcesSourceChanged(object sender, EventArgs e);
 		bool IsLoading { get; }
 		bool IsAnimationPlaying { get; }
->>>>>>> a977333a
 	}
 }