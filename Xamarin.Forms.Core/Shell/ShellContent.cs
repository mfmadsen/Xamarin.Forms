﻿using System;
using System.Collections.Generic;
using System.Collections.ObjectModel;
using System.Collections.Specialized;
using System.ComponentModel;

#if NETSTANDARD1_0
using System.Linq;
#endif

using System.Reflection;
using Xamarin.Forms.Internals;

namespace Xamarin.Forms
{
	[ContentProperty(nameof(Content))]
	public class ShellContent : BaseShellItem, IShellContentController
	{
		static readonly BindablePropertyKey MenuItemsPropertyKey =
			BindableProperty.CreateReadOnly(nameof(MenuItems), typeof(MenuItemCollection), typeof(ShellContent), null,
				defaultValueCreator: bo => new MenuItemCollection());

		public static readonly BindableProperty MenuItemsProperty = MenuItemsPropertyKey.BindableProperty;

		public static readonly BindableProperty ContentProperty =
			BindableProperty.Create(nameof(Content), typeof(object), typeof(ShellContent), null, BindingMode.OneTime, propertyChanged: OnContentChanged);

		public static readonly BindableProperty ContentTemplateProperty =
			BindableProperty.Create(nameof(ContentTemplate), typeof(DataTemplate), typeof(ShellContent), null, BindingMode.OneTime);

		internal static readonly BindableProperty QueryAttributesProperty =
			BindableProperty.CreateAttached("QueryAttributes", typeof(IDictionary<string, string>), typeof(ShellContent), defaultValue: null, propertyChanged: OnQueryAttributesPropertyChanged);

		public MenuItemCollection MenuItems => (MenuItemCollection)GetValue(MenuItemsProperty);

		public object Content {
			get => GetValue(ContentProperty);
			set => SetValue(ContentProperty, value);
		}

		public DataTemplate ContentTemplate {
			get => (DataTemplate)GetValue(ContentTemplateProperty);
			set => SetValue(ContentTemplateProperty, value);
		}

		Page IShellContentController.Page => ContentCache;

		Page IShellContentController.GetOrCreateContent()
		{
			ContentCache = ContentCache ?? ShellContentCreator.Create(new ShellContentCreateArgs(this));

<<<<<<< HEAD
			if (ContentCache != null && ContentCache.Parent != this)
				OnChildAdded(ContentCache);
=======
			Page result = null;
			if (template == null)
			{
				if (content is Page page)
					result = page;
			}
			else
			{
				result = ContentCache ?? (Page)template.CreateContent(content, this);
				ContentCache = result;
			}

			if (result != null && result.Parent != this)
			{
				OnChildAdded(result);
			}
>>>>>>> 31131981

			if (ContentCache == null)
				throw new InvalidOperationException($"No Content found for {nameof(ShellContent)}, Title:{Title}, Route {Route}");

			if (GetValue(QueryAttributesProperty) is IDictionary<string, string> delayedQueryParams)
				ContentCache.SetValue(QueryAttributesProperty, delayedQueryParams);

			return ContentCache;
		}

		#region Navigation Interfaces
		IShellContentCreator ShellContentCreator => (Parent.Parent.Parent as Shell).ShellContentCreator;
		#endregion

		void IShellContentController.RecyclePage(Page page)
		{
		}

		Page _contentCache;
		IList<Element> _logicalChildren = new List<Element>();
		ReadOnlyCollection<Element> _logicalChildrenReadOnly;

		public ShellContent() => ((INotifyCollectionChanged)MenuItems).CollectionChanged += MenuItemsCollectionChanged;

		internal bool IsVisibleContent => Parent is ShellSection shellSection && shellSection.IsVisibleSection;
		internal override ReadOnlyCollection<Element> LogicalChildrenInternal => _logicalChildrenReadOnly ?? (_logicalChildrenReadOnly = new ReadOnlyCollection<Element>(_logicalChildren));

		internal override void SendDisappearing()
		{
			base.SendDisappearing();
			((ContentCache ?? Content) as Page)?.SendDisappearing();
		}

		internal override void SendAppearing()
		{
			// only fire Appearing when the Content Page exists on the ShellContent
			var content = ContentCache ?? Content;
			if (content == null)
				return;

			base.SendAppearing();
			((ContentCache ?? Content) as Page)?.SendAppearing();
		}

		protected override void OnChildAdded(Element child)
		{
			base.OnChildAdded(child);
			if (child is Page page && IsVisibleContent)
			{
				SendAppearing();
				page.SendAppearing();
			}
		}

		Page ContentCache
		{
			get => _contentCache;
			set
			{
				_contentCache = value;
				if (Parent != null)
					((ShellSection)Parent).UpdateDisplayedPage();
			}
		}

		public static implicit operator ShellContent(TemplatedPage page)
		{
			var shellContent = new ShellContent();

			var pageRoute = Routing.GetRoute(page);

			shellContent.Route = Routing.GenerateImplicitRoute(pageRoute);

			shellContent.Content = page;
			shellContent.SetBinding(TitleProperty, new Binding(nameof(Title), BindingMode.OneWay, source: page));
			shellContent.SetBinding(IconProperty, new Binding(nameof(Icon), BindingMode.OneWay, source: page));
			shellContent.SetBinding(FlyoutIconProperty, new Binding(nameof(FlyoutIcon), BindingMode.OneWay, source: page));

			return shellContent;
		}

		static void OnContentChanged(BindableObject bindable, object oldValue, object newValue)
		{
			var shellContent = (ShellContent)bindable;
			// This check is wrong but will work for testing
			if (shellContent.ContentTemplate == null)
			{
				// deparent old item
				if (oldValue is Page oldElement)
				{
					shellContent.OnChildRemoved(oldElement);
					shellContent.ContentCache = null;
				}

				// make sure LogicalChildren collection stays consisten
				shellContent._logicalChildren.Clear();
				if (newValue is Page newElement)
				{
					shellContent._logicalChildren.Add((Element)newValue);
					shellContent.ContentCache = newElement;
					// parent new item
					shellContent.OnChildAdded(newElement);
				}
				else if(newValue != null)
				{
					throw new InvalidOperationException($"{nameof(ShellContent)} {nameof(Content)} should be of type {nameof(Page)}. Title {shellContent?.Title}, Route {shellContent?.Route} ");
				}
			}

			if (shellContent.Parent?.Parent is ShellItem shellItem)
				shellItem?.SendStructureChanged();
		}

		void MenuItemsCollectionChanged(object sender, NotifyCollectionChangedEventArgs e)
		{
			if (e.NewItems != null)
				foreach (Element el in e.NewItems)
					OnChildAdded(el);

			if (e.OldItems != null)
				foreach (Element el in e.OldItems)
					OnChildRemoved(el);
		}

		internal override void ApplyQueryAttributes(IDictionary<string, string> query)
		{
			base.ApplyQueryAttributes(query);
			SetValue(QueryAttributesProperty, query);

			if (Content is BindableObject bindable)
				bindable.SetValue(QueryAttributesProperty, query);

			if (ContentCache != Content && ContentCache is BindableObject contentCacheBo)
				contentCacheBo.SetValue(QueryAttributesProperty, query);
		}

		static void OnQueryAttributesPropertyChanged(BindableObject bindable, object oldValue, object newValue)
		{
			if (newValue is IDictionary<string, string> query)
				ApplyQueryAttributes(bindable, query);
		}

		static void ApplyQueryAttributes(object content, IDictionary<string, string> query)
		{
			if (content is IQueryAttributable attributable)
				attributable.ApplyQueryAttributes(query);

			if (content is BindableObject bindable && bindable.BindingContext != null && content != bindable.BindingContext)
				ApplyQueryAttributes(bindable.BindingContext, query);

			var type = content.GetType();
			var typeInfo = type.GetTypeInfo();
#if NETSTANDARD1_0
			var queryPropertyAttributes = typeInfo.GetCustomAttributes(typeof(QueryPropertyAttribute), true).ToArray();
#else
			var queryPropertyAttributes = typeInfo.GetCustomAttributes(typeof(QueryPropertyAttribute), true);
#endif
			
			foreach (QueryPropertyAttribute attrib in queryPropertyAttributes) {
				if (query.TryGetValue(attrib.QueryId, out var value)) {
					PropertyInfo prop = type.GetRuntimeProperty(attrib.Name);

					if (prop != null && prop.CanWrite && prop.SetMethod.IsPublic)
						prop.SetValue(content, value);
				}
			}
		}
	}
}<|MERGE_RESOLUTION|>--- conflicted
+++ resolved
@@ -49,27 +49,8 @@
 		{
 			ContentCache = ContentCache ?? ShellContentCreator.Create(new ShellContentCreateArgs(this));
 
-<<<<<<< HEAD
 			if (ContentCache != null && ContentCache.Parent != this)
 				OnChildAdded(ContentCache);
-=======
-			Page result = null;
-			if (template == null)
-			{
-				if (content is Page page)
-					result = page;
-			}
-			else
-			{
-				result = ContentCache ?? (Page)template.CreateContent(content, this);
-				ContentCache = result;
-			}
-
-			if (result != null && result.Parent != this)
-			{
-				OnChildAdded(result);
-			}
->>>>>>> 31131981
 
 			if (ContentCache == null)
 				throw new InvalidOperationException($"No Content found for {nameof(ShellContent)}, Title:{Title}, Route {Route}");
