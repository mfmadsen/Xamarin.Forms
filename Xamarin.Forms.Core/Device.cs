using System;
using System.Collections.Generic;
using System.ComponentModel;
using System.IO;
using System.Reflection;
using System.Threading;
using System.Threading.Tasks;
using Xamarin.Forms.Internals;

namespace Xamarin.Forms
{
    public static class Device
    {
        public const string iOS = "iOS";
        public const string Android = "Android";
        public const string UWP = "UWP";
        public const string macOS = "macOS";
        public const string GTK = "GTK";
        public const string Tizen = "Tizen";
		public const string WPF = "WPF";

        [EditorBrowsable(EditorBrowsableState.Never)]
        public static DeviceInfo info;

        static IPlatformServices s_platformServices;

        [EditorBrowsable(EditorBrowsableState.Never)]
        public static void SetIdiom(TargetIdiom value) => Idiom = value;
        public static TargetIdiom Idiom { get; internal set; }

		//TODO: Why are there two of these? This is never used...?
		[EditorBrowsable(EditorBrowsableState.Never)]
		public static void SetTargetIdiom(TargetIdiom value) => Idiom = value;

        [Obsolete("TargetPlatform is obsolete as of version 2.3.4. Please use RuntimePlatform instead.")]
#pragma warning disable 0618
        public static TargetPlatform OS
        {
            get
            {
                TargetPlatform platform;
                if (Enum.TryParse(RuntimePlatform, out platform))
                    return platform;

                // In the old TargetPlatform, there was no distinction between WinRT/UWP
                if (RuntimePlatform == UWP)
                {
                    return TargetPlatform.Windows;
                }

                return TargetPlatform.Other;
            }
        }
#pragma warning restore 0618

		public static string RuntimePlatform => PlatformServices.RuntimePlatform;

		[EditorBrowsable(EditorBrowsableState.Never)]
		public static DeviceInfo Info
		{
			get
			{
				if (info == null)
					throw new InvalidOperationException("You MUST call Xamarin.Forms.Init(); prior to using it.");
				return info;
			}
			set { info = value; }
		}

		[EditorBrowsable(EditorBrowsableState.Never)]
		public static void SetFlowDirection(FlowDirection value) => FlowDirection = value;
		public static FlowDirection FlowDirection { get; internal set; }

		[EditorBrowsable(EditorBrowsableState.Never)]
		public static bool IsInvokeRequired
		{
			get { return PlatformServices.IsInvokeRequired; }
		}

		[EditorBrowsable(EditorBrowsableState.Never)]
		public static IPlatformServices PlatformServices
		{
			get
			{
				if (s_platformServices == null)
					throw new InvalidOperationException("You MUST call Xamarin.Forms.Init(); prior to using it.");
				return s_platformServices;
			}
			set { s_platformServices = value; }
		}

		[EditorBrowsable(EditorBrowsableState.Never)]
		public static IReadOnlyList<string> Flags { get; private set; }

		[EditorBrowsable(EditorBrowsableState.Never)]
		public static void SetFlags(IReadOnlyList<string> flags)
		{
			Flags = flags;
		}

		public static void BeginInvokeOnMainThread(Action action)
		{
			PlatformServices.BeginInvokeOnMainThread(action);
		}

<<<<<<< HEAD
		internal static IDispatcher GetDispatcher(Element element)
		{
			Page page = GetElementPage(element);
			if (page != null)
			{
				return page.Dispatcher;
			}
			else
			{
				return default(IDispatcher);
			}
		}
		internal static IDispatcher GetDispatcher(Guid windowId)
		{
			return PlatformServices.GetDispatcher(windowId);
		}

		static Page GetElementPage(Element element)
		{
			if (element == null)
			{
				return null;
			}
			else if (element is Page)
			{
				return element as Page;
			}
			else
			{
				if (element.Parent is Page)
					return element.Parent as Page;
				else
					return GetElementPage(element.Parent);
			}
		}

		public static double GetNamedSize(NamedSize size, Element targetElement)
        {
            return GetNamedSize(size, targetElement.GetType());
        }
=======
		public static double GetNamedSize(NamedSize size, Element targetElement)
		{
			return GetNamedSize(size, targetElement.GetType());
		}
>>>>>>> 47fd5513

        public static double GetNamedSize(NamedSize size, Type targetElementType)
        {
            return GetNamedSize(size, targetElementType, false);
        }

        [Obsolete("OnPlatform is obsolete as of version 2.3.4. Please use 'switch (Device.RuntimePlatform)' instead.")]
        public static void OnPlatform(Action iOS = null, Action Android = null, Action WinPhone = null, Action Default = null)
        {
            switch (OS)
            {
                case TargetPlatform.iOS:
                    if (iOS != null)
                        iOS();
                    else if (Default != null)
                        Default();
                    break;
                case TargetPlatform.Android:
                    if (Android != null)
                        Android();
                    else if (Default != null)
                        Default();
                    break;
                case TargetPlatform.Windows:
                case TargetPlatform.WinPhone:
                    if (WinPhone != null)
                        WinPhone();
                    else if (Default != null)
                        Default();
                    break;
                case TargetPlatform.Other:
                    if (Default != null)
                        Default();
                    break;
            }
        }

        [Obsolete("OnPlatform<> (generic) is obsolete as of version 2.3.4. Please use 'switch (Device.RuntimePlatform)' instead.")]
        public static T OnPlatform<T>(T iOS, T Android, T WinPhone)
        {
            switch (OS)
            {
                case TargetPlatform.iOS:
                    return iOS;
                case TargetPlatform.Android:
                    return Android;
                case TargetPlatform.Windows:
                case TargetPlatform.WinPhone:
                    return WinPhone;
            }

            return iOS;
        }

        public static void OpenUri(Uri uri)
        {
            PlatformServices.OpenUriAction(uri);
        }

        public static void StartTimer(TimeSpan interval, Func<bool> callback)
        {
            PlatformServices.StartTimer(interval, callback);
        }

        [EditorBrowsable(EditorBrowsableState.Never)]
        public static Assembly[] GetAssemblies()
        {
            return PlatformServices.GetAssemblies();
        }

        [EditorBrowsable(EditorBrowsableState.Never)]
        public static double GetNamedSize(NamedSize size, Type targetElementType, bool useOldSizes)
        {
            return PlatformServices.GetNamedSize(size, targetElementType, useOldSizes);
        }

        internal static Task<Stream> GetStreamAsync(Uri uri, CancellationToken cancellationToken)
        {
            return PlatformServices.GetStreamAsync(uri, cancellationToken);
        }

        public static class Styles
        {
            public static readonly string TitleStyleKey = "TitleStyle";

            public static readonly string SubtitleStyleKey = "SubtitleStyle";

            public static readonly string BodyStyleKey = "BodyStyle";

            public static readonly string ListItemTextStyleKey = "ListItemTextStyle";

            public static readonly string ListItemDetailTextStyleKey = "ListItemDetailTextStyle";

            public static readonly string CaptionStyleKey = "CaptionStyle";

            public static readonly Style TitleStyle = new Style(typeof(Label)) { BaseResourceKey = TitleStyleKey };

            public static readonly Style SubtitleStyle = new Style(typeof(Label)) { BaseResourceKey = SubtitleStyleKey };

            public static readonly Style BodyStyle = new Style(typeof(Label)) { BaseResourceKey = BodyStyleKey };

            public static readonly Style ListItemTextStyle = new Style(typeof(Label)) { BaseResourceKey = ListItemTextStyleKey };

            public static readonly Style ListItemDetailTextStyle = new Style(typeof(Label)) { BaseResourceKey = ListItemDetailTextStyleKey };

            public static readonly Style CaptionStyle = new Style(typeof(Label)) { BaseResourceKey = CaptionStyleKey };
        }
    }
}<|MERGE_RESOLUTION|>--- conflicted
+++ resolved
@@ -103,7 +103,6 @@
 			PlatformServices.BeginInvokeOnMainThread(action);
 		}
 
-<<<<<<< HEAD
 		internal static IDispatcher GetDispatcher(Element element)
 		{
 			Page page = GetElementPage(element);
@@ -144,12 +143,6 @@
         {
             return GetNamedSize(size, targetElement.GetType());
         }
-=======
-		public static double GetNamedSize(NamedSize size, Element targetElement)
-		{
-			return GetNamedSize(size, targetElement.GetType());
-		}
->>>>>>> 47fd5513
 
         public static double GetNamedSize(NamedSize size, Type targetElementType)
         {
