using System;
using System.Collections.Generic;
using System.ComponentModel;
using System.IO;
using System.Reflection;
using System.Threading;
using System.Threading.Tasks;
using Xamarin.Forms.Internals;

namespace Xamarin.Forms
{
    public static class Device
    {
        public const string iOS = "iOS";
        public const string Android = "Android";
        public const string WinPhone = "WinPhone";
        public const string UWP = "UWP";
        public const string WinRT = "WinRT";
        public const string macOS = "macOS";
        public const string GTK = "GTK";

        [EditorBrowsable(EditorBrowsableState.Never)]
        public static DeviceInfo info;

        static IPlatformServices s_platformServices;

        [EditorBrowsable(EditorBrowsableState.Never)]
        public static void SetIdiom(TargetIdiom value) => Idiom = value;
        public static TargetIdiom Idiom { get; internal set; }

        [EditorBrowsable(EditorBrowsableState.Never)]
        public static void SetTargetIdiom(TargetIdiom value) => Idiom = value;

        [Obsolete("TargetPlatform is obsolete as of version 2.3.4. Please use RuntimePlatform instead.")]
#pragma warning disable 0618
        public static TargetPlatform OS
        {
            get
            {
                TargetPlatform platform;
                if (Enum.TryParse(RuntimePlatform, out platform))
                    return platform;

                // In the old TargetPlatform, there was no distinction between WinRT/UWP
                if (RuntimePlatform == UWP || RuntimePlatform == WinRT)
                {
                    return TargetPlatform.Windows;
                }

                return TargetPlatform.Other;
            }
        }
#pragma warning restore 0618

<<<<<<< HEAD
        public static string RuntimePlatform => PlatformServices.RuntimePlatform;

        [EditorBrowsable(EditorBrowsableState.Never)]
        public static DeviceInfo Info
        {
            get
            {
                if (info == null)
                    throw new InvalidOperationException("You MUST call Xamarin.Forms.Init(); prior to using it.");
                return info;
            }
            set { info = value; }
        }

        [EditorBrowsable(EditorBrowsableState.Never)]
        public static bool IsInvokeRequired
        {
            get { return PlatformServices.IsInvokeRequired; }
        }

        [EditorBrowsable(EditorBrowsableState.Never)]
        public static IPlatformServices PlatformServices
        {
            get
            {
                if (s_platformServices == null)
                    throw new InvalidOperationException("You MUST call Xamarin.Forms.Init(); prior to using it.");
                return s_platformServices;
            }
            set { s_platformServices = value; }
        }

        public static void BeginInvokeOnMainThread(Action action)
        {
            PlatformServices.BeginInvokeOnMainThread(action);
        }

        public static double GetNamedSize(NamedSize size, Element targetElement)
        {
            return GetNamedSize(size, targetElement.GetType());
        }

        public static double GetNamedSize(NamedSize size, Type targetElementType)
        {
            return GetNamedSize(size, targetElementType, false);
        }

        [Obsolete("OnPlatform is obsolete as of version 2.3.4. Please use switch(RuntimePlatform) instead.")]
        public static void OnPlatform(Action iOS = null, Action Android = null, Action WinPhone = null, Action Default = null)
        {
            switch (OS)
            {
                case TargetPlatform.iOS:
                    if (iOS != null)
                        iOS();
                    else if (Default != null)
                        Default();
                    break;
                case TargetPlatform.Android:
                    if (Android != null)
                        Android();
                    else if (Default != null)
                        Default();
                    break;
                case TargetPlatform.Windows:
                case TargetPlatform.WinPhone:
                    if (WinPhone != null)
                        WinPhone();
                    else if (Default != null)
                        Default();
                    break;
                case TargetPlatform.Other:
                    if (Default != null)
                        Default();
                    break;
            }
        }

        [Obsolete("OnPlatform<> (generic) is obsolete as of version 2.3.4. Please use switch(RuntimePlatform) instead.")]
        public static T OnPlatform<T>(T iOS, T Android, T WinPhone)
        {
            switch (OS)
            {
                case TargetPlatform.iOS:
                    return iOS;
                case TargetPlatform.Android:
                    return Android;
                case TargetPlatform.Windows:
                case TargetPlatform.WinPhone:
                    return WinPhone;
            }

            return iOS;
        }

        public static void OpenUri(Uri uri)
        {
            PlatformServices.OpenUriAction(uri);
        }

        public static void StartTimer(TimeSpan interval, Func<bool> callback)
        {
            PlatformServices.StartTimer(interval, callback);
        }

        [EditorBrowsable(EditorBrowsableState.Never)]
        public static Assembly[] GetAssemblies()
        {
            return PlatformServices.GetAssemblies();
        }

        [EditorBrowsable(EditorBrowsableState.Never)]
        public static double GetNamedSize(NamedSize size, Type targetElementType, bool useOldSizes)
        {
            return PlatformServices.GetNamedSize(size, targetElementType, useOldSizes);
        }

        internal static Task<Stream> GetStreamAsync(Uri uri, CancellationToken cancellationToken)
        {
            return PlatformServices.GetStreamAsync(uri, cancellationToken);
        }

        public static class Styles
        {
            public static readonly string TitleStyleKey = "TitleStyle";

            public static readonly string SubtitleStyleKey = "SubtitleStyle";

            public static readonly string BodyStyleKey = "BodyStyle";

            public static readonly string ListItemTextStyleKey = "ListItemTextStyle";

            public static readonly string ListItemDetailTextStyleKey = "ListItemDetailTextStyle";

            public static readonly string CaptionStyleKey = "CaptionStyle";

            public static readonly Style TitleStyle = new Style(typeof(Label)) { BaseResourceKey = TitleStyleKey };

            public static readonly Style SubtitleStyle = new Style(typeof(Label)) { BaseResourceKey = SubtitleStyleKey };

            public static readonly Style BodyStyle = new Style(typeof(Label)) { BaseResourceKey = BodyStyleKey };

            public static readonly Style ListItemTextStyle = new Style(typeof(Label)) { BaseResourceKey = ListItemTextStyleKey };

            public static readonly Style ListItemDetailTextStyle = new Style(typeof(Label)) { BaseResourceKey = ListItemDetailTextStyleKey };

            public static readonly Style CaptionStyle = new Style(typeof(Label)) { BaseResourceKey = CaptionStyleKey };
        }
    }
=======
		public static string RuntimePlatform => PlatformServices.RuntimePlatform;

		[EditorBrowsable(EditorBrowsableState.Never)]
		public static DeviceInfo Info
		{
			get
			{
				if (info == null)
					throw new InvalidOperationException("You MUST call Xamarin.Forms.Init(); prior to using it.");
				return info;
			}
			set { info = value; }
		}

		[EditorBrowsable(EditorBrowsableState.Never)]
		public static bool IsInvokeRequired
		{
			get { return PlatformServices.IsInvokeRequired; }
		}

		[EditorBrowsable(EditorBrowsableState.Never)]
		public static IPlatformServices PlatformServices
		{
			get
			{
				if (s_platformServices == null)
					throw new InvalidOperationException("You MUST call Xamarin.Forms.Init(); prior to using it.");
				return s_platformServices;
			}
			set { s_platformServices = value; }
		}

		[EditorBrowsable(EditorBrowsableState.Never)]
		public static IReadOnlyList<string> Flags { get; private set; }

		[EditorBrowsable(EditorBrowsableState.Never)]
		public static void SetFlags(IReadOnlyList<string> flags)
		{
			Flags = flags;
		}

		public static void BeginInvokeOnMainThread(Action action)
		{
			PlatformServices.BeginInvokeOnMainThread(action);
		}

		public static double GetNamedSize(NamedSize size, Element targetElement)
		{
			return GetNamedSize(size, targetElement.GetType());
		}

		public static double GetNamedSize(NamedSize size, Type targetElementType)
		{
			return GetNamedSize(size, targetElementType, false);
		}

		[Obsolete("OnPlatform is obsolete as of version 2.3.4. Please use switch(RuntimePlatform) instead.")]
		public static void OnPlatform(Action iOS = null, Action Android = null, Action WinPhone = null, Action Default = null)
		{
			switch (OS)
			{
				case TargetPlatform.iOS:
					if (iOS != null)
						iOS();
					else if (Default != null)
						Default();
					break;
				case TargetPlatform.Android:
					if (Android != null)
						Android();
					else if (Default != null)
						Default();
					break;
				case TargetPlatform.Windows:
				case TargetPlatform.WinPhone:
					if (WinPhone != null)
						WinPhone();
					else if (Default != null)
						Default();
					break;
				case TargetPlatform.Other:
					if (Default != null)
						Default();
					break;
			}
		}

		[Obsolete("OnPlatform<> (generic) is obsolete as of version 2.3.4. Please use switch(RuntimePlatform) instead.")]
		public static T OnPlatform<T>(T iOS, T Android, T WinPhone)
		{
			switch (OS)
			{
				case TargetPlatform.iOS:
					return iOS;
				case TargetPlatform.Android:
					return Android;
				case TargetPlatform.Windows:
				case TargetPlatform.WinPhone:
					return WinPhone;
			}

			return iOS;
		}

		public static void OpenUri(Uri uri)
		{
			PlatformServices.OpenUriAction(uri);
		}

		public static void StartTimer(TimeSpan interval, Func<bool> callback)
		{
			PlatformServices.StartTimer(interval, callback);
		}

		[EditorBrowsable(EditorBrowsableState.Never)]
		public static Assembly[] GetAssemblies()
		{
			return PlatformServices.GetAssemblies();
		}

		[EditorBrowsable(EditorBrowsableState.Never)]
		public static double GetNamedSize(NamedSize size, Type targetElementType, bool useOldSizes)
		{
			return PlatformServices.GetNamedSize(size, targetElementType, useOldSizes);
		}

		internal static Task<Stream> GetStreamAsync(Uri uri, CancellationToken cancellationToken)
		{
			return PlatformServices.GetStreamAsync(uri, cancellationToken);
		}

		public static class Styles
		{
			public static readonly string TitleStyleKey = "TitleStyle";

			public static readonly string SubtitleStyleKey = "SubtitleStyle";

			public static readonly string BodyStyleKey = "BodyStyle";

			public static readonly string ListItemTextStyleKey = "ListItemTextStyle";

			public static readonly string ListItemDetailTextStyleKey = "ListItemDetailTextStyle";

			public static readonly string CaptionStyleKey = "CaptionStyle";

			public static readonly Style TitleStyle = new Style(typeof(Label)) { BaseResourceKey = TitleStyleKey };

			public static readonly Style SubtitleStyle = new Style(typeof(Label)) { BaseResourceKey = SubtitleStyleKey };

			public static readonly Style BodyStyle = new Style(typeof(Label)) { BaseResourceKey = BodyStyleKey };

			public static readonly Style ListItemTextStyle = new Style(typeof(Label)) { BaseResourceKey = ListItemTextStyleKey };

			public static readonly Style ListItemDetailTextStyle = new Style(typeof(Label)) { BaseResourceKey = ListItemDetailTextStyleKey };

			public static readonly Style CaptionStyle = new Style(typeof(Label)) { BaseResourceKey = CaptionStyleKey };
		}
	}
>>>>>>> 0978126d
}<|MERGE_RESOLUTION|>--- conflicted
+++ resolved
@@ -52,7 +52,6 @@
         }
 #pragma warning restore 0618
 
-<<<<<<< HEAD
         public static string RuntimePlatform => PlatformServices.RuntimePlatform;
 
         [EditorBrowsable(EditorBrowsableState.Never)]
@@ -85,10 +84,19 @@
             set { s_platformServices = value; }
         }
 
-        public static void BeginInvokeOnMainThread(Action action)
-        {
-            PlatformServices.BeginInvokeOnMainThread(action);
-        }
+		[EditorBrowsable(EditorBrowsableState.Never)]
+		public static IReadOnlyList<string> Flags { get; private set; }
+
+		[EditorBrowsable(EditorBrowsableState.Never)]
+		public static void SetFlags(IReadOnlyList<string> flags)
+		{
+			Flags = flags;
+		}
+
+		public static void BeginInvokeOnMainThread(Action action)
+		{
+			PlatformServices.BeginInvokeOnMainThread(action);
+		}
 
         public static double GetNamedSize(NamedSize size, Element targetElement)
         {
@@ -202,164 +210,4 @@
             public static readonly Style CaptionStyle = new Style(typeof(Label)) { BaseResourceKey = CaptionStyleKey };
         }
     }
-=======
-		public static string RuntimePlatform => PlatformServices.RuntimePlatform;
-
-		[EditorBrowsable(EditorBrowsableState.Never)]
-		public static DeviceInfo Info
-		{
-			get
-			{
-				if (info == null)
-					throw new InvalidOperationException("You MUST call Xamarin.Forms.Init(); prior to using it.");
-				return info;
-			}
-			set { info = value; }
-		}
-
-		[EditorBrowsable(EditorBrowsableState.Never)]
-		public static bool IsInvokeRequired
-		{
-			get { return PlatformServices.IsInvokeRequired; }
-		}
-
-		[EditorBrowsable(EditorBrowsableState.Never)]
-		public static IPlatformServices PlatformServices
-		{
-			get
-			{
-				if (s_platformServices == null)
-					throw new InvalidOperationException("You MUST call Xamarin.Forms.Init(); prior to using it.");
-				return s_platformServices;
-			}
-			set { s_platformServices = value; }
-		}
-
-		[EditorBrowsable(EditorBrowsableState.Never)]
-		public static IReadOnlyList<string> Flags { get; private set; }
-
-		[EditorBrowsable(EditorBrowsableState.Never)]
-		public static void SetFlags(IReadOnlyList<string> flags)
-		{
-			Flags = flags;
-		}
-
-		public static void BeginInvokeOnMainThread(Action action)
-		{
-			PlatformServices.BeginInvokeOnMainThread(action);
-		}
-
-		public static double GetNamedSize(NamedSize size, Element targetElement)
-		{
-			return GetNamedSize(size, targetElement.GetType());
-		}
-
-		public static double GetNamedSize(NamedSize size, Type targetElementType)
-		{
-			return GetNamedSize(size, targetElementType, false);
-		}
-
-		[Obsolete("OnPlatform is obsolete as of version 2.3.4. Please use switch(RuntimePlatform) instead.")]
-		public static void OnPlatform(Action iOS = null, Action Android = null, Action WinPhone = null, Action Default = null)
-		{
-			switch (OS)
-			{
-				case TargetPlatform.iOS:
-					if (iOS != null)
-						iOS();
-					else if (Default != null)
-						Default();
-					break;
-				case TargetPlatform.Android:
-					if (Android != null)
-						Android();
-					else if (Default != null)
-						Default();
-					break;
-				case TargetPlatform.Windows:
-				case TargetPlatform.WinPhone:
-					if (WinPhone != null)
-						WinPhone();
-					else if (Default != null)
-						Default();
-					break;
-				case TargetPlatform.Other:
-					if (Default != null)
-						Default();
-					break;
-			}
-		}
-
-		[Obsolete("OnPlatform<> (generic) is obsolete as of version 2.3.4. Please use switch(RuntimePlatform) instead.")]
-		public static T OnPlatform<T>(T iOS, T Android, T WinPhone)
-		{
-			switch (OS)
-			{
-				case TargetPlatform.iOS:
-					return iOS;
-				case TargetPlatform.Android:
-					return Android;
-				case TargetPlatform.Windows:
-				case TargetPlatform.WinPhone:
-					return WinPhone;
-			}
-
-			return iOS;
-		}
-
-		public static void OpenUri(Uri uri)
-		{
-			PlatformServices.OpenUriAction(uri);
-		}
-
-		public static void StartTimer(TimeSpan interval, Func<bool> callback)
-		{
-			PlatformServices.StartTimer(interval, callback);
-		}
-
-		[EditorBrowsable(EditorBrowsableState.Never)]
-		public static Assembly[] GetAssemblies()
-		{
-			return PlatformServices.GetAssemblies();
-		}
-
-		[EditorBrowsable(EditorBrowsableState.Never)]
-		public static double GetNamedSize(NamedSize size, Type targetElementType, bool useOldSizes)
-		{
-			return PlatformServices.GetNamedSize(size, targetElementType, useOldSizes);
-		}
-
-		internal static Task<Stream> GetStreamAsync(Uri uri, CancellationToken cancellationToken)
-		{
-			return PlatformServices.GetStreamAsync(uri, cancellationToken);
-		}
-
-		public static class Styles
-		{
-			public static readonly string TitleStyleKey = "TitleStyle";
-
-			public static readonly string SubtitleStyleKey = "SubtitleStyle";
-
-			public static readonly string BodyStyleKey = "BodyStyle";
-
-			public static readonly string ListItemTextStyleKey = "ListItemTextStyle";
-
-			public static readonly string ListItemDetailTextStyleKey = "ListItemDetailTextStyle";
-
-			public static readonly string CaptionStyleKey = "CaptionStyle";
-
-			public static readonly Style TitleStyle = new Style(typeof(Label)) { BaseResourceKey = TitleStyleKey };
-
-			public static readonly Style SubtitleStyle = new Style(typeof(Label)) { BaseResourceKey = SubtitleStyleKey };
-
-			public static readonly Style BodyStyle = new Style(typeof(Label)) { BaseResourceKey = BodyStyleKey };
-
-			public static readonly Style ListItemTextStyle = new Style(typeof(Label)) { BaseResourceKey = ListItemTextStyleKey };
-
-			public static readonly Style ListItemDetailTextStyle = new Style(typeof(Label)) { BaseResourceKey = ListItemDetailTextStyleKey };
-
-			public static readonly Style CaptionStyle = new Style(typeof(Label)) { BaseResourceKey = CaptionStyleKey };
-		}
-	}
->>>>>>> 0978126d
 }