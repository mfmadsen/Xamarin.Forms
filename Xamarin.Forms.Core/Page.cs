--- conflicted
+++ resolved
@@ -23,7 +23,7 @@
 		public const string ActionSheetSignalName = "Xamarin.ShowActionSheet";
 
 		internal static readonly BindableProperty IgnoresContainerAreaProperty = BindableProperty.Create("IgnoresContainerArea", typeof(bool), typeof(Page), false);
-		
+
 		public static readonly BindableProperty BackgroundImageSourceProperty = BindableProperty.Create(nameof(BackgroundImageSource), typeof(ImageSource), typeof(Page), default(ImageSource));
 
 		[Obsolete("BackgroundImageProperty is obsolete as of 4.0.0. Please use BackgroundImageSourceProperty instead.")]
@@ -169,7 +169,7 @@
 			}
 		}
 
-		internal override ReadOnlyCollection<Element> LogicalChildrenInternal => 
+		internal override ReadOnlyCollection<Element> LogicalChildrenInternal =>
 			_logicalChildren ?? (_logicalChildren = new ReadOnlyCollection<Element>(InternalChildren));
 
 		public event EventHandler LayoutChanged;
@@ -186,7 +186,7 @@
 				MessagingCenter.Send(this, ActionSheetSignalName, args);
 			else
 				_pendingActions.Add(() => MessagingCenter.Send(this, ActionSheetSignalName, args));
-			
+
 			return args.Result.Task;
 		}
 
@@ -213,23 +213,18 @@
 		[EditorBrowsable(EditorBrowsableState.Never)]
 		public Task<string> DisplayPromptAsync(string title, string message, string accept = "OK", string cancel = "Cancel", string placeholder = null, int maxLength = -1, Keyboard keyboard = default(Keyboard))
 		{
-<<<<<<< HEAD
 			return DisplayPromptAsync(title, message, accept, cancel, placeholder, maxLength, keyboard, "");
 		}
 
 		public Task<string> DisplayPromptAsync(string title, string message, string accept = "OK", string cancel = "Cancel", string placeholder = null, int maxLength = -1, Keyboard keyboard = default(Keyboard), string initialValue = "")
 		{
 			var args = new PromptArguments(title, message, accept, cancel, placeholder, maxLength, keyboard, initialValue);
-			MessagingCenter.Send(this, PromptSignalName, args);
-=======
-			var args = new PromptArguments(title, message, accept, cancel, placeholder, maxLength, keyboard);
 
 			if (IsPlatformEnabled)
 				MessagingCenter.Send(this, PromptSignalName, args);
 			else
 				_pendingActions.Add(() => MessagingCenter.Send(this, PromptSignalName, args));
-			
->>>>>>> 25051464
+
 			return args.Result.Task;
 		}
 
