--- conflicted
+++ resolved
@@ -4,12 +4,7 @@
 {
 	public class ListItemsLayout : ItemsLayout
 	{
-<<<<<<< HEAD
-		// TODO hartez 2018/08/29 17:28:42 Consider changing this name to LinearItemsLayout; not everything using it is a list (e.g., Carousel)	
-		public ListItemsLayout([Parameter("Orientation")] ItemsLayoutOrientation orientation) : base(orientation)
-=======
 		public ListItemsLayout(ItemsLayoutOrientation orientation) : base(orientation)
->>>>>>> d77fccda
 		{
 		}
 
