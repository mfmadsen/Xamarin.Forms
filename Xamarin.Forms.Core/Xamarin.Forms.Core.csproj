--- conflicted
+++ resolved
@@ -1,12 +1,54 @@
-﻿<Project Sdk="Microsoft.NET.Sdk">
+﻿<?xml version="1.0" encoding="utf-8"?>
+<Project DefaultTargets="Build" ToolsVersion="4.0" xmlns="http://schemas.microsoft.com/developer/msbuild/2003">
   <PropertyGroup>
-    <TargetFrameworks>netstandard2.0;netstandard1.0</TargetFrameworks>
-    <GenerateAssemblyInfo>false</GenerateAssemblyInfo>
+    <Configuration Condition=" '$(Configuration)' == '' ">Debug</Configuration>
+    <Platform Condition=" '$(Platform)' == '' ">AnyCPU</Platform>
+    <ProjectGuid>{57B8B73D-C3B5-4C42-869E-7B2F17D354AC}</ProjectGuid>
+    <ProjectTypeGuids>{786C830F-07A1-408B-BD7F-6EE04809D6DB};{FAE04EC0-301F-11D3-BF4B-00C04F79EFBC}</ProjectTypeGuids>
+    <OutputType>Library</OutputType>
+    <RootNamespace>Xamarin.Forms</RootNamespace>
+    <AssemblyName>Xamarin.Forms.Core</AssemblyName>
+    <TargetFrameworkProfile>Profile259</TargetFrameworkProfile>
+    <TargetFrameworkVersion>v4.5</TargetFrameworkVersion>
+    <MinimumVisualStudioVersion>10.0</MinimumVisualStudioVersion>
+  </PropertyGroup>
+  <PropertyGroup Condition=" '$(Configuration)|$(Platform)' == 'Debug|AnyCPU' ">
+    <DebugSymbols>true</DebugSymbols>
+    <DebugType>full</DebugType>
+    <Optimize>false</Optimize>
+    <OutputPath>bin\Debug</OutputPath>
+    <DefineConstants>DEBUG;</DefineConstants>
+    <ErrorReport>prompt</ErrorReport>
+    <WarningLevel>4</WarningLevel>
+    <ConsolePause>false</ConsolePause>
+    <TreatWarningsAsErrors>true</TreatWarningsAsErrors>
+    <NoWarn>
+    </NoWarn>
+  </PropertyGroup>
+  <PropertyGroup Condition=" '$(Configuration)|$(Platform)' == 'Release|AnyCPU' ">
+    <DebugType>full</DebugType>
+    <Optimize>true</Optimize>
+    <OutputPath>bin\Release</OutputPath>
+    <ErrorReport>prompt</ErrorReport>
+    <WarningLevel>4</WarningLevel>
+    <ConsolePause>false</ConsolePause>
+    <TreatWarningsAsErrors>true</TreatWarningsAsErrors>
+    <NoWarn>
+    </NoWarn>
+  </PropertyGroup>
+  <PropertyGroup Condition="'$(Configuration)|$(Platform)' == 'Turkey|AnyCPU'">
+    <DebugSymbols>true</DebugSymbols>
+    <OutputPath>bin\Turkey\</OutputPath>
+    <DefineConstants>DEBUG;</DefineConstants>
+    <TreatWarningsAsErrors>true</TreatWarningsAsErrors>
+    <NoWarn>
+    </NoWarn>
+    <DebugType>full</DebugType>
+    <PlatformTarget>AnyCPU</PlatformTarget>
+    <ErrorReport>prompt</ErrorReport>
+    <CodeAnalysisRuleSet>MinimumRecommendedRules.ruleset</CodeAnalysisRuleSet>
   </PropertyGroup>
   <ItemGroup>
-<<<<<<< HEAD
-    <ProjectReference Include="..\Xamarin.Forms.Platform\Xamarin.Forms.Platform.csproj" />
-=======
     <Compile Include="AbsoluteLayoutFlags.cs" />
     <Compile Include="Accelerator.cs" />
     <Compile Include="AcceleratorTypeConverter.cs" />
@@ -433,17 +475,20 @@
     <Compile Include="PlatformConfiguration\macOSSpecific\NavigationTransitionStyle.cs" />
     <Compile Include="PlatformConfiguration\iOSSpecific\LargeTitleDisplayMode.cs" />
     <Compile Include="PlatformConfiguration\iOSSpecific\UIModalPresentationStyle.cs" />
->>>>>>> 6384a9b5
   </ItemGroup>
+  <Import Project="$(MSBuildExtensionsPath32)\Microsoft\Portable\$(TargetFrameworkVersion)\Microsoft.Portable.CSharp.targets" />
   <ItemGroup>
-    <Compile Remove="Internals\Legacy\**" />
-    <EmbeddedResource Remove="Internals\Legacy\**" />
-    <None Remove="Internals\Legacy\**" />
+    <ProjectReference Include="..\Xamarin.Forms.Platform\Xamarin.Forms.Platform.csproj">
+      <Project>{67f9d3a8-f71e-4428-913f-c37ae82cdb24}</Project>
+      <Name>Xamarin.Forms.Platform</Name>
+    </ProjectReference>
   </ItemGroup>
-  <ItemGroup Condition=" '$(TargetFramework)' == 'netstandard1.0' ">
-    <Compile Include="Internals\Legacy\**" />
-    <PackageReference Include="System.ComponentModel" Version="4.3.0" />
-    <PackageReference Include="System.Dynamic.Runtime" Version="4.3.0" />
-  </ItemGroup>
-  <Import Project="..\Xamarin.Flex\Xamarin.Flex.projitems" Label="Shared" Condition="Exists('..\Xamarin.Flex\Xamarin.Flex.projitems')" />
+  <ItemGroup />
+  <PropertyGroup>
+    <PostBuildEvent>
+    </PostBuildEvent>
+  </PropertyGroup>
+  <ItemGroup />
+  <ItemGroup />
+  <ItemGroup />
 </Project>