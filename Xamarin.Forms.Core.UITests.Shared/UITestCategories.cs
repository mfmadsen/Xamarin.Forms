﻿namespace Xamarin.Forms.Core.UITests
{
	internal static class UITestCategories
	{
		public const string ActionSheet = "ActionSheet";
		public const string ActivityIndicator = "ActivityIndicator";
		public const string Animation = "Animation";
		public const string AutomationId = "AutomationID";
		public const string BoxView = "BoxView";
		public const string Button = "Button";
		public const string Cells = "Cells";
		public const string CollectionView = "CollectionView";
		public const string ContextActions = "ContextActions";
		public const string DatePicker = "DatePicker";
		public const string DisplayAlert = "DisplayAlert";
		public const string Editor = "Editor";
		public const string Entry = "Entry";
		public const string Frame = "Frame";
		public const string Image = "Image";
		public const string ImageButton = "ImageButton";
		public const string Label = "Label";
		public const string Layout = "Layout";
		public const string ListView = "ListView";
		public const string UwpIgnore = "UwpIgnore";
		public const string LifeCycle = "Lifecycle";
		public const string MasterDetailPage = "MasterDetailPage";
		public const string Picker = "Picker";
		public const string ProgressBar = "ProgressBar";
		public const string RootGallery = "RootGallery";
		public const string ScrollView = "ScrollView";
		public const string SearchBar = "SearchBar";
		public const string Slider = "Slider";
		public const string Stepper = "Stepper";
		public const string Switch = "Switch";
		public const string TableView = "TableView";
		public const string TimePicker = "TimePicker";
		public const string ToolbarItem = "ToolbarItem";
		public const string WebView = "WebView";
		public const string Maps = "Maps";
		public const string InputTransparent = "InputTransparent";
		public const string IsEnabled = "IsEnabled";
		public const string Gestures = "Gestures";
		public const string Navigation = "Navigation";
		public const string Effects = "Effects";
		public const string Focus = "Focus";
		public const string ManualReview = "ManualReview";
		public const string Performance = "Performance";
		public const string Visual = "Visual";
		public const string AppLinks = "AppLinks";
		public const string Shell = "Shell";
<<<<<<< HEAD
		public const string TabbedPage = "TabbedPage";
=======
		public const string CustomRenderers = "CustomRenderers";
>>>>>>> 7712162f
	}
}<|MERGE_RESOLUTION|>--- conflicted
+++ resolved
@@ -48,10 +48,7 @@
 		public const string Visual = "Visual";
 		public const string AppLinks = "AppLinks";
 		public const string Shell = "Shell";
-<<<<<<< HEAD
 		public const string TabbedPage = "TabbedPage";
-=======
 		public const string CustomRenderers = "CustomRenderers";
->>>>>>> 7712162f
 	}
 }