using System;
using System.Collections;
using System.Collections.Generic;
using System.Collections.ObjectModel;
using System.Collections.Specialized;
using System.ComponentModel;
using System.Linq;
using Android.Content;
using Android.Gms.Maps;
using Android.Gms.Maps.Model;
using Android.OS;
using Java.Lang;
using Xamarin.Forms.Internals;
using Xamarin.Forms.Platform.Android;
using Math = System.Math;

namespace Xamarin.Forms.Maps.Android
{
	public class MapRenderer : ViewRenderer<Map, MapView>, GoogleMap.IOnCameraMoveListener, IOnMapReadyCallback 
	{
		const string MoveMessageName = "MapMoveToRegion";

		static Bundle s_bundle;

		bool _disposed;

		bool _init = true;

		List<Marker> _markers;

		public MapRenderer(Context context) : base(context)
		{
			AutoPackage = false;
		}

		[Obsolete("This constructor is obsolete as of version 2.5. Please use MapRenderer(Context) instead.")]
		public MapRenderer()
		{
			AutoPackage = false;
		}

		protected Map Map => Element;

		protected GoogleMap NativeMap;

		internal static Bundle Bundle
		{
			set { s_bundle = value; }
		}

		public override SizeRequest GetDesiredSize(int widthConstraint, int heightConstraint)
		{
			return new SizeRequest(new Size(Context.ToPixels(40), Context.ToPixels(40)));
		}

		protected override MapView CreateNativeControl()
		{
			return new MapView(Context);
		}

		protected override void Dispose(bool disposing)
		{
			if (_disposed)
			{
				return;
			}

			_disposed = true;

			if (disposing)
			{
				if (Element != null)
				{
					MessagingCenter.Unsubscribe<Map, MapSpan>(this, MoveMessageName);
					((ObservableCollection<Pin>)Element.Pins).CollectionChanged -= OnCollectionChanged;

					foreach (Pin pin in Element.Pins)
					{
						pin.PropertyChanged -= PinOnPropertyChanged;
					}
				}

				if (NativeMap != null)
 				{
 					NativeMap.MyLocationEnabled = false;
 					NativeMap.SetOnCameraMoveListener(null);
 					NativeMap.InfoWindowClick -= MapOnMarkerClick;
 					NativeMap.Dispose();
					NativeMap = null;
				 }

				Control?.OnDestroy();
			}

			base.Dispose(disposing);
		}

		protected override void OnElementChanged(ElementChangedEventArgs<Map> e)
		{
			base.OnElementChanged(e);

			MapView oldMapView = Control;

			MapView mapView = CreateNativeControl();
			mapView.OnCreate(s_bundle);
			mapView.OnResume();
			SetNativeControl(mapView);

			if (e.OldElement != null)
			{
				Map oldMapModel = e.OldElement;
				((ObservableCollection<Pin>)oldMapModel.Pins).CollectionChanged -= OnCollectionChanged;

				foreach (Pin pin in oldMapModel.Pins)
				{
					pin.PropertyChanged -= PinOnPropertyChanged;
				}

				MessagingCenter.Unsubscribe<Map, MapSpan>(this, MoveMessageName);

				if (NativeMap != null)
				{
					NativeMap.SetOnCameraMoveListener(null);
					NativeMap.InfoWindowClick -= MapOnMarkerClick;
					NativeMap = null;
				}

				oldMapView.Dispose();
			}

			Control.GetMapAsync(this);

			MessagingCenter.Subscribe<Map, MapSpan>(this, MoveMessageName, OnMoveToRegionMessage, Map);

			var incc = Map.Pins as INotifyCollectionChanged;
			if (incc != null)
			{
				incc.CollectionChanged += OnCollectionChanged;
			}
		}

		protected override void OnElementPropertyChanged(object sender, PropertyChangedEventArgs e)
		{
			base.OnElementPropertyChanged(sender, e);

			if (e.PropertyName == Map.MapTypeProperty.PropertyName)
			{
				SetMapType();
				return;
			}

			GoogleMap gmap = NativeMap;
			if (gmap == null)
			{
				return;
			}

			if (e.PropertyName == Map.IsShowingUserProperty.PropertyName)
			{
				gmap.MyLocationEnabled = gmap.UiSettings.MyLocationButtonEnabled = Map.IsShowingUser;
			}
			else if (e.PropertyName == Map.HasScrollEnabledProperty.PropertyName)
			{
				gmap.UiSettings.ScrollGesturesEnabled = Map.HasScrollEnabled;
			}
			else if (e.PropertyName == Map.HasZoomEnabledProperty.PropertyName)
			{
				gmap.UiSettings.ZoomControlsEnabled = Map.HasZoomEnabled;
				gmap.UiSettings.ZoomGesturesEnabled = Map.HasZoomEnabled;
			}
		}

		protected override void OnLayout(bool changed, int l, int t, int r, int b)
		{
			base.OnLayout(changed, l, t, r, b);

			if (_init)
			{
				if (NativeMap != null)
				{
					MoveToRegion(Element.LastMoveToRegion, false);
					OnCollectionChanged(Element.Pins, new NotifyCollectionChangedEventArgs(NotifyCollectionChangedAction.Reset));
					_init = false;
				}
			}
			else if (changed)
			{
				if (NativeMap != null)
				{
					UpdateVisibleRegion(NativeMap.CameraPosition.Target);
				}
				MoveToRegion(Element.LastMoveToRegion, false);
			}
		}
		
		protected virtual void OnMapReady(GoogleMap map)
		{
			if (map == null)
			{
				return;
			}
			
			map.SetOnCameraMoveListener(this);
			map.InfoWindowClick += MapOnMarkerClick;
			
			map.UiSettings.ZoomControlsEnabled = Map.HasZoomEnabled;
			map.UiSettings.ZoomGesturesEnabled = Map.HasZoomEnabled;
			map.UiSettings.ScrollGesturesEnabled = Map.HasScrollEnabled;
			map.MyLocationEnabled = map.UiSettings.MyLocationButtonEnabled = Map.IsShowingUser;
			SetMapType();
		}
		
		protected virtual MarkerOptions CreateMarker(Pin pin)
		{
			var opts = new MarkerOptions();
			opts.SetPosition(new LatLng(pin.Position.Latitude, pin.Position.Longitude));
			opts.SetTitle(pin.Label);
			opts.SetSnippet(pin.Address);
			
			return opts;
		}

		void AddPins(IList pins)
		{
			GoogleMap map = NativeMap;
			if (map == null)
			{
				return;
			}

			if (_markers == null)
			{
				_markers = new List<Marker>();
			}

			_markers.AddRange(pins.Cast<Pin>().Select(p =>
			{
				Pin pin = p;
				var opts = CreateMarker(pin);
				var marker = map.AddMarker(opts);

				pin.PropertyChanged += PinOnPropertyChanged;

				// associate pin with marker for later lookup in event handlers
				pin.Id = marker.Id;
				return marker;
			}));
		}

		void PinOnPropertyChanged(object sender, PropertyChangedEventArgs e)
		{
			Pin pin = (Pin)sender;
			Marker marker = _markers.FirstOrDefault(m => m.Id == (string)pin.Id);

			if (marker == null)
			{
				return;
			}

			if (e.PropertyName == Pin.LabelProperty.PropertyName)
			{
				marker.Title = pin.Label;
			}
			else if (e.PropertyName == Pin.AddressProperty.PropertyName)
			{
				marker.Snippet = pin.Address;
			}
			else if (e.PropertyName == Pin.PositionProperty.PropertyName)
			{
				marker.Position = new LatLng(pin.Position.Latitude, pin.Position.Longitude);
			}
		}

		void MapOnMarkerClick(object sender, GoogleMap.InfoWindowClickEventArgs eventArgs)
		{
			// clicked marker
			var marker = eventArgs.Marker;

			// lookup pin
			Pin targetPin = null;
			for (var i = 0; i < Map.Pins.Count; i++)
			{
				Pin pin = Map.Pins[i];
				if ((string)pin.Id != marker.Id)
				{
					continue;
				}

				targetPin = pin;
				break;
			}

			// only consider event handled if a handler is present. 
			// Else allow default behavior of displaying an info window.
			targetPin?.SendTap();
		}

		void MoveToRegion(MapSpan span, bool animate)
		{
			GoogleMap map = NativeMap;
			if (map == null)
			{
				return;
			}

			span = span.ClampLatitude(85, -85);
			var ne = new LatLng(span.Center.Latitude + span.LatitudeDegrees / 2,
				span.Center.Longitude + span.LongitudeDegrees / 2);
			var sw = new LatLng(span.Center.Latitude - span.LatitudeDegrees / 2,
				span.Center.Longitude - span.LongitudeDegrees / 2);
			CameraUpdate update = CameraUpdateFactory.NewLatLngBounds(new LatLngBounds(sw, ne), 0);

			try
			{
				if (animate)
				{
					map.AnimateCamera(update);
				}
				else
				{
					map.MoveCamera(update);
				}
			}
			catch (IllegalStateException exc)
			{
				System.Diagnostics.Debug.WriteLine("MoveToRegion exception: " + exc);
				Log.Warning("Xamarin.Forms MapRenderer", $"MoveToRegion exception: {exc}");
			}
		}

		void OnCollectionChanged(object sender, NotifyCollectionChangedEventArgs notifyCollectionChangedEventArgs)
		{
			switch (notifyCollectionChangedEventArgs.Action)
			{
				case NotifyCollectionChangedAction.Add:
					AddPins(notifyCollectionChangedEventArgs.NewItems);
					break;
				case NotifyCollectionChangedAction.Remove:
					RemovePins(notifyCollectionChangedEventArgs.OldItems);
					break;
				case NotifyCollectionChangedAction.Replace:
					RemovePins(notifyCollectionChangedEventArgs.OldItems);
					AddPins(notifyCollectionChangedEventArgs.NewItems);
					break;
				case NotifyCollectionChangedAction.Reset:
					_markers?.ForEach(m => m.Remove());
					_markers = null;
					AddPins((IList)Element.Pins);
					break;
				case NotifyCollectionChangedAction.Move:
					//do nothing
					break;
			}
		}

		void OnMoveToRegionMessage(Map s, MapSpan a)
		{
			MoveToRegion(a, true);
		}

		void RemovePins(IList pins)
		{
			GoogleMap map = NativeMap;
			if (map == null)
			{
				return;
			}
			if (_markers == null)
			{
				return;
			}

			foreach (Pin p in pins)
			{
<<<<<<< HEAD
				p.PropertyChanged -= PinOnPropertyChanged;

				var marker = _markers.FirstOrDefault(m => (object)m.Id == p.Id);
=======
				var marker = _markers.FirstOrDefault(m => m.Id == (string)p.Id);
>>>>>>> 6beff058
				if (marker == null)
				{
					continue;
				}
				marker.Remove();
				_markers.Remove(marker);
			}
		}

		void SetMapType()
		{
			GoogleMap map = NativeMap;
			if (map == null)
			{
				return;
			}

			switch (Map.MapType)
			{
				case MapType.Street:
					map.MapType = GoogleMap.MapTypeNormal;
					break;
				case MapType.Satellite:
					map.MapType = GoogleMap.MapTypeSatellite;
					break;
				case MapType.Hybrid:
					map.MapType = GoogleMap.MapTypeHybrid;
					break;
				default:
					throw new ArgumentOutOfRangeException();
			}
		}

		void UpdateVisibleRegion(LatLng pos)
		{
			GoogleMap map = NativeMap;
			if (map == null)
			{
				return;
			}
			Projection projection = map.Projection;
			int width = Control.Width;
			int height = Control.Height;
			LatLng ul = projection.FromScreenLocation(new global::Android.Graphics.Point(0, 0));
			LatLng ur = projection.FromScreenLocation(new global::Android.Graphics.Point(width, 0));
			LatLng ll = projection.FromScreenLocation(new global::Android.Graphics.Point(0, height));
			LatLng lr = projection.FromScreenLocation(new global::Android.Graphics.Point(width, height));
			double dlat = Math.Max(Math.Abs(ul.Latitude - lr.Latitude), Math.Abs(ur.Latitude - ll.Latitude));
			double dlong = Math.Max(Math.Abs(ul.Longitude - lr.Longitude), Math.Abs(ur.Longitude - ll.Longitude));
			Element.SetVisibleRegion(new MapSpan(new Position(pos.Latitude, pos.Longitude), dlat, dlong));
		}

		void IOnMapReadyCallback.OnMapReady(GoogleMap map)
		{
			NativeMap = map;
			OnMapReady(map);
		}

		void GoogleMap.IOnCameraMoveListener.OnCameraMove()
		{
			UpdateVisibleRegion(NativeMap.CameraPosition.Target);
		}
	}
}<|MERGE_RESOLUTION|>--- conflicted
+++ resolved
@@ -16,7 +16,7 @@
 
 namespace Xamarin.Forms.Maps.Android
 {
-	public class MapRenderer : ViewRenderer<Map, MapView>, GoogleMap.IOnCameraMoveListener, IOnMapReadyCallback 
+	public class MapRenderer : ViewRenderer<Map, MapView>, GoogleMap.IOnCameraMoveListener, IOnMapReadyCallback
 	{
 		const string MoveMessageName = "MapMoveToRegion";
 
@@ -192,31 +192,31 @@
 				MoveToRegion(Element.LastMoveToRegion, false);
 			}
 		}
-		
+
 		protected virtual void OnMapReady(GoogleMap map)
 		{
 			if (map == null)
 			{
 				return;
 			}
-			
+
 			map.SetOnCameraMoveListener(this);
 			map.InfoWindowClick += MapOnMarkerClick;
-			
+
 			map.UiSettings.ZoomControlsEnabled = Map.HasZoomEnabled;
 			map.UiSettings.ZoomGesturesEnabled = Map.HasZoomEnabled;
 			map.UiSettings.ScrollGesturesEnabled = Map.HasScrollEnabled;
 			map.MyLocationEnabled = map.UiSettings.MyLocationButtonEnabled = Map.IsShowingUser;
 			SetMapType();
 		}
-		
+
 		protected virtual MarkerOptions CreateMarker(Pin pin)
 		{
 			var opts = new MarkerOptions();
 			opts.SetPosition(new LatLng(pin.Position.Latitude, pin.Position.Longitude));
 			opts.SetTitle(pin.Label);
 			opts.SetSnippet(pin.Address);
-			
+
 			return opts;
 		}
 
@@ -290,7 +290,7 @@
 				break;
 			}
 
-			// only consider event handled if a handler is present. 
+			// only consider event handled if a handler is present.
 			// Else allow default behavior of displaying an info window.
 			targetPin?.SendTap();
 		}
@@ -372,13 +372,9 @@
 
 			foreach (Pin p in pins)
 			{
-<<<<<<< HEAD
 				p.PropertyChanged -= PinOnPropertyChanged;
-
-				var marker = _markers.FirstOrDefault(m => (object)m.Id == p.Id);
-=======
 				var marker = _markers.FirstOrDefault(m => m.Id == (string)p.Id);
->>>>>>> 6beff058
+
 				if (marker == null)
 				{
 					continue;
