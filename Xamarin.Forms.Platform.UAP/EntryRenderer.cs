﻿using System.ComponentModel;
using Windows.System;
using Windows.UI.Xaml;
using Windows.UI.Xaml.Controls;
using Windows.UI.Xaml.Input;
using Windows.UI.Xaml.Media;
using Xamarin.Forms.Internals;
using Xamarin.Forms.PlatformConfiguration.WindowsSpecific;
using Specifics = Xamarin.Forms.PlatformConfiguration.WindowsSpecific.InputView;

namespace Xamarin.Forms.Platform.UWP
{
	public class EntryRenderer : ViewRenderer<Entry, FormsTextBox>
	{
		bool _fontApplied;
		Brush _backgroundColorFocusedDefaultBrush;
		Brush _placeholderDefaultBrush;
		Brush _textDefaultBrush;
		Brush _defaultTextColorFocusBrush;
		Brush _defaultPlaceholderColorFocusBrush;

		protected override void OnElementChanged(ElementChangedEventArgs<Entry> e)
		{
			base.OnElementChanged(e);

			if (e.NewElement != null)
			{
				if (Control == null)
				{
					var textBox = new FormsTextBox { Style = Windows.UI.Xaml.Application.Current.Resources["FormsTextBoxStyle"] as Windows.UI.Xaml.Style };

					SetNativeControl(textBox);
					textBox.TextChanged += OnNativeTextChanged;
					textBox.KeyUp += TextBoxOnKeyUp;

					// If the Forms VisualStateManager is in play or the user wants to disable the Forms legacy
					// color stuff, then the underlying textbox should just use the Forms VSM states
					textBox.UseFormsVsm = e.NewElement.HasVisualStateGroups()
						|| !e.NewElement.OnThisPlatform().GetIsLegacyColorModeEnabled();
				}

				UpdateIsPassword();
				UpdateText();
				UpdatePlaceholder();
				UpdateTextColor();
				UpdateFont();
				UpdateInputScope();
				UpdateAlignment();
				UpdatePlaceholderColor();
				UpdateMaxLength();
				UpdateDetectReadingOrderFromContent();
<<<<<<< HEAD
				UpdateIsReadOnly();
=======
				UpdateReturnType();
>>>>>>> f70dad07
			}
		}

		protected override void Dispose(bool disposing)
		{
			if (disposing && Control != null)
			{
				Control.TextChanged -= OnNativeTextChanged;
				Control.KeyUp -= TextBoxOnKeyUp;
			}

			base.Dispose(disposing);
		}

		protected override void OnElementPropertyChanged(object sender, PropertyChangedEventArgs e)
		{
			base.OnElementPropertyChanged(sender, e);

			if (e.PropertyName == Entry.TextProperty.PropertyName)
				UpdateText();
			else if (e.PropertyName == Entry.IsPasswordProperty.PropertyName)
				UpdateIsPassword();
			else if (e.PropertyName == Entry.PlaceholderProperty.PropertyName)
				UpdatePlaceholder();
			else if (e.PropertyName == Entry.TextColorProperty.PropertyName)
				UpdateTextColor();
			else if (e.PropertyName == InputView.KeyboardProperty.PropertyName)
				UpdateInputScope();
			else if (e.PropertyName == InputView.IsSpellCheckEnabledProperty.PropertyName)
				UpdateInputScope();
			else if (e.PropertyName == Entry.IsTextPredictionEnabledProperty.PropertyName)
				UpdateInputScope();
			else if (e.PropertyName == Entry.FontAttributesProperty.PropertyName)
				UpdateFont();
			else if (e.PropertyName == Entry.FontFamilyProperty.PropertyName)
				UpdateFont();
			else if (e.PropertyName == Entry.FontSizeProperty.PropertyName)
				UpdateFont();
			else if (e.PropertyName == Entry.HorizontalTextAlignmentProperty.PropertyName)
				UpdateAlignment();
			else if (e.PropertyName == Entry.PlaceholderColorProperty.PropertyName)
				UpdatePlaceholderColor();
			else if (e.PropertyName == VisualElement.FlowDirectionProperty.PropertyName)
				UpdateAlignment();
			else if (e.PropertyName == InputView.MaxLengthProperty.PropertyName)
				UpdateMaxLength();
			else if (e.PropertyName == Specifics.DetectReadingOrderFromContentProperty.PropertyName)
				UpdateDetectReadingOrderFromContent();
<<<<<<< HEAD
			else if (e.PropertyName == InputView.IsReadOnlyProperty.PropertyName)
				UpdateIsReadOnly();
=======
			else if (e.PropertyName == Entry.ReturnTypeProperty.PropertyName)
				UpdateReturnType();
>>>>>>> f70dad07
		}

		protected override void UpdateBackgroundColor()
		{
			base.UpdateBackgroundColor();

			if (Control == null)
			{
				return;
			}

			// By default some platforms have alternate default background colors when focused
			BrushHelpers.UpdateColor(Element.BackgroundColor, ref _backgroundColorFocusedDefaultBrush, 
				() => Control.BackgroundFocusBrush, brush => Control.BackgroundFocusBrush = brush);
		}

		void OnNativeTextChanged(object sender, Windows.UI.Xaml.Controls.TextChangedEventArgs args)
		{
			Element.SetValueCore(Entry.TextProperty, Control.Text);
		}

		void TextBoxOnKeyUp(object sender, KeyRoutedEventArgs args)
		{
			if (args?.Key != VirtualKey.Enter)
				return;


			// Hide the soft keyboard; this matches the behavior of Forms on Android/iOS
			Windows.UI.ViewManagement.InputPane.GetForCurrentView().TryHide();

			((IEntryController)Element).SendCompleted();
		}

		void UpdateAlignment()
		{
			Control.TextAlignment = Element.HorizontalTextAlignment.ToNativeTextAlignment(((IVisualElementController)Element).EffectiveFlowDirection);
		}

		void UpdateFont()
		{
			if (Control == null)
				return;

			Entry entry = Element;

			if (entry == null)
				return;

			bool entryIsDefault = entry.FontFamily == null && entry.FontSize == Device.GetNamedSize(NamedSize.Default, typeof(Entry), true) && entry.FontAttributes == FontAttributes.None;

			if (entryIsDefault && !_fontApplied)
				return;

			if (entryIsDefault)
			{
				// ReSharper disable AccessToStaticMemberViaDerivedType
				// Resharper wants to simplify 'FormsTextBox' to 'Control', but then it'll conflict with the property 'Control'
				Control.ClearValue(FormsTextBox.FontStyleProperty);
				Control.ClearValue(FormsTextBox.FontSizeProperty);
				Control.ClearValue(FormsTextBox.FontFamilyProperty);
				Control.ClearValue(FormsTextBox.FontWeightProperty);
				Control.ClearValue(FormsTextBox.FontStretchProperty);
				// ReSharper restore AccessToStaticMemberViaDerivedType
			}
			else
			{
				Control.ApplyFont(entry);
			}

			_fontApplied = true;
		}

		void UpdateInputScope()
		{
			Entry entry = Element;
			var custom = entry.Keyboard as CustomKeyboard;
			if (custom != null)
			{
				Control.IsTextPredictionEnabled = (custom.Flags & KeyboardFlags.Suggestions) != 0;
				Control.IsSpellCheckEnabled = (custom.Flags & KeyboardFlags.Spellcheck) != 0;
			}
			else
			{
				if (entry.IsSet(Entry.IsTextPredictionEnabledProperty))
					Control.IsTextPredictionEnabled = entry.IsTextPredictionEnabled;
				else
					Control.ClearValue(TextBox.IsTextPredictionEnabledProperty);
				if (entry.IsSet(InputView.IsSpellCheckEnabledProperty))
					Control.IsSpellCheckEnabled = entry.IsSpellCheckEnabled;
				else
					Control.ClearValue(TextBox.IsSpellCheckEnabledProperty);
			}

			Control.InputScope = entry.Keyboard.ToInputScope();
		}

		void UpdateIsPassword()
		{
			Control.IsPassword = Element.IsPassword;
		}

		void UpdatePlaceholder()
		{
			Control.PlaceholderText = Element.Placeholder ?? "";
		}

		void UpdatePlaceholderColor()
		{
			Color placeholderColor = Element.PlaceholderColor;

			BrushHelpers.UpdateColor(placeholderColor, ref _placeholderDefaultBrush, 
				() => Control.PlaceholderForegroundBrush, brush => Control.PlaceholderForegroundBrush = brush);

			BrushHelpers.UpdateColor(placeholderColor, ref _defaultPlaceholderColorFocusBrush, 
				() => Control.PlaceholderForegroundFocusBrush, brush => Control.PlaceholderForegroundFocusBrush = brush);
		}

		void UpdateText()
		{
			Control.Text = Element.Text ?? "";
		}

		void UpdateTextColor()
		{
			Color textColor = Element.TextColor;

			BrushHelpers.UpdateColor(textColor, ref _textDefaultBrush,
				() => Control.Foreground, brush => Control.Foreground = brush);

			BrushHelpers.UpdateColor(textColor, ref _defaultTextColorFocusBrush,
				() => Control.ForegroundFocusBrush, brush => Control.ForegroundFocusBrush = brush);
		}
    
		void UpdateMaxLength()
		{
			Control.MaxLength = Element.MaxLength;

			var currentControlText = Control.Text;

			if (currentControlText.Length > Element.MaxLength)
				Control.Text = currentControlText.Substring(0, Element.MaxLength);
		}
    
		void UpdateDetectReadingOrderFromContent()
		{
			if (Element.IsSet(Specifics.DetectReadingOrderFromContentProperty))
			{
				if (Element.OnThisPlatform().GetDetectReadingOrderFromContent())
				{
					Control.TextReadingOrder = TextReadingOrder.DetectFromContent;
				}
				else
				{
					Control.TextReadingOrder = TextReadingOrder.UseFlowDirection;
				}
			}
		}

<<<<<<< HEAD
		void UpdateIsReadOnly()
		{
			Control.IsReadOnly = Element.IsReadOnly;
=======
		void UpdateReturnType()
		{
			if (Control == null || Element == null)
				return;

			Control.InputScope = Element.ReturnType.ToInputScope();
>>>>>>> f70dad07
		}
	}
}<|MERGE_RESOLUTION|>--- conflicted
+++ resolved
@@ -49,11 +49,7 @@
 				UpdatePlaceholderColor();
 				UpdateMaxLength();
 				UpdateDetectReadingOrderFromContent();
-<<<<<<< HEAD
-				UpdateIsReadOnly();
-=======
 				UpdateReturnType();
->>>>>>> f70dad07
 			}
 		}
 
@@ -102,13 +98,8 @@
 				UpdateMaxLength();
 			else if (e.PropertyName == Specifics.DetectReadingOrderFromContentProperty.PropertyName)
 				UpdateDetectReadingOrderFromContent();
-<<<<<<< HEAD
-			else if (e.PropertyName == InputView.IsReadOnlyProperty.PropertyName)
-				UpdateIsReadOnly();
-=======
 			else if (e.PropertyName == Entry.ReturnTypeProperty.PropertyName)
 				UpdateReturnType();
->>>>>>> f70dad07
 		}
 
 		protected override void UpdateBackgroundColor()
@@ -267,18 +258,12 @@
 			}
 		}
 
-<<<<<<< HEAD
-		void UpdateIsReadOnly()
-		{
-			Control.IsReadOnly = Element.IsReadOnly;
-=======
 		void UpdateReturnType()
 		{
 			if (Control == null || Element == null)
 				return;
 
 			Control.InputScope = Element.ReturnType.ToInputScope();
->>>>>>> f70dad07
 		}
 	}
 }