﻿using System;
using System.Collections.Generic;
using System.Diagnostics;
using System.IO;
using System.Net.Http;
using System.Reflection;
using System.Runtime.InteropServices.WindowsRuntime;
using System.Text;
using System.Threading;
using System.Threading.Tasks;
using Windows.ApplicationModel;
using Windows.ApplicationModel.Core;
using Windows.ApplicationModel.LockScreen;
using Windows.Security.Cryptography;
using Windows.Security.Cryptography.Core;
using Windows.Storage;
using Windows.Storage.Search;
using Windows.Storage.Streams;
using Windows.System;
using Windows.UI.Core;
using Windows.UI.Xaml;
using Windows.UI.Xaml.Media;
using Xamarin.Forms.Internals;

namespace Xamarin.Forms.Platform.UWP
{
	internal abstract class WindowsBasePlatformServices : IPlatformServices
	{
		const string WrongThreadError = "RPC_E_WRONG_THREAD";
		readonly CoreDispatcher _dispatcher;

		protected WindowsBasePlatformServices(CoreDispatcher dispatcher)
		{
			_dispatcher = dispatcher ?? throw new ArgumentNullException(nameof(dispatcher));
		}

		public async void BeginInvokeOnMainThread(Action action)
		{
			if (CoreApplication.Views.Count == 1)
			{
				// This is the normal scenario - one window only
				_dispatcher.RunAsync(CoreDispatcherPriority.Normal, () => action()).WatchForError();
				return;
			}

			await TryAllDispatchers(action);
		}

		public Ticker CreateTicker()
		{
			return new WindowsTicker();
		}

		public virtual Assembly[] GetAssemblies()
		{
			var options = new QueryOptions { FileTypeFilter = { ".exe", ".dll" } };

			StorageFileQueryResult query = Package.Current.InstalledLocation.CreateFileQueryWithOptions(options);
			IReadOnlyList<StorageFile> files = query.GetFilesAsync().AsTask().Result;

			var assemblies = new List<Assembly>(files.Count);
			foreach (StorageFile file in files)
			{
				try
				{
					Assembly assembly = Assembly.Load(new AssemblyName { Name = Path.GetFileNameWithoutExtension(file.Name) });

					assemblies.Add(assembly);
				}
				catch (IOException)
				{
				}
				catch (BadImageFormatException)
				{
				}
			}

			Assembly thisAssembly = GetType().GetTypeInfo().Assembly;
			// this happens with .NET Native
			if (!assemblies.Contains(thisAssembly))
				assemblies.Add(thisAssembly);

			Assembly xamlAssembly = typeof(Xamarin.Forms.Xaml.IMarkupExtension).GetTypeInfo().Assembly;
			if (!assemblies.Contains(xamlAssembly))
				assemblies.Add(xamlAssembly);

			return assemblies.ToArray();
		}

		public string GetMD5Hash(string input)
		{
			HashAlgorithmProvider algorithm = HashAlgorithmProvider.OpenAlgorithm(HashAlgorithmNames.Md5);
			IBuffer buffer = algorithm.HashData(Encoding.Unicode.GetBytes(input).AsBuffer());
			return CryptographicBuffer.EncodeToHexString(buffer);
		}

		public double GetNamedSize(NamedSize size, Type targetElementType, bool useOldSizes)
		{
			return size.GetFontSize();
		}

		public async Task<Stream> GetStreamAsync(Uri uri, CancellationToken cancellationToken)
		{
			using (var client = new HttpClient())
			{
				HttpResponseMessage streamResponse = await client.GetAsync(uri.AbsoluteUri).ConfigureAwait(false);

				if (!streamResponse.IsSuccessStatusCode)
				{
					Log.Warning("HTTP Request", $"Could not retrieve {uri}, status code {streamResponse.StatusCode}");
					return null;
				}

				return await streamResponse.Content.ReadAsStreamAsync().ConfigureAwait(false);
			}
		}

		public IIsolatedStorageFile GetUserStoreForApplication()
		{
			return new WindowsIsolatedStorage(ApplicationData.Current.LocalFolder);
		}

<<<<<<< HEAD
		public bool IsInvokeRequired => !_dispatcher?.HasThreadAccess ?? true;
=======
		public bool IsInvokeRequired
		{
			get
			{
				if (CoreApplication.Views.Count == 1)
				{
					return !_dispatcher.HasThreadAccess;
				}

				if (Window.Current?.Dispatcher != null)
				{
					return !Window.Current.Dispatcher.HasThreadAccess;
				}

				return true;
			}
		}
>>>>>>> 62dfadab

		public string RuntimePlatform => Device.UWP;

		public void OpenUriAction(Uri uri)
		{
			Launcher.LaunchUriAsync(uri).WatchForError();
		}

		public void StartTimer(TimeSpan interval, Func<bool> callback)
		{
			var timerTick = 0L;
			var stopWatch = new Stopwatch();
			stopWatch.Start();
			void renderingFrameEventHandler(object sender, object args)
			{
				var newTimerTick = stopWatch.ElapsedMilliseconds / (long)interval.TotalMilliseconds;
				if (newTimerTick == timerTick)
					return;
				timerTick = newTimerTick;
				bool result = callback();
				if (result)
					return;
				CompositionTarget.Rendering -= renderingFrameEventHandler;
			}
			CompositionTarget.Rendering += renderingFrameEventHandler;
		}

		public void QuitApplication()
		{
			Log.Warning(nameof(WindowsBasePlatformServices), "Platform doesn't implement QuitApp");
		}

		public IDispatcher GetDispatcher()
		{
			return new Dispatcher();
		}

		public SizeRequest GetNativeSize(VisualElement view, double widthConstraint, double heightConstraint)
		{
			return Platform.GetNativeSize(view, widthConstraint, heightConstraint);
		}

		async Task TryAllDispatchers(Action action)
		{
			// Our best bet is Window.Current; most of the time, that's the Dispatcher we need
			var currentWindow = Window.Current;

			if (currentWindow?.Dispatcher != null)
			{
				try
				{
					await TryDispatch(currentWindow.Dispatcher, action);
					return;
				}
				catch (Exception ex) when (ex.Message.Contains(WrongThreadError))
				{
					// The current window is not the one we need 
				}
			}

			// Either Window.Current was the wrong Dispatcher, or Window.Current was null because we're on a 
			// non-UI thread (e.g., one from the thread pool). So now it's time to try all the available Dispatchers 

			var views = CoreApplication.Views;

			for (int n = 0; n < views.Count; n++)
			{
				var dispatcher = views[n].Dispatcher;

				if (dispatcher == null || dispatcher == currentWindow?.Dispatcher)
				{
					// Obviously null Dispatchers are no good, and we already tried the one from currentWindow
					continue;
				}

				// We need to ignore Deactivated/Never Activated windows, but it's possible we can't access their 
				// properties from this thread. So we'll check those using the Dispatcher
				bool activated = false;

				await TryDispatch(dispatcher, () => {
					var mode = views[n].CoreWindow.ActivationMode;
					activated = (mode == CoreWindowActivationMode.ActivatedInForeground
						|| mode == CoreWindowActivationMode.ActivatedNotForeground);
				});

				if (!activated)
				{
					// This is a deactivated (or not yet activated) window; move on
					continue;
				}

				try
				{
					await TryDispatch(dispatcher, action);
					return;
				}
				catch (Exception ex) when (ex.Message.Contains(WrongThreadError))
				{
					// This was the incorrect dispatcher; move on to try another one
				}
			}
		}

		async Task<bool> TryDispatch(CoreDispatcher dispatcher, Action action)
		{
			if (dispatcher == null)
			{
				throw new ArgumentNullException(nameof(dispatcher));
			}

			var taskCompletionSource = new TaskCompletionSource<bool>();

			await dispatcher.RunAsync(CoreDispatcherPriority.Normal, () => {
				try
				{
					action();
					taskCompletionSource.SetResult(true);
				}
				catch (Exception ex)
				{
					taskCompletionSource.SetException(ex);
				}
			});

			return await taskCompletionSource.Task;
		}
	}
}<|MERGE_RESOLUTION|>--- conflicted
+++ resolved
@@ -120,27 +120,7 @@
 			return new WindowsIsolatedStorage(ApplicationData.Current.LocalFolder);
 		}
 
-<<<<<<< HEAD
 		public bool IsInvokeRequired => !_dispatcher?.HasThreadAccess ?? true;
-=======
-		public bool IsInvokeRequired
-		{
-			get
-			{
-				if (CoreApplication.Views.Count == 1)
-				{
-					return !_dispatcher.HasThreadAccess;
-				}
-
-				if (Window.Current?.Dispatcher != null)
-				{
-					return !Window.Current.Dispatcher.HasThreadAccess;
-				}
-
-				return true;
-			}
-		}
->>>>>>> 62dfadab
 
 		public string RuntimePlatform => Device.UWP;
 
