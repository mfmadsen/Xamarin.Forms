--- conflicted
+++ resolved
@@ -44,11 +44,7 @@
 
 		void OnApplicationResuming(object sender, object e)
 		{
-<<<<<<< HEAD
-			_application.SendResume();
-=======
 			Application.Current?.SendResume();
->>>>>>> 47fd5513
 		}
 
 		async void OnApplicationSuspending(object sender, SuspendingEventArgs e)
@@ -60,11 +56,7 @@
 			SuspendingDeferral deferral = e.SuspendingOperation.GetDeferral();
 			try
 			{
-<<<<<<< HEAD
-				await _application.SendSleepAsync();
-=======
 				await sendSleepTask;
->>>>>>> 47fd5513
 			}
 			finally
 			{
