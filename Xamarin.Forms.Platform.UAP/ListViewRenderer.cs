--- conflicted
+++ resolved
@@ -66,13 +66,9 @@
 						GroupStyleSelector = (GroupStyleSelector)WApp.Current.Resources["ListViewGroupSelector"]
 					};
 
-<<<<<<< HEAD
 					List.SelectionChanged += OnControlSelectionChanged;
 
 					List.SetBinding(WItemsControl.ItemsSourceProperty, "");
-=======
-					List.SelectionChanged += OnControlSelectionChanged;	
->>>>>>> 8a91dd99
 				}
 
 				ReloadData();
