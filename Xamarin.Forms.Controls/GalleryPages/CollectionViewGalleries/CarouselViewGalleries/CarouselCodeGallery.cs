--- conflicted
+++ resolved
@@ -48,11 +48,7 @@
 			{
 				ItemsLayout = itemsLayout,
 				ItemTemplate = itemTemplate,
-<<<<<<< HEAD
-				Position = 1,
-=======
 				Position = 2,
->>>>>>> e3f42d93
 				Margin = new Thickness(0,10,0,10),
 				BackgroundColor = Color.LightGray,
 				AutomationId = "TheCarouselView"
