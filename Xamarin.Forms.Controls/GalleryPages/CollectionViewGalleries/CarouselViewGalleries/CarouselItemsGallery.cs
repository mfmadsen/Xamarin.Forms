--- conflicted
+++ resolved
@@ -43,11 +43,7 @@
 				IsScrollAnimated = true,
 				IsBounceEnabled = true,
 				EmptyView = "This is the empty view",
-<<<<<<< HEAD
-				PeekAreaInsets = new Thickness(50)	
-=======
 				PeekAreaInsets = new Thickness(50)
->>>>>>> e3f42d93
 			};
 
 			var absolute = new AbsoluteLayout();
