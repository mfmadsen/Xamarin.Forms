﻿namespace Xamarin.Forms.Controls.GalleryPages.CollectionViewGalleries.HeaderFooterGalleries
{
	internal class HeaderFooterGallery : ContentPage
	{
		public HeaderFooterGallery()
		{
			var descriptionLabel =
				new Label { Text = "Header/Footer Galleries", Margin = new Thickness(2, 2, 2, 2) };

			Title = "Header/Footer Galleries";

			Content = new ScrollView
			{
				Content = new StackLayout
				{
					Children =
					{
						descriptionLabel,
						GalleryBuilder.NavButton("Header/Footer (String)", () => new HeaderFooterString(), Navigation),
						GalleryBuilder.NavButton("Header/Footer (Forms View)", () => new HeaderFooterView(), Navigation),
						GalleryBuilder.NavButton("Header/Footer (Template)", () => new HeaderFooterTemplate(), Navigation),
						GalleryBuilder.NavButton("Header/Footer (Grid)", () => new HeaderFooterGrid(), Navigation),
<<<<<<< HEAD
						GalleryBuilder.NavButton("Footer Only (String)", () => new FooterOnlyString(), Navigation),
=======
						GalleryBuilder.NavButton("Header/Footer (Grid Horizontal)", () => new HeaderFooterGridHorizontal(), Navigation),
>>>>>>> 00f772fd
					}
				}
			};
		}
	}
}<|MERGE_RESOLUTION|>--- conflicted
+++ resolved
@@ -20,11 +20,8 @@
 						GalleryBuilder.NavButton("Header/Footer (Forms View)", () => new HeaderFooterView(), Navigation),
 						GalleryBuilder.NavButton("Header/Footer (Template)", () => new HeaderFooterTemplate(), Navigation),
 						GalleryBuilder.NavButton("Header/Footer (Grid)", () => new HeaderFooterGrid(), Navigation),
-<<<<<<< HEAD
 						GalleryBuilder.NavButton("Footer Only (String)", () => new FooterOnlyString(), Navigation),
-=======
 						GalleryBuilder.NavButton("Header/Footer (Grid Horizontal)", () => new HeaderFooterGridHorizontal(), Navigation),
->>>>>>> 00f772fd
 					}
 				}
 			};
