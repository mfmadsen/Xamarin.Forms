﻿using Xamarin.Forms.Internals;

namespace Xamarin.Forms.Controls.GalleryPages.SwipeViewGalleries
{
	[Preserve(AllMembers = true)]
	public class SwipeViewGallery : ContentPage
	{
		public SwipeViewGallery()
		{
			var button = new Button
			{
				Text = "Enable SwipeView",
				AutomationId = "EnableSwipeView"
			};
			button.Clicked += ButtonClicked;

			Content = new ScrollView
			{
				Content = new StackLayout
				{
					Children =
					{
	 					button,
						GalleryBuilder.NavButton("Basic SwipeView Gallery", () => new BasicSwipeGallery(), Navigation),
						GalleryBuilder.NavButton("SwipeView Events Gallery", () => new SwipeViewEventsGallery(), Navigation),
<<<<<<< HEAD
	  					GalleryBuilder.NavButton("SwipeItems from Resource Gallery", () => new ResourceSwipeItemsGallery(), Navigation),
=======
						GalleryBuilder.NavButton("SwipeItems from Resource Gallery", () => new ResourceSwipeItemsGallery(), Navigation),
>>>>>>> bb6ea963
						GalleryBuilder.NavButton("BindableLayout Gallery", () => new SwipeBindableLayoutGallery(), Navigation),
						GalleryBuilder.NavButton("ListView (RecycleElement) Gallery", () => new SwipeListViewGallery(), Navigation),
						GalleryBuilder.NavButton("CollectionView Galleries", () => new SwipeCollectionViewGallery(), Navigation),
						GalleryBuilder.NavButton("CollectionView using VisualStates Gallery", () => new SwipeViewVisualStatesCollectionGallery(), Navigation),
						GalleryBuilder.NavButton("CarouselView Gallery", () => new SwipeCarouselViewGallery(), Navigation),
						GalleryBuilder.NavButton("SwipeView GestureRecognizer Gallery", () => new SwipeViewGestureRecognizerGallery(), Navigation),
						GalleryBuilder.NavButton("SwipeBehaviorOnInvoked Gallery", () => new SwipeBehaviorOnInvokedGallery(), Navigation),
						GalleryBuilder.NavButton("Custom SwipeItem Galleries", () => new CustomSwipeItemGallery(), Navigation),
						GalleryBuilder.NavButton("SwipeView BindingContext Gallery", () => new SwipeViewBindingContextGallery(), Navigation),
						GalleryBuilder.NavButton("SwipeItem Icon Gallery", () => new SwipeItemIconGallery(), Navigation),
						GalleryBuilder.NavButton("SwipeItem Size Gallery", () => new SwipeItemSizeGallery(), Navigation),
						GalleryBuilder.NavButton("SwipeItem IsEnabled Gallery", () => new SwipeItemIsEnabledGallery(), Navigation),
 						GalleryBuilder.NavButton("SwipeItem IsVisible Gallery", () => new SwipeItemIsVisibleGallery(), Navigation),
						GalleryBuilder.NavButton("SwipeTransitionMode Gallery", () => new SwipeTransitionModeGallery(), Navigation),
						GalleryBuilder.NavButton("Add/Remove SwipeItems Gallery", () => new AddRemoveSwipeItemsGallery(), Navigation),
						GalleryBuilder.NavButton("Open/Close SwipeView Gallery", () => new CloseSwipeGallery(), Navigation),
						GalleryBuilder.NavButton("SwipeItems Dispose Gallery", () => new SwipeItemsDisposeGallery(), Navigation)
					}
				}
			};
		}

		void ButtonClicked(object sender, System.EventArgs e)
		{
			var button = sender as Button;

			button.Text = "SwipeView Enabled!";
			button.TextColor = Color.Black;
			button.IsEnabled = false;

			Device.SetFlags(new[] { ExperimentalFlags.SwipeViewExperimental, ExperimentalFlags.CarouselViewExperimental });
		}
	}
}<|MERGE_RESOLUTION|>--- conflicted
+++ resolved
@@ -23,11 +23,7 @@
 	 					button,
 						GalleryBuilder.NavButton("Basic SwipeView Gallery", () => new BasicSwipeGallery(), Navigation),
 						GalleryBuilder.NavButton("SwipeView Events Gallery", () => new SwipeViewEventsGallery(), Navigation),
-<<<<<<< HEAD
-	  					GalleryBuilder.NavButton("SwipeItems from Resource Gallery", () => new ResourceSwipeItemsGallery(), Navigation),
-=======
 						GalleryBuilder.NavButton("SwipeItems from Resource Gallery", () => new ResourceSwipeItemsGallery(), Navigation),
->>>>>>> bb6ea963
 						GalleryBuilder.NavButton("BindableLayout Gallery", () => new SwipeBindableLayoutGallery(), Navigation),
 						GalleryBuilder.NavButton("ListView (RecycleElement) Gallery", () => new SwipeListViewGallery(), Navigation),
 						GalleryBuilder.NavButton("CollectionView Galleries", () => new SwipeCollectionViewGallery(), Navigation),
