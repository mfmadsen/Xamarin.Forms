--- conflicted
+++ resolved
@@ -32,17 +32,14 @@
     <ProjectReference Include="..\Xamarin.Forms.Maps\Xamarin.Forms.Maps.csproj" />
     <ProjectReference Include="..\Xamarin.Forms.Xaml\Xamarin.Forms.Xaml.csproj" />
   </ItemGroup>
-  
+
   <ItemGroup>
     <EmbeddedResource Include="BuildNumber.txt" />
     <EmbeddedResource Include="GalleryPages\crimson.jpg" />
     <EmbeddedResource Include="coffee.png" />
     <PackageReference Include="Newtonsoft.Json" Version="10.0.3" />
     <PackageReference Include="System.Threading.Thread" Version="4.3.0" />
-<<<<<<< HEAD
-=======
     <PackageReference Include="NUnit" Version="3.12.0" />
->>>>>>> d8a6daf0
     <PackageReference Include="Xam.Plugin.DeviceInfo" Version="3.0.2" />
     <Compile Update="GalleryPages\BindableLayoutGalleryPage.xaml.cs">
       <DependentUpon>BindableLayoutGalleryPage.xaml</DependentUpon>
@@ -160,7 +157,7 @@
     </EmbeddedResource>
     <EmbeddedResource Update="GalleryPages\IndicatorViewGalleries\IndicatorsSample.xaml">
       <Generator>MSBuild:UpdateDesignTimeXaml</Generator>
-    </EmbeddedResource>   
+    </EmbeddedResource>
   </ItemGroup>
   <ItemGroup>
     <None Update="GalleryPages\CollectionViewGalleries\GroupingGalleries\BasicGrouping.xaml">
@@ -192,7 +189,7 @@
     <Folder Include="GalleryPages\CollectionViewGalleries\CarouselViewGalleries\" />
     <Folder Include="GalleryPages\SwipeViewGalleries\" />
   </ItemGroup>
-  
+
   <Target Name="CreateControllGalleryConfig" BeforeTargets="Build">
     <CreateItem Include="blank.config">
       <Output TaskParameter="Include" ItemName="ConfigFile" />
