﻿<Project Sdk="Microsoft.NET.Sdk">
  <PropertyGroup>
    <TargetFramework>netstandard2.0</TargetFramework>
  </PropertyGroup>
  <PropertyGroup>
    <XFDisableTargetsValidation>True</XFDisableTargetsValidation>
  </PropertyGroup>
  <PropertyGroup Condition=" '$(Configuration)|$(Platform)' == 'Debug|AnyCPU' ">
    <DefineConstants>TRACE;DEBUG;PERF;APP</DefineConstants>
    <ErrorReport>prompt</ErrorReport>
    <WarningLevel>4</WarningLevel>
    <NoWarn>0114;0108;0109;4014;0649;0169;0472;0414;0168;0219;0429</NoWarn>
    <DebugType>full</DebugType>
  </PropertyGroup>
  <PropertyGroup Condition=" '$(Configuration)|$(Platform)' == 'Release|AnyCPU' ">
    <DefineConstants>TRACE;APP</DefineConstants>
    <ErrorReport>prompt</ErrorReport>
    <WarningLevel>4</WarningLevel>
    <NoWarn>0114;0108;0109;4014;0649;0169;0472;0414;0168;0219;0429</NoWarn>
  </PropertyGroup>
  <ItemGroup>
    <None Remove="BuildNumber.txt" />
  </ItemGroup>
  <ItemGroup>
    <!-- A reference to the entire .NET Framework is automatically included -->
    <ProjectReference Include="..\Xamarin.Forms.Core\Xamarin.Forms.Core.csproj" />
    <ProjectReference Include="..\Xamarin.Forms.CustomAttributes\Xamarin.Forms.CustomAttributes.csproj" />
    <ProjectReference Include="..\Xamarin.Forms.Maps\Xamarin.Forms.Maps.csproj" />
    <ProjectReference Include="..\Xamarin.Forms.Xaml\Xamarin.Forms.Xaml.csproj" />
  </ItemGroup>

  <ItemGroup>
    <EmbeddedResource Include="BuildNumber.txt" />
    <EmbeddedResource Include="GalleryPages\crimson.jpg" />
    <EmbeddedResource Include="coffee.png" />
    <PackageReference Include="Newtonsoft.Json" Version="10.0.3" />
    <PackageReference Include="Xam.Plugin.DeviceInfo" Version="3.0.2" />
    <Compile Update="GalleryPages\BindableLayoutGalleryPage.xaml.cs">
      <DependentUpon>BindableLayoutGalleryPage.xaml</DependentUpon>
    </Compile>
<<<<<<< HEAD
    <Compile Update="GalleryPages\CollectionViewGalleries\EmptyViewGalleries\EmptyViewLoadSimulateGallery.xaml.cs">
      <DependentUpon>EmptyViewLoadSimulateGallery.xaml</DependentUpon>
      </Compile>
    <Compile Update="GalleryPages\CollectionViewGalleries\SelectionGalleries\PreselectedItemsGallery.xaml.cs">
      <DependentUpon>PreselectedItemsGallery.xaml</DependentUpon>
    </Compile>
    <Compile Update="GalleryPages\CharacterSpacingGallery.xaml.cs">
      <DependentUpon>CharacterSpacingGallery.xaml</DependentUpon>
    </Compile>
=======
>>>>>>> 256bb2d6
    <Compile Update="GalleryPages\VisualStateManagerGalleries\OnPlatformExample.xaml.cs">
      <DependentUpon>OnPlatformExample.xaml</DependentUpon>
    </Compile>
    <Compile Update="ShellContentTest.xaml.cs">
      <DependentUpon>ShellContentTest.xaml</DependentUpon>
    </Compile>
    <EmbeddedResource Update="GalleryPages\BindableLayoutGalleryPage.xaml">
      <Generator>MSBuild:UpdateDesignTimeXaml</Generator>
    </EmbeddedResource>
<<<<<<< HEAD
    <EmbeddedResource Update="GalleryPages\CharacterSpacingGallery.xaml">
      <Generator>MSBuild:UpdateDesignTimeXaml</Generator>
    </EmbeddedResource>
    <EmbeddedResource Update="GalleryPages\CollectionViewGalleries\EmptyViewGalleries\EmptyViewSwapGallery.xaml">
	<Generator>MSBuild:UpdateDesignTimeXaml</Generator>
    </EmbeddedResource>
    <EmbeddedResource Update="GalleryPages\CollectionViewGalleries\SelectionGalleries\MultipleBoundSelection.xaml">
      <Generator>MSBuild:UpdateDesignTimeXaml</Generator>
    </EmbeddedResource>
    <EmbeddedResource Update="GalleryPages\CollectionViewGalleries\SelectionGalleries\PreselectedItemsGallery.xaml">
       <Generator>MSBuild:UpdateDesignTimeXaml</Generator>
    </EmbeddedResource>
    <EmbeddedResource Update="GalleryPages\CollectionViewGalleries\DataTemplateSelectorGallery.xaml">
      <Generator>MSBuild:UpdateDesignTimeXaml</Generator>
    </EmbeddedResource>
    <EmbeddedResource Update="GalleryPages\CollectionViewGalleries\SelectionGalleries\SelectionChangedCommandParameter.xaml">
      <Generator>MSBuild:UpdateDesignTimeXaml</Generator>
    </EmbeddedResource>
=======
>>>>>>> 256bb2d6
    <EmbeddedResource Update="GalleryPages\MapGallery.xaml">
      <Generator>MSBuild:UpdateDesignTimeXaml</Generator>
    </EmbeddedResource>
    <EmbeddedResource Update="GalleryPages\MapWithItemsSourceGallery.xaml">
      <Generator>MSBuild:UpdateDesignTimeXaml</Generator>
    </EmbeddedResource>
    <EmbeddedResource Update="GalleryPages\TitleView.xaml">
      <Generator>MSBuild:UpdateDesignTimeXaml</Generator>
    </EmbeddedResource>
    <EmbeddedResource Update="GalleryPages\VisualStateManagerGalleries\ButtonDisabledStatesGallery.xaml">
      <Generator>MSBuild:UpdateDesignTimeXaml</Generator>
    </EmbeddedResource>
    <EmbeddedResource Update="GalleryPages\VisualStateManagerGalleries\DatePickerDisabledStatesGallery.xaml">
      <Generator>MSBuild:UpdateDesignTimeXaml</Generator>
    </EmbeddedResource>
    <EmbeddedResource Update="GalleryPages\VisualStateManagerGalleries\PickerDisabledStatesGallery.xaml">
      <Generator>MSBuild:UpdateDesignTimeXaml</Generator>
    </EmbeddedResource>
    <EmbeddedResource Update="GalleryPages\VisualStateManagerGalleries\SearchBarDisabledStatesGallery.xaml">
      <Generator>MSBuild:UpdateDesignTimeXaml</Generator>
    </EmbeddedResource>
    <EmbeddedResource Update="GalleryPages\VisualStateManagerGalleries\TimePickerDisabledStatesGallery.xaml">
      <Generator>MSBuild:UpdateDesignTimeXaml</Generator>
    </EmbeddedResource>
    <EmbeddedResource Update="GalleryPages\VisualStateManagerGalleries\ValidationExample.xaml">
      <Generator>MSBuild:UpdateDesignTimeXaml</Generator>
    </EmbeddedResource>
    <EmbeddedResource Update="GalleryPages\XamlPage.xaml">
      <Generator>MSBuild:UpdateDesignTimeXaml</Generator>
    </EmbeddedResource>
    <EmbeddedResource Update="ControlGalleryPages\BehaviorsAndTriggers.xaml">
      <Generator>MSBuild:UpdateDesignTimeXaml</Generator>
    </EmbeddedResource>
    <EmbeddedResource Update="GalleryPages\StyleXamlGallery.xaml">
      <Generator>MSBuild:UpdateDesignTimeXaml</Generator>
    </EmbeddedResource>
    <EmbeddedResource Update="GalleryPages\XamlNativeViews.xaml">
      <Generator>MSBuild:UpdateDesignTimeXaml</Generator>
    </EmbeddedResource>
    <EmbeddedResource Update="GalleryPages\MacTwitterDemo.xaml">
      <Generator>MSBuild:UpdateDesignTimeXaml</Generator>
    </EmbeddedResource>
    <EmbeddedResource Update="HanselForms\MyAbout.xaml">
      <Generator>MSBuild:UpdateDesignTimeXaml</Generator>
    </EmbeddedResource>
    <EmbeddedResource Update="HanselForms\BlogPage.xaml">
      <Generator>MSBuild:UpdateDesignTimeXaml</Generator>
    </EmbeddedResource>
    <EmbeddedResource Update="HanselForms\TwitterPage.xaml">
      <Generator>MSBuild:UpdateDesignTimeXaml</Generator>
    </EmbeddedResource>
    <EmbeddedResource Update="CompressedLayout.xaml">
      <Generator>MSBuild:UpdateDesignTimeXaml</Generator>
    </EmbeddedResource>
    <EmbeddedResource Update="ControlGalleryPages\LayoutAddPerformance.xaml">
      <Generator>MSBuild:UpdateDesignTimeXaml</Generator>
    </EmbeddedResource>
    <EmbeddedResource Update="GalleryPages\ControlTemplateXamlPage.xaml">
      <Generator>MSBuild:UpdateDesignTimeXaml</Generator>
    </EmbeddedResource>
  </ItemGroup>

  <Target Name="CreateControllGalleryConfig" BeforeTargets="Build">
    <CreateItem Include="blank.config">
      <Output TaskParameter="Include" ItemName="ConfigFile" />
    </CreateItem>
    <Copy SourceFiles="@(ConfigFile)" DestinationFiles="controlgallery.config" Condition="!Exists('controlgallery.config')" />
  </Target>

  <Import Project="..\Xamarin.Forms.Controls.Issues\Xamarin.Forms.Controls.Issues.Shared\Xamarin.Forms.Controls.Issues.Shared.projitems" Label="Shared" />

</Project><|MERGE_RESOLUTION|>--- conflicted
+++ resolved
@@ -38,18 +38,9 @@
     <Compile Update="GalleryPages\BindableLayoutGalleryPage.xaml.cs">
       <DependentUpon>BindableLayoutGalleryPage.xaml</DependentUpon>
     </Compile>
-<<<<<<< HEAD
     <Compile Update="GalleryPages\CollectionViewGalleries\EmptyViewGalleries\EmptyViewLoadSimulateGallery.xaml.cs">
       <DependentUpon>EmptyViewLoadSimulateGallery.xaml</DependentUpon>
       </Compile>
-    <Compile Update="GalleryPages\CollectionViewGalleries\SelectionGalleries\PreselectedItemsGallery.xaml.cs">
-      <DependentUpon>PreselectedItemsGallery.xaml</DependentUpon>
-    </Compile>
-    <Compile Update="GalleryPages\CharacterSpacingGallery.xaml.cs">
-      <DependentUpon>CharacterSpacingGallery.xaml</DependentUpon>
-    </Compile>
-=======
->>>>>>> 256bb2d6
     <Compile Update="GalleryPages\VisualStateManagerGalleries\OnPlatformExample.xaml.cs">
       <DependentUpon>OnPlatformExample.xaml</DependentUpon>
     </Compile>
@@ -59,7 +50,6 @@
     <EmbeddedResource Update="GalleryPages\BindableLayoutGalleryPage.xaml">
       <Generator>MSBuild:UpdateDesignTimeXaml</Generator>
     </EmbeddedResource>
-<<<<<<< HEAD
     <EmbeddedResource Update="GalleryPages\CharacterSpacingGallery.xaml">
       <Generator>MSBuild:UpdateDesignTimeXaml</Generator>
     </EmbeddedResource>
@@ -78,8 +68,6 @@
     <EmbeddedResource Update="GalleryPages\CollectionViewGalleries\SelectionGalleries\SelectionChangedCommandParameter.xaml">
       <Generator>MSBuild:UpdateDesignTimeXaml</Generator>
     </EmbeddedResource>
-=======
->>>>>>> 256bb2d6
     <EmbeddedResource Update="GalleryPages\MapGallery.xaml">
       <Generator>MSBuild:UpdateDesignTimeXaml</Generator>
     </EmbeddedResource>
