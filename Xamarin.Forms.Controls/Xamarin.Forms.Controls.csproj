﻿<?xml version="1.0" encoding="utf-8"?>
<Project ToolsVersion="4.0" DefaultTargets="Build" xmlns="http://schemas.microsoft.com/developer/msbuild/2003">
  <Import Project="$(MSBuildExtensionsPath)\$(MSBuildToolsVersion)\Microsoft.Common.props" Condition="Exists('$(MSBuildExtensionsPath)\$(MSBuildToolsVersion)\Microsoft.Common.props')" />
  <PropertyGroup>
    <MinimumVisualStudioVersion>11.0</MinimumVisualStudioVersion>
    <Configuration Condition=" '$(Configuration)' == '' ">Debug</Configuration>
    <Platform Condition=" '$(Platform)' == '' ">AnyCPU</Platform>
    <ProjectGuid>{CB9C96CE-125C-4A68-B6A1-C3FF1FBF93E1}</ProjectGuid>
    <OutputType>Library</OutputType>
    <AppDesignerFolder>Properties</AppDesignerFolder>
    <RootNamespace>Xamarin.Forms.Controls</RootNamespace>
    <AssemblyName>Xamarin.Forms.Controls</AssemblyName>
    <TargetFrameworkVersion>v4.5</TargetFrameworkVersion>
    <TargetFrameworkProfile>Profile259</TargetFrameworkProfile>
    <FileAlignment>512</FileAlignment>
    <ProjectTypeGuids>{786C830F-07A1-408B-BD7F-6EE04809D6DB};{FAE04EC0-301F-11D3-BF4B-00C04F79EFBC}</ProjectTypeGuids>
    <SolutionDir Condition="$(SolutionDir) == '' Or $(SolutionDir) == '*Undefined*'">..\</SolutionDir>
    <RestorePackages>true</RestorePackages>
    <NuGetPackageImportStamp>
    </NuGetPackageImportStamp>
    <XFDisableTargetsValidation>True</XFDisableTargetsValidation>
  </PropertyGroup>
  <PropertyGroup Condition=" '$(Configuration)|$(Platform)' == 'Debug|AnyCPU' ">
    <DebugSymbols>true</DebugSymbols>
    <DebugType>full</DebugType>
    <Optimize>false</Optimize>
    <OutputPath>bin\Debug\</OutputPath>
    <DefineConstants>TRACE;DEBUG;PERF;APP</DefineConstants>
    <ErrorReport>prompt</ErrorReport>
    <WarningLevel>4</WarningLevel>
    <TreatWarningsAsErrors>true</TreatWarningsAsErrors>
    <NoWarn>0114;0108;0109;4014;0649;0169;0472;0414;0168;0219;0429</NoWarn>
  </PropertyGroup>
  <PropertyGroup Condition=" '$(Configuration)|$(Platform)' == 'Release|AnyCPU' ">
    <DebugType>pdbonly</DebugType>
    <Optimize>true</Optimize>
    <OutputPath>bin\Release\</OutputPath>
    <DefineConstants>TRACE;APP</DefineConstants>
    <ErrorReport>prompt</ErrorReport>
    <WarningLevel>4</WarningLevel>
    <TreatWarningsAsErrors>true</TreatWarningsAsErrors>
    <NoWarn>0114;0108;0109;4014;0649;0169;0472;0414;0168;0219;0429</NoWarn>
  </PropertyGroup>
  <PropertyGroup Condition="'$(Configuration)|$(Platform)' == 'Turkey|AnyCPU'">
    <DebugSymbols>true</DebugSymbols>
    <OutputPath>bin\Turkey\</OutputPath>
    <DefineConstants>TRACE;DEBUG;PERF;APP</DefineConstants>
    <DebugType>full</DebugType>
    <PlatformTarget>AnyCPU</PlatformTarget>
    <ErrorReport>prompt</ErrorReport>
    <CodeAnalysisRuleSet>MinimumRecommendedRules.ruleset</CodeAnalysisRuleSet>
    <WarningLevel>4</WarningLevel>
    <Optimize>false</Optimize>
    <TreatWarningsAsErrors>true</TreatWarningsAsErrors>
    <NoWarn>0114;0108;0109;4014;0649;0169;0472;0414;0168;0219;0429</NoWarn>
  </PropertyGroup>
  <ItemGroup>
    <!-- A reference to the entire .NET Framework is automatically included -->
    <ProjectReference Include="..\Xamarin.Forms.Core\Xamarin.Forms.Core.csproj">
      <Project>{57B8B73D-C3B5-4C42-869E-7B2F17D354AC}</Project>
      <Name>Xamarin.Forms.Core</Name>
    </ProjectReference>
    <ProjectReference Include="..\Xamarin.Forms.Build.Tasks\Xamarin.Forms.Build.Tasks.csproj">
      <Project>{96D89208-4EB9-4451-BE73-8A9DF3D9D7B7}</Project>
      <Name>Xamarin.Forms.Build.Tasks</Name>
      <ReferenceOutputAssembly>false</ReferenceOutputAssembly>
    </ProjectReference>
    <ProjectReference Include="..\Xamarin.Forms.CustomAttributes\Xamarin.Forms.CustomAttributes.csproj">
      <Project>{4dcd0420-1168-4b77-86db-6196ee4bd491}</Project>
      <Name>Xamarin.Forms.CustomAttributes</Name>
    </ProjectReference>
    <ProjectReference Include="..\Xamarin.Forms.Maps\Xamarin.Forms.Maps.csproj">
      <Project>{7d13bac2-c6a4-416a-b07e-c169b199e52b}</Project>
      <Name>Xamarin.Forms.Maps</Name>
    </ProjectReference>
    <ProjectReference Include="..\Xamarin.Forms.Pages\Xamarin.Forms.Pages.csproj">
      <Project>{d6133dbd-6c60-4bd5-bea2-07e0a3927c31}</Project>
      <Name>Xamarin.Forms.Pages</Name>
    </ProjectReference>
    <ProjectReference Include="..\Xamarin.Forms.Xaml\Xamarin.Forms.Xaml.csproj">
      <Project>{9db2f292-8034-4e06-89ad-98bbda4306b9}</Project>
      <Name>Xamarin.Forms.Xaml</Name>
    </ProjectReference>
  </ItemGroup>
  <ItemGroup>
    <Compile Include="App.cs" />
    <Compile Include="AppLifeCycle.cs" />
    <Compile Include="Bugzilla44596SplashPage.cs" />
    <Compile Include="ControlGalleryPages\AutomationPropertiesGallery.cs" />
    <Compile Include="ControlGalleryPages\CellForceUpdateSizeGalleryPage.cs" />
    <Compile Include="ControlGalleryPages\LayoutAddPerformance.xaml.cs">
      <DependentUpon>LayoutAddPerformance.xaml</DependentUpon>
    </Compile>
    <Compile Include="ControlGalleryPages\ListScrollTo.cs" />
    <Compile Include="ControlGalleryPages\NavBarTitleTestPage.cs" />
    <Compile Include="ControlGalleryPages\NestedNativeControlGalleryPage.cs" />
    <Compile Include="ControlGalleryPages\PanGestureGalleryPage.cs" />
    <Compile Include="CoreGalleryPages\KeyboardCoreGalleryPage.cs" />
    <Compile Include="GalleryPages\BackgroundImageGallery.cs" />
    <Compile Include="GalleryPages\ControlTemplatePage.cs" />
    <Compile Include="GalleryPages\ControlTemplateXamlPage.xaml.cs">
      <DependentUpon>ControlTemplateXamlPage.xaml</DependentUpon>
    </Compile>
    <Compile Include="GalleryPages\LayoutPerformanceGallery.cs" />
    <Compile Include="GalleryPages\NavigationPropertiesGallery.cs" />
    <Compile Include="ControlGalleryPages\ListViewSelectionColor.cs" />
    <Compile Include="GalleryPages\PlatformSpecificsGalleries\ApplicationAndroid.cs" />
    <Compile Include="GalleryPages\PlatformSpecificsGalleries\EntryPageiOS.cs" />
    <Compile Include="GalleryPages\PlatformSpecificsGalleries\MasterDetailPageiOS.cs" />
    <Compile Include="GalleryPages\PlatformSpecificsGalleries\MasterDetailPageWindows.cs" />
    <Compile Include="GalleryPages\PlatformSpecificsGalleries\NavigationPageiOS.cs" />
    <Compile Include="GalleryPages\PlatformSpecificsGalleries\NavigationPageWindows.cs" />
    <Compile Include="GalleryPages\PlatformSpecificsGalleries\TabbedPageAndroid.cs" />
    <Compile Include="GalleryPages\PlatformSpecificsGalleries\TabbedPageiOS.cs" />
    <Compile Include="GalleryPages\PlatformSpecificsGalleries\TabbedPageWindows.cs" />
    <Compile Include="GalleryPages\PlatformSpecificsGalleries\VisualElementiOS.cs" />
    <Compile Include="GalleryPages\PlatformSpecificsGalleries\WindowsPlatformSpecificsGalleryHelpers.cs" />
    <Compile Include="GalleryPages\PlatformSpecificsGallery.cs" />
    <Compile Include="LegacyRepro\Page1.xaml.cs">
      <DependentUpon>Page1.xaml</DependentUpon>
    </Compile>
    <Compile Include="MainPageLifeCycleTests.cs" />
    <Compile Include="NavReproApp.cs" />
    <Compile Include="RootPages\RootContentPage.cs" />
    <Compile Include="RootPages\SwapHierachyStackLayout.cs" />
    <Compile Include="GalleryPages\EditableList.cs" />
    <Compile Include="CoreGalleryPages\EditorCoreGalleryPage.cs" />
    <Compile Include="CoreGalleryPages\EntryCoreGalleryPage.cs" />
    <Compile Include="CoreGalleryPages\FrameCoreGalleryPage.cs" />
    <Compile Include="CoreGalleryPages\ImageCoreGalleryPage.cs" />
    <Compile Include="CoreGalleryPages\LabelCoreGalleryPage.cs" />
    <Compile Include="CoreGalleryPages\ListViewCoreGalleryPage.cs" />
    <Compile Include="CoreGalleryPages\OpenGLViewCoreGalleryPage.cs" />
    <Compile Include="CoreGalleryPages\PickerCoreGalleryPage.cs" />
    <Compile Include="CoreGalleryPages\ProgressBarCoreGalleryPage.cs" />
    <Compile Include="CoreGalleryPages\SearchBarCoreGalleryPage.cs" />
    <Compile Include="CoreGalleryPages\SliderCoreGalleryPage.cs" />
    <Compile Include="CoreGalleryPages\StepperCoreGalleryPage.cs" />
    <Compile Include="CoreGalleryPages\SwitchCoreGalleryPage.cs" />
    <Compile Include="CoreGalleryPages\TableViewCoreGalleryPage.cs" />
    <Compile Include="CoreGalleryPages\TimePickerCoreGalleryPage.cs" />
    <Compile Include="CoreGalleryPages\WebViewCoreGalleryPage.cs" />
    <Compile Include="LegacyRepro\SampleViewCell.xaml.cs">
      <DependentUpon>SampleViewCell.xaml</DependentUpon>
    </Compile>
    <Compile Include="SimpleApp.cs" />
    <Compile Include="ViewContainers\EventViewContainer.cs" />
    <Compile Include="ViewContainers\LayeredViewContainer.cs" />
    <Compile Include="ViewContainers\MultiBindingHack.cs" />
    <Compile Include="ViewContainers\StateViewContainer.cs" />
    <Compile Include="ViewContainers\ValueViewContainer.cs" />
    <Compile Include="ViewContainers\ViewContainer.cs" />
    <Compile Include="CoreGalleryPages\ActivityIndicatorCoreGalleryPage.cs" />
    <Compile Include="CoreGalleryPages\CoreBoxViewGalleryPage.cs" />
    <Compile Include="CoreGalleryPages\ButtonCoreGalleryPage.cs" />
    <Compile Include="CoreGallery.cs" />
    <Compile Include="CoreGalleryPages\DatePickerCoreGalleryPage.cs" />
    <Compile Include="CoreGalleryPages\CoreGalleryPage.cs" />
    <Compile Include="Properties\AssemblyInfo.cs" />
    <Compile Include="TestCases.cs" />
    <Compile Include="GalleryPages\GridGallery.cs" />
    <Compile Include="GalleryPages\PickerGallery.cs" />
    <Compile Include="GalleryPages\ImageLoadingGallery.cs" />
    <Compile Include="GalleryPages\CarouselPageGallery.cs" />
    <Compile Include="GalleryPages\StepperGallery.cs" />
    <Compile Include="GalleryPages\ScaleRotate.cs" />
    <Compile Include="GalleryPages\LineBreakModeGallery.cs" />
    <Compile Include="GalleryPages\ActionSheetGallery.cs" />
    <Compile Include="GalleryPages\XamlPage.xaml.cs">
      <DependentUpon>XamlPage.xaml</DependentUpon>
    </Compile>
    <Compile Include="RootPages\RootTabbedContentPage.cs" />
    <Compile Include="RootPages\RootTabbedNavigationContentPage.cs" />
    <Compile Include="RootPages\RootNavigationContentPage.cs" />
    <Compile Include="RootPages\RootNavigationTabbedContentPage.cs" />
    <Compile Include="RootPages\RootMDPNavigationContentPage.cs" />
    <Compile Include="RootPages\RootTabbedMDPNavigationContentPage.cs" />
    <Compile Include="RootPages\RootTabbedManyNavigationContentPage.cs" />
    <Compile Include="RootPages\RootNavigationManyTabbedPage.cs" />
    <Compile Include="ControlGalleryPages\BehaviorsAndTriggers.xaml.cs">
      <DependentUpon>BehaviorsAndTriggers.xaml</DependentUpon>
    </Compile>
    <Compile Include="GalleryPages\CellsGalleries\EntryCellListPage.cs" />
    <Compile Include="GalleryPages\CellsGalleries\EntryCellTablePage.cs" />
    <Compile Include="GalleryPages\CellsGalleries\ImageCellListPage.cs" />
    <Compile Include="GalleryPages\CellsGalleries\ImageCellTablePage.cs" />
    <Compile Include="GalleryPages\CellsGalleries\ProductViewCell.cs" />
    <Compile Include="GalleryPages\CellsGalleries\SwitchCellListPage.cs" />
    <Compile Include="GalleryPages\CellsGalleries\SwitchCellTablePage.cs" />
    <Compile Include="GalleryPages\CellsGalleries\TextCellListPage.cs" />
    <Compile Include="GalleryPages\CellsGalleries\TextCellTablePage.cs" />
    <Compile Include="GalleryPages\CellsGalleries\UnEvenViewCellGallery.cs" />
    <Compile Include="GalleryPages\CellsGalleries\ViewCellGallery.cs" />
    <Compile Include="GalleryPages\AbsoluteLayoutGallery.cs" />
    <Compile Include="GalleryPages\BoundContentPage.cs" />
    <Compile Include="GalleryPages\ButtonGallery.cs" />
    <Compile Include="GalleryPages\CellTypeList.cs" />
    <Compile Include="GalleryPages\ClipToBoundsGallery.cs" />
    <Compile Include="GalleryPages\DisposeGallery.cs" />
    <Compile Include="GalleryPages\EditorGallery.cs" />
    <Compile Include="GalleryPages\EntryGallery.cs" />
    <Compile Include="GalleryPages\FrameGallery.cs" />
    <Compile Include="GalleryPages\GroupedListActionsGallery.cs" />
    <Compile Include="GalleryPages\GroupedListContactsGallery.cs" />
    <Compile Include="GalleryPages\ImageGallery.cs" />
    <Compile Include="GalleryPages\InputIntentGallery.cs" />
    <Compile Include="GalleryPages\LabelGallery.cs" />
    <Compile Include="GalleryPages\LayoutOptionsGallery.cs" />
    <Compile Include="GalleryPages\ListPage.cs" />
    <Compile Include="GalleryPages\ListViewDemoPage.cs" />
    <Compile Include="GalleryPages\MapGallery.cs" />
    <Compile Include="GalleryPages\MinimumSizeGallery.cs" />
    <Compile Include="GalleryPages\MultiGallery.cs" />
    <Compile Include="GalleryPages\NavigationBarGallery.cs" />
    <Compile Include="GalleryPages\NavigationMenuGallery.cs" />
    <Compile Include="GalleryPages\OpenGLGallery.cs" />
    <Compile Include="GalleryPages\ProgressBarGallery.cs" />
    <Compile Include="GalleryPages\RelativeLayoutGallery.cs" />
    <Compile Include="GalleryPages\ScrollGallery.cs" />
    <Compile Include="GalleryPages\SearchBarGallery.cs" />
    <Compile Include="GalleryPages\SettingsPage.cs" />
    <Compile Include="GalleryPages\SliderGallery.cs" />
    <Compile Include="GalleryPages\StackLayoutGallery.cs" />
    <Compile Include="GalleryPages\SwitchGallery.cs" />
    <Compile Include="GalleryPages\TableViewGallery.cs" />
    <Compile Include="GalleryPages\TemplatedCarouselGallery.cs" />
    <Compile Include="GalleryPages\TemplatedTabbedGallery.cs" />
    <Compile Include="GalleryPages\UnevenListGallery.cs" />
    <Compile Include="GalleryPages\WebViewGallery.cs" />
    <Compile Include="GalleryPages\StyleGallery.cs" />
    <Compile Include="GalleryPages\StyleXamlGallery.xaml.cs">
      <DependentUpon>StyleXamlGallery.xaml</DependentUpon>
    </Compile>
    <Compile Include="GalleryPages\MasterDetailPageTabletPage.cs" />
    <Compile Include="Helpers\ITestCloudService.cs" />
    <Compile Include="ControlGalleryPages\ToolbarItems.cs" />
    <Compile Include="GalleryPages\AlertGallery.cs" />
    <Compile Include="RootPages\RootMDPNavigationTabbedContentPage.cs" />
    <Compile Include="Controls\Issue3076Button.cs" />
    <Compile Include="ControlGalleryPages\ListRefresh.cs" />
    <Compile Include="ControlGalleryPages\PinchGestureTestPage.cs" />
    <Compile Include="ControlGalleryPages\AppearingGalleryPage.cs" />
    <Compile Include="ControlGalleryPages\AutomationIDGallery.cs" />
    <Compile Include="GalleryPages\AppLinkPageGallery.cs" />
    <Compile Include="ControlGalleryPages\NativeBindingGalleryPage.cs" />
    <Compile Include="GalleryPages\XamlNativeViews.xaml.cs">
      <DependentUpon>XamlNativeViews.xaml</DependentUpon>
    </Compile>
    <Compile Include="HanselForms\BaseView.cs" />
    <Compile Include="HanselForms\HBaseViewModel.cs" />
    <Compile Include="HanselForms\RootPage.cs" />
    <Compile Include="HanselForms\WebsiteView.cs" />
    <Compile Include="HanselForms\BlogPage.xaml.cs">
      <DependentUpon>BlogPage.xaml</DependentUpon>
    </Compile>
    <Compile Include="HanselForms\MyAbout.xaml.cs">
      <DependentUpon>MyAbout.xaml</DependentUpon>
    </Compile>
    <Compile Include="HanselForms\TwitterPage.xaml.cs">
      <DependentUpon>TwitterPage.xaml</DependentUpon>
    </Compile>
    <Compile Include="GalleryPages\MacTwitterDemo.xaml.cs">
      <DependentUpon>MacTwitterDemo.xaml</DependentUpon>
    </Compile>
<<<<<<< HEAD
    <Compile Include="CompressedLayout.xaml.cs">
      <DependentUpon>CompressedLayout.xaml</DependentUpon>
    </Compile>
=======
    <Compile Include="GalleryPages\PlatformSpecificsGalleries\LargeTitlesPageiOS.cs" />
    <Compile Include="GalleryPages\PlatformSpecificsGalleries\SafeAreaPageiOS.cs" />
>>>>>>> 958373ac
  </ItemGroup>
  <Import Project="$(MSBuildExtensionsPath32)\Microsoft\Portable\$(TargetFrameworkVersion)\Microsoft.Portable.CSharp.targets" />
  <Import Project="..\.nuspec\Xamarin.Forms.targets" />
  <!-- To modify your build process, add your task inside one of the targets below and uncomment it.
       Other similar extension points exist, see Microsoft.Common.targets.
  <Target Name="BeforeBuild">
  </Target>
  <Target Name="AfterBuild">
  </Target>
  -->
  <ItemGroup>
    <EmbeddedResource Include="GalleryPages\crimson.jpg" />
    <EmbeddedResource Include="GalleryPages\XamlPage.xaml">
      <Generator>MSBuild:UpdateDesignTimeXaml</Generator>
    </EmbeddedResource>
    <EmbeddedResource Include="ControlGalleryPages\BehaviorsAndTriggers.xaml">
      <Generator>MSBuild:UpdateDesignTimeXaml</Generator>
    </EmbeddedResource>
    <EmbeddedResource Include="GalleryPages\StyleXamlGallery.xaml">
      <Generator>MSBuild:UpdateDesignTimeXaml</Generator>
    </EmbeddedResource>
    <EmbeddedResource Include="GalleryPages\XamlNativeViews.xaml">
      <Generator>MSBuild:UpdateDesignTimeXaml</Generator>
    </EmbeddedResource>
    <EmbeddedResource Include="GalleryPages\MacTwitterDemo.xaml">
      <Generator>MSBuild:UpdateDesignTimeXaml</Generator>
    </EmbeddedResource>
    <EmbeddedResource Include="HanselForms\MyAbout.xaml">
      <Generator>MSBuild:UpdateDesignTimeXaml</Generator>
    </EmbeddedResource>
    <EmbeddedResource Include="HanselForms\BlogPage.xaml">
      <Generator>MSBuild:UpdateDesignTimeXaml</Generator>
    </EmbeddedResource>
    <EmbeddedResource Include="HanselForms\TwitterPage.xaml">
      <Generator>MSBuild:UpdateDesignTimeXaml</Generator>
    </EmbeddedResource>
    <EmbeddedResource Include="CompressedLayout.xaml">
      <Generator>MSBuild:UpdateDesignTimeXaml</Generator>
    </EmbeddedResource>
  </ItemGroup>
  <Import Project="..\Xamarin.Forms.Controls.Issues\Xamarin.Forms.Controls.Issues.Shared\Xamarin.Forms.Controls.Issues.Shared.projitems" Label="Shared" />
  <Import Project="$(SolutionDir)\.nuget\NuGet.targets" Condition="Exists('$(SolutionDir)\.nuget\NuGet.targets')" />
  <Import Project="..\packages\Xamarin.Insights.1.11.1\build\portable-win+net45+wp80+windows8+wpa+MonoAndroid10+MonoTouch10\Xamarin.Insights.targets" Condition="Exists('..\packages\Xamarin.Insights.1.11.1\build\portable-win+net45+wp80+windows8+wpa+MonoAndroid10+MonoTouch10\Xamarin.Insights.targets')" />
  <Target Name="EnsureNuGetPackageBuildImports" BeforeTargets="PrepareForBuild">
    <PropertyGroup>
      <ErrorText>This project references NuGet package(s) that are missing on this computer. Enable NuGet Package Restore to download them.  For more information, see http://go.microsoft.com/fwlink/?LinkID=322105. The missing file is {0}.</ErrorText>
    </PropertyGroup>
    <Error Condition="!Exists('$(SolutionDir)\.nuget\NuGet.targets')" Text="$([System.String]::Format('$(ErrorText)', '$(SolutionDir)\.nuget\NuGet.targets'))" />
  </Target>
  <ItemGroup>
    <EmbeddedResource Include="ControlGalleryPages\LayoutAddPerformance.xaml">
      <Generator>MSBuild:UpdateDesignTimeXaml</Generator>
      <SubType>Designer</SubType>
    </EmbeddedResource>
  </ItemGroup>
  <ItemGroup>
    <EmbeddedResource Include="GalleryPages\ControlTemplateXamlPage.xaml">
      <Generator>MSBuild:UpdateDesignTimeXaml</Generator>
      <SubType>Designer</SubType>
    </EmbeddedResource>
  </ItemGroup>
  <ItemGroup>
    <None Include="app.config" />
    <EmbeddedResource Include="controlgallery.config" />
    <None Include="packages.config" />
  </ItemGroup>
  <ItemGroup>
    <EmbeddedResource Include="LegacyRepro\Page1.xaml">
      <Generator>MSBuild:UpdateDesignTimeXaml</Generator>
      <SubType>Designer</SubType>
    </EmbeddedResource>
    <EmbeddedResource Include="LegacyRepro\SampleViewCell.xaml">
      <Generator>MSBuild:UpdateDeisgnTimeXaml</Generator>
      <SubType>Designer</SubType>
    </EmbeddedResource>
  </ItemGroup>
  <ItemGroup>
    <Reference Include="Xamarin.Insights">
      <HintPath>..\packages\Xamarin.Insights.1.12.3\lib\portable-win+net45+wp80+windows8+wpa+MonoAndroid10+MonoTouch10\Xamarin.Insights.dll</HintPath>
    </Reference>
  </ItemGroup>
  <Target Name="BeforeBuild">
    <CreateItem Include="blank.config">
      <Output TaskParameter="Include" ItemName="ConfigFile" />
    </CreateItem>
    <Copy SourceFiles="@(ConfigFile)" DestinationFiles="controlgallery.config" Condition="!Exists('controlgallery.config')" />
  </Target>
  <Import Project="..\packages\Xamarin.Insights.1.12.3\build\portable-win+net45+wp80+windows8+wpa+MonoAndroid10+MonoTouch10\Xamarin.Insights.targets" Condition="Exists('..\packages\Xamarin.Insights.1.12.3\build\portable-win+net45+wp80+windows8+wpa+MonoAndroid10+MonoTouch10\Xamarin.Insights.targets')" />
</Project><|MERGE_RESOLUTION|>--- conflicted
+++ resolved
@@ -262,14 +262,11 @@
     <Compile Include="GalleryPages\MacTwitterDemo.xaml.cs">
       <DependentUpon>MacTwitterDemo.xaml</DependentUpon>
     </Compile>
-<<<<<<< HEAD
     <Compile Include="CompressedLayout.xaml.cs">
       <DependentUpon>CompressedLayout.xaml</DependentUpon>
     </Compile>
-=======
     <Compile Include="GalleryPages\PlatformSpecificsGalleries\LargeTitlesPageiOS.cs" />
     <Compile Include="GalleryPages\PlatformSpecificsGalleries\SafeAreaPageiOS.cs" />
->>>>>>> 958373ac
   </ItemGroup>
   <Import Project="$(MSBuildExtensionsPath32)\Microsoft\Portable\$(TargetFrameworkVersion)\Microsoft.Portable.CSharp.targets" />
   <Import Project="..\.nuspec\Xamarin.Forms.targets" />
