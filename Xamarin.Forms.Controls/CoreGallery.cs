﻿using System;
using System.Collections.Generic;
using System.Linq;
using System.Threading.Tasks;
using Xamarin.Forms.Controls.GalleryPages;
using Xamarin.Forms.Controls.GalleryPages.CollectionViewGalleries;
using Xamarin.Forms.CustomAttributes;
using Xamarin.Forms.Internals;
using Xamarin.Forms.PlatformConfiguration;
using Xamarin.Forms.PlatformConfiguration.AndroidSpecific;
using Xamarin.Forms.PlatformConfiguration.iOSSpecific;
using Xamarin.Forms.Controls.GalleryPages.VisualStateManagerGalleries;
using Xamarin.Forms.Controls.Issues;
using Xamarin.Forms.Controls.GalleryPages.CollectionViewGalleries.CarouselViewGalleries;
using Xamarin.Forms.Controls.GalleryPages.RefreshViewGalleries;
<<<<<<< HEAD
using Xamarin.Forms.Controls.GalleryPages.SwipeViewGalleries;
=======
using Xamarin.Forms.Controls.GalleryPages.PlatformTestsGallery;
>>>>>>> d8a6daf0

namespace Xamarin.Forms.Controls
{
	[Preserve(AllMembers = true)]
	public static class Messages
	{
		public const string ChangeRoot = "com.xamarin.ChangeRoot";
	}
	[Preserve(AllMembers = true)]
	internal class CoreCarouselPage : CarouselPage
	{
		public CoreCarouselPage()
		{
			AutomationId = "CarouselPageRoot";
			Children.Add(new CoreRootPage(this, NavigationBehavior.PushModalAsync) { Title = "Page 1" });
			Children.Add(new CoreRootPage(this, NavigationBehavior.PushModalAsync) { Title = "Page 2" });
		}
	}
	[Preserve(AllMembers = true)]
	internal class CoreContentPage : ContentPage
	{
		public CoreContentPage()
		{
			On<iOS>().SetUseSafeArea(true);
			AutomationId = "ContentPageRoot";
			Content = new StackLayout { Children = { new CoreRootView(), new CorePageView(this, NavigationBehavior.PushModalAsync) } };
		}
	}
	[Preserve(AllMembers = true)]
	internal class CoreMasterDetailPage : MasterDetailPage
	{
		public CoreMasterDetailPage()
		{
			AutomationId = "MasterDetailPageRoot";

			var toCrashButton = new Button { Text = "Crash Me" };

			var masterPage = new ContentPage { Title = "Menu", IconImageSource = "bank.png", Content = toCrashButton };
			var detailPage = new CoreRootPage(this, NavigationBehavior.PushModalAsync) { Title = "DetailPage" };

			bool toggle = false;
			toCrashButton.Clicked += (sender, args) =>
			{
				if (toggle)
					Detail = new ContentPage { BackgroundColor = Color.Green, };
				else
					Detail = detailPage;

				toggle = !toggle;
			};

			Master = masterPage;
			Detail = detailPage;
		}
	}
	[Preserve(AllMembers = true)]
	internal class CoreNavigationPage : NavigationPage
	{
		public CoreNavigationPage()
		{
			AutomationId = "NavigationPageRoot";

			BarBackgroundColor = Color.Maroon;
			BarTextColor = Color.Yellow;

			Device.StartTimer(TimeSpan.FromSeconds(2), () =>
			{
				BarBackgroundColor = Color.Default;
				BarTextColor = Color.Default;

				return false;
			});

			On<iOS>().SetPrefersLargeTitles(true);

			Navigation.PushAsync(new CoreRootPage(this));
		}
	}
	[Preserve(AllMembers = true)]
	public class CoreTabbedPageAsBottomNavigation : CoreTabbedPageBase
	{
		protected override void Init()
		{
			On<Android>().SetToolbarPlacement(ToolbarPlacement.Bottom);
			base.Init();
		}
	}

	[Preserve(AllMembers = true)]
	[Issue(IssueTracker.Github, 2456, "StackOverflow after reordering tabs in a TabbedPageView", PlatformAffected.All)]
	public class CoreTabbedPage : CoreTabbedPageBase
	{
	}

	[Preserve(AllMembers = true)]
	public class CoreTabbedPageBase : TestTabbedPage
	{
		protected override void Init()
		{
		}
#if APP
		public CoreTabbedPageBase()
		{
			AutomationId = "TabbedPageRoot";


			Device.StartTimer(TimeSpan.FromSeconds(6), () =>
			{
				BarBackgroundColor = Color.Maroon;
				BarTextColor = Color.Yellow;

				Device.StartTimer(TimeSpan.FromSeconds(6), () =>
				{
					BarBackgroundColor = Color.Default;
					BarTextColor = Color.Default;

					return false;
				});

				return false;
			});

			Children.Add(new CoreRootPage(this, NavigationBehavior.PushModalAsync) { Title = "Tab 1" });
			Children.Add(new CoreRootPage(this, NavigationBehavior.PushModalAsync) { Title = "Tab 2" });
			Children.Add(new NavigationPage(new Page())
			{
				Title = "Rubriques",
				IconImageSource = "coffee.png",
				BarBackgroundColor = Color.Blue,
				BarTextColor = Color.Aqua
			});

			Children.Add(new NavigationPage(new Page())
			{
				Title = "Le Club"
			});

			Children.Add(new NavigationPage(new Page { Title = "Bookmarks" })
			{
				Title = "Bookmarks",
			});

			if (On<Android>().GetMaxItemCount() > 5)
			{
				Children.Add(new NavigationPage(new Page { Title = "Alertes" })
				{
					Title = "Notifications",
				});

				Children.Add(new NavigationPage(new Page { Title = "My account" })
				{
					Title = "My account",
				});

				Children.Add(new NavigationPage(new Page { Title = "About" })
				{
					Title = "About",
				});
			}
		}
#endif

#if UITest
		[Test]
		[Issue (IssueTracker.Github, 2456, "StackOverflow after reordering tabs in a TabbedPageView", PlatformAffected.iOS)]
		public void TestReorderTabs ()
		{
			App.Tap (c => c.Marked("More"));
			App.Tap (c => c.Marked("Edit"));
			var bookmarks = App.Query (c => c.Marked ("Bookmarks"))[0];
			var notifications = App.Query (c => c.Marked ("Notifications"))[0];
			var tab2 = App.Query (c => c.Marked ("Tab 2"))[2];
			var rubriques = App.Query (c => c.Marked ("Rubriques"))[2];
			App.DragCoordinates (bookmarks.Rect.CenterX, bookmarks.Rect.CenterY, rubriques.Rect.CenterX, rubriques.Rect.CenterY);
			App.DragCoordinates (notifications.Rect.CenterX, notifications.Rect.CenterY, tab2.Rect.CenterX, tab2.Rect.CenterY);
			App.Tap (c => c.Marked("Done"));
			App.Tap (c => c.Marked("Tab 1"));
			App.Tap (c => c.Marked("Le Club"));
			App.Tap (c => c.Marked("Bookmarks"));
			App.Tap (c => c.Marked("Notifications"));
		}
#endif
	}

	[Preserve(AllMembers = true)]
	internal class CoreViewContainer
	{
		public string Name { get; private set; }
		public Type PageType { get; private set; }

		public CoreViewContainer(string name, Type pageType)
		{
			Name = name;
			PageType = pageType;
		}
	}
	[Preserve(AllMembers = true)]
	public class CoreRootView : ListView
	{
		public CoreRootView()
		{
			var roots = new[] {
				new CoreViewContainer ("SwapRoot - CarouselPage", typeof(CoreCarouselPage)),
				new CoreViewContainer ("SwapRoot - ContentPage", typeof(CoreContentPage)),
				new CoreViewContainer ("SwapRoot - MasterDetailPage", typeof(CoreMasterDetailPage)),
				new CoreViewContainer ("SwapRoot - NavigationPage", typeof(CoreNavigationPage)),
				new CoreViewContainer ("SwapRoot - TabbedPage", typeof(CoreTabbedPage)),
				new CoreViewContainer ("SwapRoot - BottomNavigation TabbedPage", typeof(CoreTabbedPageAsBottomNavigation)),
				new CoreViewContainer ("SwapRoot - Store Shell", typeof(XamStore.StoreShell)),
			};

			var template = new DataTemplate(typeof(TextCell));
			template.SetBinding(TextCell.TextProperty, "Name");

			ItemTemplate = template;
			ItemsSource = roots;

#if PRE_APPLICATION_CLASS
			ItemSelected += (sender, args) => MessagingCenter.Send (this, Messages.ChangeRoot, ((CoreViewContainer)args.SelectedItem).PageType);
#else
			ItemSelected += (sender, args) =>
			{
				var app = Application.Current as App;
				if (app != null)
				{
					var page = (Page)Activator.CreateInstance(((CoreViewContainer)args.SelectedItem).PageType);
					app.SetMainPage(page);
				}
			};
#endif
			SetValue(AutomationProperties.NameProperty, "SwapRoot");
		}
	}


	[Preserve(AllMembers = true)]
	internal class CorePageView : ListView
	{
		[Preserve(AllMembers = true)]
		internal class GalleryPageFactory
		{
			public GalleryPageFactory(Func<Page> create, string title)
			{
				Realize = () =>
				{
					var p = create();
					p.Title = title;
					return p;
				};

				Title = title;
				TitleAutomationId = $"{Title}AutomationId";
			}

			public Func<Page> Realize { get; set; }
			public string Title { get; set; }

			public string TitleAutomationId
			{
				get;
				set;
			}

			public override string ToString()
			{
				// a11y: let Narrator read a friendly string instead of the default ToString()
				return Title;
			}
		}

		List<GalleryPageFactory> _pages = new List<GalleryPageFactory> {
				new GalleryPageFactory(() => new PlatformTestsConsole(), "Platform Automated Tests"),
				new GalleryPageFactory(() => new MemoryLeakGallery(), "Memory Leak"),
				new GalleryPageFactory(() => new Issues.A11yTabIndex(), "Accessibility TabIndex"),
				new GalleryPageFactory(() => new FontImageSourceGallery(), "Font ImageSource"),
				new GalleryPageFactory(() => new IndicatorsSample(), "Indicator Gallery"),
				new GalleryPageFactory(() => new CarouselViewGallery(), "CarouselView Gallery"),           
				new GalleryPageFactory(() => new CarouselViewCoreGalleryPage(), "CarouselView Core Gallery"),
				new GalleryPageFactory(() => new CollectionViewGallery(), "CollectionView Gallery"),
				new GalleryPageFactory(() => new CollectionViewCoreGalleryPage(), "CollectionView Core Gallery"),
				new GalleryPageFactory(() => new Issues.PerformanceGallery(), "Performance"),
				new GalleryPageFactory(() => new EntryReturnTypeGalleryPage(), "Entry ReturnType "),
				new GalleryPageFactory(() => new VisualStateManagerGallery(), "VisualStateManager Gallery"),
				new GalleryPageFactory(() => new FlowDirectionGalleryLandingPage(), "FlowDirection"),
				new GalleryPageFactory(() => new AutomationPropertiesGallery(), "Accessibility"),
				new GalleryPageFactory(() => new PlatformSpecificsGallery(), "Platform Specifics"),
				new GalleryPageFactory(() => new NativeBindingGalleryPage(), "Native Binding Controls Gallery"),
				new GalleryPageFactory(() => new XamlNativeViews(), "Xaml Native Views Gallery"),
				new GalleryPageFactory(() => new CharacterSpacingGallery(), "CharacterSpacing Views Gallery"),
				new GalleryPageFactory(() => new AppLinkPageGallery(), "App Link Page Gallery"),
				new GalleryPageFactory(() => new NestedNativeControlGalleryPage(), "Nested Native Controls Gallery"),
				new GalleryPageFactory(() => new CellForceUpdateSizeGalleryPage(), "Cell Force Update Size Gallery"),
				new GalleryPageFactory(() => new AppearingGalleryPage(), "Appearing Gallery"),
				new GalleryPageFactory(() => new EntryCoreGalleryPage(), "Entry Gallery"),
				new GalleryPageFactory(() => new MaterialEntryGalleryPage(), "Entry Material Demos"),
				new GalleryPageFactory(() => new NavBarTitleTestPage(), "Titles And Navbar Windows"),
				new GalleryPageFactory(() => new PanGestureGalleryPage(), "Pan gesture Gallery"),
				new GalleryPageFactory(() => new SwipeGestureGalleryPage(), "Swipe gesture Gallery"),
				new GalleryPageFactory(() => new PinchGestureTestPage(), "Pinch gesture Gallery"),
				new GalleryPageFactory(() => new ClickGestureGalleryPage(), "Click gesture Gallery"),
				new GalleryPageFactory(() => new AutomationIdGallery(), "AutomationID Gallery"),
				new GalleryPageFactory(() => new LayoutPerformanceGallery(), "Layout Perf Gallery"),
				new GalleryPageFactory(() => new ListViewSelectionColor(), "ListView SelectionColor Gallery"),
				new GalleryPageFactory(() => new AlertGallery(), "DisplayAlert Gallery"),
				new GalleryPageFactory(() => new ToolbarItems(), "ToolbarItems Gallery"),
				new GalleryPageFactory(() => new ActionSheetGallery(), "ActionSheet Gallery"),
				new GalleryPageFactory(() => new ActivityIndicatorCoreGalleryPage(), "ActivityIndicator Gallery"),
				new GalleryPageFactory(() => new BehaviorsAndTriggers(), "BehaviorsTriggers Gallery"),
				new GalleryPageFactory(() => new ContextActionsGallery(), "ContextActions List Gallery"),
				new GalleryPageFactory(() => new ContextActionsGallery (tableView: true), "ContextActions Table Gallery"),
				new GalleryPageFactory(() => new CoreBoxViewGalleryPage(), "BoxView Gallery"),
				new GalleryPageFactory(() => new ButtonCoreGalleryPage(), "Button Gallery"),
				new GalleryPageFactory(() => new ButtonLayoutGalleryPage(), "Button Layout Gallery"),
				new GalleryPageFactory(() => new ButtonLayoutGalleryPage(VisualMarker.Material), "Button Layout Gallery (Material)"),
				new GalleryPageFactory(() => new ButtonBorderBackgroundGalleryPage(), "Button Border & Background Gallery"),
				new GalleryPageFactory(() => new ButtonBorderBackgroundGalleryPage(VisualMarker.Material), "Button Border & Background Gallery (Material)"),
				new GalleryPageFactory(() => new CheckBoxCoreGalleryPage(), "CheckBox Gallery"),
				new GalleryPageFactory(() => new DatePickerCoreGalleryPage(), "DatePicker Gallery"),
				new GalleryPageFactory(() => new EditorCoreGalleryPage(), "Editor Gallery"),
				new GalleryPageFactory(() => new FrameCoreGalleryPage(), "Frame Gallery"),
				new GalleryPageFactory(() => new ImageCoreGalleryPage(), "Image Gallery"),
				new GalleryPageFactory(() => new ImageButtonCoreGalleryPage(), "Image Button Gallery"),
				new GalleryPageFactory(() => new KeyboardCoreGallery(), "Keyboard Gallery"),
				new GalleryPageFactory(() => new LabelCoreGalleryPage(), "Label Gallery"),
				new GalleryPageFactory(() => new ListViewCoreGalleryPage(), "ListView Gallery"),
				new GalleryPageFactory(() => new OpenGLViewCoreGalleryPage(), "OpenGLView Gallery"),
				new GalleryPageFactory(() => new PickerCoreGalleryPage(), "Picker Gallery"),
				new GalleryPageFactory(() => new ProgressBarCoreGalleryPage(), "ProgressBar Gallery"),
				new GalleryPageFactory(() => new MaterialProgressBarGallery(), "ProgressBar & Slider Gallery (Material)"),
				new GalleryPageFactory(() => new MaterialActivityIndicatorGallery(), "ActivityIndicator Gallery (Material)"),
				new GalleryPageFactory(() => new RefreshViewGallery(), "RefreshView Gallery"),
				new GalleryPageFactory(() => new RefreshViewCoreGalleryPage(), "RefreshView Core Gallery"),
				new GalleryPageFactory(() => new ScrollGallery(), "ScrollView Gallery"),
				new GalleryPageFactory(() => new ScrollGallery(ScrollOrientation.Horizontal), "ScrollView Gallery Horizontal"),
				new GalleryPageFactory(() => new ScrollGallery(ScrollOrientation.Both), "ScrollView Gallery 2D"),
				new GalleryPageFactory(() => new SearchBarCoreGalleryPage(), "SearchBar Gallery"),
				new GalleryPageFactory(() => new SliderCoreGalleryPage(), "Slider Gallery"),
				new GalleryPageFactory(() => new StepperCoreGalleryPage(), "Stepper Gallery"),
				new GalleryPageFactory(() => new SwitchCoreGalleryPage(), "Switch Gallery"),
				new GalleryPageFactory(() => new SwipeViewCoreGalleryPage(), "SwipeView Core Gallery"),
				new GalleryPageFactory(() => new SwipeViewGallery(), "SwipeView Gallery"),
				new GalleryPageFactory(() => new TableViewCoreGalleryPage(), "TableView Gallery"),
				new GalleryPageFactory(() => new TimePickerCoreGalleryPage(), "TimePicker Gallery"),
				new GalleryPageFactory(() => new VisualGallery(), "Visual Gallery"),
				new GalleryPageFactory(() => new WebViewCoreGalleryPage(), "WebView Gallery"),
				new GalleryPageFactory(() => new WkWebViewCoreGalleryPage(), "WkWebView Gallery"),
				new GalleryPageFactory(() => new DynamicViewGallery(), "Dynamic ViewGallery"),
				//pages
 				new GalleryPageFactory(() => new RootContentPage ("Content"), "RootPages Gallery"),
				new GalleryPageFactory(() => new MasterDetailPageTabletPage(), "MasterDetailPage Tablet Page"),
				// legacy galleries
				new GalleryPageFactory(() => new AbsoluteLayoutGallery(), "AbsoluteLayout Gallery - Legacy"),
				new GalleryPageFactory(() => new BoundContentPage(), "BoundPage Gallery - Legacy"),
				new GalleryPageFactory(() => new BackgroundImageGallery(), "BackgroundImage gallery"),
				new GalleryPageFactory(() => new ButtonGallery(), "Button Gallery - Legacy"),
				new GalleryPageFactory(() => new CarouselPageGallery(), "CarouselPage Gallery - Legacy"),
				new GalleryPageFactory(() => new CellTypesListPage(), "Cells Gallery - Legacy"),
				new GalleryPageFactory(() => new ClipToBoundsGallery(), "ClipToBounds Gallery - Legacy"),
				new GalleryPageFactory(() => new ControlTemplatePage(), "ControlTemplated Gallery - Legacy"),
				new GalleryPageFactory(() => new ControlTemplateXamlPage(), "ControlTemplated XAML Gallery - Legacy"),
				new GalleryPageFactory(() => new DisposeGallery(), "Dispose Gallery - Legacy"),
				new GalleryPageFactory(() => new EditorGallery(), "Editor Gallery - Legacy"),
				new GalleryPageFactory(() => new EntryGallery(), "Entry Gallery - Legacy"),
				new GalleryPageFactory(() => new FrameGallery (), "Frame Gallery - Legacy"),    
   	    		new GalleryPageFactory(() => new GifGallery(), "Gif Support Gallery"),
				new GalleryPageFactory(() => new GridGallery(), "Grid Gallery - Legacy"),
				new GalleryPageFactory(() => new GroupedListActionsGallery(), "GroupedListActions Gallery - Legacy"),
				new GalleryPageFactory(() => new GroupedListContactsGallery(), "GroupedList Gallery - Legacy"),
				new GalleryPageFactory(() => new ImageGallery (), "Image Gallery - Legacy"),
				new GalleryPageFactory(() => new ImageLoadingGallery (), "ImageLoading Gallery - Legacy"),
				new GalleryPageFactory(() => new InputIntentGallery(), "InputIntent Gallery - Legacy"),
				new GalleryPageFactory(() => new LabelGallery(), "Label Gallery - Legacy"),
				new GalleryPageFactory(() => new LayoutAddPerformance(), "Layout Add Performance - Legacy"),
				new GalleryPageFactory(() => new LayoutOptionsGallery(), "LayoutOptions Gallery - Legacy"),
				new GalleryPageFactory(() => new LineBreakModeGallery(), "LineBreakMode Gallery - Legacy"),
				new GalleryPageFactory(() => new ListPage(), "ListView Gallery - Legacy"),
				new GalleryPageFactory(() => new ListScrollTo(), "ListView.ScrollTo"),
				new GalleryPageFactory(() => new ListRefresh(), "ListView.PullToRefresh"),
				new GalleryPageFactory(() => new ListViewDemoPage(), "ListView Demo Gallery - Legacy"),
				new GalleryPageFactory(() => new MapGallery(), "Map Gallery - Legacy"),
				new GalleryPageFactory(() => new MapWithItemsSourceGallery(), "Map With ItemsSource Gallery - Legacy"),
				new GalleryPageFactory(() => new MapElementsGallery(), "Map Elements Gallery - Legacy"),
				new GalleryPageFactory(() => new MinimumSizeGallery(), "MinimumSize Gallery - Legacy"),
				new GalleryPageFactory(() => new MultiGallery(), "Multi Gallery - Legacy"),
				new GalleryPageFactory(() => new NavigationPropertiesGallery(), "Navigation Properties"),
#if HAVE_OPENTK
				new GalleryPageFactory(() => new BasicOpenGLGallery(), "Basic OpenGL Gallery - Legacy"),
				new GalleryPageFactory(() => new AdvancedOpenGLGallery(), "Advanced OpenGL Gallery - Legacy"),
#endif
				new GalleryPageFactory(() => new PickerGallery(), "Picker Gallery - Legacy"),
				new GalleryPageFactory(() => new ProgressBarGallery(), "ProgressBar Gallery - Legacy"),
				new GalleryPageFactory(() => new RelativeLayoutGallery(), "RelativeLayout Gallery - Legacy"),
				new GalleryPageFactory(() => new ScaleRotate(), "Scale Rotate Gallery - Legacy"),
				new GalleryPageFactory(() => new SearchBarGallery(), "SearchBar Gallery - Legacy"),
				new GalleryPageFactory(() => new SettingsPage(), "Settings Page - Legacy"),
				new GalleryPageFactory(() => new SliderGallery(), "Slider Gallery - Legacy"),
				new GalleryPageFactory(() => new StackLayoutGallery(), "StackLayout Gallery - Legacy"),
				new GalleryPageFactory(() => new StepperGallery(), "Stepper Gallery - Legacy"),
				new GalleryPageFactory(() => new StyleGallery(), "Style Gallery"),
				new GalleryPageFactory(() => new StyleXamlGallery(), "Style Gallery in Xaml"),
				new GalleryPageFactory(() => new SwitchGallery(), "Switch Gallery - Legacy"),
				new GalleryPageFactory(() => new TableViewGallery(), "TableView Gallery - Legacy"),
				new GalleryPageFactory(() => new TemplatedCarouselGallery(), "TemplatedCarouselPage Gallery - Legacy"),
				new GalleryPageFactory(() => new TemplatedTabbedGallery(), "TemplatedTabbedPage Gallery - Legacy"),
				new GalleryPageFactory(() => new UnevenViewCellGallery(), "UnevenViewCell Gallery - Legacy"),
				new GalleryPageFactory(() => new UnevenListGallery(), "UnevenList Gallery - Legacy"),
				new GalleryPageFactory(() => new ViewCellGallery(), "ViewCell Gallery - Legacy"),
				new GalleryPageFactory(() => new WebViewGallery(), "WebView Gallery - Legacy"),
				new GalleryPageFactory(() => new BindableLayoutGalleryPage(), "BindableLayout Gallery - Legacy"),
			};

		public CorePageView(Page rootPage, NavigationBehavior navigationBehavior = NavigationBehavior.PushAsync)
		{
			var galleryFactory = DependencyService.Get<IPlatformSpecificCoreGalleryFactory>();

			var platformPages = galleryFactory?.GetPages();
			if (platformPages != null)
				_pages.AddRange(platformPages.Select(p => new GalleryPageFactory(p.Create, p.Title + " (Platform Specifc)")));

			_titleToPage = _pages.ToDictionary(o => o.Title);

			// avoid NRE for root pages without NavigationBar
			if (navigationBehavior == NavigationBehavior.PushAsync && rootPage.GetType() == typeof(CoreNavigationPage))
			{
				_pages.Insert(0, new GalleryPageFactory(() => new NavigationBarGallery((NavigationPage)rootPage), "NavigationBar Gallery - Legacy"));
				_pages.Insert(1, new GalleryPageFactory(() => new TitleView(true), "TitleView"));
			}

			_pages.Sort((x, y) => string.Compare(x.Title, y.Title, true));

			var template = new DataTemplate(() =>
			{
				var cell = new TextCell();
				cell.ContextActions.Add(new MenuItem
				{
					Text = "Select Visual",
					Command = new Command(async () =>
					{
						var buttons = typeof(VisualMarker).GetProperties().Select(p => p.Name);
						var selection = await rootPage.DisplayActionSheet("Select Visual", "Cancel", null, buttons.ToArray());
						if (cell.BindingContext is GalleryPageFactory pageFactory)
						{
							var page = pageFactory.Realize();
							if (typeof(VisualMarker).GetProperty(selection)?.GetValue(null) is IVisual visual)
								page.Visual = visual;
							await PushPage(page);
						}
					})
				});

				return cell;
			});

			template.SetBinding(TextCell.TextProperty, "Title");
			template.SetBinding(TextCell.AutomationIdProperty, "TitleAutomationId");

			BindingContext = _pages;
			ItemTemplate = template;
			ItemsSource = _pages;

			ItemSelected += async (sender, args) =>
			{
				if (SelectedItem == null)
					return;

				var item = args.SelectedItem;
				var page = item as GalleryPageFactory;
				if (page != null)
					await PushPage(page.Realize());

				SelectedItem = null;
			};

			SetValue(AutomationProperties.NameProperty, "Core Pages");
		}

		NavigationBehavior navigationBehavior;

		async Task PushPage(Page contentPage)
		{
			if (navigationBehavior == NavigationBehavior.PushModalAsync)
			{
				await Navigation.PushModalAsync(contentPage);
			}
			else
			{
				await Navigation.PushAsync(contentPage);
			}
		}

		readonly Dictionary<string, GalleryPageFactory> _titleToPage;
		public async Task PushPage(string pageTitle)
		{

			GalleryPageFactory pageFactory = null;
			if (!_titleToPage.TryGetValue(pageTitle, out pageFactory))
				return;

			var page = pageFactory.Realize();

			await PushPage(page);
		}

		public void FilterPages(string filter)
		{
			if (string.IsNullOrWhiteSpace(filter))
				ItemsSource = _pages;
			else
				ItemsSource = _pages.Where(p => p.Title.IndexOf(filter, StringComparison.OrdinalIgnoreCase) != -1);
		}
	}
	[Preserve(AllMembers = true)]
	internal class CoreRootPage : ContentPage
	{
		public CoreRootPage(Page rootPage, NavigationBehavior navigationBehavior = NavigationBehavior.PushAsync)
		{
			ValidateRegistrar();

			var galleryFactory = DependencyService.Get<IPlatformSpecificCoreGalleryFactory>();

			Title = galleryFactory?.Title ?? "Core Gallery";

			var corePageView = new CorePageView(rootPage, navigationBehavior);

			var searchBar = new SearchBar()
			{
				AutomationId = "SearchBar"
			};

			searchBar.TextChanged += (sender, e) =>
			{
				corePageView.FilterPages(e.NewTextValue);
			};

			var testCasesButton = new Button
			{
				Text = "Go to Test Cases",
				AutomationId = "GoToTestButton",
				TabIndex = -2,
				Command = new Command(async () =>
				{
					if (!string.IsNullOrEmpty(searchBar.Text))
						await corePageView.PushPage(searchBar.Text);
					else
						await Navigation.PushModalAsync(TestCases.GetTestCases());
				})
			};

			var stackLayout = new StackLayout()
			{
				Children = {
					testCasesButton,
					searchBar,
					new Button {
						Text = "Click to Force GC",
						TabIndex = -2,
						Command = new Command(() => {
							GC.Collect ();
							GC.WaitForPendingFinalizers ();
							GC.Collect ();
						})
					}
				}
			};

			var secondaryWindowService = DependencyService.Get<ISecondaryWindowService>();
			if (secondaryWindowService != null)
			{
				var openSecondWindowButton = new Button() { Text = "Open Secondary Window" };
				openSecondWindowButton.Clicked += (obj, args) => { secondaryWindowService.OpenSecondaryWindow(typeof(Issue2482)); };
				stackLayout.Children.Add(openSecondWindowButton);
			}

			this.SetAutomationPropertiesName("Gallery");
			this.SetAutomationPropertiesHelpText("Lists all gallery pages");

			Content = new AbsoluteLayout
			{
				Children = {
					{ new CoreRootView (), new Rectangle(0, 0.0, 1, 0.35), AbsoluteLayoutFlags.All },
					{ stackLayout, new Rectangle(0, 0.5, 1, 0.30), AbsoluteLayoutFlags.All },
					{ corePageView, new Rectangle(0, 1.0, 1.0, 0.35), AbsoluteLayoutFlags.All },
				}
			};
		}

		void ValidateRegistrar()
		{
			foreach (var view in Issues.Helpers.ViewHelper.GetAllViews())
			{
				if (!DependencyService.Get<IRegistrarValidationService>().Validate(view, out string message))
					throw new InvalidOperationException(message);
			}

			foreach (var page in Issues.Helpers.ViewHelper.GetAllPages())
			{
				page.Visual = VisualMarker.Default;
				if (!DependencyService.Get<IRegistrarValidationService>().Validate(page, out string message))
					throw new InvalidOperationException(message);
			}
		}
	}

	[Preserve(AllMembers = true)]
	public interface IPlatformSpecificCoreGalleryFactory
	{
		string Title { get; }

		IEnumerable<(Func<Page> Create, string Title)> GetPages();
	}
	[Preserve(AllMembers = true)]
	public static class CoreGallery
	{
		public static Page GetMainPage()
		{
			return new CoreNavigationPage();
		}
	}
}<|MERGE_RESOLUTION|>--- conflicted
+++ resolved
@@ -13,11 +13,8 @@
 using Xamarin.Forms.Controls.Issues;
 using Xamarin.Forms.Controls.GalleryPages.CollectionViewGalleries.CarouselViewGalleries;
 using Xamarin.Forms.Controls.GalleryPages.RefreshViewGalleries;
-<<<<<<< HEAD
 using Xamarin.Forms.Controls.GalleryPages.SwipeViewGalleries;
-=======
 using Xamarin.Forms.Controls.GalleryPages.PlatformTestsGallery;
->>>>>>> d8a6daf0
 
 namespace Xamarin.Forms.Controls
 {
@@ -294,7 +291,7 @@
 				new GalleryPageFactory(() => new Issues.A11yTabIndex(), "Accessibility TabIndex"),
 				new GalleryPageFactory(() => new FontImageSourceGallery(), "Font ImageSource"),
 				new GalleryPageFactory(() => new IndicatorsSample(), "Indicator Gallery"),
-				new GalleryPageFactory(() => new CarouselViewGallery(), "CarouselView Gallery"),           
+				new GalleryPageFactory(() => new CarouselViewGallery(), "CarouselView Gallery"),
 				new GalleryPageFactory(() => new CarouselViewCoreGalleryPage(), "CarouselView Core Gallery"),
 				new GalleryPageFactory(() => new CollectionViewGallery(), "CollectionView Gallery"),
 				new GalleryPageFactory(() => new CollectionViewCoreGalleryPage(), "CollectionView Core Gallery"),
@@ -381,7 +378,7 @@
 				new GalleryPageFactory(() => new DisposeGallery(), "Dispose Gallery - Legacy"),
 				new GalleryPageFactory(() => new EditorGallery(), "Editor Gallery - Legacy"),
 				new GalleryPageFactory(() => new EntryGallery(), "Entry Gallery - Legacy"),
-				new GalleryPageFactory(() => new FrameGallery (), "Frame Gallery - Legacy"),    
+				new GalleryPageFactory(() => new FrameGallery (), "Frame Gallery - Legacy"),
    	    		new GalleryPageFactory(() => new GifGallery(), "Gif Support Gallery"),
 				new GalleryPageFactory(() => new GridGallery(), "Grid Gallery - Legacy"),
 				new GalleryPageFactory(() => new GroupedListActionsGallery(), "GroupedListActions Gallery - Legacy"),
