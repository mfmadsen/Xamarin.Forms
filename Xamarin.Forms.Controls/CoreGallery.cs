--- conflicted
+++ resolved
@@ -245,14 +245,10 @@
 		}
 
 		List<GalleryPageFactory> _pages = new List<GalleryPageFactory> {
-<<<<<<< HEAD
 				new GalleryPageFactory(() => new VisualStateManagerGallery(), "VisualStateManager Gallery"),
 				new GalleryPageFactory(() => new FlowDirectionGalleryLandingPage(), "FlowDirection"),
 				new GalleryPageFactory(() => new AutomationPropertiesGallery(), "Accessibility"),
-=======
-			new GalleryPageFactory(() => new CarouselViewGalleryPage(), "CarouselView Gallery"),
-				new GalleryPageFactory(() => new AccessibilityGallery(), "Accessibility"),
->>>>>>> 79e97c9d
+				new GalleryPageFactory(() => new CarouselViewGalleryPage(), "CarouselView Gallery"),
 				new GalleryPageFactory(() => new PlatformSpecificsGallery(), "Platform Specifics"),
 				new GalleryPageFactory(() => new NativeBindingGalleryPage(), "Native Binding Controls Gallery"),
 				new GalleryPageFactory(() => new XamlNativeViews(), "Xaml Native Views Gallery"),
@@ -269,7 +265,6 @@
 				new GalleryPageFactory(() => new ListViewSelectionColor(), "ListView SelectionColor Gallery"),
 				new GalleryPageFactory(() => new AlertGallery(), "DisplayAlert Gallery"),
 				new GalleryPageFactory(() => new ToolbarItems(), "ToolbarItems Gallery"),
-
 				new GalleryPageFactory(() => new ActionSheetGallery(), "ActionSheet Gallery"),
 				new GalleryPageFactory(() => new ActivityIndicatorCoreGalleryPage(), "ActivityIndicator Gallery"),
 				new GalleryPageFactory(() => new BehaviorsAndTriggers(), "BehaviorsTriggers Gallery"),
