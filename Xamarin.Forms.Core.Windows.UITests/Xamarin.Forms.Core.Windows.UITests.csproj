﻿<?xml version="1.0" encoding="utf-8"?>
<Project ToolsVersion="14.0" DefaultTargets="Build" xmlns="http://schemas.microsoft.com/developer/msbuild/2003">
  <Import Project="$(MSBuildExtensionsPath)\$(MSBuildToolsVersion)\Microsoft.Common.props" Condition="Exists('$(MSBuildExtensionsPath)\$(MSBuildToolsVersion)\Microsoft.Common.props')" />
  <PropertyGroup>
    <Configuration Condition=" '$(Configuration)' == '' ">Debug</Configuration>
    <Platform Condition=" '$(Platform)' == '' ">AnyCPU</Platform>
    <ProjectGuid>{0A39A74B-6F7A-4D41-84F2-B0CCDCE899DF}</ProjectGuid>
    <OutputType>Library</OutputType>
    <AppDesignerFolder>Properties</AppDesignerFolder>
    <RootNamespace>Xamarin.Forms.Core.UITests</RootNamespace>
    <AssemblyName>Xamarin.Forms.Core.Windows.UITests</AssemblyName>
    <TargetFrameworkVersion>v4.7</TargetFrameworkVersion>
    <FileAlignment>512</FileAlignment>
    <TargetFrameworkProfile />
  </PropertyGroup>
  <PropertyGroup Condition=" '$(Configuration)|$(Platform)' == 'Debug|AnyCPU' ">
    <DebugSymbols>true</DebugSymbols>
    <DebugType>full</DebugType>
    <Optimize>false</Optimize>
    <OutputPath>bin\Debug\</OutputPath>
    <DefineConstants>TRACE;DEBUG;__WINDOWS__;UITEST</DefineConstants>
    <ErrorReport>prompt</ErrorReport>
    <WarningLevel>4</WarningLevel>
    <TreatWarningsAsErrors>true</TreatWarningsAsErrors>
    <NoWarn>0114;0108;4014;0649;0169;0168;0219</NoWarn>
  </PropertyGroup>
  <PropertyGroup Condition=" '$(Configuration)|$(Platform)' == 'Release|AnyCPU' ">
    <DebugType>pdbonly</DebugType>
    <Optimize>true</Optimize>
    <OutputPath>bin\Release\</OutputPath>
    <DefineConstants>TRACE;__WINDOWS__;UITEST</DefineConstants>
    <ErrorReport>prompt</ErrorReport>
    <WarningLevel>4</WarningLevel>
    <TreatWarningsAsErrors>true</TreatWarningsAsErrors>
    <NoWarn>0114;0108;4014;0649;0169;0168;0219</NoWarn>
  </PropertyGroup>
  <ItemGroup>
    <Reference Include="System" />
    <Reference Include="System.Configuration" />
    <Reference Include="System.Core" />
    <Reference Include="System.Drawing" />
    <Reference Include="System.Xml.Linq" />
    <Reference Include="System.Data.DataSetExtensions" />
    <Reference Include="Microsoft.CSharp" />
    <Reference Include="System.Data" />
    <Reference Include="System.Net.Http" />
    <Reference Include="System.Xml" />
<<<<<<< HEAD
  </ItemGroup>
  <ItemGroup>
    <PackageReference Include="Appium.WebDriver" Version="4.0.0.4-beta" />
    <PackageReference Include="Castle.Core" Version="4.3.1" />
    <PackageReference Include="DotNetSeleniumExtras.PageObjects" Version="3.11.0" />
    <PackageReference Include="Newtonsoft.Json" Version="11.0.2" />
    <PackageReference Include="NUnit" Version="2.6.4" />
    <PackageReference Include="Selenium.Support" Version="3.14.0" />
    <PackageReference Include="Selenium.WebDriver" Version="3.14.0" />
    <PackageReference Include="Xam.Plugin.DeviceInfo" Version="3.0.2" />
    <PackageReference Include="Xamarin.UITest" Version="2.2.6" />
=======
    <Reference Include="WebDriver, Version=3.0.1.0, Culture=neutral, processorArchitecture=MSIL">
      <HintPath>..\packages\Selenium.WebDriver.3.0.1\lib\net40\WebDriver.dll</HintPath>
      <Private>True</Private>
    </Reference>
    <Reference Include="WebDriver.Support, Version=3.0.1.0, Culture=neutral, processorArchitecture=MSIL">
      <HintPath>..\packages\Selenium.Support.3.0.1\lib\net40\WebDriver.Support.dll</HintPath>
      <Private>True</Private>
    </Reference>
    <Reference Include="Xamarin.UITest">
      <HintPath>..\packages\Xamarin.UITest.2.2.7\lib\net45\Xamarin.UITest.dll</HintPath>
    </Reference>
>>>>>>> 7ae81e37
  </ItemGroup>
  <ItemGroup>
    <Compile Include="Properties\AssemblyInfo.cs" />
    <Compile Include="WindowsTestBase.cs" />
    <Compile Include="WindowsTestServer.cs" />
    <Compile Include="WinDriverApp.cs" />
    <Compile Include="WinQuery.cs" />
  </ItemGroup>
  <ItemGroup>
    <None Include="app.config" />
  </ItemGroup>
  <ItemGroup>
    <ProjectReference Include="..\Xamarin.Forms.Core\Xamarin.Forms.Core.csproj">
      <Project>{57b8b73d-c3b5-4c42-869e-7b2f17d354ac}</Project>
      <Name>Xamarin.Forms.Core</Name>
    </ProjectReference>
    <ProjectReference Include="..\Xamarin.Forms.CustomAttributes\Xamarin.Forms.CustomAttributes.csproj">
      <Project>{4dcd0420-1168-4b77-86db-6196ee4bd491}</Project>
      <Name>Xamarin.Forms.CustomAttributes</Name>
    </ProjectReference>
    <ProjectReference Include="..\Xamarin.Forms.Maps\Xamarin.Forms.Maps.csproj">
      <Project>{7d13bac2-c6a4-416a-b07e-c169b199e52b}</Project>
      <Name>Xamarin.Forms.Maps</Name>
    </ProjectReference>
    <ProjectReference Include="..\Xamarin.Forms.Platform\Xamarin.Forms.Platform.csproj">
      <Project>{D31A6537-ED9C-4EBD-B231-A8D4FE44126A}</Project>
      <Name>Xamarin.Forms.Platform</Name>
    </ProjectReference>
  </ItemGroup>
  <ItemGroup>
    <Service Include="{82A7F48D-3B50-4B1E-B82E-3ADA8210C358}" />
  </ItemGroup>
  <Import Project="..\Xamarin.Forms.Controls.Issues\Xamarin.Forms.Controls.Issues.Shared\Xamarin.Forms.Controls.Issues.Shared.projitems" Label="Shared" />
  <Import Project="..\Xamarin.Forms.Core.UITests.Shared\Xamarin.Forms.Core.UITests.projitems" Label="Shared" />
  <Import Project="$(MSBuildToolsPath)\Microsoft.CSharp.targets" />
  <Target Name="_CopyXamarinUITestFiles" AfterTargets="Build">
    <ItemGroup>
      <_XamarinUITestFiles Include="$(NuGetPackageRoot)Xamarin.UITest\%(Version)\**" Condition="@(PackageReference -> '%(Identity)') == 'Xamarin.UITest'" InProject="False" />
    </ItemGroup>
    <Copy SourceFiles="@(_XamarinUITestFiles)" DestinationFolder="$(SolutionDir)packages\Xamarin.UITest.AnyVersion\%(RecursiveDir)" ContinueOnError="true" Retries="0" />
  </Target>
</Project><|MERGE_RESOLUTION|>--- conflicted
+++ resolved
@@ -45,7 +45,6 @@
     <Reference Include="System.Data" />
     <Reference Include="System.Net.Http" />
     <Reference Include="System.Xml" />
-<<<<<<< HEAD
   </ItemGroup>
   <ItemGroup>
     <PackageReference Include="Appium.WebDriver" Version="4.0.0.4-beta" />
@@ -56,20 +55,7 @@
     <PackageReference Include="Selenium.Support" Version="3.14.0" />
     <PackageReference Include="Selenium.WebDriver" Version="3.14.0" />
     <PackageReference Include="Xam.Plugin.DeviceInfo" Version="3.0.2" />
-    <PackageReference Include="Xamarin.UITest" Version="2.2.6" />
-=======
-    <Reference Include="WebDriver, Version=3.0.1.0, Culture=neutral, processorArchitecture=MSIL">
-      <HintPath>..\packages\Selenium.WebDriver.3.0.1\lib\net40\WebDriver.dll</HintPath>
-      <Private>True</Private>
-    </Reference>
-    <Reference Include="WebDriver.Support, Version=3.0.1.0, Culture=neutral, processorArchitecture=MSIL">
-      <HintPath>..\packages\Selenium.Support.3.0.1\lib\net40\WebDriver.Support.dll</HintPath>
-      <Private>True</Private>
-    </Reference>
-    <Reference Include="Xamarin.UITest">
-      <HintPath>..\packages\Xamarin.UITest.2.2.7\lib\net45\Xamarin.UITest.dll</HintPath>
-    </Reference>
->>>>>>> 7ae81e37
+    <PackageReference Include="Xamarin.UITest" Version="2.2.7" />
   </ItemGroup>
   <ItemGroup>
     <Compile Include="Properties\AssemblyInfo.cs" />
