--- conflicted
+++ resolved
@@ -53,11 +53,7 @@
     <PackageReference Include="Selenium.Support" Version="3.14.0" />
     <PackageReference Include="Selenium.WebDriver" Version="3.14.0" />
     <PackageReference Include="Xam.Plugin.DeviceInfo" Version="3.0.2" />
-<<<<<<< HEAD
-    <PackageReference Include="Xamarin.UITest" Version="3.0.4" />
-=======
     <PackageReference Include="Xamarin.UITest" Version="3.0.6-dev1" />
->>>>>>> 74f2ceb9
     <PackageReference Include="NUnit3TestAdapter">
       <Version>3.15.1</Version>
     </PackageReference>
