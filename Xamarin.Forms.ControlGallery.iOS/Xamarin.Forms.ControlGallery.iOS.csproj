--- conflicted
+++ resolved
@@ -332,11 +332,8 @@
     <BundleResource Include="Resources\icon_search%402x.png" />
     <BundleResource Include="Resources\icon_bookmark%402x.png" />
     <BundleResource Include="Resources\xamarinstore.jpg" />
-<<<<<<< HEAD
     <BundleResource Include="Resources\cardBackground%402x.png" />
-=======
     <BundleResource Include="Resources\Fonts\fa-solid-900.ttf" />
->>>>>>> fcca65ad
   </ItemGroup>
   <ItemGroup>
     <Reference Include="Microsoft.CSharp" />
