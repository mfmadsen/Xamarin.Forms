﻿<?xml version="1.0" encoding="utf-8"?>
<Project ToolsVersion="4.0" DefaultTargets="Build" xmlns="http://schemas.microsoft.com/developer/msbuild/2003">
  <PropertyGroup>
    <Configuration Condition=" '$(Configuration)' == '' ">Debug</Configuration>
    <Platform Condition=" '$(Platform)' == '' ">iPhoneSimulator</Platform>
    <ProjectGuid>{C7131F14-274F-4B55-ACA9-E81731AD012F}</ProjectGuid>
    <ProjectTypeGuids>{FEACFBD2-3405-455C-9665-78FE426C6842};{FAE04EC0-301F-11D3-BF4B-00C04F79EFBC}</ProjectTypeGuids>
    <OutputType>Exe</OutputType>
    <RootNamespace>Xamarin.Forms.ControlGallery.iOS</RootNamespace>
    <IPhoneResourcePrefix>Resources</IPhoneResourcePrefix>
    <AssemblyName>XamarinFormsControlGalleryiOS</AssemblyName>
    <SolutionDir Condition="$(SolutionDir) == '' Or $(SolutionDir) == '*Undefined*'">..\</SolutionDir>
    <RestorePackages>true</RestorePackages>
  </PropertyGroup>
  <PropertyGroup Condition=" '$(Configuration)|$(Platform)' == 'Debug|iPhoneSimulator' ">
    <DebugSymbols>true</DebugSymbols>
    <DebugType>full</DebugType>
    <Optimize>false</Optimize>
    <OutputPath>bin\iPhoneSimulator\Debug</OutputPath>
    <DefineConstants>DEBUG;HAVE_OPENTK</DefineConstants>
    <ErrorReport>prompt</ErrorReport>
    <WarningLevel>4</WarningLevel>
    <ConsolePause>false</ConsolePause>
    <MtouchArch>i386, x86_64</MtouchArch>
    <MtouchLink>SdkOnly</MtouchLink>
    <MtouchDebug>True</MtouchDebug>
    <MtouchProfiling>False</MtouchProfiling>
    <MtouchFastDev>False</MtouchFastDev>
    <MtouchEnableGenericValueTypeSharing>True</MtouchEnableGenericValueTypeSharing>
    <MtouchUseLlvm>False</MtouchUseLlvm>
    <MtouchUseThumb>False</MtouchUseThumb>
    <MtouchOptimizePNGs>False</MtouchOptimizePNGs>
    <MtouchEnableBitcode>False</MtouchEnableBitcode>
    <OptimizePNGs>True</OptimizePNGs>
    <MtouchTlsProvider>Default</MtouchTlsProvider>
    <MtouchHttpClientHandler>HttpClientHandler</MtouchHttpClientHandler>
    <MtouchFloat32>False</MtouchFloat32>
    <CodesignKey>iPhone Developer</CodesignKey>
    <CodesignProvision />
    <AllowUnsafeBlocks>true</AllowUnsafeBlocks>
  </PropertyGroup>
  <PropertyGroup Condition=" '$(Configuration)|$(Platform)' == 'Release|iPhoneSimulator' ">
    <DebugType>none</DebugType>
    <Optimize>true</Optimize>
    <OutputPath>bin\iPhoneSimulator\Release</OutputPath>
    <DefineConstants>HAVE_OPENTK</DefineConstants>
    <ErrorReport>prompt</ErrorReport>
    <WarningLevel>4</WarningLevel>
    <MtouchLink>None</MtouchLink>
    <MtouchArch>i386, x86_64</MtouchArch>
    <ConsolePause>false</ConsolePause>
    <AllowUnsafeBlocks>true</AllowUnsafeBlocks>
  </PropertyGroup>
  <PropertyGroup Condition=" '$(Configuration)|$(Platform)' == 'Debug|iPhone' ">
    <DebugSymbols>true</DebugSymbols>
    <DebugType>full</DebugType>
    <Optimize>false</Optimize>
    <OutputPath>bin\iPhone\Debug</OutputPath>
    <DefineConstants>DEBUG;__UNIFIED__;__MOBILE__;__IOS__;HAVE_OPENTK</DefineConstants>
    <ErrorReport>prompt</ErrorReport>
    <WarningLevel>4</WarningLevel>
    <ConsolePause>false</ConsolePause>
    <MtouchArch>ARMv7, ARM64</MtouchArch>
    <CodesignKey>iPhone Developer</CodesignKey>
    <MtouchDebug>True</MtouchDebug>
    <CodesignEntitlements>
    </CodesignEntitlements>
    <MtouchLink>SdkOnly</MtouchLink>
    <MtouchProfiling>False</MtouchProfiling>
    <MtouchExtraArgs />
    <MtouchFastDev>False</MtouchFastDev>
    <MtouchEnableGenericValueTypeSharing>True</MtouchEnableGenericValueTypeSharing>
    <MtouchUseLlvm>False</MtouchUseLlvm>
    <MtouchUseThumb>False</MtouchUseThumb>
    <MtouchOptimizePNGs>True</MtouchOptimizePNGs>
    <MtouchI18n>mideast</MtouchI18n>
    <BuildIpa>True</BuildIpa>
    <IpaMetadata />
    <IpaPackageName />
    <CodesignProvision>Automatic</CodesignProvision>
    <CodesignResourceRules />
    <CodesignExtraArgs />
    <MtouchHttpClientHandler>NSUrlSessionHandler</MtouchHttpClientHandler>
    <AllowUnsafeBlocks>true</AllowUnsafeBlocks>
  </PropertyGroup>
  <PropertyGroup Condition=" '$(Configuration)|$(Platform)' == 'Release|iPhone' ">
    <DebugType>none</DebugType>
    <Optimize>true</Optimize>
    <OutputPath>bin\iPhone\Release</OutputPath>
    <DefineConstants>HAVE_OPENTK</DefineConstants>
    <ErrorReport>prompt</ErrorReport>
    <WarningLevel>4</WarningLevel>
    <MtouchArch>ARMv7, ARM64</MtouchArch>
    <ConsolePause>false</ConsolePause>
    <CodesignKey>iPhone Developer</CodesignKey>
    <CodesignEntitlements>Entitlements.plist</CodesignEntitlements>
    <AllowUnsafeBlocks>true</AllowUnsafeBlocks>
  </PropertyGroup>
  <PropertyGroup Condition=" '$(RunConfiguration)' == 'Default' ">
    <AppExtensionDebugBundleId />
  </PropertyGroup>
  <ItemGroup>
    <Compile Include="AttachedStateEffectRenderer.cs" />
    <Compile Include="BrokenImageSourceHandler.cs" />
    <Compile Include="BrokenNativeControl.cs" />
    <Compile Include="PlatformSpecificCoreGalleryFactory.cs" />
    <Compile Include="SearchbarEffect.cs" />
    <Compile Include="CustomRenderer40251.cs" />
    <Compile Include="Main.cs" />
    <Compile Include="AppDelegate.cs" />
    <Compile Include="PerformanceTrackerRenderer.cs" />
    <Compile Include="RegistrarValidationService.cs" />
    <Compile Include="SampleNativeControl.cs" />
    <Compile Include="_2489CustomRenderer.cs" />
    <Compile Include="_57114Renderer.cs" />
    <Compile Include="_58406EffectRenderer.cs" />
    <Compile Include="_60122ImageRenderer.cs" />
    <None Include="Info.plist" />
    <Compile Include="Properties\AssemblyInfo.cs" />
    <Compile Include="CustomRenderers.cs" />
    <Compile Include="CustomRendererBugzila38731.cs" />
    <Compile Include="CustomApplication.cs" />
<<<<<<< HEAD
    <Compile Include="..\xamarin.forms.controls\gallerypages\openglgalleries\AdvancedOpenGLGallery.cs">
      <Link>GalleryPages\AdvancedOpenGLGallery.cs</Link>
    </Compile>
    <Compile Include="CustomEffects\GradientEffect.cs" />
=======
    <Compile Include="CustomRenderers\CustomRenderer.cs" />
    <Compile Include="CustomRenderers\RoundedLabelRenderer.cs" />
>>>>>>> 7712162f
  </ItemGroup>
  <ItemGroup>
    <ProjectReference Include="..\Xamarin.Forms.Controls\Xamarin.Forms.Controls.csproj">
      <Project>{cb9c96ce-125c-4a68-b6a1-c3ff1fbf93e1}</Project>
      <Name>Xamarin.Forms.Controls</Name>
    </ProjectReference>
    <ProjectReference Include="..\Xamarin.Forms.Maps.iOS\Xamarin.Forms.Maps.iOS.csproj">
      <Project>{aba078c4-f9bb-4924-8b2b-10fe0d2f5491}</Project>
      <Name>Xamarin.Forms.Maps.iOS</Name>
      <IsAppExtension>false</IsAppExtension>
      <IsWatchApp>false</IsWatchApp>
    </ProjectReference>
    <ProjectReference Include="..\Xamarin.Forms.Maps\Xamarin.Forms.Maps.csproj">
      <Project>{7d13bac2-c6a4-416a-b07e-c169b199e52b}</Project>
      <Name>Xamarin.Forms.Maps</Name>
    </ProjectReference>
    <ProjectReference Include="..\Xamarin.Forms.Core\Xamarin.Forms.Core.csproj">
      <Project>{57B8B73D-C3B5-4C42-869E-7B2F17D354AC}</Project>
      <Name>Xamarin.Forms.Core</Name>
    </ProjectReference>
    <ProjectReference Include="..\Xamarin.Forms.Platform.iOS\Xamarin.Forms.Platform.iOS.csproj">
      <Project>{271193c1-6e7c-429c-a36d-3f1be5267231}</Project>
      <Name>Xamarin.Forms.Platform.iOS</Name>
      <IsAppExtension>false</IsAppExtension>
      <IsWatchApp>false</IsWatchApp>
    </ProjectReference>
    <ProjectReference Include="..\Stubs\Xamarin.Forms.Platform.iOS\Xamarin.Forms.Platform.iOS %28Forwarders%29.csproj">
      <Project>{39b3457f-01d8-43d0-8e84-d8c4f73cf48d}</Project>
      <Name>Xamarin.Forms.Platform.iOS (Forwarders)</Name>
      <IsAppExtension>false</IsAppExtension>
      <IsWatchApp>false</IsWatchApp>
    </ProjectReference>
    <ProjectReference Include="..\Xamarin.Forms.Material.iOS\Xamarin.Forms.Material.iOS.csproj">
      <Project>{8A75B1DC-CEED-4B1B-8675-A7DFFD1E6DE4}</Project>
      <Name>Xamarin.Forms.Material.iOS</Name>
      <IsAppExtension>false</IsAppExtension>
      <IsWatchApp>false</IsWatchApp>
    </ProjectReference>
  </ItemGroup>
  <ItemGroup>
    <Content Include="bank%402x.png" />
    <Content Include="bank.png" />
    <Content Include="calculator%402x.png" />
    <Content Include="calculator.png" />
    <BundleResource Include="caret_r.png" />
    <Content Include="cover1.jpg" />
    <Content Include="crimson.jpg" />
    <BundleResource Include="default.css" />
    <Content Include="Entitlements.plist">
      <SubType>Designer</SubType>
    </Content>
    <Content Include="Goobuntu-icon.png" />
    <Content Include="Intranet-icon.png" />
    <BundleResource Include="local.html" />
    <Content Include="oasis.jpg" />
    <BundleResource Include="oasissmall.jpg" />
    <Content Include="coffee%402x.png" />
    <BundleResource Include="Resources\invalidimage.jpg" />
    <BundleResource Include="Resources\FlowerBuds.jpg" />
    <BundleResource Include="Resources\Fruits.jpg" />
    <BundleResource Include="Resources\Legumes.jpg" />
    <BundleResource Include="Resources\Vegetables.jpg" />
    <BundleResource Include="Resources\gamesflyout.png" />
    <BundleResource Include="Resources\gamesflyout%402x.png" />
    <BundleResource Include="Resources\games.png" />
    <BundleResource Include="Resources\games%402x.png" />
    <BundleResource Include="Resources\booksflyout.png" />
    <BundleResource Include="Resources\booksflyout%402x.png" />
    <BundleResource Include="Resources\books.png" />
    <BundleResource Include="Resources\books%402x.png" />
    <BundleResource Include="Resources\homeflyout.png" />
    <BundleResource Include="Resources\homeflyout%402x.png" />
    <BundleResource Include="Resources\home%402x.png" />
    <BundleResource Include="Resources\jet.png" />
    <BundleResource Include="Resources\jet%402x.png" />
    <BundleResource Include="Resources\loop.png" />
    <BundleResource Include="Resources\loop%402x.png" />
    <BundleResource Include="Resources\newspaperflyout.png" />
    <BundleResource Include="Resources\newspaperflyout%402x.png" />
    <BundleResource Include="Resources\newspaper.png" />
    <BundleResource Include="Resources\newspaper%402x.png" />
    <BundleResource Include="Resources\person.png" />
    <BundleResource Include="Resources\person%402x.png" />
    <BundleResource Include="Resources\star-flyout.png" />
    <BundleResource Include="Resources\star-flyout%402x.png" />
    <BundleResource Include="Resources\star.png" />
    <BundleResource Include="Resources\star%402x.png" />
    <BundleResource Include="Resources\headphone%402x.png" />
    <BundleResource Include="Resources\headphone.png" />
    <BundleResource Include="Resources\headphoneflyout%402x.png" />
    <BundleResource Include="Resources\headphoneflyout.png" />
    <BundleResource Include="Resources\grid%402x.png" />
    <BundleResource Include="Resources\grid.png" />
    <BundleResource Include="Resources\gear%402x.png" />
    <BundleResource Include="Resources\gear.png" />
    <BundleResource Include="Resources\film%402x.png" />
    <BundleResource Include="Resources\film.png" />
    <BundleResource Include="Resources\filmflyout%402x.png" />
    <BundleResource Include="Resources\filmflyout.png" />
    <BundleResource Include="Resources\card%402x.png" />
    <BundleResource Include="Resources\card.png" />
    <BundleResource Include="Resources\bell%402x.png" />
    <BundleResource Include="Resources\bell.png" />
    <BundleResource Include="Resources\mic.png" />
    <BundleResource Include="Resources\photo.jpg" />
    <Content Include="settings%402x.png" />
    <Content Include="menuIcon%402x.png" />
    <Content Include="crimsonsmall.jpg" />
    <Content Include="seth%402x.png" />
    <Content Include="cover1small.jpg" />
    <Content Include="menuIcon.png" />
    <Content Include="seth.png" />
    <BundleResource Include="photo.jpg" />
    <BundleResource Include="ionicons.ttf">
      <CopyToOutputDirectory>PreserveNewest</CopyToOutputDirectory>
    </BundleResource>
    <BundleResource Include="WebImages\XamarinLogo.png" />
    <BundleResource Include="Images\FlowerBuds.jpg" />
    <BundleResource Include="Images\FlowerBuds%402x.jpg" />
    <BundleResource Include="Images\Fruits.jpg" />
    <BundleResource Include="Images\Fruits%402x.jpg" />
    <BundleResource Include="Images\Legumes.jpg" />
    <BundleResource Include="Images\Legumes%402x.jpg" />
    <BundleResource Include="Images\Vegetables.jpg" />
    <BundleResource Include="Images\Vegetables%402x.jpg" />
    <BundleResource Include="toolbar_close.png" />
    <BundleResource Include="test.jpg" />
    <BundleResource Include="Resources\about.png" />
    <BundleResource Include="Resources\about%402x.png" />
    <BundleResource Include="Resources\blog.png" />
    <BundleResource Include="Resources\blog%402x.png" />
    <BundleResource Include="Resources\facebook.png" />
    <BundleResource Include="Resources\facebook%402x.png" />
    <BundleResource Include="Resources\favorite.png" />
    <BundleResource Include="Resources\googleplus.png" />
    <BundleResource Include="Resources\googleplus%402x.png" />
    <BundleResource Include="Resources\hm_full.jpg" />
    <BundleResource Include="Resources\hm.png" />
    <BundleResource Include="Resources\hm%402x.png" />
    <BundleResource Include="Resources\home.png" />
    <BundleResource Include="Resources\ic_pause.png" />
    <BundleResource Include="Resources\ic_pause%402x.png" />
    <BundleResource Include="Resources\ic_play.png" />
    <BundleResource Include="Resources\ic_play%402x.png" />
    <BundleResource Include="Resources\ic_share.png" />
    <BundleResource Include="Resources\ic_share%402x.png" />
    <BundleResource Include="Resources\ic_stop.png" />
    <BundleResource Include="Resources\ic_stop%402x.png" />
    <BundleResource Include="Resources\instagram.png" />
    <BundleResource Include="Resources\instagram%402x.png" />
    <BundleResource Include="Resources\lists.png" />
    <BundleResource Include="Resources\messages.png" />
    <BundleResource Include="Resources\notifications.png" />
    <BundleResource Include="Resources\profile.png" />
    <BundleResource Include="Resources\ratchet_full.jpg" />
    <BundleResource Include="Resources\ratchet.png" />
    <BundleResource Include="Resources\ratchet%402x.png" />
    <BundleResource Include="Resources\refresh.png" />
    <BundleResource Include="Resources\refresh%402x.png" />
    <BundleResource Include="Resources\reply.png" />
    <BundleResource Include="Resources\retweet.png" />
    <BundleResource Include="Resources\rui.jpg" />
    <BundleResource Include="Resources\scott.png" />
    <BundleResource Include="Resources\scott159.png" />
    <BundleResource Include="Resources\search.png" />
    <BundleResource Include="Resources\slideout.png" />
    <BundleResource Include="Resources\slideout%402x.png" />
    <BundleResource Include="Resources\tdl_full.jpg" />
    <BundleResource Include="Resources\tdl.png" />
    <BundleResource Include="Resources\tdl%402x.png" />
    <BundleResource Include="Resources\tweet.png" />
    <BundleResource Include="Resources\twitter.png" />
    <BundleResource Include="Resources\twitter%402x.png" />
    <BundleResource Include="Resources\twitternav.png" />
    <BundleResource Include="Resources\twitternav%402x.png" />
    <BundleResource Include="Resources\xamarinlogo.png" />
    <BundleResource Include="coffee.png" />
    <BundleResource Include="Resources\Default%402x.png" />
    <BundleResource Include="Resources\Default.png" />
    <BundleResource Include="Resources\Default-Portrait%402x.png" />
    <BundleResource Include="Resources\Default-Portrait.png" />
    <BundleResource Include="Resources\Default-568h%402x.png" />
    <BundleResource Include="Resources\xamarin_logo%403x.png" />
    <BundleResource Include="Resources\xamarin_logo%402x.png" />
    <BundleResource Include="Resources\xamarin_logo.png" />
    <BundleResource Include="..\Xamarin.Forms.ControlGallery.MacOS\Resources\Fonts\Roboto-Bold.ttf">
      <Link>Resources\Fonts\Roboto-Bold.ttf</Link>
      <CopyToOutputDirectory>PreserveNewest</CopyToOutputDirectory>
    </BundleResource>
    <BundleResource Include="..\Xamarin.Forms.ControlGallery.MacOS\Resources\Fonts\Roboto-BoldItalic.ttf">
      <Link>Resources\Fonts\Roboto-BoldItalic.ttf</Link>
      <CopyToOutputDirectory>PreserveNewest</CopyToOutputDirectory>
    </BundleResource>
    <BundleResource Include="..\Xamarin.Forms.ControlGallery.MacOS\Resources\Fonts\Roboto-Italic.ttf">
      <Link>Resources\Fonts\Roboto-Italic.ttf</Link>
      <CopyToOutputDirectory>PreserveNewest</CopyToOutputDirectory>
    </BundleResource>
    <BundleResource Include="..\Xamarin.Forms.ControlGallery.MacOS\Resources\Fonts\Roboto-Regular.ttf">
      <Link>Resources\Fonts\Roboto-Regular.ttf</Link>
      <CopyToOutputDirectory>PreserveNewest</CopyToOutputDirectory>
    </BundleResource>
    <BundleResource Include="Resources\button_add%402x.png" />
    <BundleResource Include="Resources\icon_search%402x.png" />
    <BundleResource Include="Resources\icon_bookmark%402x.png" />
    <BundleResource Include="Resources\xamarinstore.jpg" />
  </ItemGroup>
  <ItemGroup>
    <Reference Include="Microsoft.CSharp" />
    <Reference Include="System" />
    <Reference Include="System.IO.Compression" />
    <Reference Include="System.Net.Http" />
    <Reference Include="System.Xml" />
    <Reference Include="System.Core" />
    <Reference Include="Xamarin.iOS" />
    <Reference Include="netstandard" />
    <Reference Include="OpenTK-1.0" />
  </ItemGroup>
  <ItemGroup>
    <PackageReference Include="AdvancedColorPicker" Version="2.0.1" />
    <PackageReference Include="Newtonsoft.Json" Version="10.0.3" />
    <PackageReference Include="Xam.Plugin.DeviceInfo" Version="3.0.2" />
    <PackageReference Include="Xamarin.Insights" Version="1.12.3" />
    <PackageReference Include="Xamarin.iOS.MaterialComponents" Version="72.2.0.1" />
    <PackageReference Include="Xamarin.TestCloud.Agent" Version="0.21.7" />
  </ItemGroup>
  <ItemGroup>
    <InterfaceDefinition Include="Resources\LaunchScreen.storyboard" />
  </ItemGroup>
  <ItemGroup>
    <ImageAsset Include="Assets.xcassets\AppIcon.appiconset\Contents.json">
      <Visible>false</Visible>
    </ImageAsset>
    <ImageAsset Include="Assets.xcassets\AppIcon.appiconset\Icon1024.png">
      <Visible>false</Visible>
    </ImageAsset>
    <ImageAsset Include="Assets.xcassets\AppIcon.appiconset\Icon180.png">
      <Visible>false</Visible>
    </ImageAsset>
    <ImageAsset Include="Assets.xcassets\AppIcon.appiconset\Icon167.png">
      <Visible>false</Visible>
    </ImageAsset>
    <ImageAsset Include="Assets.xcassets\AppIcon.appiconset\Icon152.png">
      <Visible>false</Visible>
    </ImageAsset>
    <ImageAsset Include="Assets.xcassets\AppIcon.appiconset\Icon120.png">
      <Visible>false</Visible>
    </ImageAsset>
    <ImageAsset Include="Assets.xcassets\AppIcon.appiconset\Icon87.png">
      <Visible>false</Visible>
    </ImageAsset>
    <ImageAsset Include="Assets.xcassets\AppIcon.appiconset\Icon80.png">
      <Visible>false</Visible>
    </ImageAsset>
    <ImageAsset Include="Assets.xcassets\AppIcon.appiconset\Icon76.png">
      <Visible>false</Visible>
    </ImageAsset>
    <ImageAsset Include="Assets.xcassets\AppIcon.appiconset\Icon60.png">
      <Visible>false</Visible>
    </ImageAsset>
    <ImageAsset Include="Assets.xcassets\AppIcon.appiconset\Icon58.png">
      <Visible>false</Visible>
    </ImageAsset>
    <ImageAsset Include="Assets.xcassets\AppIcon.appiconset\Icon40.png">
      <Visible>false</Visible>
    </ImageAsset>
    <ImageAsset Include="Assets.xcassets\AppIcon.appiconset\Icon29.png">
      <Visible>false</Visible>
    </ImageAsset>
    <ImageAsset Include="Assets.xcassets\AppIcon.appiconset\Icon20.png">
      <Visible>false</Visible>
    </ImageAsset>
  </ItemGroup>
  <ItemGroup>
    <Folder Include="Resources\Fonts\" />
<<<<<<< HEAD
    <Folder Include="CustomEffects\" />
=======
    <Folder Include="CustomRenderers\" />
>>>>>>> 7712162f
  </ItemGroup>
  <Import Project="$(MSBuildExtensionsPath)\Xamarin\iOS\Xamarin.iOS.CSharp.targets" />
</Project><|MERGE_RESOLUTION|>--- conflicted
+++ resolved
@@ -120,15 +120,12 @@
     <Compile Include="CustomRenderers.cs" />
     <Compile Include="CustomRendererBugzila38731.cs" />
     <Compile Include="CustomApplication.cs" />
-<<<<<<< HEAD
     <Compile Include="..\xamarin.forms.controls\gallerypages\openglgalleries\AdvancedOpenGLGallery.cs">
       <Link>GalleryPages\AdvancedOpenGLGallery.cs</Link>
     </Compile>
     <Compile Include="CustomEffects\GradientEffect.cs" />
-=======
     <Compile Include="CustomRenderers\CustomRenderer.cs" />
     <Compile Include="CustomRenderers\RoundedLabelRenderer.cs" />
->>>>>>> 7712162f
   </ItemGroup>
   <ItemGroup>
     <ProjectReference Include="..\Xamarin.Forms.Controls\Xamarin.Forms.Controls.csproj">
@@ -403,11 +400,8 @@
   </ItemGroup>
   <ItemGroup>
     <Folder Include="Resources\Fonts\" />
-<<<<<<< HEAD
     <Folder Include="CustomEffects\" />
-=======
     <Folder Include="CustomRenderers\" />
->>>>>>> 7712162f
   </ItemGroup>
   <Import Project="$(MSBuildExtensionsPath)\Xamarin\iOS\Xamarin.iOS.CSharp.targets" />
 </Project>