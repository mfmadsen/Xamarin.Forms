--- conflicted
+++ resolved
@@ -29,12 +29,6 @@
   </PropertyGroup>
   <ItemGroup>
     <Reference Include="System" />
-<<<<<<< HEAD
-=======
-    <Reference Include="Xamarin.UITest.Desktop">
-      <HintPath>..\packages\Xamarin.UITest.Desktop.0.0.7\lib\net45\Xamarin.UITest.Desktop.dll</HintPath>
-    </Reference>
->>>>>>> 7ae81e37
     <Reference Include="System.ComponentModel.Composition" />
     <Reference Include="System.Core" />
     <Reference Include="System.Drawing" />
@@ -51,7 +45,6 @@
     <Reference Include="System.Xml" />
     <Reference Include="System.Xml.Linq" />
     <Reference Include="WindowsBase" />
-<<<<<<< HEAD
   </ItemGroup>
   <ItemGroup>
     <PackageReference Include="Newtonsoft.Json" Version="11.0.2" />
@@ -60,28 +53,8 @@
     <PackageReference Include="ServiceStack.Interfaces" Version="4.5.12" />
     <PackageReference Include="ServiceStack.Text" Version="4.5.12" />
     <PackageReference Include="Xam.Plugin.DeviceInfo" Version="3.0.2" />
-    <PackageReference Include="Xamarin.UITest" Version="2.2.6" />
+    <PackageReference Include="Xamarin.UITest" Version="2.2.7" />
     <PackageReference Include="Xamarin.UITest.Desktop" Version="0.0.7" />
-=======
-    <Reference Include="nunit.framework">
-      <HintPath>..\packages\NUnit.2.6.4\lib\nunit.framework.dll</HintPath>
-    </Reference>
-    <Reference Include="Newtonsoft.Json">
-      <HintPath>..\packages\Newtonsoft.Json.10.0.3\lib\net45\Newtonsoft.Json.dll</HintPath>
-    </Reference>
-    <Reference Include="ServiceStack.Text">
-      <HintPath>..\packages\ServiceStack.Text.4.5.12\lib\net45\ServiceStack.Text.dll</HintPath>
-    </Reference>
-    <Reference Include="ServiceStack.Interfaces">
-      <HintPath>..\packages\ServiceStack.Interfaces.4.5.12\lib\portable-wp80+sl5+net45+win8+wpa81+monotouch+monoandroid+xamarin.ios10\ServiceStack.Interfaces.dll</HintPath>
-    </Reference>
-    <Reference Include="ServiceStack.Client">
-      <HintPath>..\packages\ServiceStack.Client.4.5.12\lib\net45\ServiceStack.Client.dll</HintPath>
-    </Reference>
-    <Reference Include="Xamarin.UITest">
-      <HintPath>..\packages\Xamarin.UITest.2.2.7\lib\net45\Xamarin.UITest.dll</HintPath>
-    </Reference>
->>>>>>> 7ae81e37
   </ItemGroup>
   <ItemGroup>
     <Compile Include="BaseViewContainerRemoteMac.cs" />
